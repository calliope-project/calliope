--- conflicted
+++ resolved
@@ -87,12 +87,7 @@
   - pymdownx.snippets
   - pymdownx.details
   - pymdownx.tasklist:
-<<<<<<< HEAD
-      custom_checkbox: true
-
-=======
       clickable_checkbox: true
->>>>>>> a5b83ba2
 
 nav:
   - Home: index.md
