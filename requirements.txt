click ~= 8.1
ipython >= 7
ipdb >= 0.13
natsort >= 5
netcdf4 >= 1.2.2
<<<<<<< HEAD
numpy >= 1.15, < 1.20
pandas >= 1.2, < 1.3
pyomo >= 6.0, < 6.1
pyparsing ~= 3.0.9
ruamel.yaml >= 0.16
scikit-learn >= 0.22, < 0.24
xarray >= 0.17, < 0.18
=======
numpy ~= 1.23.5
pandas ~= 1.5.2
pyomo ~= 6.4.4
ruamel.yaml ~= 0.17.21
scikit-learn ~= 1.2.0
xarray ~= 2022.3.0
>>>>>>> 8eacfb68
<|MERGE_RESOLUTION|>--- conflicted
+++ resolved
@@ -3,19 +3,10 @@
 ipdb >= 0.13
 natsort >= 5
 netcdf4 >= 1.2.2
-<<<<<<< HEAD
-numpy >= 1.15, < 1.20
-pandas >= 1.2, < 1.3
-pyomo >= 6.0, < 6.1
-pyparsing ~= 3.0.9
-ruamel.yaml >= 0.16
-scikit-learn >= 0.22, < 0.24
-xarray >= 0.17, < 0.18
-=======
 numpy ~= 1.23.5
 pandas ~= 1.5.2
 pyomo ~= 6.4.4
+pyparsing ~= 3.0.9
 ruamel.yaml ~= 0.17.21
 scikit-learn ~= 1.2.0
-xarray ~= 2022.3.0
->>>>>>> 8eacfb68
+xarray ~= 2022.3.0