## 0.7.0.dev5 (Unreleased)

### User-facing changes

<<<<<<< HEAD
|changed| "An overview of the Calliope terminology" information admonition to remove self-references and improve understandability.
Now also includes a visual depiction of how the different defined components connect together.
=======
|fixed| Area-based parameters have appropriate documented units of `area` rather than `area^2` (#701).

|fixed| Technology capacity lower bound constraints so that `[cap-type]_min` (e.g., `flow_cap_min`) is not always enforced if the `purchased_units` variable is active (#643).

|changed| Single data entries defined in YAML indexed parameters will not be automatically broadcast along indexed dimensions.
To achieve the same functionality as in `<v0.7.dev4`, the user must set the new `init` configuration option `broadcast_param_data` to True (#615).

|changed| Helper functions are now documented on their own page within the "Defining your own math" section of the documentation (#698).

|new| `where(array, condition)` math helper function to apply a where array _inside_ an expression, to enable extending component dimensions on-the-fly, and applying filtering to different components within the expression (#604, #679).
>>>>>>> f2e4f431

|new| Data tables can inherit options from `templates`, like `techs` and `nodes` (#676).

|new| dimension renaming functionality when loading from a data source, using the `rename_dims` option (#680).

|changed| cost expressions in math, to split out investment costs into the capital cost (`cost_investment`), annualised capital cost (`cost_investment_annualised`), fixed operation costs (`cost_operation_fixed`) and variable operation costs (`cost_operation_variable`, previously `cost_var`) (#645).

|new| Math has been removed from `model.math`, and can now be accessed via `model.math.data` (#639).

|new| (non-NaN) Default values and data types for parameters appear in math documentation (if they appear in the model definition schema) (#677).

|changed| `data_sources` -> `data_tables` and `data_sources.source` -> `data_tables.data`.
This change has occurred to avoid confusion between data "sources" and model energy "sources" (#673).

### Internal changes

|fixed| Avoided gurobi 12.0 incompatibility with pyomo by setting the lower bound to v6.8.2.

## 0.7.0.dev4 (2024-09-10)

### User-facing changes

|fixed| Decision variable domain in math docs to use $\in$ instead of $\forall$ (#652).

|fixed| Clarity of `flow_cap_min` description in documentation (#653).

|changed| API/schema documentation is de-ranked in documentation search bar results (#670).

|new| Math component cross-references in both directions ("uses" and "used in") in Markdown math documentation (#643).

|fixed| Duplicated links in math documentation (#651).

|changed| `node_groups` and `tech_groups` changed to a general top-level `templates` key,
accessed via the `template` key (replacing `inherit`) in `nodes` and `techs` (#600).

|fixed| Contribution of `cost_om_annual_investment_fraction` to total investment costs, to not apply to depreciated costs (#645).

|fixed| Math for multi-carrier variable export costs (#663).

|new| Piecewise constraints added to the YAML math with its own unique syntax (#107).
These constraints will be added to the optimisation problem using Special Ordered Sets of Type 2 (SOS2) variables.

|new| Direct interface to the Gurobi Python API using `!#yaml config.build.backend: gurobi` or `!#python model.build(backend="gurobi")`.
Tests show that using the gurobi solver via the Python API reduces peak memory consumption and runtime by at least 30% for the combined model build and solve steps.
This requires the `gurobipy` package which can be installed with `mamba`: `mamba install gurobi::gurobi`.

|fixed| Force a header row in tabular data loaded from CSV to (#596).
Fixes issue where unexpected index levels can end up in the loaded data (#573).

|fixed| Single element lists/sets in the model Dataset attribute dictionary are restored to lists/sets on loading from NetCDF (#614).

|new| Decision variables and global expressions can have a `title` defined, which will be available in the model results as attributes of those components and can be used for e.g. visualisation (#582).
Parameter titles from the model definition schema will also propagate to the model inputs.

|fixed| Backend parameter updates propagate correctly through global expressions in the order those expressions were defined (#616).

|fixed| If setting `model.backend.verbose_strings()`, rebuilt model components from making backend parameter updates will automatically have verbose strings (#623).

|fixed| Erroneous use of `dimensions:` in docs example of an indexed parameter (#612).

|changed| `add_dimensions` to `add_dims` in `data_sources` definition to align with `dims` in indexed parameter definition (#621).

|new| Allow extracting shadow prices into results by listing constraints in `config.solve.shadow_prices`, e.g. `config.solve.shadow_prices: ["system_balance"]`  Shadow prices will be added as variables to the model results as `shadow_price_{constraintname}`, e.g. `shadow_price_system_balance`.

|new| Model stores key timestamps as attributes:

* `timestamp_model_creation`: at the start of `Model.__init__()`
* `timestamp_build_started`: at the start of `Model.build()`
* `timestamp_build_complete`: at the end of `Model.build()`
* `timestamp_solve_started`: at the start of `Model.solve()`
* `timestamp_solve_complete`: at the end of `Model.solve()`

### Internal changes

|changed| `model._model_def_dict` has been removed.

|new| `CalliopeMath` is a new helper class to handle math additions, including separate methods for pre-defined math, user-defined math and validation checks.

|changed| `MathDocumentation` has been extracted from `Model`/`LatexBackend`, and now is a postprocessing module which can take models as input.

|new| `gurobipy` is a development dependency that will be added as an optional dependency to the conda-forge calliope feedstock recipe.

|changed| Added any new math dicts defined with `calliope.Model.backend.add_[...](...)` to the backend math dict registry stored in `calliope.Model.backend.inputs.attrs["math"]`.

|changed| Function vectorisation when creating backend component arrays uses `numpy.frompyfunc` instead of `xarray.apply_ufunc`, so that masking with a `where` array can be done at function calltime.
This requires pre-broadcasting all arrays being passed to the vectorised function, but reduces memory peaks in the Gurobi backend interface in particular.

|changed| Default parameter values are not used to fill NaNs when adding parameters to the backend, but when evaluating expressions.
This reduces memory footprint of parameter arrays.

|fixed| Removed unused debug parameter in `Model.__init__()`

|changed| Ruff linter checking was extended with pydocstrings, flake8-pytest, and pyupgrade.

|changed| Moved from black formatting to the Ruff formatter (black-based, but faster).

## 0.7.0.dev3 (2024-02-14)

### User-facing changes

|new| `mkdocs_tabbed` option when writing math documentation to file (`calliope.Model.math_documentation.write(...)`) which will add YAML snippets to all rendered math as a separate "tab" if writing to Markdown.
Requires the [PyMdown tabbed extension](https://facelessuser.github.io/pymdown-extensions/extensions/tabbed/) to render the tabs correctly in an [MkDocs](https://www.mkdocs.org/) project.

|new| List of pre-defined parameters given in the `pre-defined` math documentation, with references back to the constraints/variables/global expressions in which they are defined (either in the `expression` string or the `where` string).

|new| Units and default values for variables and global expressions added to the math documentation.

|new| Variables and global expressions can have a `default` value, which is used to fill missing array elements when doing math operations.
These default values ensure that `NaN` doesn't creep into the built optimisation problem math and are set to values that lead to them having no impact on the optimal solution.

|new| Utility function `calliope.util.schema.update_model_schema(...)` to add user-defined parameters to the model schema / update existing parameters using YAML schema syntax.
`calliope.util.schema.reset()` can be used to clean the model schema and return to the original, pre-defined schema.

|fixed| Timeseries clustering file can be a non-ISO standard date format.
Both the index and the values of the timeseries (both being date strings) should be in the user-defined `config.init.time_format`.

|fixed| the decision variable `purchased_units` is linked to `flow_cap` even if neither of the parameters `flow_cap_min` or `flow_cap_max` have been defined by the user.

|changed| `inbuilt` math -> `pre-defined` math and `custom` math -> `pre-defined` math in the documentation.

|changed| Calliope attribute dictionaries (AttrDicts) no longer sort dictionary keys on `union`. Key order is now: original dictionary key order + any new keys being added in the order they appear in the new dictionary.

|fixed| Dimensions with numeric data can be defined in tabular data _or_ YAML and will appear as numeric in the processed Calliope model input dataset.
If all dimension data can be coerced to a numeric data type (e.g. `["10", 100, "-1"]`), then it _will_ be coerced (e.g., `[10, 100, -1]`).

### Internal changes

|new| `py.typed` file so that mypy recognises Calliope as a typed library when it is imported as a dependency.

|fixed| Spelling of Black config option `skip-magic-trailing-comma`.

## 0.7.0.dev2 (2024-01-26)

v0.7 includes a major change to how Calliope internally operates.
Along with this, there are multiple changes to how Calliope models are defined and configured.
This requires adapting models to work with 0.7.
We group changes into those that are primarily user-facing and relevant for all Calliope users, and those that are primarily internal, and relevant only for Calliope developers.

### User-facing changes

This section gives a brief summary of changes.
For more detail, see our migrating from v0.6 to v0.7 section in our [documentation](https://calliope.readthedocs.io/en/latest/migrating/).

|new| Storage buffers available in all technology base classes.

|new| Multiple carriers and different carriers in/out available in all technology base classes.

|new| `node_groups` added to match `tech_groups`.

|new| technology efficiencies split into inflow and outflow efficiencies.

|new| Technology capacities and efficiencies can be differentiated between technology carriers.

|new| Parameters can be defined outside the scope of `nodes` and `techs` using the top-level `parameters` key in YAML.

|new| Any parameters can be indexed over arbitrary dimensions, both core Calliope dimensions and new, user-defined dimensions.

|new| Non-timeseries data can be loaded from CSV files or in-memory Pandas DataFrames using the top-level `data_sources` key in YAML.

|new| User-defined mathematical formulations using the new Calliope math syntax can be loaded when creating a model.

|new| Shadow prices obtained from a dual LP problem can be read by using `model.backend.shadow_prices.get("constraint_name")`.

|changed| |backwards-incompatible| Updated to support Python versions >= 3.10.

|changed| |backwards-incompatible| Updated to Pandas >= v2.1, Pyomo >= v6.4, Xarray >= v2023.10.

|changed| |backwards-incompatible| Flat technology definitions, removing the distinction between `essentials`, `constraints` and `costs`.

|changed| |backwards-incompatible| Timeseries data is defined under the `data_sources` top-level key, not with `file=`/`df=` at the technology level.

|changed| |backwards-incompatible| Demand and carrier consumption values are strictly positive instead of strictly negative.

|changed| |backwards-incompatible| `model.run()` method → two-stage `model.build()` + `model.solve()` methods.

|changed| |backwards-incompatible| `model` and `run` top-level keys → `config.init`/`.build`/`.solve`.

|changed| |backwards-incompatible| `locations` top-level key and `loc` data dimensions → `nodes`.

|changed| |backwards-incompatible| `parent` technology parameter → `base_tech` + `inherit`.

|changed| |backwards-incompatible| Cost parameters are flattened and use the indexed parameter syntax.

|changed| |backwards-incompatible| `links` top-level key → transmission links defined in `techs`.

|changed| |backwards-incompatible| Various parameters/decision variables renamed (namely `energy_` → `flow_`, `carrier_prod`/`_con` → `flow_out`/`_in`, and `resource` → `source_use`/`sink_use`).

|changed| |backwards-incompatible| Various configuration options renamed.

|changed| |backwards-incompatible| `force_resource` technology parameter → `source_use_equals` / `sink_use_equals`.

|changed| |backwards-incompatible| `units` + `purchased` decision variables → `purchased_units`.

|changed| |backwards-incompatible| Parameters added to explicitly trigger MILP and storage decision variables/constraints.

|changed| |backwards-incompatible| Structure of input and output data within a Calliope model updated to remove concatenated `loc::tech::carrier` sets and technology subsets (e.g. `techs_supply`) in favour of sparse arrays indexed over core dimensions only (`nodes`, `techs`, `carriers`, `timesteps`).

|changed| |backwards-incompatible| `coordinates.lat`/`lon` node parameter → `latitude`/`longitude`.

|changed| |backwards-incompatible| Distance units default to kilometres and can be reverted to metres with `config.init.distance_unit`.

|changed| |backwards-incompatible| `operate` mode input parameters now expected to match `plan` mode decision variable names (e.g., `flow_cap`).

|changed| |backwards-incompatible| Cyclic storage is defined per-technology, not as a top-level configuration option.

|changed| Documentation has been overhauled.

|removed| `_equals` constraints.
Use both `_min` and `_max` constraints to the same value.

|removed| `x`/`y` coordinates.
Use geographic lat/lon coordinates (in `EPSG:4326` projection) instead.

|removed| Comma-separated node definitions.
Inheriting duplicate definitions from `node_groups` instead.

|removed| `supply_plus` and `conversion_plus` technology base classes.
Use `supply` and `conversion` technology base classes instead.

|removed| `carrier` key.
Use `carrier_in` and `carrier_out` instead.

|removed| `carrier_tiers` and `carrier_ratios`.
Use indexed parameter definitions for `flow_out_eff` and your own math instead.

|removed| `calliope.Model.get_formatted_array`.
The Calliope internal representation of data now matches the format achieved by calling this method in v0.6.

|removed| Group constraints.
Use your own math instead.

|removed| Configuration options for features we no longer support.

|removed| Plotting.
See our documentation for example of how to visualise your data with Plotly.

|removed| Clustering.
Cluster your data before creating your Calliope model.
Mapping of timeseries dates to representative days is still possible.

### Internal changes

|new| Automatic release uploads to PyPI and new accompanying pre-release pipeline.

|new| Choice of issue templates.

|new| YAML schema to catch the worst offences perpetrated in the model definition / configuration.
This schema is also rendered as a reference page in the documentation, replacing `defaults`/`config` tables.

|new| The model mathematical formulation (constraints, decision variables, objectives) is stored in a YAML configuration file: `math/base.yaml`.
Equation expressions and the logic to decide on when to apply a constraint/create a variable etc. are given in string format.
These strings are parsed according to a set of documented rules.

|changed| Development environment installation instructions (they're now simpler!).

|changed| Documentation has been ported to Markdown pages and is built using MKDocs and the Material theme.

|changed| Pre-processed model data checks are conducted according to a YAML configuration, instead of a hard-coded set of python functions.
An API will be created in due course to allow the user to add their own checks to the configuration.

|changed| Costs are now Pyomo expressions rather than decision variables.

|changed| When a model is loaded into an active session, configuration dictionaries are stored as dictionaries instead of serialised YAML strings in the model data attributes dictionary.
Serialisation and de-serialisation only occur on saving and loading from NetCDF, respectively.

|changed| Backend interface has been abstracted to enable non-Pyomo solver interfaces to be implemented in due course.

|changed| Repository structure has been re-configured to use the `src` layout, to rely on the `pyproject.toml` configuration file for most config, and to use only `.txt` requirements files (for pip+conda cross-compatibility)

|changed| CI moved from Azure pipelines (back) to GitHub Actions.

|changed| Stronger reliance on `pre-commit`, including a CI check to run it in Pull Requests.

## 0.6.10 (2023-01-18)

|changed| |backwards-incompatible| Updated to Numpy v1.23, Pandas v1.5, Pyomo v6.4, Ruamel.yaml v0.17, Scikit-learn v1.2, Xarray v2022.3, GLPK v5. This enables Calliope to be installed on Apple Silicon devices, but changes the result of algorithmic timeseries clustering. [In scikit-learn version 0.24.0, the method of random sampling for K-Means clustering was changed](https://scikit-learn.org/0.24/whats_new/v0.24.html#changed-models). This change will lead to different optimisation results if using [K-Means clustering](https://calliope.readthedocs.io/en/v0.6.10/user/advanced_features.html#time-resolution-adjustment) in your model.

|changed| |backwards-incompatible| Removed support for Python version 3.7 since some updated dependencies are not available in this version.

|changed| Installation instructions for developers have changed since we no longer duplicate pinned packages between the development/testing requirements file (`requirements.yml`) and the package requirements file (`requirements.txt`). See [the documentation](https://calliope.readthedocs.io/en/v0.6.10/user/installation.html) for updated instructions.

|fixed| Set ordering in the model dataset is consistent before and after optimising a model with clustered timeseries. Previously, the link between clusters and timesteps would become mixed following optimisation, so running `model.run(force_rerun=True)` would yield a different result.

## 0.6.9 (2023-01-10)

|changed| Updated to Python 3.9, with compatibility testing continuing for versions 3.8 and 3.9. Multi-platform CI tests are run on Python 3.9 instead of Python 3.8. CI tests on a Linux machine are also run for versions 3.7 and 3.8. This has been explicitly mentioned in the documentation.

|changed| Updated to Click 8.0.

|changed| Updated CBC Windows binary link in documentation to version 2.10.8.

|fixed| SPORES mode scoring will ignore technologies with energy capacities that are equal to their minimum capacities (i.e., `energy_cap_min`) or which have fixed energy capacities (`energy_cap_equals`).

|fixed| SPORE number is retained when continuing a model run in SPORES mode when solutions already exist for SPORE >= 1. Previously, the SPORE number would be reset to zero.

|fixed| Malformed carrier-specific group constraints are skipped without skipping all subsequent group constraints.

|fixed| Spurious negative values in `storage_inital` in operate mode are ignored in subsequent optimisation runs (#379). Negative values are a result of optimisation tolerances allowing a strictly positive decision variable to end up with (very small in magnitude) negative values. Forcing these to zero between operate mode runs ensures that Pyomo doesn't raise an exception that input values are outside the valid domain (NonNegativeReals).

|fixed| `om_annual` investment costs will be calculated for technologies with only an `om_annual` cost defined in their configuration (#373). Previously, no investment costs would be calculated in this edge case.

## 0.6.8 (2022-02-07)

|new| run configuration parameter to enable relaxation of the `demand_share_per_timestep_decision` constraint.

|new| `storage_cap_min/equals/max` group constraints added.

|changed| Updated to Pyomo 6.2, pandas 1.3, xarray 0.20, numpy 1.20.

|changed| |backwards-incompatible| parameters defaulting to False now default to None, to avoid confusion with zero. To 'switch off' a constraint, a user should now set it to 'null' rather than 'false' in their YAML configuration.

|changed| `INFO` logging level includes logs for dataset cleaning steps before saving to NetCDF and for instantiation of timeseries clustering/resampling (if taking place).

|fixed| `demand_share_per_timestep_decision` constraint set includes all expected (location, technology, carrier) items. In the previous version, not all expected items were captured.

|fixed| Mixed dtype xarray dataset variables, where one dtype is boolean, are converted to float if possible. This overcomes an error whereby the NetCDF file cannot be created due to a mixed dtype variable.

## 0.6.7 (2021-06-29)

|new| `spores` run mode can skip the cost-optimal run, with the user providing initial conditions for `spores_score` and slack system cost.

|new| Support for Pyomo's `gurobi_persistent` solver interface, which enables a more memory- and time-efficient update and re-running of models. A new backend interface has been added to re-build constraints / the objective in the Gurobi persistent solver after updating Pyomo parameters.

|new| A scenario can now be a mix of overrides *and* other scenarios, not just overrides.

|new| `model.backend.rerun()` can work with both `spores` and `plan` run modes (previously only `plan` worked). In the `spores` case, this only works with a built backend that has not been previously run (i.e. `model.run(build_only=True)`), but allows a user to update constraints etc. before running the SPORES method.

|changed| |backwards-incompatible| Carrier-specific group constraints are only allowed in isolation (one constraint in the group).

|changed| If `ensure_feasibility` is set to `True`, `unmet_demand` will always be returned in the model results, even if the model is feasible. Fixes issue #355.

|changed| Updated to Pyomo 6.0, pandas 1.2, xarray 0.17.

|changed| Update CBC Windows binary link in documentation.

|fixed| AttrDict now has a `__name__` attribute, which makes pytest happy.

|fixed| CLI plotting command has been re-enabled. Fixes issue #341.

|fixed| Group constraints are more robust to variations in user inputs. This entails a trade-off whereby some previously accepted user configurations will no longer be possible, since we want to avoid the complexity of processing them.

|fixed| `demand_share_per_timestep_decision` now functions as expected, where it previously did not enforce the per-timestep share after having decided upon it.

|fixed| Various bugs squashed in running operate mode.

|fixed| Handle number of timesteps lower than the horizon length in `operate` mode (#337).

## 0.6.6 (2020-10-08)

|new| `spores` run mode now available, to find Spatially-explicit Practically Optimal REsultS (SPORES)

|new| New group constraints `carrier_con_min`, `carrier_con_max`, `carrier_con_equals` which restrict the total consumed energy of a subgroup of conversion and/or demand technologies.

|new| Add ability to pass timeseries as dataframes in `calliope.Model` instead of only as CSV files.

|new| Pyomo backend interfaces added to get names of all model objects (`get_all_model_attrs`) and to attach custom constraints to the backend model (`add_constraint`).

|changed| Parameters are assigned a domain in Pyomo based on their dtype in `model_data`

|changed| Internal code reorganisation.

|changed| Updated to Pyomo 5.7, pandas 1.1, and xarray 0.16

|fixed| One-way transmission technologies can have `om` costs

|fixed| Silent override of nested dicts when parsing YAML strings

## 0.6.5 (2020-01-14)

|new| New group constraints `energy_cap_equals`, `resource_area_equals`, and  `energy_cap_share_equals` to add the equality constraint to existing `min/max` group constraints.

|new| New group constraints `carrier_prod_min`, `carrier_prod_max`, and  `carrier_prod_equals` which restrict the absolute energy produced by a subgroup of technologies and locations.

|new| Introduced a `storage_discharge_depth` constraint, which allows to set a minimum stored-energy level to be preserved by a storage technology.

|new| New group constraints `net_import_share_min`, `net_import_share_max`, and `net_import_share_equals` which restrict the net imported energy of a certain carrier into subgroups of locations.

|changed| |backwards-incompatible| Group constraints with the prefix `supply_share` are renamed to use the prefix `carrier_prod_share`. This ensures consistent naming for all group constraints.

|changed| Allowed 'energy_cap_min' for transmission technologies.

|changed| Minor additions made to troubleshooting and development documentation.

|changed| |backwards-incompatible| The backend interface to update a parameter value (`Model.backend.update_param()`) has been updated to allow multiple values in a parameter to be updated at once, using a dictionary.

|changed| Allowed `om_con` cost for demand technologies. This is conceived to allow better representing generic international exports as demand sinks with a given revenue (e.g. the average electricity price on a given bidding zone), not restricted to any particular type of technology.

|changed| |backwards-incompatible| `model.backend.rerun()` returns a calliope Model object instead of an xarray Dataset, allowing a user to access calliope Model methods, such as `get_formatted_array`.

|changed| Carrier ratios can be loaded from file, to allow timeseries carrier ratios to be defined, e.g. ``carrier_ratios.carrier_out_2.heat: file=ratios.csv``.

|changed| Objective function options turned into Pyomo parameters. This allows them to update through the `Model.backend.update_param()` functionality.

|changed| All model defaults have been moved to `defaults.yaml`, removing the need for `model.yaml`. A default location, link and group constraint have been added to `defaults.yaml` to validate input model keys.

|changed| |backwards-incompatible| Revised internal logging and warning structure. Less critical warnings during model checks are now logged directly to the INFO log level, which is displayed by default in the CLI, and can be enabled when running in Python by calling `calliope.set_log_verbosity()` without any options. The `calliope.set_log_level` function has been renamed to `calliope.set_log_verbosity` and includes the ability to easily turn on and off the display of solver output.

|changed| All group constraint values are parameters so they can be updated in the backend model

|fixed| Operate mode checks cleaned up to warn less frequently and to not be so aggressive at editing a users model to fit the operate mode requirements.

|fixed| Documentation distinctly renders inline Python, YAML, and shell code snippets.

|fixed| Tech groups are used to filter technologies to which group constraints can be applied. This ensures that transmission and storage technologies are included in cost and energy capacity group constraints. More comprehensive tests have been added accordingly.

|fixed| Models saved to NetCDF now include the fully built internal YAML model and debug data so that `Model.save_commented_model_yaml()` is available after loading a NetCDF model from disk

|fixed| Fix an issue preventing the deprecated `charge_rate` constraint from working in 0.6.4.

|fixed| Fix an issue that prevented 0.6.4 from loading NetCDF models saved with older versions of Calliope. It is still recommended to only load models with the same version of Calliope that they were saved with, as not all functionality will work when mixing versions.

|fixed| |backwards-incompatible| Updated to require pandas 0.25, xarray 0.14, and scikit-learn 0.22, and verified Python 3.8 compatibility. Because of a bugfix in scikit-learn 0.22, models using k-means clustering with a specified random seed may return different clusters from Calliope 0.6.5 on.

## 0.6.4 (2019-05-27)

|new| New model-wide constraint that can be applied to all, or a subset of, locations and technologies in a model, covering:

* `demand_share`, `supply_share`, `demand_share_per_timestep`, `supply_share_per_timestep`, each of which can specify `min`, `max`, and `equals`, as well as `energy_cap_share_min` and `energy_cap_share_max`. These supersede the `group_share` constraints, which are now deprecated and will be removed in v0.7.0.
* `demand_share_per_timestep_decision`, allowing the model to make decisions on the per-timestep shares of carrier demand met from different technologies.
* `cost_max`, `cost_min`, `cost_equals`, `cost_var_max`, `cost_var_min`, `cost_var_equals`, `cost_investment_max`, `cost_investment_min`, `cost_investment_equals`, which allow a user to constrain costs, including those not used in the objective.
* `energy_cap_min`, `energy_cap_max`, `resource_area_min`, `resource_area_max` which allow to constrain installed capacities of groups of technologies in specific locations.

|new| `asynchronous_prod_con` parameter added to the constraints, to allow a user to fix a storage or transmission technology to only be able to produce or consume energy in a given timestep. This ensures that unphysical dissipation of energy cannot occur in these technologies, by activating a binary variable (`prod_con_switch`) in the backend.

|new| Multi-objective optimisation problems can be defined by linear scalarisation of cost classes, using `run.objective_options.cost_class` (e.g. `{'monetary': 1, 'emissions': 0.1}`, which models an emissions price of 0.1 units of currency per unit of emissions)

|new| Storage capacity can be tied to energy capacity with a new `energy_cap_per_storage_cap_equals` constraint.

|new| The ratio of energy capacity and storage capacity can be constrained with a new `energy_cap_per_storage_cap_min` constraint.

|new| Easier way to save an LP file with a ``--save_lp`` command-line option and a ``Model.to_lp`` method

|new| Documentation has a new layout, better search, and is restructured with various content additions, such as a section on troubleshooting.

|new| Documentation for developers has been improved to include an overview of the internal package structure and a guide to contributing code via a pull request.

|changed| |backwards-incompatible| Scenarios in YAML files defined as list of override names, not comma-separated strings: `fusion_scenario: cold_fusion,high_cost` becomes `fusion_scenario: ['cold_fusion', 'high_cost']`. No change to the command-line interface.

|changed| `charge_rate` has been renamed to `energy_cap_per_storage_cap_max`. `charge_rate` will be removed in Calliope 0.7.0.

|changed| Default value of resource_area_max now is ``inf`` instead of ``0``, deactivating the constraint by default.

|changed| Constraint files are auto-loaded in the pyomo backend and applied in the order set by 'ORDER' variables given in each constraint file (such that those constraints which depend on pyomo expressions existing are built after the expressions are built).

|changed| Error on defining a technology in both directions of the same link.

|changed| Any inexistent locations and / or technologies defined in model-wide (group) constraints will be caught and filtered out, raising a warning of their existence in the process.

|changed| Error on required column not existing in CSV is more explicit.

|changed| |backwards-incompatible| Exit code for infeasible problems now is 1 (no success). This is a breaking change when relying on the exit code.

|changed| `get_formatted_array` improved in both speed and memory consumption.

|changed| `model` and `run` configurations are now available as attributes of the Model object, specifically as editable dictionaries which automatically update a YAML string in the `model_data` xarray dataset attribute list (i.e. the information is stored when sending to the solver backend and when saving to and loading from NetCDF file)

|changed| All tests and example models have been updated to solve with Coin-CBC, instead of GLPK. Documentation has been updated to reflect this, and aid in installing CBC (which is not simple for Windows users).

|changed| Additional and improved pre-processing checks and errors for common model mistakes.

|fixed| Total levelised cost of energy considers all costs, but energy generation only from ``supply``, ``supply_plus``, ``conversion``, and ``conversion_plus``.

|fixed| If a space is left between two locations in a link (i.e. `A, B` instead of `A,B`), the space is stripped, instead of leading to the expectation of a location existing with the name ` B`.

|fixed| Timeseries efficiencies can be included in operate mode without failing on preprocessing checks.

|fixed| Name of data variables is retained when accessed through `model.get_formatted_array()`

|fixed| Systemwide constraints work in models without transmission systems.

|fixed| Updated documentation on amendments of abstract base technology groups.

|fixed| Models without time series data fail gracefully.

|fixed| Unknown technology parameters are detected and the user is warned.

|fixed| Loc::techs with empty cost classes (i.e. value == None) are handled by a warning and cost class deletion, instead of messy failure.

## 0.6.3 (2018-10-03)

|new| Addition of ``flows`` plotting function. This shows production and how much they exchange with other locations. It also provides a slider in order to see flows' evolution through time.

|new| ``calliope generate_runs`` in the command line interface can now produce scripts for remote clusters which require SLURM-based submission (``sbatch...``).

|new| |backwards-incompatible| Addition of ``scenarios``, which complement and expand the existing ``overrides`` functionality.  ``overrides`` becomes a top-level key in model configuration, instead of a separate file. The ``calliope run`` command has a new ``--scenario`` option which replaces --override_file, while ``calliope generate_runs`` has a new ``--scenarios`` option which replaces --override_file and takes a semicolon-separated list of scenario names or of group1,group2 combinations. To convert existing overrides to the new approach, simply group them under a top-level ``overrides`` key and import your existing overrides file from the main model configuration file with ``import: ['your_overrides_file.yaml']``.

|new| Addition of ``calliope generate_scenarios`` command to allow automating the construction of scenarios which consist of many combinations of overrides.

|new| Added ``--override_dict`` option to ``calliope run`` and ``calliope generate_runs`` commands

|new| Added solver performance comparison in the docs. CPLEX & Gurobi are, as expected, the best options. If going open-source & free, CBC is much quicker than GLPK!

|new| Calliope is tested and confirmed to run on Python 3.7

|changed| `resource_unit` - available to `supply`, `supply_plus`, and `demand` technologies - can now be defined as 'energy_per_area', 'energy', or 'energy_per_cap'. 'power' has been removed. If 'energy_per_area' then available resource is the resource (CSV or static value) * resource_area, if 'energy_per_cap' it is resource * energy_cap. Default is 'energy', i.e. resource = available_resource.

|changed| Updated to xarray v0.10.8, including updates to timestep aggregation and NetCDF I/O to handle updated xarray functionality.

|changed| Removed ``calliope convert`` command. If you need to convert a 0.5.x model, first use ``calliope convert`` in Calliope 0.6.2 and then upgrade to 0.6.3 or higher.

|changed| Removed comment persistence in AttrDict and the associated API in order to improve compatibility with newer versions of ruamel.yaml

|fixed| Operate mode is more robust, by being explicit about timestep and loc_tech indexing in `storage_initial` preparation and `resource_cap` checks, respectively, instead of assuming an order.

|fixed| When setting `ensure_feasibility`, the resulting `unmet_demand` variable can also be negative, accounting for possible infeasibility when there is unused supply, once all demand has been met (assuming no load shedding abilities). This is particularly pertinent when the `force_resource` constraint is in place.

|fixed| When applying systemwide constraints to transmission technologies, they are no longer silently ignored. Instead, the constraint value is doubled (to account for the constant existence of a pair of technologies to describe one link) and applied to the relevant transmission techs.

|fixed| Permit groups in override files to specify imports of other YAML files

|fixed| If only `interest_rate` is defined within a cost class of a technology, the entire cost class is correctly removed after deleting the `interest_rate` key. This ensures an empty cost key doesn't break things later on. Fixes issue #113.

|fixed| If time clustering with 'storage_inter_cluster' = True, but no storage technologies, the model doesn't break. Fixes issue #142.

## 0.6.2 (2018-06-04)

|new| ``units_max_systemwide`` and ``units_equals_systemwide`` can be applied to an integer/binary constrained technology (capacity limited by ``units`` not ``energy_cap``, or has an associated ``purchase`` (binary) cost). Constraint works similarly to existing ``energy_cap_max_systemwide``, limiting the number of units of a technology that can be purchased across all locations in the model.

|new| |backwards-incompatible| ``primary_carrier`` for `conversion_plus` techs is now split into ``primary_carrier_in`` and ``primary_carrier_out``. Previously, it only accounted for output costs, by separating it, `om_con` and `om_prod` are correctly accounted for. These are required conversion_plus essentials if there's more than one input and output carrier, respectively.

|new| Storage can be set to cyclic using ``run.cyclic_storage``. The last timestep in the series will then be used as the 'previous day' conditions for the first timestep in the series. This also applies to ``storage_inter_cluster``, if clustering. Defaults to False, with intention of defaulting to True in 0.6.3.

|new| On clustering timeseries into representative days, an additional set of decision variables and constraints is generated. This addition allows for tracking stored energy between clusters, by considering storage between every `datestep` of the original (unclustered) timeseries as well as storage variation within a cluster.

|new| CLI now uses the IPython debugger rather than built-in ``pdb``, which provides highlighting, tab completion, and other UI improvements

|new| AttrDict now persists comments when reading from and writing to YAML files, and gains an API to view, add and remove comments on keys

|fixed| Fix CLI error when running a model without transmission technologies

|fixed| Allow plotting for inputs-only models, single location models, and models without location coordinates

|fixed| Fixed negative ``om_con`` costs in conversion and conversion_plus technologies

## 0.6.1 (2018-05-04)

|new| Addition of user-defined datestep clustering, accessed by `clustering_func`: `file=filename.csv:column` in time aggregation config

|new| Added ``layout_updates`` and ``plotly_kwarg_updates`` parameters to plotting functions to override the generated Plotly configuration and layout

|changed| Cost class and sense (maximize/minimize) for objective function may now be specified in run configuration (default remains monetary cost minimization)

|changed| Cleaned up and documented ``Model.save_commented_model_yaml()`` method

|fixed| Fixed error when calling ``--save_plots`` in CLI

|fixed| Minor improvements to warnings

|fixed| Pure dicts can be used to create a ``Model`` instance

|fixed| ``AttrDict.union`` failed on all-empty nested dicts

## 0.6.0 (2018-04-20)

Version 0.6.0 is an almost complete rewrite of most of Calliope's internals. See [New in v0.6.0](https://calliope.readthedocs.io/en/v0.6.0/user/whatsnew.html) for a more detailed description of the many changes.

### Major changes

|changed| |backwards-incompatible| Substantial changes to model configuration format, including more verbose names for most settings, and removal of run configuration files.

|new| |backwards-incompatible| Complete rewrite of Pyomo backend, including new various new and improved functionality to interact with a built model (see :doc:`user/ref_05_to_06`).

|new| Addition of a ``calliope convert`` CLI tool to convert 0.5.x models to 0.6.0.

|new| Experimental ability to link to non-Pyomo backends.

|new| New constraints: ``resource_min_use`` constraint for ``supply`` and ``supply_plus`` techs.

|changed| |backwards-incompatible| Removal of settings and constraints includes ``subset_x``, ``subset_y``, ``s_time``, ``r2``, ``r_scale_to_peak``, ``weight``.

|changed| |backwards-incompatible| ``system_margin`` constraint replaced with ``reserve_margin`` constraint.

|changed| |backwards-incompatible| Removed the ability to load additional custom constraints or objectives.

## 0.5.5 (2018-02-28)

* |fixed| Allow `r_area` to be non-zero if either of `e_cap.max` or `e_cap.equals` is set, not just `e_cap.max`.
* |fixed| Ensure static parameters in resampled timeseries are caught in constraint generation
* |fixed| Fix time masking when set_t.csv contains sub-hourly resolutions

## 0.5.4 (2017-11-10)

### Major changes

* |fixed| `r_area_per_e_cap` and `r_cap_equals_e_cap` constraints have been separated from r_area and r_cap constraints to ensure that user specified `r_area.max` and `r_cap.max` constraints are observed.

* |changed| technologies and location subsets are now communicated with the solver as a combined location:technology subset, to reduce the problem size, by ignoring technologies at locations in which they have not been allowed. This has shown drastic improvements in Pyomo preprocessing time and memory consumption for certain models.

### Other changes

* |fixed| Allow plotting carrier production using `calliope.analysis.plot_carrier_production` if that carrier does not have an associated demand technology (previously would raise an exception).
* |fixed| Define time clustering method (sum/mean) for more constraints that can be time varying. Previously only included `r` and `e_eff`.
* |changed| storage technologies default `s_cap.max` to `inf`, not 0 and are automatically included in the `loc_tech_store` subset. This ensures relevant constraints are not ignored by storage technologies.
* |changed| Some values in the urban scale MILP example were updated to provide results that would show the functionality more clearly
* |changed| technologies have set colours in the urban scale example model, as random colours were often hideous.
* |changed| ruamel.yaml, not ruamel_yaml, is now used for parsing YAML files.
* |fixed| e_cap constraints for unmet_demand technologies are ignored in operational mode. Capacities are fixed for all other technologies, which previously raised an exception, as a fixed infinite capacity is not physically allowable.
* |fixed| stack_weights were strings rather than numeric datatypes on reading NetCDF solution files.

## 0.5.3 (2017-08-22)

### Major changes

* |new| (BETA) Mixed integer linear programming (MILP) capabilities, when using ``purchase`` cost and/or ``units.max/min/equals`` constraints. Integer/Binary decision variables will be applied to the relevant technology-location sets, avoiding unnecessary complexity by describing all technologies with these decision variables.

### Other changes

* |changed| YAML parser is now ruamel_yaml, not pyyaml. This allows scientific notation of numbers in YAML files (#57)
* |fixed| Description of PV technology in urban scale example model now more realistic
* |fixed| Optional ramping constraint no longer uses backward-incompatible definitions (#55)
* |fixed| One-way transmission no longer forces unidirectionality in the wrong direction
* |fixed| Edge case timeseries resource combinations, where infinite resource sneaks into an incompatible constraint, are now flagged with a warning and ignored in that constraint (#61)
* |fixed| e_cap.equals: 0 sets a technology to a capacity of zero, instead of ignoring the constraint (#63)
* |fixed| depreciation_getter now changes with location overrides, instead of just checking the technology level constraints (#64)
* |fixed| Time clustering now functions in models with time-varying costs (#66)
* |changed| Solution now includes time-varying costs (costs_variable)
* |fixed| Saving to NetCDF does not affect in-memory solution (#62)


## 0.5.2 (2017-06-16)

* |changed| Calliope now uses Python 3.6 by default. From Calliope 0.6.0 on, Python 3.6 will likely become the minimum required version.
* |fixed| Fixed a bug in distance calculation if both lat/lon metadata and distances for links were specified.
* |fixed| Fixed a bug in storage constraints when both ``s_cap`` and ``e_cap`` were constrained but no ``c_rate`` was given.
* |fixed| Fixed a bug in the system margin constraint.

## 0.5.1 (2017-06-14)

|new| |backwards-incompatible| Better coordinate definitions in metadata. Location coordinates are now specified by a dictionary with either lat/lon (for geographic coordinates) or x/y (for generic Cartesian coordinates), e.g. ``{lat: 40, lon: -2}`` or ``{x: 0, y: 1}``. For geographic coordinates, the ``map_boundary`` definition for plotting was also updated in accordance. See the built-in example models for details.

|new| Unidirectional transmission links are now possible. See the [documentation on transmission links](https://calliope.readthedocs.io/en/v0.5.1/user/configuration.html#transmission-links).

### Other changes

* |fixed| Missing urban-scale example model files are now included in the distribution
* |fixed| Edge cases in ``conversion_plus`` constraints addressed
* |changed| Documentation improvements


## 0.5.0 (2017-05-04)

### Major changes

|new| Urban-scale example model, major revisions to the documentation to accommodate it, and a new ``calliope.examples`` module to hold multiple example models. In addition, the ``calliope new`` command now accepts a ``--template`` option to select a template other than the default national-scale example model, e.g.: ``calliope new my_urban_model --template=UrbanScale``.

|new| Allow technologies to generate revenue (by specifying negative costs)

|new| Allow technologies to export their carrier directly to outside the system boundary

|new| Allow storage & supply_plus technologies to define a charge rate (c_rate), linking storage capacity (s_cap) with charge/discharge capacity (e_cap) by s_cap * c_rate => e_cap. As such, either s_cap.max & c_rate or e_cap.max & c_rate can be defined for a technology. The smallest of `s_cap.max * c_rate` and `e_cap.max` will be taken if all three are defined.

|changed| |backwards-incompatible| Revised technology definitions and internal definition of sets and subsets, in particular subsets of various technology types. Supply technologies are now split into two types: ``supply`` and ``supply_plus``. Most of the more advanced functionality of the original ``supply`` technology is now contained in ``supply_plus``, making it necessary to update model definitions accordingly. In addition to the existing ``conversion`` technology type, a new more complex ``conversion_plus`` was added.

### Other changes

* |changed| |backwards-incompatible| Creating a ``Model()`` with no arguments now raises a ``ModelError`` rather than returning an instance of the built-in national-scale example model. Use the new ``calliope.examples`` module to access example models.
* |changed| Improvements to the national-scale example model and its tutorial notebook
* |changed| Removed SolutionModel class
* |fixed| Other minor fixes

## 0.4.1 (2017-01-12)

* |new| Allow profiling with the ``--profile`` and ``--profile_filename`` command-line options
* |new| Permit setting random seed with ``random_seed`` in the run configuration
* |changed| Updated installation documentation using conda-forge package
* |fixed| Other minor fixes

## 0.4.0 (2016-12-09)

### Major changes

|new| Added new methods to deal with time resolution: clustering, resampling, and heuristic timestep selection

|changed| |backwards-incompatible| Major change to solution data structure. Model solution is now returned as a single [xarray DataSet](https://docs.xarray.dev/en/v0.8.2/data-structures.html#dataset) instead of multiple pandas DataFrames and Panels. Instead of as a generic HDF5 file, complete solutions can be saved as a NetCDF4 file via xarray's NetCDF functionality.

While the recommended way to save and process model results is by NetCDF4, CSV saving functionality has now been upgraded for more flexibility. Each variable is saved as a separate CSV file with a single value column and as many index columns as required.

|changed| |backwards-incompatible| Model data structures simplified and based on xarray

### Other changes

* |new| Functionality to post-process parallel runs into aggregated NetCDF files in ``calliope.read``
* |changed| Pandas 0.18/0.19 compatibility
* |changed| 1.11 is now the minimum required numpy version. This version makes datetime64 tz-naive by default, thus preventing some odd behavior when displaying time series.
* |changed| Improved logging, status messages, and error reporting
* |fixed| Other minor fixes

## 0.3.7 (2016-03-10)

### Major changes

|changed| Per-location configuration overrides improved. All technology constraints can now be set on a per-location basis, as can costs. This applies to the following settings:

* ``techname.x_map``
* ``techname.constraints.*``
* ``techname.constraints_per_distance.*``
* ``techname.costs.*``

The following settings cannot be overridden on a per-location basis:

* Any other options directly under ``techname``, such as ``techname.parent`` or ``techname.carrier``
* ``techname.costs_per_distance.*``
* ``techname.depreciation.*``

### Other changes

* |fixed| Improved installation instructions
* |fixed| Pyomo 4.2 API compatibility
* |fixed| Other minor fixes

## 0.3.6 (2015-09-23)

* |fixed| Version 0.3.5 changes were not reflected in tutorial

## 0.3.5 (2015-09-18)

### Major changes

|new| New constraint to constrain total (model-wide) installed capacity of a technology (``e_cap.total_max``), in addition to its per-node capacity (``e_cap.max``)

|changed| Removed the ``level`` option for locations. Level is now implicitly derived from the nested structure given by the ``within`` settings. Locations that define no or an empty ``within`` are implicitly at the topmost (0) level.

|changed| |backwards-incompatible| Revised configuration of capacity constraints: ``e_cap_max`` becomes ``e_cap.max``, addition of ``e_cap.min`` and ``e_cap.equals`` (analogous for r_cap, s_cap, rb_cap, r_area). The ``e_cap.equals`` constraint supersedes ``e_cap_max_force`` (analogous for the other constraints). No backwards-compatibility is retained, models must change all constraints to the new formulation. See :ref:`config_reference_constraints` for a complete list of all available constraints. Some additional constraints have name changes:

* ``e_cap_max_scale`` becomes ``e_cap_scale``
* ``rb_cap_follows`` becomes ``rb_cap_follow``, and addition of ``rb_cap_follow_mode``
* ``s_time_max`` becomes ``s_time.max``

|changed| |backwards-incompatible| All optional constraints are now grouped together, under ``constraints.optional``:

* ``constraints.group_fraction.group_fraction`` becomes ``constraints.optional.group_fraction``
* ``constraints.ramping.ramping_rate`` becomes ``constraints.optional.ramping_rate``

### Other changes

* |new| analysis.map_results function to extract solution details from multiple parallel runs
* |new| Various other additions to analysis functionality, particularly in the analysis_utils module
* |new| analysis.get_levelized_cost to get technology and location specific costs
* |new| Allow dynamically loading time mask functions
* |changed| Improved summary table in the model solution: now shows only aggregate information for transmission technologies, also added missing ``s_cap`` column and technology type
* |fixed| Bug causing some total levelized transmission costs to be infinite instead of zero
* |fixed| Bug causing some CSV solution files to be empty

## 0.3.4 (2015-04-27)

* |fixed| Bug in construction and fixed O&M cost calculations in operational mode

## 0.3.3 (2015-04-03)

### Major changes

|changed| In preparation for future enhancements, the ordering of location levels is flipped. The top-level locations at which balancing takes place is now level 0, and may contain level 1 locations. This is a backwards-incompatible change.

|changed| |backwards-incompatible| Refactored time resolution adjustment functionality. Can now give a list of masks in the run configuration which will all be applied, via ``time.masks``, with a base resolution via ``time.resolution`` (or instead, as before, load a resolution series from file via ``time.file``). Renamed the ``time_functions`` submodule to ``time_masks``.

## Other changes

* |new| Models and runs can have a ``name``
* |changed| More verbose ``calliope run``
* |changed| Analysis tools restructured
* |changed| Renamed ``debug.keepfiles`` setting to ``debug.keep_temp_files`` and better documented debug configuration

## 0.3.2 (2015-02-13)

* |new| Run setting ``model_override`` allows specifying the path to a YAML file with overrides for the model configuration, applied at model initialization (path is given relative to the run configuration file used). This is in addition to the existing ``override`` setting, and is applied first (so ``override`` can override ``model_override``).
* |new| Run settings ``output.save_constraints`` and ``output.save_constraints_options``
* |new| Run setting ``parallel.post_run``
* |changed| Solution column names more in line with model component names
* |changed| Can specify more than one output format as a list, e.g. ``output.format: ['csv', 'hdf']``
* |changed| Run setting ``parallel.additional_lines`` renamed to ``parallel.pre_run``
* |changed| Better error messages and CLI error handling
* |fixed| Bug on saving YAML files with numpy dtypes fixed
* Other minor improvements and fixes

## 0.3.1 (2015-01-06)

* Fixes to time_functions
* Other minor improvements and fixes

## 0.3.0 (2014-12-12)

* Python 3 and Pyomo 4 are now minimum requirements
* Significantly improved documentation
* Improved model solution management by saving to HDF5 instead of CSV
* Calculate shares of technologies, including the ability to define groups for the purpose of computing shares
* Improved operational mode
* Simplified time_tools
* Improved output plotting, including dispatch, transmission flows, and installed capacities, and added model configuration to support these plots
* ``r`` can be specified as power or energy
* Improved solution speed
* Better error messages and basic logging
* Better sanity checking and error messages for common mistakes
* Basic distance-dependent constraints (only implemented for e_loss and cost of e_cap for now)
* Other improvements and fixes

## 0.2.0 (2014-03-18)

* Added cost classes with a new set ``k``
* Added energy carriers with a new set ``c``
* Added conversion technologies
* Speed improvements and simplifications
* Ability to arbitrarily nest model configuration files with ``import`` statements
* Added additional constraints
* Improved configuration handling
* Ability to define timestep options in run configuration
* Cleared up terminology (nodes vs locations)
* Improved TimeSummarizer masking and added new masks
* Removed technology classes
* Improved operational mode with results output matching planning mode and dynamic updating of parameters in model instance
* Working parallel_tools
* Improved documentation
* Apache 2.0 licensed
* Other improvements and fixes

## 0.1.0 (2013-12-10)

* Some semblance of documentation
* Usable built-in example model
* Improved and working TimeSummarizer
* More flexible masking for TimeSummarizer
* Ability to add additional constraints without editing core source code
* Some basic test coverage
* Working parallel run configuration system<|MERGE_RESOLUTION|>--- conflicted
+++ resolved
@@ -2,10 +2,9 @@
 
 ### User-facing changes
 
-<<<<<<< HEAD
 |changed| "An overview of the Calliope terminology" information admonition to remove self-references and improve understandability.
-Now also includes a visual depiction of how the different defined components connect together.
-=======
+Now also includes a visual depiction of how the different defined components connect together (#699).
+
 |fixed| Area-based parameters have appropriate documented units of `area` rather than `area^2` (#701).
 
 |fixed| Technology capacity lower bound constraints so that `[cap-type]_min` (e.g., `flow_cap_min`) is not always enforced if the `purchased_units` variable is active (#643).
@@ -16,7 +15,6 @@
 |changed| Helper functions are now documented on their own page within the "Defining your own math" section of the documentation (#698).
 
 |new| `where(array, condition)` math helper function to apply a where array _inside_ an expression, to enable extending component dimensions on-the-fly, and applying filtering to different components within the expression (#604, #679).
->>>>>>> f2e4f431
 
 |new| Data tables can inherit options from `templates`, like `techs` and `nodes` (#676).
 
