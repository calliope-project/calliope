--- conflicted
+++ resolved
@@ -2,12 +2,10 @@
 
 ### User-facing changes
 
-<<<<<<< HEAD
 |new| Math has been removed from `model.math`, and can now be accessed via `model.math.data`.
-=======
+
 |new| Piecewise constraints added to the YAML math with its own unique syntax (#107).
 These constraints will be added to the optimisation problem using Special Ordered Sets of Type 2 (SOS2) variables.
->>>>>>> 4fc6b84f
 
 |new| Direct interface to the Gurobi Python API using `!#yaml config.build.backend: gurobi` or `!#python model.build(backend="gurobi")`.
 Tests show that using the gurobi solver via the Python API reduces peak memory consumption and runtime by at least 30% for the combined model build and solve steps.
