--- conflicted
+++ resolved
@@ -2,16 +2,14 @@
 
 ### User-facing changes
 
-<<<<<<< HEAD
 |changed| cost expressions in math, to split out investment costs into the capital cost (`cost_investment`), annualised capital cost (`cost_investment_annualised`), fixed operation costs (`cost_operation_fixed`) and variable operation costs (`cost_operation_variable`, previously `cost_var`) (#645).
-=======
+
 |new| Math has been removed from `model.math`, and can now be accessed via `model.math.data` (#639).
 
 |new| (non-NaN) Default values and data types for parameters appear in math documentation (if they appear in the model definition schema) (#677).
 
 |changed| `data_sources` -> `data_tables` and `data_sources.source` -> `data_tables.data`.
 This change has occurred to avoid confusion between data "sources" and model energy "sources" (#673).
->>>>>>> 0fc4f5e3
 
 ## 0.7.0.dev4 (2024-09-10)
 
