## 0.7.0.dev8

### User-facing changes

<<<<<<< HEAD
|new| user-defined math example introducing monthly peak charges (#727).
=======
|fixed| parameters loaded in from multiple data tables indexed over different dimensions broadcast across `nodes` and `techs` correctly (#806).
>>>>>>> 1a523d22

|new| YAML math section for creating data arrays after solving a model, using expressions combining inputs and/or results (#638).

|new| Dimensions can now be referenced in math `where` and `expression` strings and arithmetic can be used when making comparisons and using helper functions in `where` strings (#733).

|removed| Duplication of math attributes in array attributes.
For example, `model.inputs.flow_cap_max.attrs["default"]` is now only available from `model.math.build.parameters.flow_cap_max.default`.

|changed| Init config can be updated on re-init _and_ on loading a model from NetCDF, e.g. to apply new subsetting, resampling, clustering, math.

|fixed| Reloading a clustered model from file was attempting to re-cluster (#824).

|fixed| Example notebook outputs no longer clutter search results in docs and search result example notebook pages are grouped under the top-level page header (#675).

### Internal changes

|fixed| example user-defined math tests that were missing global expressions in the resulting LP files.

|changed| refactoring of backend model class to separate out logic to add different component types to the backend.

|changed| Math conditionals removed where math component defaults will achieve the same result.

|fixed| Remove `stderr` redirect at pyomo backend model solve stage to avoid random infinite recursion errors in CI tests (#833).

## 0.7.0.dev7 (2025-09-05)

### User-facing changes

|fixed| `ModelDataFactory` is no longer run twice during startup, resulting in faster initialisation

|changed| `Model.from_dict` has been removed in favor of `calliope.read_dict` (matching `read_netcdf` and `read_yaml`)

|changed| in model.yaml, `parameters` has been renamed to `data_definitions` to fit with the new params / lookups approach.

|changed| `config.init.broadcast_param_data` has been renamed to `config.init.broadcast_input_data` to fit with the new params / lookups approach.

|new| `config.solve.postprocess_active` can be used to skip postprocessing to save computation time, or avoid crashes if `base` math is made incompatible with them.

|fixed| All math components units and default values (#662).

|changed| pre-validation of math strings, in search of parsing errors, is undertaken at model instantiation and defaults to _not_ run to reduce model init time.

|changed| Math dictionaries can be injected on loading a model from YAML/dict when using the Python API (`calliope.read_yaml(...)`/`calliope.Model.from_dict(...)`) using the `math_dict` argument.
This replaces `add_math_dict` in `calliope.Model.build`.

|changed| MILP math formulation now has its own file (`milp.yaml`), which can be requested via `extra_math` (#749).

|fixed| Updates to the expression underlying the Gurobi backend objective function make their way through to the objective function before solving (#797).

|new| Math global expressions have an `order` option to allow user-defined math to be reordered relative to pre-defined math (#773).

|changed| |backwards-incompatible| `where:` now uses `==` for equality comparisons (previously `=`) (#728).

|changed| |backwards-incompatible| YAML files are loaded with `calliope.read_yaml(...)` instead of `calliope.Model(...)`.

|changed| |backwards-incompatible| In-memory dictionaries are loaded with `calliope.Model.from_dict(...)` instead of `calliope.Model(...)`.

|new| In-memory xarray datasets are loaded with `calliope.Model(...)`, e.g. `calliope.Model(inputs=input_array, attrs=attributes)`.

|changed| Model attributes are _not_ stored in the input/results arrays (e.g. `model.inputs.attrs`) but are available directly from the model object:

- `model.definition` = the loaded model data definition
- `model.config` = the loaded model configuration
- `model.runtime` = runtime attributes, like timing logs
- `model.math` = initialised and applied math

They can all be dumped to a single attribute dictionary with `calliope.Model.dump_all_attrs()`

|new| Model attributes are saved to a `attrs.yaml` YAML file when storing data using `calliope.Model.to_csv`.

|new| helper functions to enable summation over single-/multi-dimension groups and rolling window summations of math expression components (#735, #777).

|fixed| Evaluating results of Gurobi global expressions containing pure decision variables / parameters (#780).

|changed| SOS2 piecewise cost example in docs to explicitly include the new decision variable in the investment cost `where` string (see #525).

|fixed| Timeseries capacity factor accounts for time resolution (#762).

|fixed| Levelised cost accounts for energy that is generated and exported (`flow_export`) (#767).

|new| all math is defined during init and then stored in `model._def.math`, with the option to completely replace `plan.yaml` as the base mode (#763, #739).

|new| documentation on SPORES-specific configuration options (#750, #752).

|fixed| SPORES mode models not being appropriately serialised on saving to NetCDF (#751, #752).

|new| backend `get_objective` method, similar to `get_global_expression` etc. (#761)

|new| arrays in model results containing the objective function value of solved models.
Arrays have the name of the corresponding objective in math.
E.g., `model.results.min_cost_optimisation` will give the objective function value for the base math objective.

|changed| SPORES mode `baseline` run renamed to `0` and `spores` array dimension set to an integer dtype

|changed| SPORES configuration option `skip_baseline_run` renamed to `use_latest_results`

|new| `config.solve.spores.use_latest_results` allows for running from existing baseline (e.g. `plan` mode) results _and_ for continuing a set of SPORES runs.
E.g., if there are results for 4 SPORES, the run can be continued for 6 more iterations by setting `spores.use_latest_results` and updating `spores.number` to `10` (4 + 6).

### Internal changes

|fixed| SPORES tests to vary capacities of costed technologies rather than be able to simply vary the capacity of a free heat transmission technology between SPORES (#782).

|fixed| Randomly failing tests that rely on random sampling from the core code, by setting a global test suite random seed (#789).

|new| `pydantic.RootModel` used for storing model definition dictionaries with arbitrary keys (`techs`, `nodes`, etc.).

|new| Add `rich` as a dev dependency for much more readable repr strings of our pydantic models.

|changed| Separate `inputs` and `results` into separate datasets rather than filtered views on the same `_model_data`, private dataset.
Accordingly, Remove `is_result` array attribute and save to separate NetCDF "groups"

|changed| Removed all `attributes` from `_model_data.attrs`, storing them instead in pydantic model objects attached to the main calliope model object.
On saving to file, attributes are stored in the `attrs` of an empty dataset as a distinct NetCDF "group".

## 0.7.0.dev6 (2025-03-24)

### User-facing changes

|new| working SPORES mode, upgraded from v0.6 to include a selection of scoring algorithms (#716).

|new| backend `set_objective` method, to switch between pre-defined objectives (#716).

|changed| |backwards-incompatible| `from` and `to` parameters (to define start and end point of a transmission link) are now `link_from` and `link_to` (#717).

|changed| |backwards-incompatible| `operate` and `spores` mode configuration options are now nested within the main configuration (e.g., `build.operate_window` is now `build.operate.window` and `solve.spores_number` is now `solve.spores.number`) (#704).

|changed| coin-or-cbc is now available cross-platform on conda-forge and so is the recommended open-source solver to install a user environment with (#744).

|changed| Upper bound pins for dependencies removed where possible, to minimise clashes when using calliope as a dependency in a project (#744).

|changed| |backwards-incompatible| to ensure the model configuration always remains in sync with the results, `kwargs` in `model.build()` and `model.solve()` now directly affect `model.config` (#704)

|changed| `template:` can now be used anywhere within YAML definition files, not just in the `nodes`, `techs` and `data_tables` sections (#719).

|changed| Removed `inheritance` math helper function since we use `base_tech` for abstract base technologies and templates are now applied too early to be available later (#719).
To refer to template inheritance, set a parameter within a template as all children will share the same value.

### Internal changes

|changed| Moved to using `pydantic` to document and validate our configuration, rather than JSON schema (#704, #717).

|changed| As with base dependencies, moved to pinning lower bound only for development dependencies (#744).

|changed| Curtailed `calliope.AttrDict` relevance, with I/O moved to `calliope.io` and attribute access moved to `pydantic` models.
`AttrDict` is still used to merge overrides and templates into the model definition dictionary, before creating the `pydantic` models.

## 0.7.0.dev5 (2024-12-04)

### User-facing changes

|changed| "An overview of the Calliope terminology" information admonition to remove self-references and improve understandability.
Now also includes a visual depiction of how the different defined components connect together (#699).

|fixed| Area-based parameters have appropriate documented units of `area` rather than `area^2` (#701).

|fixed| Technology capacity lower bound constraints so that `[cap-type]_min` (e.g., `flow_cap_min`) is not always enforced if the `purchased_units` variable is active (#643).

|changed| Single data entries defined in YAML indexed parameters will not be automatically broadcast along indexed dimensions.
To achieve the same functionality as in `<v0.7.dev4`, the user must set the new `init` configuration option `broadcast_param_data` to True (#615).

|changed| Helper functions are now documented on their own page within the "Defining your own math" section of the documentation (#698).

|new| `where(array, condition)` math helper function to apply a where array _inside_ an expression, to enable extending component dimensions on-the-fly, and applying filtering to different components within the expression (#604, #679).

|new| Data tables can inherit options from `templates`, like `techs` and `nodes` (#676).

|new| dimension renaming functionality when loading from a data source, using the `rename_dims` option (#680).

|changed| cost expressions in math, to split out investment costs into the capital cost (`cost_investment`), annualised capital cost (`cost_investment_annualised`), fixed operation costs (`cost_operation_fixed`) and variable operation costs (`cost_operation_variable`, previously `cost_var`) (#645).

|new| Math has been removed from `model.math`, and can now be accessed via `model.math.data` (#639).

|new| (non-NaN) Default values and data types for parameters appear in math documentation (if they appear in the model definition schema) (#677).

|changed| `data_sources` -> `data_tables` and `data_sources.source` -> `data_tables.data`.
This change has occurred to avoid confusion between data "sources" and model energy "sources" (#673).

### Internal changes

|changed| updated transmission technologies to/from -> link_to/link_from to avoid conflicts with protected `python` terminology.

|changed| Model configuration, data tables, techs/nodes data, math and general model definition now uses `pydantic`.

|changed| Model definition reading is now defined in a single place (preprocess/model_definition.py).

|changed| Moved YAML reading/importing functionality out of `AttrDict`. It is now part of our `io` functionality.

|fixed| Avoided gurobi 12.0 incompatibility with pyomo by setting the lower bound to v6.8.2.

## 0.7.0.dev4 (2024-09-10)

### User-facing changes

|fixed| Decision variable domain in math docs to use $\in$ instead of $\forall$ (#652).

|fixed| Clarity of `flow_cap_min` description in documentation (#653).

|changed| API/schema documentation is de-ranked in documentation search bar results (#670).

|new| Math component cross-references in both directions ("uses" and "used in") in Markdown math documentation (#643).

|fixed| Duplicated links in math documentation (#651).

|changed| `node_groups` and `tech_groups` changed to a general top-level `templates` key,
accessed via the `template` key (replacing `inherit`) in `nodes` and `techs` (#600).

|fixed| Contribution of `cost_om_annual_investment_fraction` to total investment costs, to not apply to depreciated costs (#645).

|fixed| Math for multi-carrier variable export costs (#663).

|new| Piecewise constraints added to the YAML math with its own unique syntax (#107).
These constraints will be added to the optimisation problem using Special Ordered Sets of Type 2 (SOS2) variables.

|new| Direct interface to the Gurobi Python API using `!#yaml config.build.backend: gurobi` or `!#python model.build(backend="gurobi")`.
Tests show that using the gurobi solver via the Python API reduces peak memory consumption and runtime by at least 30% for the combined model build and solve steps.
This requires the `gurobipy` package which can be installed with `mamba`: `mamba install gurobi::gurobi`.

|fixed| Force a header row in tabular data loaded from CSV to (#596).
Fixes issue where unexpected index levels can end up in the loaded data (#573).

|fixed| Single element lists/sets in the model Dataset attribute dictionary are restored to lists/sets on loading from NetCDF (#614).

|new| Decision variables and global expressions can have a `title` defined, which will be available in the model results as attributes of those components and can be used for e.g. visualisation (#582).
Parameter titles from the model definition schema will also propagate to the model inputs.

|fixed| Backend parameter updates propagate correctly through global expressions in the order those expressions were defined (#616).

|fixed| If setting `model.backend.verbose_strings()`, rebuilt model components from making backend parameter updates will automatically have verbose strings (#623).

|fixed| Erroneous use of `dimensions:` in docs example of an indexed parameter (#612).

|changed| `add_dimensions` to `add_dims` in `data_sources` definition to align with `dims` in indexed parameter definition (#621).

|new| Allow extracting shadow prices into results by listing constraints in `config.solve.shadow_prices`, e.g. `config.solve.shadow_prices: ["system_balance"]`  Shadow prices will be added as variables to the model results as `shadow_price_{constraintname}`, e.g. `shadow_price_system_balance`.

|new| Model stores key timestamps as attributes:

* `timestamp_model_creation`: at the start of `Model.__init__()`
* `timestamp_build_started`: at the start of `Model.build()`
* `timestamp_build_complete`: at the end of `Model.build()`
* `timestamp_solve_started`: at the start of `Model.solve()`
* `timestamp_solve_complete`: at the end of `Model.solve()`

### Internal changes

|changed| `model._model_def_dict` has been removed.

|new| `CalliopeMath` is a new helper class to handle math additions, including separate methods for pre-defined math, user-defined math and validation checks.

|changed| `MathDocumentation` has been extracted from `Model`/`LatexBackend`, and now is a postprocessing module which can take models as input.

|new| `gurobipy` is a development dependency that will be added as an optional dependency to the conda-forge calliope feedstock recipe.

|changed| Added any new math dicts defined with `calliope.Model.backend.add_[...](...)` to the backend math dict registry stored in `calliope.Model.backend.inputs.attrs["math"]`.

|changed| Function vectorisation when creating backend component arrays uses `numpy.frompyfunc` instead of `xarray.apply_ufunc`, so that masking with a `where` array can be done at function calltime.
This requires pre-broadcasting all arrays being passed to the vectorised function, but reduces memory peaks in the Gurobi backend interface in particular.

|changed| Default parameter values are not used to fill NaNs when adding parameters to the backend, but when evaluating expressions.
This reduces memory footprint of parameter arrays.

|fixed| Removed unused debug parameter in `Model.__init__()`

|changed| Ruff linter checking was extended with pydocstrings, flake8-pytest, and pyupgrade.

|changed| Moved from black formatting to the Ruff formatter (black-based, but faster).

## 0.7.0.dev3 (2024-02-14)

### User-facing changes

|new| `mkdocs_tabbed` option when writing math documentation to file (`calliope.Model.math_documentation.write(...)`) which will add YAML snippets to all rendered math as a separate "tab" if writing to Markdown.
Requires the [PyMdown tabbed extension](https://facelessuser.github.io/pymdown-extensions/extensions/tabbed/) to render the tabs correctly in an [MkDocs](https://www.mkdocs.org/) project.

|new| List of pre-defined parameters given in the `pre-defined` math documentation, with references back to the constraints/variables/global expressions in which they are defined (either in the `expression` string or the `where` string).

|new| Units and default values for variables and global expressions added to the math documentation.

|new| Variables and global expressions can have a `default` value, which is used to fill missing array elements when doing math operations.
These default values ensure that `NaN` doesn't creep into the built optimisation problem math and are set to values that lead to them having no impact on the optimal solution.

|new| Utility function `calliope.util.schema.update_model_schema(...)` to add user-defined parameters to the model schema / update existing parameters using YAML schema syntax.
`calliope.util.schema.reset()` can be used to clean the model schema and return to the original, pre-defined schema.

|fixed| Timeseries clustering file can be a non-ISO standard date format.
Both the index and the values of the timeseries (both being date strings) should be in the user-defined `config.init.time_format`.

|fixed| the decision variable `purchased_units` is linked to `flow_cap` even if neither of the parameters `flow_cap_min` or `flow_cap_max` have been defined by the user.

|changed| `inbuilt` math -> `pre-defined` math and `custom` math -> `pre-defined` math in the documentation.

|changed| Calliope attribute dictionaries (AttrDicts) no longer sort dictionary keys on `union`. Key order is now: original dictionary key order + any new keys being added in the order they appear in the new dictionary.

|fixed| Dimensions with numeric data can be defined in tabular data _or_ YAML and will appear as numeric in the processed Calliope model input dataset.
If all dimension data can be coerced to a numeric data type (e.g. `["10", 100, "-1"]`), then it _will_ be coerced (e.g., `[10, 100, -1]`).

### Internal changes

|new| `py.typed` file so that mypy recognises Calliope as a typed library when it is imported as a dependency.

|fixed| Spelling of Black config option `skip-magic-trailing-comma`.

## 0.7.0.dev2 (2024-01-26)

v0.7 includes a major change to how Calliope internally operates.
Along with this, there are multiple changes to how Calliope models are defined and configured.
This requires adapting models to work with 0.7.
We group changes into those that are primarily user-facing and relevant for all Calliope users, and those that are primarily internal, and relevant only for Calliope developers.

### User-facing changes

This section gives a brief summary of changes.
For more detail, see our migrating from v0.6 to v0.7 section in our [documentation](https://calliope.readthedocs.io/en/latest/migrating/).

|new| Storage buffers available in all technology base classes.

|new| Multiple carriers and different carriers in/out available in all technology base classes.

|new| `node_groups` added to match `tech_groups`.

|new| technology efficiencies split into inflow and outflow efficiencies.

|new| Technology capacities and efficiencies can be differentiated between technology carriers.

|new| Parameters can be defined outside the scope of `nodes` and `techs` using the top-level `parameters` key in YAML.

|new| Any parameters can be indexed over arbitrary dimensions, both core Calliope dimensions and new, user-defined dimensions.

|new| Non-timeseries data can be loaded from CSV files or in-memory Pandas DataFrames using the top-level `data_sources` key in YAML.

|new| User-defined mathematical formulations using the new Calliope math syntax can be loaded when creating a model.

|new| Shadow prices obtained from a dual LP problem can be read by using `model.backend.shadow_prices.get("constraint_name")`.

|changed| |backwards-incompatible| Updated to support Python versions >= 3.10.

|changed| |backwards-incompatible| Updated to Pandas >= v2.1, Pyomo >= v6.4, Xarray >= v2023.10.

|changed| |backwards-incompatible| Flat technology definitions, removing the distinction between `essentials`, `constraints` and `costs`.

|changed| |backwards-incompatible| Timeseries data is defined under the `data_sources` top-level key, not with `file=`/`df=` at the technology level.

|changed| |backwards-incompatible| Demand and carrier consumption values are strictly positive instead of strictly negative.

|changed| |backwards-incompatible| `model.run()` method → two-stage `model.build()` + `model.solve()` methods.

|changed| |backwards-incompatible| `model` and `run` top-level keys → `config.init`/`.build`/`.solve`.

|changed| |backwards-incompatible| `locations` top-level key and `loc` data dimensions → `nodes`.

|changed| |backwards-incompatible| `parent` technology parameter → `base_tech` + `inherit`.

|changed| |backwards-incompatible| Cost parameters are flattened and use the indexed parameter syntax.

|changed| |backwards-incompatible| `links` top-level key → transmission links defined in `techs`.

|changed| |backwards-incompatible| Various parameters/decision variables renamed (namely `energy_` → `flow_`, `carrier_prod`/`_con` → `flow_out`/`_in`, and `resource` → `source_use`/`sink_use`).

|changed| |backwards-incompatible| Various configuration options renamed.

|changed| |backwards-incompatible| `force_resource` technology parameter → `source_use_equals` / `sink_use_equals`.

|changed| |backwards-incompatible| `units` + `purchased` decision variables → `purchased_units`.

|changed| |backwards-incompatible| Parameters added to explicitly trigger MILP and storage decision variables/constraints.

|changed| |backwards-incompatible| Structure of input and output data within a Calliope model updated to remove concatenated `loc::tech::carrier` sets and technology subsets (e.g. `techs_supply`) in favour of sparse arrays indexed over core dimensions only (`nodes`, `techs`, `carriers`, `timesteps`).

|changed| |backwards-incompatible| `coordinates.lat`/`lon` node parameter → `latitude`/`longitude`.

|changed| |backwards-incompatible| Distance units default to kilometres and can be reverted to metres with `config.init.distance_unit`.

|changed| |backwards-incompatible| `operate` mode input parameters now expected to match `plan` mode decision variable names (e.g., `flow_cap`).

|changed| |backwards-incompatible| Cyclic storage is defined per-technology, not as a top-level configuration option.

|changed| Documentation has been overhauled.

|removed| `_equals` constraints.
Use both `_min` and `_max` constraints to the same value.

|removed| `x`/`y` coordinates.
Use geographic lat/lon coordinates (in `EPSG:4326` projection) instead.

|removed| Comma-separated node definitions.
Inheriting duplicate definitions from `node_groups` instead.

|removed| `supply_plus` and `conversion_plus` technology base classes.
Use `supply` and `conversion` technology base classes instead.

|removed| `carrier` key.
Use `carrier_in` and `carrier_out` instead.

|removed| `carrier_tiers` and `carrier_ratios`.
Use indexed parameter definitions for `flow_out_eff` and your own math instead.

|removed| `calliope.Model.get_formatted_array`.
The Calliope internal representation of data now matches the format achieved by calling this method in v0.6.

|removed| Group constraints.
Use your own math instead.

|removed| Configuration options for features we no longer support.

|removed| Plotting.
See our documentation for example of how to visualise your data with Plotly.

|removed| Clustering.
Cluster your data before creating your Calliope model.
Mapping of timeseries dates to representative days is still possible.

### Internal changes

|new| Automatic release uploads to PyPI and new accompanying pre-release pipeline.

|new| Choice of issue templates.

|new| YAML schema to catch the worst offences perpetrated in the model definition / configuration.
This schema is also rendered as a reference page in the documentation, replacing `defaults`/`config` tables.

|new| The model mathematical formulation (constraints, decision variables, objectives) is stored in a YAML configuration file: `math/base.yaml`.
Equation expressions and the logic to decide on when to apply a constraint/create a variable etc. are given in string format.
These strings are parsed according to a set of documented rules.

|changed| Development environment installation instructions (they're now simpler!).

|changed| Documentation has been ported to Markdown pages and is built using MKDocs and the Material theme.

|changed| Pre-processed model data checks are conducted according to a YAML configuration, instead of a hard-coded set of python functions.
An API will be created in due course to allow the user to add their own checks to the configuration.

|changed| Costs are now Pyomo expressions rather than decision variables.

|changed| When a model is loaded into an active session, configuration dictionaries are stored as dictionaries instead of serialised YAML strings in the model data attributes dictionary.
Serialisation and de-serialisation only occur on saving and loading from NetCDF, respectively.

|changed| Backend interface has been abstracted to enable non-Pyomo solver interfaces to be implemented in due course.

|changed| Repository structure has been re-configured to use the `src` layout, to rely on the `pyproject.toml` configuration file for most config, and to use only `.txt` requirements files (for pip+conda cross-compatibility)

|changed| CI moved from Azure pipelines (back) to GitHub Actions.

|changed| Stronger reliance on `pre-commit`, including a CI check to run it in Pull Requests.

## 0.6.10 (2023-01-18)

|changed| |backwards-incompatible| Updated to Numpy v1.23, Pandas v1.5, Pyomo v6.4, Ruamel.yaml v0.17, Scikit-learn v1.2, Xarray v2022.3, GLPK v5. This enables Calliope to be installed on Apple Silicon devices, but changes the result of algorithmic timeseries clustering. [In scikit-learn version 0.24.0, the method of random sampling for K-Means clustering was changed](https://scikit-learn.org/0.24/whats_new/v0.24.html#changed-models). This change will lead to different optimisation results if using [K-Means clustering](https://calliope.readthedocs.io/en/v0.6.10/user/advanced_features.html#time-resolution-adjustment) in your model.

|changed| |backwards-incompatible| Removed support for Python version 3.7 since some updated dependencies are not available in this version.

|changed| Installation instructions for developers have changed since we no longer duplicate pinned packages between the development/testing requirements file (`requirements.yml`) and the package requirements file (`requirements.txt`). See [the documentation](https://calliope.readthedocs.io/en/v0.6.10/user/installation.html) for updated instructions.

|fixed| Set ordering in the model dataset is consistent before and after optimising a model with clustered timeseries. Previously, the link between clusters and timesteps would become mixed following optimisation, so running `model.run(force_rerun=True)` would yield a different result.

## 0.6.9 (2023-01-10)

|changed| Updated to Python 3.9, with compatibility testing continuing for versions 3.8 and 3.9. Multi-platform CI tests are run on Python 3.9 instead of Python 3.8. CI tests on a Linux machine are also run for versions 3.7 and 3.8. This has been explicitly mentioned in the documentation.

|changed| Updated to Click 8.0.

|changed| Updated CBC Windows binary link in documentation to version 2.10.8.

|fixed| SPORES mode scoring will ignore technologies with energy capacities that are equal to their minimum capacities (i.e., `energy_cap_min`) or which have fixed energy capacities (`energy_cap_equals`).

|fixed| SPORE number is retained when continuing a model run in SPORES mode when solutions already exist for SPORE >= 1. Previously, the SPORE number would be reset to zero.

|fixed| Malformed carrier-specific group constraints are skipped without skipping all subsequent group constraints.

|fixed| Spurious negative values in `storage_inital` in operate mode are ignored in subsequent optimisation runs (#379). Negative values are a result of optimisation tolerances allowing a strictly positive decision variable to end up with (very small in magnitude) negative values. Forcing these to zero between operate mode runs ensures that Pyomo doesn't raise an exception that input values are outside the valid domain (NonNegativeReals).

|fixed| `om_annual` investment costs will be calculated for technologies with only an `om_annual` cost defined in their configuration (#373). Previously, no investment costs would be calculated in this edge case.

## 0.6.8 (2022-02-07)

|new| run configuration parameter to enable relaxation of the `demand_share_per_timestep_decision` constraint.

|new| `storage_cap_min/equals/max` group constraints added.

|changed| Updated to Pyomo 6.2, pandas 1.3, xarray 0.20, numpy 1.20.

|changed| |backwards-incompatible| parameters defaulting to False now default to None, to avoid confusion with zero. To 'switch off' a constraint, a user should now set it to 'null' rather than 'false' in their YAML configuration.

|changed| `INFO` logging level includes logs for dataset cleaning steps before saving to NetCDF and for instantiation of timeseries clustering/resampling (if taking place).

|fixed| `demand_share_per_timestep_decision` constraint set includes all expected (location, technology, carrier) items. In the previous version, not all expected items were captured.

|fixed| Mixed dtype xarray dataset variables, where one dtype is boolean, are converted to float if possible. This overcomes an error whereby the NetCDF file cannot be created due to a mixed dtype variable.

## 0.6.7 (2021-06-29)

|new| `spores` run mode can skip the cost-optimal run, with the user providing initial conditions for `spores_score` and slack system cost.

|new| Support for Pyomo's `gurobi_persistent` solver interface, which enables a more memory- and time-efficient update and re-running of models. A new backend interface has been added to re-build constraints / the objective in the Gurobi persistent solver after updating Pyomo parameters.

|new| A scenario can now be a mix of overrides *and* other scenarios, not just overrides.

|new| `model.backend.rerun()` can work with both `spores` and `plan` run modes (previously only `plan` worked). In the `spores` case, this only works with a built backend that has not been previously run (i.e. `model.run(build_only=True)`), but allows a user to update constraints etc. before running the SPORES method.

|changed| |backwards-incompatible| Carrier-specific group constraints are only allowed in isolation (one constraint in the group).

|changed| If `ensure_feasibility` is set to `True`, `unmet_demand` will always be returned in the model results, even if the model is feasible. Fixes issue #355.

|changed| Updated to Pyomo 6.0, pandas 1.2, xarray 0.17.

|changed| Update CBC Windows binary link in documentation.

|fixed| AttrDict now has a `__name__` attribute, which makes pytest happy.

|fixed| CLI plotting command has been re-enabled. Fixes issue #341.

|fixed| Group constraints are more robust to variations in user inputs. This entails a trade-off whereby some previously accepted user configurations will no longer be possible, since we want to avoid the complexity of processing them.

|fixed| `demand_share_per_timestep_decision` now functions as expected, where it previously did not enforce the per-timestep share after having decided upon it.

|fixed| Various bugs squashed in running operate mode.

|fixed| Handle number of timesteps lower than the horizon length in `operate` mode (#337).

## 0.6.6 (2020-10-08)

|new| `spores` run mode now available, to find Spatially-explicit Practically Optimal REsultS (SPORES)

|new| New group constraints `carrier_con_min`, `carrier_con_max`, `carrier_con_equals` which restrict the total consumed energy of a subgroup of conversion and/or demand technologies.

|new| Add ability to pass timeseries as dataframes in `calliope.Model` instead of only as CSV files.

|new| Pyomo backend interfaces added to get names of all model objects (`get_all_model_attrs`) and to attach custom constraints to the backend model (`add_constraint`).

|changed| Parameters are assigned a domain in Pyomo based on their dtype in `model_data`

|changed| Internal code reorganisation.

|changed| Updated to Pyomo 5.7, pandas 1.1, and xarray 0.16

|fixed| One-way transmission technologies can have `om` costs

|fixed| Silent override of nested dicts when parsing YAML strings

## 0.6.5 (2020-01-14)

|new| New group constraints `energy_cap_equals`, `resource_area_equals`, and  `energy_cap_share_equals` to add the equality constraint to existing `min/max` group constraints.

|new| New group constraints `carrier_prod_min`, `carrier_prod_max`, and  `carrier_prod_equals` which restrict the absolute energy produced by a subgroup of technologies and locations.

|new| Introduced a `storage_discharge_depth` constraint, which allows to set a minimum stored-energy level to be preserved by a storage technology.

|new| New group constraints `net_import_share_min`, `net_import_share_max`, and `net_import_share_equals` which restrict the net imported energy of a certain carrier into subgroups of locations.

|changed| |backwards-incompatible| Group constraints with the prefix `supply_share` are renamed to use the prefix `carrier_prod_share`. This ensures consistent naming for all group constraints.

|changed| Allowed 'energy_cap_min' for transmission technologies.

|changed| Minor additions made to troubleshooting and development documentation.

|changed| |backwards-incompatible| The backend interface to update a parameter value (`Model.backend.update_param()`) has been updated to allow multiple values in a parameter to be updated at once, using a dictionary.

|changed| Allowed `om_con` cost for demand technologies. This is conceived to allow better representing generic international exports as demand sinks with a given revenue (e.g. the average electricity price on a given bidding zone), not restricted to any particular type of technology.

|changed| |backwards-incompatible| `model.backend.rerun()` returns a calliope Model object instead of an xarray Dataset, allowing a user to access calliope Model methods, such as `get_formatted_array`.

|changed| Carrier ratios can be loaded from file, to allow timeseries carrier ratios to be defined, e.g. ``carrier_ratios.carrier_out_2.heat: file=ratios.csv``.

|changed| Objective function options turned into Pyomo parameters. This allows them to update through the `Model.backend.update_param()` functionality.

|changed| All model defaults have been moved to `defaults.yaml`, removing the need for `model.yaml`. A default location, link and group constraint have been added to `defaults.yaml` to validate input model keys.

|changed| |backwards-incompatible| Revised internal logging and warning structure. Less critical warnings during model checks are now logged directly to the INFO log level, which is displayed by default in the CLI, and can be enabled when running in Python by calling `calliope.set_log_verbosity()` without any options. The `calliope.set_log_level` function has been renamed to `calliope.set_log_verbosity` and includes the ability to easily turn on and off the display of solver output.

|changed| All group constraint values are parameters so they can be updated in the backend model

|fixed| Operate mode checks cleaned up to warn less frequently and to not be so aggressive at editing a users model to fit the operate mode requirements.

|fixed| Documentation distinctly renders inline Python, YAML, and shell code snippets.

|fixed| Tech groups are used to filter technologies to which group constraints can be applied. This ensures that transmission and storage technologies are included in cost and energy capacity group constraints. More comprehensive tests have been added accordingly.

|fixed| Models saved to NetCDF now include the fully built internal YAML model and debug data so that `Model.save_commented_model_yaml()` is available after loading a NetCDF model from disk

|fixed| Fix an issue preventing the deprecated `charge_rate` constraint from working in 0.6.4.

|fixed| Fix an issue that prevented 0.6.4 from loading NetCDF models saved with older versions of Calliope. It is still recommended to only load models with the same version of Calliope that they were saved with, as not all functionality will work when mixing versions.

|fixed| |backwards-incompatible| Updated to require pandas 0.25, xarray 0.14, and scikit-learn 0.22, and verified Python 3.8 compatibility. Because of a bugfix in scikit-learn 0.22, models using k-means clustering with a specified random seed may return different clusters from Calliope 0.6.5 on.

## 0.6.4 (2019-05-27)

|new| New model-wide constraint that can be applied to all, or a subset of, locations and technologies in a model, covering:

* `demand_share`, `supply_share`, `demand_share_per_timestep`, `supply_share_per_timestep`, each of which can specify `min`, `max`, and `equals`, as well as `energy_cap_share_min` and `energy_cap_share_max`. These supersede the `group_share` constraints, which are now deprecated and will be removed in v0.7.0.
* `demand_share_per_timestep_decision`, allowing the model to make decisions on the per-timestep shares of carrier demand met from different technologies.
* `cost_max`, `cost_min`, `cost_equals`, `cost_var_max`, `cost_var_min`, `cost_var_equals`, `cost_investment_max`, `cost_investment_min`, `cost_investment_equals`, which allow a user to constrain costs, including those not used in the objective.
* `energy_cap_min`, `energy_cap_max`, `resource_area_min`, `resource_area_max` which allow to constrain installed capacities of groups of technologies in specific locations.

|new| `asynchronous_prod_con` parameter added to the constraints, to allow a user to fix a storage or transmission technology to only be able to produce or consume energy in a given timestep. This ensures that unphysical dissipation of energy cannot occur in these technologies, by activating a binary variable (`prod_con_switch`) in the backend.

|new| Multi-objective optimisation problems can be defined by linear scalarisation of cost classes, using `run.objective_options.cost_class` (e.g. `{'monetary': 1, 'emissions': 0.1}`, which models an emissions price of 0.1 units of currency per unit of emissions)

|new| Storage capacity can be tied to energy capacity with a new `energy_cap_per_storage_cap_equals` constraint.

|new| The ratio of energy capacity and storage capacity can be constrained with a new `energy_cap_per_storage_cap_min` constraint.

|new| Easier way to save an LP file with a ``--save_lp`` command-line option and a ``Model.to_lp`` method

|new| Documentation has a new layout, better search, and is restructured with various content additions, such as a section on troubleshooting.

|new| Documentation for developers has been improved to include an overview of the internal package structure and a guide to contributing code via a pull request.

|changed| |backwards-incompatible| Scenarios in YAML files defined as list of override names, not comma-separated strings: `fusion_scenario: cold_fusion,high_cost` becomes `fusion_scenario: ['cold_fusion', 'high_cost']`. No change to the command-line interface.

|changed| `charge_rate` has been renamed to `energy_cap_per_storage_cap_max`. `charge_rate` will be removed in Calliope 0.7.0.

|changed| Default value of resource_area_max now is ``inf`` instead of ``0``, deactivating the constraint by default.

|changed| Constraint files are auto-loaded in the pyomo backend and applied in the order set by 'ORDER' variables given in each constraint file (such that those constraints which depend on pyomo expressions existing are built after the expressions are built).

|changed| Error on defining a technology in both directions of the same link.

|changed| Any inexistent locations and / or technologies defined in model-wide (group) constraints will be caught and filtered out, raising a warning of their existence in the process.

|changed| Error on required column not existing in CSV is more explicit.

|changed| |backwards-incompatible| Exit code for infeasible problems now is 1 (no success). This is a breaking change when relying on the exit code.

|changed| `get_formatted_array` improved in both speed and memory consumption.

|changed| `model` and `run` configurations are now available as attributes of the Model object, specifically as editable dictionaries which automatically update a YAML string in the `model_data` xarray dataset attribute list (i.e. the information is stored when sending to the solver backend and when saving to and loading from NetCDF file)

|changed| All tests and example models have been updated to solve with Coin-CBC, instead of GLPK. Documentation has been updated to reflect this, and aid in installing CBC (which is not simple for Windows users).

|changed| Additional and improved pre-processing checks and errors for common model mistakes.

|fixed| Total levelised cost of energy considers all costs, but energy generation only from ``supply``, ``supply_plus``, ``conversion``, and ``conversion_plus``.

|fixed| If a space is left between two locations in a link (i.e. `A, B` instead of `A,B`), the space is stripped, instead of leading to the expectation of a location existing with the name ` B`.

|fixed| Timeseries efficiencies can be included in operate mode without failing on preprocessing checks.

|fixed| Name of data variables is retained when accessed through `model.get_formatted_array()`

|fixed| Systemwide constraints work in models without transmission systems.

|fixed| Updated documentation on amendments of abstract base technology groups.

|fixed| Models without time series data fail gracefully.

|fixed| Unknown technology parameters are detected and the user is warned.

|fixed| Loc::techs with empty cost classes (i.e. value == None) are handled by a warning and cost class deletion, instead of messy failure.

## 0.6.3 (2018-10-03)

|new| Addition of ``flows`` plotting function. This shows production and how much they exchange with other locations. It also provides a slider in order to see flows' evolution through time.

|new| ``calliope generate_runs`` in the command line interface can now produce scripts for remote clusters which require SLURM-based submission (``sbatch...``).

|new| |backwards-incompatible| Addition of ``scenarios``, which complement and expand the existing ``overrides`` functionality.  ``overrides`` becomes a top-level key in model configuration, instead of a separate file. The ``calliope run`` command has a new ``--scenario`` option which replaces --override_file, while ``calliope generate_runs`` has a new ``--scenarios`` option which replaces --override_file and takes a semicolon-separated list of scenario names or of group1,group2 combinations. To convert existing overrides to the new approach, simply group them under a top-level ``overrides`` key and import your existing overrides file from the main model configuration file with ``import: ['your_overrides_file.yaml']``.

|new| Addition of ``calliope generate_scenarios`` command to allow automating the construction of scenarios which consist of many combinations of overrides.

|new| Added ``--override_dict`` option to ``calliope run`` and ``calliope generate_runs`` commands

|new| Added solver performance comparison in the docs. CPLEX & Gurobi are, as expected, the best options. If going open-source & free, CBC is much quicker than GLPK!

|new| Calliope is tested and confirmed to run on Python 3.7

|changed| `resource_unit` - available to `supply`, `supply_plus`, and `demand` technologies - can now be defined as 'energy_per_area', 'energy', or 'energy_per_cap'. 'power' has been removed. If 'energy_per_area' then available resource is the resource (CSV or static value) * resource_area, if 'energy_per_cap' it is resource * energy_cap. Default is 'energy', i.e. resource = available_resource.

|changed| Updated to xarray v0.10.8, including updates to timestep aggregation and NetCDF I/O to handle updated xarray functionality.

|changed| Removed ``calliope convert`` command. If you need to convert a 0.5.x model, first use ``calliope convert`` in Calliope 0.6.2 and then upgrade to 0.6.3 or higher.

|changed| Removed comment persistence in AttrDict and the associated API in order to improve compatibility with newer versions of ruamel.yaml

|fixed| Operate mode is more robust, by being explicit about timestep and loc_tech indexing in `storage_initial` preparation and `resource_cap` checks, respectively, instead of assuming an order.

|fixed| When setting `ensure_feasibility`, the resulting `unmet_demand` variable can also be negative, accounting for possible infeasibility when there is unused supply, once all demand has been met (assuming no load shedding abilities). This is particularly pertinent when the `force_resource` constraint is in place.

|fixed| When applying systemwide constraints to transmission technologies, they are no longer silently ignored. Instead, the constraint value is doubled (to account for the constant existence of a pair of technologies to describe one link) and applied to the relevant transmission techs.

|fixed| Permit groups in override files to specify imports of other YAML files

|fixed| If only `interest_rate` is defined within a cost class of a technology, the entire cost class is correctly removed after deleting the `interest_rate` key. This ensures an empty cost key doesn't break things later on. Fixes issue #113.

|fixed| If time clustering with 'storage_inter_cluster' = True, but no storage technologies, the model doesn't break. Fixes issue #142.

## 0.6.2 (2018-06-04)

|new| ``units_max_systemwide`` and ``units_equals_systemwide`` can be applied to an integer/binary constrained technology (capacity limited by ``units`` not ``energy_cap``, or has an associated ``purchase`` (binary) cost). Constraint works similarly to existing ``energy_cap_max_systemwide``, limiting the number of units of a technology that can be purchased across all locations in the model.

|new| |backwards-incompatible| ``primary_carrier`` for `conversion_plus` techs is now split into ``primary_carrier_in`` and ``primary_carrier_out``. Previously, it only accounted for output costs, by separating it, `om_con` and `om_prod` are correctly accounted for. These are required conversion_plus essentials if there's more than one input and output carrier, respectively.

|new| Storage can be set to cyclic using ``run.cyclic_storage``. The last timestep in the series will then be used as the 'previous day' conditions for the first timestep in the series. This also applies to ``storage_inter_cluster``, if clustering. Defaults to False, with intention of defaulting to True in 0.6.3.

|new| On clustering timeseries into representative days, an additional set of decision variables and constraints is generated. This addition allows for tracking stored energy between clusters, by considering storage between every `datestep` of the original (unclustered) timeseries as well as storage variation within a cluster.

|new| CLI now uses the IPython debugger rather than built-in ``pdb``, which provides highlighting, tab completion, and other UI improvements

|new| AttrDict now persists comments when reading from and writing to YAML files, and gains an API to view, add and remove comments on keys

|fixed| Fix CLI error when running a model without transmission technologies

|fixed| Allow plotting for inputs-only models, single location models, and models without location coordinates

|fixed| Fixed negative ``om_con`` costs in conversion and conversion_plus technologies

## 0.6.1 (2018-05-04)

|new| Addition of user-defined datestep clustering, accessed by `clustering_func`: `file=filename.csv:column` in time aggregation config

|new| Added ``layout_updates`` and ``plotly_kwarg_updates`` parameters to plotting functions to override the generated Plotly configuration and layout

|changed| Cost class and sense (maximize/minimize) for objective function may now be specified in run configuration (default remains monetary cost minimization)

|changed| Cleaned up and documented ``Model.save_commented_model_yaml()`` method

|fixed| Fixed error when calling ``--save_plots`` in CLI

|fixed| Minor improvements to warnings

|fixed| Pure dicts can be used to create a ``Model`` instance

|fixed| ``AttrDict.union`` failed on all-empty nested dicts

## 0.6.0 (2018-04-20)

Version 0.6.0 is an almost complete rewrite of most of Calliope's internals. See [New in v0.6.0](https://calliope.readthedocs.io/en/v0.6.0/user/whatsnew.html) for a more detailed description of the many changes.

### Major changes

|changed| |backwards-incompatible| Substantial changes to model configuration format, including more verbose names for most settings, and removal of run configuration files.

|new| |backwards-incompatible| Complete rewrite of Pyomo backend, including new various new and improved functionality to interact with a built model (see :doc:`user/ref_05_to_06`).

|new| Addition of a ``calliope convert`` CLI tool to convert 0.5.x models to 0.6.0.

|new| Experimental ability to link to non-Pyomo backends.

|new| New constraints: ``resource_min_use`` constraint for ``supply`` and ``supply_plus`` techs.

|changed| |backwards-incompatible| Removal of settings and constraints includes ``subset_x``, ``subset_y``, ``s_time``, ``r2``, ``r_scale_to_peak``, ``weight``.

|changed| |backwards-incompatible| ``system_margin`` constraint replaced with ``reserve_margin`` constraint.

|changed| |backwards-incompatible| Removed the ability to load additional custom constraints or objectives.

## 0.5.5 (2018-02-28)

* |fixed| Allow `r_area` to be non-zero if either of `e_cap.max` or `e_cap.equals` is set, not just `e_cap.max`.
* |fixed| Ensure static parameters in resampled timeseries are caught in constraint generation
* |fixed| Fix time masking when set_t.csv contains sub-hourly resolutions

## 0.5.4 (2017-11-10)

### Major changes

* |fixed| `r_area_per_e_cap` and `r_cap_equals_e_cap` constraints have been separated from r_area and r_cap constraints to ensure that user specified `r_area.max` and `r_cap.max` constraints are observed.

* |changed| technologies and location subsets are now communicated with the solver as a combined location:technology subset, to reduce the problem size, by ignoring technologies at locations in which they have not been allowed. This has shown drastic improvements in Pyomo preprocessing time and memory consumption for certain models.

### Other changes

* |fixed| Allow plotting carrier production using `calliope.analysis.plot_carrier_production` if that carrier does not have an associated demand technology (previously would raise an exception).
* |fixed| Define time clustering method (sum/mean) for more constraints that can be time varying. Previously only included `r` and `e_eff`.
* |changed| storage technologies default `s_cap.max` to `inf`, not 0 and are automatically included in the `loc_tech_store` subset. This ensures relevant constraints are not ignored by storage technologies.
* |changed| Some values in the urban scale MILP example were updated to provide results that would show the functionality more clearly
* |changed| technologies have set colours in the urban scale example model, as random colours were often hideous.
* |changed| ruamel.yaml, not ruamel_yaml, is now used for parsing YAML files.
* |fixed| e_cap constraints for unmet_demand technologies are ignored in operational mode. Capacities are fixed for all other technologies, which previously raised an exception, as a fixed infinite capacity is not physically allowable.
* |fixed| stack_weights were strings rather than numeric datatypes on reading NetCDF solution files.

## 0.5.3 (2017-08-22)

### Major changes

* |new| (BETA) Mixed integer linear programming (MILP) capabilities, when using ``purchase`` cost and/or ``units.max/min/equals`` constraints. Integer/Binary decision variables will be applied to the relevant technology-location sets, avoiding unnecessary complexity by describing all technologies with these decision variables.

### Other changes

* |changed| YAML parser is now ruamel_yaml, not pyyaml. This allows scientific notation of numbers in YAML files (#57)
* |fixed| Description of PV technology in urban scale example model now more realistic
* |fixed| Optional ramping constraint no longer uses backward-incompatible definitions (#55)
* |fixed| One-way transmission no longer forces unidirectionality in the wrong direction
* |fixed| Edge case timeseries resource combinations, where infinite resource sneaks into an incompatible constraint, are now flagged with a warning and ignored in that constraint (#61)
* |fixed| e_cap.equals: 0 sets a technology to a capacity of zero, instead of ignoring the constraint (#63)
* |fixed| depreciation_getter now changes with location overrides, instead of just checking the technology level constraints (#64)
* |fixed| Time clustering now functions in models with time-varying costs (#66)
* |changed| Solution now includes time-varying costs (costs_variable)
* |fixed| Saving to NetCDF does not affect in-memory solution (#62)


## 0.5.2 (2017-06-16)

* |changed| Calliope now uses Python 3.6 by default. From Calliope 0.6.0 on, Python 3.6 will likely become the minimum required version.
* |fixed| Fixed a bug in distance calculation if both lat/lon metadata and distances for links were specified.
* |fixed| Fixed a bug in storage constraints when both ``s_cap`` and ``e_cap`` were constrained but no ``c_rate`` was given.
* |fixed| Fixed a bug in the system margin constraint.

## 0.5.1 (2017-06-14)

|new| |backwards-incompatible| Better coordinate definitions in metadata. Location coordinates are now specified by a dictionary with either lat/lon (for geographic coordinates) or x/y (for generic Cartesian coordinates), e.g. ``{lat: 40, lon: -2}`` or ``{x: 0, y: 1}``. For geographic coordinates, the ``map_boundary`` definition for plotting was also updated in accordance. See the built-in example models for details.

|new| Unidirectional transmission links are now possible. See the [documentation on transmission links](https://calliope.readthedocs.io/en/v0.5.1/user/configuration.html#transmission-links).

### Other changes

* |fixed| Missing urban-scale example model files are now included in the distribution
* |fixed| Edge cases in ``conversion_plus`` constraints addressed
* |changed| Documentation improvements


## 0.5.0 (2017-05-04)

### Major changes

|new| Urban-scale example model, major revisions to the documentation to accommodate it, and a new ``calliope.examples`` module to hold multiple example models. In addition, the ``calliope new`` command now accepts a ``--template`` option to select a template other than the default national-scale example model, e.g.: ``calliope new my_urban_model --template=UrbanScale``.

|new| Allow technologies to generate revenue (by specifying negative costs)

|new| Allow technologies to export their carrier directly to outside the system boundary

|new| Allow storage & supply_plus technologies to define a charge rate (c_rate), linking storage capacity (s_cap) with charge/discharge capacity (e_cap) by s_cap * c_rate => e_cap. As such, either s_cap.max & c_rate or e_cap.max & c_rate can be defined for a technology. The smallest of `s_cap.max * c_rate` and `e_cap.max` will be taken if all three are defined.

|changed| |backwards-incompatible| Revised technology definitions and internal definition of sets and subsets, in particular subsets of various technology types. Supply technologies are now split into two types: ``supply`` and ``supply_plus``. Most of the more advanced functionality of the original ``supply`` technology is now contained in ``supply_plus``, making it necessary to update model definitions accordingly. In addition to the existing ``conversion`` technology type, a new more complex ``conversion_plus`` was added.

### Other changes

* |changed| |backwards-incompatible| Creating a ``Model()`` with no arguments now raises a ``ModelError`` rather than returning an instance of the built-in national-scale example model. Use the new ``calliope.examples`` module to access example models.
* |changed| Improvements to the national-scale example model and its tutorial notebook
* |changed| Removed SolutionModel class
* |fixed| Other minor fixes

## 0.4.1 (2017-01-12)

* |new| Allow profiling with the ``--profile`` and ``--profile_filename`` command-line options
* |new| Permit setting random seed with ``random_seed`` in the run configuration
* |changed| Updated installation documentation using conda-forge package
* |fixed| Other minor fixes

## 0.4.0 (2016-12-09)

### Major changes

|new| Added new methods to deal with time resolution: clustering, resampling, and heuristic timestep selection

|changed| |backwards-incompatible| Major change to solution data structure. Model solution is now returned as a single [xarray DataSet](https://docs.xarray.dev/en/v0.8.2/data-structures.html#dataset) instead of multiple pandas DataFrames and Panels. Instead of as a generic HDF5 file, complete solutions can be saved as a NetCDF4 file via xarray's NetCDF functionality.

While the recommended way to save and process model results is by NetCDF4, CSV saving functionality has now been upgraded for more flexibility. Each variable is saved as a separate CSV file with a single value column and as many index columns as required.

|changed| |backwards-incompatible| Model data structures simplified and based on xarray

### Other changes

* |new| Functionality to post-process parallel runs into aggregated NetCDF files in ``calliope.read``
* |changed| Pandas 0.18/0.19 compatibility
* |changed| 1.11 is now the minimum required numpy version. This version makes datetime64 tz-naive by default, thus preventing some odd behavior when displaying time series.
* |changed| Improved logging, status messages, and error reporting
* |fixed| Other minor fixes

## 0.3.7 (2016-03-10)

### Major changes

|changed| Per-location configuration overrides improved. All technology constraints can now be set on a per-location basis, as can costs. This applies to the following settings:

* ``techname.x_map``
* ``techname.constraints.*``
* ``techname.constraints_per_distance.*``
* ``techname.costs.*``

The following settings cannot be overridden on a per-location basis:

* Any other options directly under ``techname``, such as ``techname.parent`` or ``techname.carrier``
* ``techname.costs_per_distance.*``
* ``techname.depreciation.*``

### Other changes

* |fixed| Improved installation instructions
* |fixed| Pyomo 4.2 API compatibility
* |fixed| Other minor fixes

## 0.3.6 (2015-09-23)

* |fixed| Version 0.3.5 changes were not reflected in tutorial

## 0.3.5 (2015-09-18)

### Major changes

|new| New constraint to constrain total (model-wide) installed capacity of a technology (``e_cap.total_max``), in addition to its per-node capacity (``e_cap.max``)

|changed| Removed the ``level`` option for locations. Level is now implicitly derived from the nested structure given by the ``within`` settings. Locations that define no or an empty ``within`` are implicitly at the topmost (0) level.

|changed| |backwards-incompatible| Revised configuration of capacity constraints: ``e_cap_max`` becomes ``e_cap.max``, addition of ``e_cap.min`` and ``e_cap.equals`` (analogous for r_cap, s_cap, rb_cap, r_area). The ``e_cap.equals`` constraint supersedes ``e_cap_max_force`` (analogous for the other constraints). No backwards-compatibility is retained, models must change all constraints to the new formulation. See :ref:`config_reference_constraints` for a complete list of all available constraints. Some additional constraints have name changes:

* ``e_cap_max_scale`` becomes ``e_cap_scale``
* ``rb_cap_follows`` becomes ``rb_cap_follow``, and addition of ``rb_cap_follow_mode``
* ``s_time_max`` becomes ``s_time.max``

|changed| |backwards-incompatible| All optional constraints are now grouped together, under ``constraints.optional``:

* ``constraints.group_fraction.group_fraction`` becomes ``constraints.optional.group_fraction``
* ``constraints.ramping.ramping_rate`` becomes ``constraints.optional.ramping_rate``

### Other changes

* |new| analysis.map_results function to extract solution details from multiple parallel runs
* |new| Various other additions to analysis functionality, particularly in the analysis_utils module
* |new| analysis.get_levelized_cost to get technology and location specific costs
* |new| Allow dynamically loading time mask functions
* |changed| Improved summary table in the model solution: now shows only aggregate information for transmission technologies, also added missing ``s_cap`` column and technology type
* |fixed| Bug causing some total levelized transmission costs to be infinite instead of zero
* |fixed| Bug causing some CSV solution files to be empty

## 0.3.4 (2015-04-27)

* |fixed| Bug in construction and fixed O&M cost calculations in operational mode

## 0.3.3 (2015-04-03)

### Major changes

|changed| In preparation for future enhancements, the ordering of location levels is flipped. The top-level locations at which balancing takes place is now level 0, and may contain level 1 locations. This is a backwards-incompatible change.

|changed| |backwards-incompatible| Refactored time resolution adjustment functionality. Can now give a list of masks in the run configuration which will all be applied, via ``time.masks``, with a base resolution via ``time.resolution`` (or instead, as before, load a resolution series from file via ``time.file``). Renamed the ``time_functions`` submodule to ``time_masks``.

## Other changes

* |new| Models and runs can have a ``name``
* |changed| More verbose ``calliope run``
* |changed| Analysis tools restructured
* |changed| Renamed ``debug.keepfiles`` setting to ``debug.keep_temp_files`` and better documented debug configuration

## 0.3.2 (2015-02-13)

* |new| Run setting ``model_override`` allows specifying the path to a YAML file with overrides for the model configuration, applied at model initialization (path is given relative to the run configuration file used). This is in addition to the existing ``override`` setting, and is applied first (so ``override`` can override ``model_override``).
* |new| Run settings ``output.save_constraints`` and ``output.save_constraints_options``
* |new| Run setting ``parallel.post_run``
* |changed| Solution column names more in line with model component names
* |changed| Can specify more than one output format as a list, e.g. ``output.format: ['csv', 'hdf']``
* |changed| Run setting ``parallel.additional_lines`` renamed to ``parallel.pre_run``
* |changed| Better error messages and CLI error handling
* |fixed| Bug on saving YAML files with numpy dtypes fixed
* Other minor improvements and fixes

## 0.3.1 (2015-01-06)

* Fixes to time_functions
* Other minor improvements and fixes

## 0.3.0 (2014-12-12)

* Python 3 and Pyomo 4 are now minimum requirements
* Significantly improved documentation
* Improved model solution management by saving to HDF5 instead of CSV
* Calculate shares of technologies, including the ability to define groups for the purpose of computing shares
* Improved operational mode
* Simplified time_tools
* Improved output plotting, including dispatch, transmission flows, and installed capacities, and added model configuration to support these plots
* ``r`` can be specified as power or energy
* Improved solution speed
* Better error messages and basic logging
* Better sanity checking and error messages for common mistakes
* Basic distance-dependent constraints (only implemented for e_loss and cost of e_cap for now)
* Other improvements and fixes

## 0.2.0 (2014-03-18)

* Added cost classes with a new set ``k``
* Added energy carriers with a new set ``c``
* Added conversion technologies
* Speed improvements and simplifications
* Ability to arbitrarily nest model configuration files with ``import`` statements
* Added additional constraints
* Improved configuration handling
* Ability to define timestep options in run configuration
* Cleared up terminology (nodes vs locations)
* Improved TimeSummarizer masking and added new masks
* Removed technology classes
* Improved operational mode with results output matching planning mode and dynamic updating of parameters in model instance
* Working parallel_tools
* Improved documentation
* Apache 2.0 licensed
* Other improvements and fixes

## 0.1.0 (2013-12-10)

* Some semblance of documentation
* Usable built-in example model
* Improved and working TimeSummarizer
* More flexible masking for TimeSummarizer
* Ability to add additional constraints without editing core source code
* Some basic test coverage
* Working parallel run configuration system<|MERGE_RESOLUTION|>--- conflicted
+++ resolved
@@ -2,11 +2,9 @@
 
 ### User-facing changes
 
-<<<<<<< HEAD
 |new| user-defined math example introducing monthly peak charges (#727).
-=======
+
 |fixed| parameters loaded in from multiple data tables indexed over different dimensions broadcast across `nodes` and `techs` correctly (#806).
->>>>>>> 1a523d22
 
 |new| YAML math section for creating data arrays after solving a model, using expressions combining inputs and/or results (#638).
 
