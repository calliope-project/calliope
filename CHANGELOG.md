## 0.7.0.dev4 (development)

### User-facing changes

<<<<<<< HEAD
|fixed| Force a header row in tabular data loaded from CSV to ([#596](https://github.com/calliope-project/calliope/pull/596)). Fixes issue where unexpected index levels can end up in the loaded data ([#573](https://github.com/calliope-project/calliope/issues/573)).
=======
|fixed| Backend parameter updates propagate correctly through global expressions in the order those expressions were defined (#616).

|fixed| If setting `model.backend.verbose_strings()`, rebuilt model components from making backend parameter updates will automatically have verbose strings (#623).

|fixed| Erroneous use of `dimensions:` in docs example of an indexed parameter (#612).

|changed| `add_dimensions` to `add_dims` in `data_sources` definition to align with `dims` in indexed parameter definition (#621).
>>>>>>> 0f9f5860

|new| Allow extracting shadow prices into results by listing constraints in `config.solve.shadow_prices`, e.g. `config.solve.shadow_prices: ["system_balance"]`  Shadow prices will be added as variables to the model results as `shadow_price_{constraintname}`, e.g. `shadow_price_system_balance`.

|new| Model stores key timestamps as attributes:

* `timestamp_model_creation`: at the start of `Model.__init__()`
* `timestamp_build_started`: at the start of `Model.build()`
* `timestamp_build_complete`: at the end of `Model.build()`
* `timestamp_solve_started`: at the start of `Model.solve()`
* `timestamp_solve_complete`: at the end of `Model.solve()`

<<<<<<< HEAD
=======
### Internal changes

|fixed| Removed unused debug parameter in `Model.__init__()`

|changed| Ruff linter checking was extended with pydocstrings and flake8-pytest.

|changed| Moved from black formatting to the Ruff formatter (black-based, but faster).
>>>>>>> 0f9f5860

## 0.7.0.dev3 (2024-02-14)

### User-facing changes

|new| `mkdocs_tabbed` option when writing math documentation to file (`calliope.Model.math_documentation.write(...)`) which will add YAML snippets to all rendered math as a separate "tab" if writing to Markdown.
Requires the [PyMdown tabbed extension](https://facelessuser.github.io/pymdown-extensions/extensions/tabbed/) to render the tabs correctly in an [MkDocs](https://www.mkdocs.org/) project.

|new| List of pre-defined parameters given in the `pre-defined` math documentation, with references back to the constraints/variables/global expressions in which they are defined (either in the `expression` string or the `where` string).

|new| Units and default values for variables and global expressions added to the math documentation.

|new| Variables and global expressions can have a `default` value, which is used to fill missing array elements when doing math operations.
These default values ensure that `NaN` doesn't creep into the built optimisation problem math and are set to values that lead to them having no impact on the optimal solution.

|new| Utility function `calliope.util.schema.update_model_schema(...)` to add user-defined parameters to the model schema / update existing parameters using YAML schema syntax.
`calliope.util.schema.reset()` can be used to clean the model schema and return to the original, pre-defined schema.

|fixed| Timeseries clustering file can be a non-ISO standard date format.
Both the index and the values of the timeseries (both being date strings) should be in the user-defined `config.init.time_format`.

|fixed| the decision variable `purchased_units` is linked to `flow_cap` even if neither of the parameters `flow_cap_min` or `flow_cap_max` have been defined by the user.

|changed| `inbuilt` math -> `pre-defined` math and `custom` math -> `pre-defined` math in the documentation.

|changed| Calliope attribute dictionaries (AttrDicts) no longer sort dictionary keys on `union`. Key order is now: original dictionary key order + any new keys being added in the order they appear in the new dictionary.

|fixed| Dimensions with numeric data can be defined in tabular data _or_ YAML and will appear as numeric in the processed Calliope model input dataset.
If all dimension data can be coerced to a numeric data type (e.g. `["10", 100, "-1"]`), then it _will_ be coerced (e.g., `[10, 100, -1]`).

### Internal changes

|new| `py.typed` file so that mypy recognises Calliope as a typed library when it is imported as a dependency.

|fixed| Spelling of Black config option `skip-magic-trailing-comma`.

## 0.7.0.dev2 (2024-01-26)

v0.7 includes a major change to how Calliope internally operates.
Along with this, there are multiple changes to how Calliope models are defined and configured.
This requires adapting models to work with 0.7.
We group changes into those that are primarily user-facing and relevant for all Calliope users, and those that are primarily internal, and relevant only for Calliope developers.

### User-facing changes

This section gives a brief summary of changes.
For more detail, see our migrating from v0.6 to v0.7 section in our [documentation](https://calliope.readthedocs.io/en/latest/migrating/).

|new| Storage buffers available in all technology base classes.

|new| Multiple carriers and different carriers in/out available in all technology base classes.

|new| `node_groups` added to match `tech_groups`.

|new| technology efficiencies split into inflow and outflow efficiencies.

|new| Technology capacities and efficiencies can be differentiated between technology carriers.

|new| Parameters can be defined outside the scope of `nodes` and `techs` using the top-level `parameters` key in YAML.

|new| Any parameters can be indexed over arbitrary dimensions, both core Calliope dimensions and new, user-defined dimensions.

|new| Non-timeseries data can be loaded from CSV files or in-memory Pandas DataFrames using the top-level `data_sources` key in YAML.

|new| User-defined mathematical formulations using the new Calliope math syntax can be loaded when creating a model.

|new| Shadow prices obtained from a dual LP problem can be read by using `model.backend.shadow_prices.get("constraint_name")`.

|changed| |backwards-incompatible| Updated to support Python versions >= 3.10.

|changed| |backwards-incompatible| Updated to Pandas >= v2.1, Pyomo >= v6.4, Xarray >= v2023.10.

|changed| |backwards-incompatible| Flat technology definitions, removing the distinction between `essentials`, `constraints` and `costs`.

|changed| |backwards-incompatible| Timeseries data is defined under the `data_sources` top-level key, not with `file=`/`df=` at the technology level.

|changed| |backwards-incompatible| Demand and carrier consumption values are strictly positive instead of strictly negative.

|changed| |backwards-incompatible| `model.run()` method → two-stage `model.build()` + `model.solve()` methods.

|changed| |backwards-incompatible| `model` and `run` top-level keys → `config.init`/`.build`/`.solve`.

|changed| |backwards-incompatible| `locations` top-level key and `loc` data dimensions → `nodes`.

|changed| |backwards-incompatible| `parent` technology parameter → `base_tech` + `inherit`.

|changed| |backwards-incompatible| Cost parameters are flattened and use the indexed parameter syntax.

|changed| |backwards-incompatible| `links` top-level key → transmission links defined in `techs`.

|changed| |backwards-incompatible| Various parameters/decision variables renamed (namely `energy_` → `flow_`, `carrier_prod`/`_con` → `flow_out`/`_in`, and `resource` → `source_use`/`sink_use`).

|changed| |backwards-incompatible| Various configuration options renamed.

|changed| |backwards-incompatible| `force_resource` technology parameter → `source_use_equals` / `sink_use_equals`.

|changed| |backwards-incompatible| `units` + `purchased` decision variables → `purchased_units`.

|changed| |backwards-incompatible| Parameters added to explicitly trigger MILP and storage decision variables/constraints.

|changed| |backwards-incompatible| Structure of input and output data within a Calliope model updated to remove concatenated `loc::tech::carrier` sets and technology subsets (e.g. `techs_supply`) in favour of sparse arrays indexed over core dimensions only (`nodes`, `techs`, `carriers`, `timesteps`).

|changed| |backwards-incompatible| `coordinates.lat`/`lon` node parameter → `latitude`/`longitude`.

|changed| |backwards-incompatible| Distance units default to kilometres and can be reverted to metres with `config.init.distance_unit`.

|changed| |backwards-incompatible| `operate` mode input parameters now expected to match `plan` mode decision variable names (e.g., `flow_cap`).

|changed| |backwards-incompatible| Cyclic storage is defined per-technology, not as a top-level configuration option.

|changed| Documentation has been overhauled.

|removed| `_equals` constraints.
Use both `_min` and `_max` constraints to the same value.

|removed| `x`/`y` coordinates.
Use geographic lat/lon coordinates (in `EPSG:4326` projection) instead.

|removed| Comma-separated node definitions.
Inheriting duplicate definitions from `node_groups` instead.

|removed| `supply_plus` and `conversion_plus` technology base classes.
Use `supply` and `conversion` technology base classes instead.

|removed| `carrier` key.
Use `carrier_in` and `carrier_out` instead.

|removed| `carrier_tiers` and `carrier_ratios`.
Use indexed parameter definitions for `flow_out_eff` and your own math instead.

|removed| `calliope.Model.get_formatted_array`.
The Calliope internal representation of data now matches the format achieved by calling this method in v0.6.

|removed| Group constraints.
Use your own math instead.

|removed| Configuration options for features we no longer support.

|removed| Plotting.
See our documentation for example of how to visualise your data with Plotly.

|removed| Clustering.
Cluster your data before creating your Calliope model.
Mapping of timeseries dates to representative days is still possible.

### Internal changes

|new| Automatic release uploads to PyPI and new accompanying pre-release pipeline.

|new| Choice of issue templates.

|new| YAML schema to catch the worst offences perpetrated in the model definition / configuration.
This schema is also rendered as a reference page in the documentation, replacing `defaults`/`config` tables.

|new| The model mathematical formulation (constraints, decision variables, objectives) is stored in a YAML configuration file: `math/base.yaml`.
Equation expressions and the logic to decide on when to apply a constraint/create a variable etc. are given in string format.
These strings are parsed according to a set of documented rules.

|changed| Development environment installation instructions (they're now simpler!).

|changed| Documentation has been ported to Markdown pages and is built using MKDocs and the Material theme.

|changed| Pre-processed model data checks are conducted according to a YAML configuration, instead of a hard-coded set of python functions.
An API will be created in due course to allow the user to add their own checks to the configuration.

|changed| Costs are now Pyomo expressions rather than decision variables.

|changed| When a model is loaded into an active session, configuration dictionaries are stored as dictionaries instead of serialised YAML strings in the model data attributes dictionary.
Serialisation and de-serialisation only occur on saving and loading from NetCDF, respectively.

|changed| Backend interface has been abstracted to enable non-Pyomo solver interfaces to be implemented in due course.

|changed| Repository structure has been re-configured to use the `src` layout, to rely on the `pyproject.toml` configuration file for most config, and to use only `.txt` requirements files (for pip+conda cross-compatibility)

|changed| CI moved from Azure pipelines (back) to GitHub Actions.

|changed| Stronger reliance on `pre-commit`, including a CI check to run it in Pull Requests.

## 0.6.10 (2023-01-18)

|changed| |backwards-incompatible| Updated to Numpy v1.23, Pandas v1.5, Pyomo v6.4, Ruamel.yaml v0.17, Scikit-learn v1.2, Xarray v2022.3, GLPK v5. This enables Calliope to be installed on Apple Silicon devices, but changes the result of algorithmic timeseries clustering. [In scikit-learn version 0.24.0, the method of random sampling for K-Means clustering was changed](https://scikit-learn.org/0.24/whats_new/v0.24.html#changed-models). This change will lead to different optimisation results if using [K-Means clustering](https://calliope.readthedocs.io/en/v0.6.10/user/advanced_features.html#time-resolution-adjustment) in your model.

|changed| |backwards-incompatible| Removed support for Python version 3.7 since some updated dependencies are not available in this version.

|changed| Installation instructions for developers have changed since we no longer duplicate pinned packages between the development/testing requirements file (`requirements.yml`) and the package requirements file (`requirements.txt`). See [the documentation](https://calliope.readthedocs.io/en/v0.6.10/user/installation.html) for updated instructions.

|fixed| Set ordering in the model dataset is consistent before and after optimising a model with clustered timeseries. Previously, the link between clusters and timesteps would become mixed following optimisation, so running `model.run(force_rerun=True)` would yield a different result.

## 0.6.9 (2023-01-10)

|changed| Updated to Python 3.9, with compatibility testing continuing for versions 3.8 and 3.9. Multi-platform CI tests are run on Python 3.9 instead of Python 3.8. CI tests on a Linux machine are also run for versions 3.7 and 3.8. This has been explicitly mentioned in the documentation.

|changed| Updated to Click 8.0.

|changed| Updated CBC Windows binary link in documentation to version 2.10.8.

|fixed| SPORES mode scoring will ignore technologies with energy capacities that are equal to their minimum capacities (i.e., `energy_cap_min`) or which have fixed energy capacities (`energy_cap_equals`).

|fixed| SPORE number is retained when continuing a model run in SPORES mode when solutions already exist for SPORE >= 1. Previously, the SPORE number would be reset to zero.

|fixed| Malformed carrier-specific group constraints are skipped without skipping all subsequent group constraints.

|fixed| Spurious negative values in `storage_inital` in operate mode are ignored in subsequent optimisation runs (#379). Negative values are a result of optimisation tolerances allowing a strictly positive decision variable to end up with (very small in magnitude) negative values. Forcing these to zero between operate mode runs ensures that Pyomo doesn't raise an exception that input values are outside the valid domain (NonNegativeReals).

|fixed| `om_annual` investment costs will be calculated for technologies with only an `om_annual` cost defined in their configuration (#373). Previously, no investment costs would be calculated in this edge case.

## 0.6.8 (2022-02-07)

|new| run configuration parameter to enable relaxation of the `demand_share_per_timestep_decision` constraint.

|new| `storage_cap_min/equals/max` group constraints added.

|changed| Updated to Pyomo 6.2, pandas 1.3, xarray 0.20, numpy 1.20.

|changed| |backwards-incompatible| parameters defaulting to False now default to None, to avoid confusion with zero. To 'switch off' a constraint, a user should now set it to 'null' rather than 'false' in their YAML configuration.

|changed| `INFO` logging level includes logs for dataset cleaning steps before saving to NetCDF and for instantiation of timeseries clustering/resampling (if taking place).

|fixed| `demand_share_per_timestep_decision` constraint set includes all expected (location, technology, carrier) items. In the previous version, not all expected items were captured.

|fixed| Mixed dtype xarray dataset variables, where one dtype is boolean, are converted to float if possible. This overcomes an error whereby the NetCDF file cannot be created due to a mixed dtype variable.

## 0.6.7 (2021-06-29)

|new| `spores` run mode can skip the cost-optimal run, with the user providing initial conditions for `spores_score` and slack system cost.

|new| Support for Pyomo's `gurobi_persistent` solver interface, which enables a more memory- and time-efficient update and re-running of models. A new backend interface has been added to re-build constraints / the objective in the Gurobi persistent solver after updating Pyomo parameters.

|new| A scenario can now be a mix of overrides *and* other scenarios, not just overrides.

|new| `model.backend.rerun()` can work with both `spores` and `plan` run modes (previously only `plan` worked). In the `spores` case, this only works with a built backend that has not been previously run (i.e. `model.run(build_only=True)`), but allows a user to update constraints etc. before running the SPORES method.

|changed| |backwards-incompatible| Carrier-specific group constraints are only allowed in isolation (one constraint in the group).

|changed| If `ensure_feasibility` is set to `True`, `unmet_demand` will always be returned in the model results, even if the model is feasible. Fixes issue #355.

|changed| Updated to Pyomo 6.0, pandas 1.2, xarray 0.17.

|changed| Update CBC Windows binary link in documentation.

|fixed| AttrDict now has a `__name__` attribute, which makes pytest happy.

|fixed| CLI plotting command has been re-enabled. Fixes issue #341.

|fixed| Group constraints are more robust to variations in user inputs. This entails a trade-off whereby some previously accepted user configurations will no longer be possible, since we want to avoid the complexity of processing them.

|fixed| `demand_share_per_timestep_decision` now functions as expected, where it previously did not enforce the per-timestep share after having decided upon it.

|fixed| Various bugs squashed in running operate mode.

|fixed| Handle number of timesteps lower than the horizon length in `operate` mode (#337).

## 0.6.6 (2020-10-08)

|new| `spores` run mode now available, to find Spatially-explicit Practically Optimal REsultS (SPORES)

|new| New group constraints `carrier_con_min`, `carrier_con_max`, `carrier_con_equals` which restrict the total consumed energy of a subgroup of conversion and/or demand technologies.

|new| Add ability to pass timeseries as dataframes in `calliope.Model` instead of only as CSV files.

|new| Pyomo backend interfaces added to get names of all model objects (`get_all_model_attrs`) and to attach custom constraints to the backend model (`add_constraint`).

|changed| Parameters are assigned a domain in Pyomo based on their dtype in `model_data`

|changed| Internal code reorganisation.

|changed| Updated to Pyomo 5.7, pandas 1.1, and xarray 0.16

|fixed| One-way transmission technologies can have `om` costs

|fixed| Silent override of nested dicts when parsing YAML strings

## 0.6.5 (2020-01-14)

|new| New group constraints `energy_cap_equals`, `resource_area_equals`, and  `energy_cap_share_equals` to add the equality constraint to existing `min/max` group constraints.

|new| New group constraints `carrier_prod_min`, `carrier_prod_max`, and  `carrier_prod_equals` which restrict the absolute energy produced by a subgroup of technologies and locations.

|new| Introduced a `storage_discharge_depth` constraint, which allows to set a minimum stored-energy level to be preserved by a storage technology.

|new| New group constraints `net_import_share_min`, `net_import_share_max`, and `net_import_share_equals` which restrict the net imported energy of a certain carrier into subgroups of locations.

|changed| |backwards-incompatible| Group constraints with the prefix `supply_share` are renamed to use the prefix `carrier_prod_share`. This ensures consistent naming for all group constraints.

|changed| Allowed 'energy_cap_min' for transmission technologies.

|changed| Minor additions made to troubleshooting and development documentation.

|changed| |backwards-incompatible| The backend interface to update a parameter value (`Model.backend.update_param()`) has been updated to allow multiple values in a parameter to be updated at once, using a dictionary.

|changed| Allowed `om_con` cost for demand technologies. This is conceived to allow better representing generic international exports as demand sinks with a given revenue (e.g. the average electricity price on a given bidding zone), not restricted to any particular type of technology.

|changed| |backwards-incompatible| `model.backend.rerun()` returns a calliope Model object instead of an xarray Dataset, allowing a user to access calliope Model methods, such as `get_formatted_array`.

|changed| Carrier ratios can be loaded from file, to allow timeseries carrier ratios to be defined, e.g. ``carrier_ratios.carrier_out_2.heat: file=ratios.csv``.

|changed| Objective function options turned into Pyomo parameters. This allows them to update through the `Model.backend.update_param()` functionality.

|changed| All model defaults have been moved to `defaults.yaml`, removing the need for `model.yaml`. A default location, link and group constraint have been added to `defaults.yaml` to validate input model keys.

|changed| |backwards-incompatible| Revised internal logging and warning structure. Less critical warnings during model checks are now logged directly to the INFO log level, which is displayed by default in the CLI, and can be enabled when running in Python by calling `calliope.set_log_verbosity()` without any options. The `calliope.set_log_level` function has been renamed to `calliope.set_log_verbosity` and includes the ability to easily turn on and off the display of solver output.

|changed| All group constraint values are parameters so they can be updated in the backend model

|fixed| Operate mode checks cleaned up to warn less frequently and to not be so aggressive at editing a users model to fit the operate mode requirements.

|fixed| Documentation distinctly renders inline Python, YAML, and shell code snippets.

|fixed| Tech groups are used to filter technologies to which group constraints can be applied. This ensures that transmission and storage technologies are included in cost and energy capacity group constraints. More comprehensive tests have been added accordingly.

|fixed| Models saved to NetCDF now include the fully built internal YAML model and debug data so that `Model.save_commented_model_yaml()` is available after loading a NetCDF model from disk

|fixed| Fix an issue preventing the deprecated `charge_rate` constraint from working in 0.6.4.

|fixed| Fix an issue that prevented 0.6.4 from loading NetCDF models saved with older versions of Calliope. It is still recommended to only load models with the same version of Calliope that they were saved with, as not all functionality will work when mixing versions.

|fixed| |backwards-incompatible| Updated to require pandas 0.25, xarray 0.14, and scikit-learn 0.22, and verified Python 3.8 compatibility. Because of a bugfix in scikit-learn 0.22, models using k-means clustering with a specified random seed may return different clusters from Calliope 0.6.5 on.

## 0.6.4 (2019-05-27)

|new| New model-wide constraint that can be applied to all, or a subset of, locations and technologies in a model, covering:

* `demand_share`, `supply_share`, `demand_share_per_timestep`, `supply_share_per_timestep`, each of which can specify `min`, `max`, and `equals`, as well as `energy_cap_share_min` and `energy_cap_share_max`. These supersede the `group_share` constraints, which are now deprecated and will be removed in v0.7.0.
* `demand_share_per_timestep_decision`, allowing the model to make decisions on the per-timestep shares of carrier demand met from different technologies.
* `cost_max`, `cost_min`, `cost_equals`, `cost_var_max`, `cost_var_min`, `cost_var_equals`, `cost_investment_max`, `cost_investment_min`, `cost_investment_equals`, which allow a user to constrain costs, including those not used in the objective.
* `energy_cap_min`, `energy_cap_max`, `resource_area_min`, `resource_area_max` which allow to constrain installed capacities of groups of technologies in specific locations.

|new| `asynchronous_prod_con` parameter added to the constraints, to allow a user to fix a storage or transmission technology to only be able to produce or consume energy in a given timestep. This ensures that unphysical dissipation of energy cannot occur in these technologies, by activating a binary variable (`prod_con_switch`) in the backend.

|new| Multi-objective optimisation problems can be defined by linear scalarisation of cost classes, using `run.objective_options.cost_class` (e.g. `{'monetary': 1, 'emissions': 0.1}`, which models an emissions price of 0.1 units of currency per unit of emissions)

|new| Storage capacity can be tied to energy capacity with a new `energy_cap_per_storage_cap_equals` constraint.

|new| The ratio of energy capacity and storage capacity can be constrained with a new `energy_cap_per_storage_cap_min` constraint.

|new| Easier way to save an LP file with a ``--save_lp`` command-line option and a ``Model.to_lp`` method

|new| Documentation has a new layout, better search, and is restructured with various content additions, such as a section on troubleshooting.

|new| Documentation for developers has been improved to include an overview of the internal package structure and a guide to contributing code via a pull request.

|changed| |backwards-incompatible| Scenarios in YAML files defined as list of override names, not comma-separated strings: `fusion_scenario: cold_fusion,high_cost` becomes `fusion_scenario: ['cold_fusion', 'high_cost']`. No change to the command-line interface.

|changed| `charge_rate` has been renamed to `energy_cap_per_storage_cap_max`. `charge_rate` will be removed in Calliope 0.7.0.

|changed| Default value of resource_area_max now is ``inf`` instead of ``0``, deactivating the constraint by default.

|changed| Constraint files are auto-loaded in the pyomo backend and applied in the order set by 'ORDER' variables given in each constraint file (such that those constraints which depend on pyomo expressions existing are built after the expressions are built).

|changed| Error on defining a technology in both directions of the same link.

|changed| Any inexistent locations and / or technologies defined in model-wide (group) constraints will be caught and filtered out, raising a warning of their existence in the process.

|changed| Error on required column not existing in CSV is more explicit.

|changed| |backwards-incompatible| Exit code for infeasible problems now is 1 (no success). This is a breaking change when relying on the exit code.

|changed| `get_formatted_array` improved in both speed and memory consumption.

|changed| `model` and `run` configurations are now available as attributes of the Model object, specifically as editable dictionaries which automatically update a YAML string in the `model_data` xarray dataset attribute list (i.e. the information is stored when sending to the solver backend and when saving to and loading from NetCDF file)

|changed| All tests and example models have been updated to solve with Coin-CBC, instead of GLPK. Documentation has been updated to reflect this, and aid in installing CBC (which is not simple for Windows users).

|changed| Additional and improved pre-processing checks and errors for common model mistakes.

|fixed| Total levelised cost of energy considers all costs, but energy generation only from ``supply``, ``supply_plus``, ``conversion``, and ``conversion_plus``.

|fixed| If a space is left between two locations in a link (i.e. `A, B` instead of `A,B`), the space is stripped, instead of leading to the expectation of a location existing with the name ` B`.

|fixed| Timeseries efficiencies can be included in operate mode without failing on preprocessing checks.

|fixed| Name of data variables is retained when accessed through `model.get_formatted_array()`

|fixed| Systemwide constraints work in models without transmission systems.

|fixed| Updated documentation on amendments of abstract base technology groups.

|fixed| Models without time series data fail gracefully.

|fixed| Unknown technology parameters are detected and the user is warned.

|fixed| Loc::techs with empty cost classes (i.e. value == None) are handled by a warning and cost class deletion, instead of messy failure.

## 0.6.3 (2018-10-03)

|new| Addition of ``flows`` plotting function. This shows production and how much they exchange with other locations. It also provides a slider in order to see flows' evolution through time.

|new| ``calliope generate_runs`` in the command line interface can now produce scripts for remote clusters which require SLURM-based submission (``sbatch...``).

|new| |backwards-incompatible| Addition of ``scenarios``, which complement and expand the existing ``overrides`` functionality.  ``overrides`` becomes a top-level key in model configuration, instead of a separate file. The ``calliope run`` command has a new ``--scenario`` option which replaces --override_file, while ``calliope generate_runs`` has a new ``--scenarios`` option which replaces --override_file and takes a semicolon-separated list of scenario names or of group1,group2 combinations. To convert existing overrides to the new approach, simply group them under a top-level ``overrides`` key and import your existing overrides file from the main model configuration file with ``import: ['your_overrides_file.yaml']``.

|new| Addition of ``calliope generate_scenarios`` command to allow automating the construction of scenarios which consist of many combinations of overrides.

|new| Added ``--override_dict`` option to ``calliope run`` and ``calliope generate_runs`` commands

|new| Added solver performance comparison in the docs. CPLEX & Gurobi are, as expected, the best options. If going open-source & free, CBC is much quicker than GLPK!

|new| Calliope is tested and confirmed to run on Python 3.7

|changed| `resource_unit` - available to `supply`, `supply_plus`, and `demand` technologies - can now be defined as 'energy_per_area', 'energy', or 'energy_per_cap'. 'power' has been removed. If 'energy_per_area' then available resource is the resource (CSV or static value) * resource_area, if 'energy_per_cap' it is resource * energy_cap. Default is 'energy', i.e. resource = available_resource.

|changed| Updated to xarray v0.10.8, including updates to timestep aggregation and NetCDF I/O to handle updated xarray functionality.

|changed| Removed ``calliope convert`` command. If you need to convert a 0.5.x model, first use ``calliope convert`` in Calliope 0.6.2 and then upgrade to 0.6.3 or higher.

|changed| Removed comment persistence in AttrDict and the associated API in order to improve compatibility with newer versions of ruamel.yaml

|fixed| Operate mode is more robust, by being explicit about timestep and loc_tech indexing in `storage_initial` preparation and `resource_cap` checks, respectively, instead of assuming an order.

|fixed| When setting `ensure_feasibility`, the resulting `unmet_demand` variable can also be negative, accounting for possible infeasibility when there is unused supply, once all demand has been met (assuming no load shedding abilities). This is particularly pertinent when the `force_resource` constraint is in place.

|fixed| When applying systemwide constraints to transmission technologies, they are no longer silently ignored. Instead, the constraint value is doubled (to account for the constant existence of a pair of technologies to describe one link) and applied to the relevant transmission techs.

|fixed| Permit groups in override files to specify imports of other YAML files

|fixed| If only `interest_rate` is defined within a cost class of a technology, the entire cost class is correctly removed after deleting the `interest_rate` key. This ensures an empty cost key doesn't break things later on. Fixes issue #113.

|fixed| If time clustering with 'storage_inter_cluster' = True, but no storage technologies, the model doesn't break. Fixes issue #142.

## 0.6.2 (2018-06-04)

|new| ``units_max_systemwide`` and ``units_equals_systemwide`` can be applied to an integer/binary constrained technology (capacity limited by ``units`` not ``energy_cap``, or has an associated ``purchase`` (binary) cost). Constraint works similarly to existing ``energy_cap_max_systemwide``, limiting the number of units of a technology that can be purchased across all locations in the model.

|new| |backwards-incompatible| ``primary_carrier`` for `conversion_plus` techs is now split into ``primary_carrier_in`` and ``primary_carrier_out``. Previously, it only accounted for output costs, by separating it, `om_con` and `om_prod` are correctly accounted for. These are required conversion_plus essentials if there's more than one input and output carrier, respectively.

|new| Storage can be set to cyclic using ``run.cyclic_storage``. The last timestep in the series will then be used as the 'previous day' conditions for the first timestep in the series. This also applies to ``storage_inter_cluster``, if clustering. Defaults to False, with intention of defaulting to True in 0.6.3.

|new| On clustering timeseries into representative days, an additional set of decision variables and constraints is generated. This addition allows for tracking stored energy between clusters, by considering storage between every `datestep` of the original (unclustered) timeseries as well as storage variation within a cluster.

|new| CLI now uses the IPython debugger rather than built-in ``pdb``, which provides highlighting, tab completion, and other UI improvements

|new| AttrDict now persists comments when reading from and writing to YAML files, and gains an API to view, add and remove comments on keys

|fixed| Fix CLI error when running a model without transmission technologies

|fixed| Allow plotting for inputs-only models, single location models, and models without location coordinates

|fixed| Fixed negative ``om_con`` costs in conversion and conversion_plus technologies

## 0.6.1 (2018-05-04)

|new| Addition of user-defined datestep clustering, accessed by `clustering_func`: `file=filename.csv:column` in time aggregation config

|new| Added ``layout_updates`` and ``plotly_kwarg_updates`` parameters to plotting functions to override the generated Plotly configuration and layout

|changed| Cost class and sense (maximize/minimize) for objective function may now be specified in run configuration (default remains monetary cost minimization)

|changed| Cleaned up and documented ``Model.save_commented_model_yaml()`` method

|fixed| Fixed error when calling ``--save_plots`` in CLI

|fixed| Minor improvements to warnings

|fixed| Pure dicts can be used to create a ``Model`` instance

|fixed| ``AttrDict.union`` failed on all-empty nested dicts

## 0.6.0 (2018-04-20)

Version 0.6.0 is an almost complete rewrite of most of Calliope's internals. See [New in v0.6.0](https://calliope.readthedocs.io/en/v0.6.0/user/whatsnew.html) for a more detailed description of the many changes.

### Major changes

|changed| |backwards-incompatible| Substantial changes to model configuration format, including more verbose names for most settings, and removal of run configuration files.

|new| |backwards-incompatible| Complete rewrite of Pyomo backend, including new various new and improved functionality to interact with a built model (see :doc:`user/ref_05_to_06`).

|new| Addition of a ``calliope convert`` CLI tool to convert 0.5.x models to 0.6.0.

|new| Experimental ability to link to non-Pyomo backends.

|new| New constraints: ``resource_min_use`` constraint for ``supply`` and ``supply_plus`` techs.

|changed| |backwards-incompatible| Removal of settings and constraints includes ``subset_x``, ``subset_y``, ``s_time``, ``r2``, ``r_scale_to_peak``, ``weight``.

|changed| |backwards-incompatible| ``system_margin`` constraint replaced with ``reserve_margin`` constraint.

|changed| |backwards-incompatible| Removed the ability to load additional custom constraints or objectives.

## 0.5.5 (2018-02-28)

* |fixed| Allow `r_area` to be non-zero if either of `e_cap.max` or `e_cap.equals` is set, not just `e_cap.max`.
* |fixed| Ensure static parameters in resampled timeseries are caught in constraint generation
* |fixed| Fix time masking when set_t.csv contains sub-hourly resolutions

## 0.5.4 (2017-11-10)

### Major changes

* |fixed| `r_area_per_e_cap` and `r_cap_equals_e_cap` constraints have been separated from r_area and r_cap constraints to ensure that user specified `r_area.max` and `r_cap.max` constraints are observed.

* |changed| technologies and location subsets are now communicated with the solver as a combined location:technology subset, to reduce the problem size, by ignoring technologies at locations in which they have not been allowed. This has shown drastic improvements in Pyomo preprocessing time and memory consumption for certain models.

### Other changes

* |fixed| Allow plotting carrier production using `calliope.analysis.plot_carrier_production` if that carrier does not have an associated demand technology (previously would raise an exception).
* |fixed| Define time clustering method (sum/mean) for more constraints that can be time varying. Previously only included `r` and `e_eff`.
* |changed| storage technologies default `s_cap.max` to `inf`, not 0 and are automatically included in the `loc_tech_store` subset. This ensures relevant constraints are not ignored by storage technologies.
* |changed| Some values in the urban scale MILP example were updated to provide results that would show the functionality more clearly
* |changed| technologies have set colours in the urban scale example model, as random colours were often hideous.
* |changed| ruamel.yaml, not ruamel_yaml, is now used for parsing YAML files.
* |fixed| e_cap constraints for unmet_demand technologies are ignored in operational mode. Capacities are fixed for all other technologies, which previously raised an exception, as a fixed infinite capacity is not physically allowable.
* |fixed| stack_weights were strings rather than numeric datatypes on reading NetCDF solution files.

## 0.5.3 (2017-08-22)

### Major changes

* |new| (BETA) Mixed integer linear programming (MILP) capabilities, when using ``purchase`` cost and/or ``units.max/min/equals`` constraints. Integer/Binary decision variables will be applied to the relevant technology-location sets, avoiding unnecessary complexity by describing all technologies with these decision variables.

### Other changes

* |changed| YAML parser is now ruamel_yaml, not pyyaml. This allows scientific notation of numbers in YAML files (#57)
* |fixed| Description of PV technology in urban scale example model now more realistic
* |fixed| Optional ramping constraint no longer uses backward-incompatible definitions (#55)
* |fixed| One-way transmission no longer forces unidirectionality in the wrong direction
* |fixed| Edge case timeseries resource combinations, where infinite resource sneaks into an incompatible constraint, are now flagged with a warning and ignored in that constraint (#61)
* |fixed| e_cap.equals: 0 sets a technology to a capacity of zero, instead of ignoring the constraint (#63)
* |fixed| depreciation_getter now changes with location overrides, instead of just checking the technology level constraints (#64)
* |fixed| Time clustering now functions in models with time-varying costs (#66)
* |changed| Solution now includes time-varying costs (costs_variable)
* |fixed| Saving to NetCDF does not affect in-memory solution (#62)


## 0.5.2 (2017-06-16)

* |changed| Calliope now uses Python 3.6 by default. From Calliope 0.6.0 on, Python 3.6 will likely become the minimum required version.
* |fixed| Fixed a bug in distance calculation if both lat/lon metadata and distances for links were specified.
* |fixed| Fixed a bug in storage constraints when both ``s_cap`` and ``e_cap`` were constrained but no ``c_rate`` was given.
* |fixed| Fixed a bug in the system margin constraint.

## 0.5.1 (2017-06-14)

|new| |backwards-incompatible| Better coordinate definitions in metadata. Location coordinates are now specified by a dictionary with either lat/lon (for geographic coordinates) or x/y (for generic Cartesian coordinates), e.g. ``{lat: 40, lon: -2}`` or ``{x: 0, y: 1}``. For geographic coordinates, the ``map_boundary`` definition for plotting was also updated in accordance. See the built-in example models for details.

|new| Unidirectional transmission links are now possible. See the [documentation on transmission links](https://calliope.readthedocs.io/en/v0.5.1/user/configuration.html#transmission-links).

### Other changes

* |fixed| Missing urban-scale example model files are now included in the distribution
* |fixed| Edge cases in ``conversion_plus`` constraints addressed
* |changed| Documentation improvements


## 0.5.0 (2017-05-04)

### Major changes

|new| Urban-scale example model, major revisions to the documentation to accommodate it, and a new ``calliope.examples`` module to hold multiple example models. In addition, the ``calliope new`` command now accepts a ``--template`` option to select a template other than the default national-scale example model, e.g.: ``calliope new my_urban_model --template=UrbanScale``.

|new| Allow technologies to generate revenue (by specifying negative costs)

|new| Allow technologies to export their carrier directly to outside the system boundary

|new| Allow storage & supply_plus technologies to define a charge rate (c_rate), linking storage capacity (s_cap) with charge/discharge capacity (e_cap) by s_cap * c_rate => e_cap. As such, either s_cap.max & c_rate or e_cap.max & c_rate can be defined for a technology. The smallest of `s_cap.max * c_rate` and `e_cap.max` will be taken if all three are defined.

|changed| |backwards-incompatible| Revised technology definitions and internal definition of sets and subsets, in particular subsets of various technology types. Supply technologies are now split into two types: ``supply`` and ``supply_plus``. Most of the more advanced functionality of the original ``supply`` technology is now contained in ``supply_plus``, making it necessary to update model definitions accordingly. In addition to the existing ``conversion`` technology type, a new more complex ``conversion_plus`` was added.

### Other changes

* |changed| |backwards-incompatible| Creating a ``Model()`` with no arguments now raises a ``ModelError`` rather than returning an instance of the built-in national-scale example model. Use the new ``calliope.examples`` module to access example models.
* |changed| Improvements to the national-scale example model and its tutorial notebook
* |changed| Removed SolutionModel class
* |fixed| Other minor fixes

## 0.4.1 (2017-01-12)

* |new| Allow profiling with the ``--profile`` and ``--profile_filename`` command-line options
* |new| Permit setting random seed with ``random_seed`` in the run configuration
* |changed| Updated installation documentation using conda-forge package
* |fixed| Other minor fixes

## 0.4.0 (2016-12-09)

### Major changes

|new| Added new methods to deal with time resolution: clustering, resampling, and heuristic timestep selection

|changed| |backwards-incompatible| Major change to solution data structure. Model solution is now returned as a single [xarray DataSet](https://docs.xarray.dev/en/v0.8.2/data-structures.html#dataset) instead of multiple pandas DataFrames and Panels. Instead of as a generic HDF5 file, complete solutions can be saved as a NetCDF4 file via xarray's NetCDF functionality.

While the recommended way to save and process model results is by NetCDF4, CSV saving functionality has now been upgraded for more flexibility. Each variable is saved as a separate CSV file with a single value column and as many index columns as required.

|changed| |backwards-incompatible| Model data structures simplified and based on xarray

### Other changes

* |new| Functionality to post-process parallel runs into aggregated NetCDF files in ``calliope.read``
* |changed| Pandas 0.18/0.19 compatibility
* |changed| 1.11 is now the minimum required numpy version. This version makes datetime64 tz-naive by default, thus preventing some odd behavior when displaying time series.
* |changed| Improved logging, status messages, and error reporting
* |fixed| Other minor fixes

## 0.3.7 (2016-03-10)

### Major changes

|changed| Per-location configuration overrides improved. All technology constraints can now be set on a per-location basis, as can costs. This applies to the following settings:

* ``techname.x_map``
* ``techname.constraints.*``
* ``techname.constraints_per_distance.*``
* ``techname.costs.*``

The following settings cannot be overridden on a per-location basis:

* Any other options directly under ``techname``, such as ``techname.parent`` or ``techname.carrier``
* ``techname.costs_per_distance.*``
* ``techname.depreciation.*``

### Other changes

* |fixed| Improved installation instructions
* |fixed| Pyomo 4.2 API compatibility
* |fixed| Other minor fixes

## 0.3.6 (2015-09-23)

* |fixed| Version 0.3.5 changes were not reflected in tutorial

## 0.3.5 (2015-09-18)

### Major changes

|new| New constraint to constrain total (model-wide) installed capacity of a technology (``e_cap.total_max``), in addition to its per-node capacity (``e_cap.max``)

|changed| Removed the ``level`` option for locations. Level is now implicitly derived from the nested structure given by the ``within`` settings. Locations that define no or an empty ``within`` are implicitly at the topmost (0) level.

|changed| |backwards-incompatible| Revised configuration of capacity constraints: ``e_cap_max`` becomes ``e_cap.max``, addition of ``e_cap.min`` and ``e_cap.equals`` (analogous for r_cap, s_cap, rb_cap, r_area). The ``e_cap.equals`` constraint supersedes ``e_cap_max_force`` (analogous for the other constraints). No backwards-compatibility is retained, models must change all constraints to the new formulation. See :ref:`config_reference_constraints` for a complete list of all available constraints. Some additional constraints have name changes:

* ``e_cap_max_scale`` becomes ``e_cap_scale``
* ``rb_cap_follows`` becomes ``rb_cap_follow``, and addition of ``rb_cap_follow_mode``
* ``s_time_max`` becomes ``s_time.max``

|changed| |backwards-incompatible| All optional constraints are now grouped together, under ``constraints.optional``:

* ``constraints.group_fraction.group_fraction`` becomes ``constraints.optional.group_fraction``
* ``constraints.ramping.ramping_rate`` becomes ``constraints.optional.ramping_rate``

### Other changes

* |new| analysis.map_results function to extract solution details from multiple parallel runs
* |new| Various other additions to analysis functionality, particularly in the analysis_utils module
* |new| analysis.get_levelized_cost to get technology and location specific costs
* |new| Allow dynamically loading time mask functions
* |changed| Improved summary table in the model solution: now shows only aggregate information for transmission technologies, also added missing ``s_cap`` column and technology type
* |fixed| Bug causing some total levelized transmission costs to be infinite instead of zero
* |fixed| Bug causing some CSV solution files to be empty

## 0.3.4 (2015-04-27)

* |fixed| Bug in construction and fixed O&M cost calculations in operational mode

## 0.3.3 (2015-04-03)

### Major changes

|changed| In preparation for future enhancements, the ordering of location levels is flipped. The top-level locations at which balancing takes place is now level 0, and may contain level 1 locations. This is a backwards-incompatible change.

|changed| |backwards-incompatible| Refactored time resolution adjustment functionality. Can now give a list of masks in the run configuration which will all be applied, via ``time.masks``, with a base resolution via ``time.resolution`` (or instead, as before, load a resolution series from file via ``time.file``). Renamed the ``time_functions`` submodule to ``time_masks``.

## Other changes

* |new| Models and runs can have a ``name``
* |changed| More verbose ``calliope run``
* |changed| Analysis tools restructured
* |changed| Renamed ``debug.keepfiles`` setting to ``debug.keep_temp_files`` and better documented debug configuration

## 0.3.2 (2015-02-13)

* |new| Run setting ``model_override`` allows specifying the path to a YAML file with overrides for the model configuration, applied at model initialization (path is given relative to the run configuration file used). This is in addition to the existing ``override`` setting, and is applied first (so ``override`` can override ``model_override``).
* |new| Run settings ``output.save_constraints`` and ``output.save_constraints_options``
* |new| Run setting ``parallel.post_run``
* |changed| Solution column names more in line with model component names
* |changed| Can specify more than one output format as a list, e.g. ``output.format: ['csv', 'hdf']``
* |changed| Run setting ``parallel.additional_lines`` renamed to ``parallel.pre_run``
* |changed| Better error messages and CLI error handling
* |fixed| Bug on saving YAML files with numpy dtypes fixed
* Other minor improvements and fixes

## 0.3.1 (2015-01-06)

* Fixes to time_functions
* Other minor improvements and fixes

## 0.3.0 (2014-12-12)

* Python 3 and Pyomo 4 are now minimum requirements
* Significantly improved documentation
* Improved model solution management by saving to HDF5 instead of CSV
* Calculate shares of technologies, including the ability to define groups for the purpose of computing shares
* Improved operational mode
* Simplified time_tools
* Improved output plotting, including dispatch, transmission flows, and installed capacities, and added model configuration to support these plots
* ``r`` can be specified as power or energy
* Improved solution speed
* Better error messages and basic logging
* Better sanity checking and error messages for common mistakes
* Basic distance-dependent constraints (only implemented for e_loss and cost of e_cap for now)
* Other improvements and fixes

## 0.2.0 (2014-03-18)

* Added cost classes with a new set ``k``
* Added energy carriers with a new set ``c``
* Added conversion technologies
* Speed improvements and simplifications
* Ability to arbitrarily nest model configuration files with ``import`` statements
* Added additional constraints
* Improved configuration handling
* Ability to define timestep options in run configuration
* Cleared up terminology (nodes vs locations)
* Improved TimeSummarizer masking and added new masks
* Removed technology classes
* Improved operational mode with results output matching planning mode and dynamic updating of parameters in model instance
* Working parallel_tools
* Improved documentation
* Apache 2.0 licensed
* Other improvements and fixes

## 0.1.0 (2013-12-10)

* Some semblance of documentation
* Usable built-in example model
* Improved and working TimeSummarizer
* More flexible masking for TimeSummarizer
* Ability to add additional constraints without editing core source code
* Some basic test coverage
* Working parallel run configuration system<|MERGE_RESOLUTION|>--- conflicted
+++ resolved
@@ -2,9 +2,9 @@
 
 ### User-facing changes
 
-<<<<<<< HEAD
-|fixed| Force a header row in tabular data loaded from CSV to ([#596](https://github.com/calliope-project/calliope/pull/596)). Fixes issue where unexpected index levels can end up in the loaded data ([#573](https://github.com/calliope-project/calliope/issues/573)).
-=======
+|fixed| Force a header row in tabular data loaded from CSV to (#596).
+Fixes issue where unexpected index levels can end up in the loaded data (#573).
+
 |fixed| Backend parameter updates propagate correctly through global expressions in the order those expressions were defined (#616).
 
 |fixed| If setting `model.backend.verbose_strings()`, rebuilt model components from making backend parameter updates will automatically have verbose strings (#623).
@@ -12,7 +12,6 @@
 |fixed| Erroneous use of `dimensions:` in docs example of an indexed parameter (#612).
 
 |changed| `add_dimensions` to `add_dims` in `data_sources` definition to align with `dims` in indexed parameter definition (#621).
->>>>>>> 0f9f5860
 
 |new| Allow extracting shadow prices into results by listing constraints in `config.solve.shadow_prices`, e.g. `config.solve.shadow_prices: ["system_balance"]`  Shadow prices will be added as variables to the model results as `shadow_price_{constraintname}`, e.g. `shadow_price_system_balance`.
 
@@ -24,8 +23,6 @@
 * `timestamp_solve_started`: at the start of `Model.solve()`
 * `timestamp_solve_complete`: at the end of `Model.solve()`
 
-<<<<<<< HEAD
-=======
 ### Internal changes
 
 |fixed| Removed unused debug parameter in `Model.__init__()`
@@ -33,7 +30,6 @@
 |changed| Ruff linter checking was extended with pydocstrings and flake8-pytest.
 
 |changed| Moved from black formatting to the Ruff formatter (black-based, but faster).
->>>>>>> 0f9f5860
 
 ## 0.7.0.dev3 (2024-02-14)
 
