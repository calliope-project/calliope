--- conflicted
+++ resolved
@@ -2,11 +2,9 @@
 
 ### User-facing changes
 
-<<<<<<< HEAD
 |changed| MILP math formulation now has its own file (`milp.yaml`), which can be requested via `extra_math` (#749).
-=======
+
 |fixed| Updates to the expression underlying the Gurobi backend objective function make their way through to the objective function before solving (#797).
->>>>>>> 0a3a6b71
 
 |new| Math global expressions have an `order` option to allow user-defined math to be reordered relative to pre-defined math (#773).
 
