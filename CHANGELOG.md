## 0.7.0.dev8

### User-facing changes

|new| Dimensions can now be referenced in math `where` and `expression` strings and arithmetic can be used when making comparisons and using helper functions in `where` strings (#733).

|removed| Duplication of math attributes in array attributes.
For example, `model.inputs.flow_cap_max.attrs["default"]` is now only available from `model.math.build.parameters.flow_cap_max.default`.

<<<<<<< HEAD
=======
|changed| Init config can be updated on re-init _and_ on loading a model from NetCDF, e.g. to apply new subsetting, resampling, clustering, math.

|fixed| Reloading a clustered model from file was attempting to re-cluster (#824).

|fixed| Example notebook outputs no longer clutter search results in docs and search result example notebook pages are grouped under the top-level page header (#675).

### Internal changes

|changed| Math conditionals removed where math component defaults will achieve the same result.

|fixed| Remove `stderr` redirect at pyomo backend model solve stage to avoid random infinite recursion errors in CI tests (#833).

>>>>>>> 744107dc
## 0.7.0.dev7 (2025-09-05)

### User-facing changes

|fixed| `ModelDataFactory` is no longer run twice during startup, resulting in faster initialisation

|changed| `Model.from_dict` has been removed in favor of `calliope.read_dict` (matching `read_netcdf` and `read_yaml`)

|changed| in model.yaml, `parameters` has been renamed to `data_definitions` to fit with the new params / lookups approach.

|changed| `config.init.broadcast_param_data` has been renamed to `config.init.broadcast_input_data` to fit with the new params / lookups approach.

|new| `config.solve.postprocess_active` can be used to skip postprocessing to save computation time, or avoid crashes if `base` math is made incompatible with them.

|fixed| All math components units and default values (#662).

|changed| pre-validation of math strings, in search of parsing errors, is undertaken at model instantiation and defaults to _not_ run to reduce model init time.

|changed| Math dictionaries can be injected on loading a model from YAML/dict when using the Python API (`calliope.read_yaml(...)`/`calliope.Model.from_dict(...)`) using the `math_dict` argument.
This replaces `add_math_dict` in `calliope.Model.build`.

|changed| MILP math formulation now has its own file (`milp.yaml`), which can be requested via `extra_math` (#749).

|fixed| Updates to the expression underlying the Gurobi backend objective function make their way through to the objective function before solving (#797).

|new| Math global expressions have an `order` option to allow user-defined math to be reordered relative to pre-defined math (#773).

|changed| |backwards-incompatible| `where:` now uses `==` for equality comparisons (previously `=`) (#728).

|changed| |backwards-incompatible| YAML files are loaded with `calliope.read_yaml(...)` instead of `calliope.Model(...)`.

|changed| |backwards-incompatible| In-memory dictionaries are loaded with `calliope.Model.from_dict(...)` instead of `calliope.Model(...)`.

|new| In-memory xarray datasets are loaded with `calliope.Model(...)`, e.g. `calliope.Model(inputs=input_array, attrs=attributes)`.

|changed| Model attributes are _not_ stored in the input/results arrays (e.g. `model.inputs.attrs`) but are available directly from the model object:

- `model.definition` = the loaded model data definition
- `model.config` = the loaded model configuration
- `model.runtime` = runtime attributes, like timing logs
- `model.math` = initialised and applied math

They can all be dumped to a single attribute dictionary with `calliope.Model.dump_all_attrs()`

|new| Model attributes are saved to a `attrs.yaml` YAML file when storing data using `calliope.Model.to_csv`.

|new| helper functions to enable summation over single-/multi-dimension groups and rolling window summations of math expression components (#735, #777).

|fixed| Evaluating results of Gurobi global expressions containing pure decision variables / parameters (#780).

|changed| SOS2 piecewise cost example in docs to explicitly include the new decision variable in the investment cost `where` string (see #525).

|fixed| Timeseries capacity factor accounts for time resolution (#762).

|fixed| Levelised cost accounts for energy that is generated and exported (`flow_export`) (#767).

|new| all math is defined during init and then stored in `model._def.math`, with the option to completely replace `plan.yaml` as the base mode (#763, #739).

|new| documentation on SPORES-specific configuration options (#750, #752).

|fixed| SPORES mode models not being appropriately serialised on saving to NetCDF (#751, #752).

|new| backend `get_objective` method, similar to `get_global_expression` etc. (#761)

|new| arrays in model results containing the objective function value of solved models.
Arrays have the name of the corresponding objective in math.
E.g., `model.results.min_cost_optimisation` will give the objective function value for the base math objective.

|changed| SPORES mode `baseline` run renamed to `0` and `spores` array dimension set to an integer dtype

|changed| SPORES configuration option `skip_baseline_run` renamed to `use_latest_results`

|new| `config.solve.spores.use_latest_results` allows for running from existing baseline (e.g. `plan` mode) results _and_ for continuing a set of SPORES runs.
E.g., if there are results for 4 SPORES, the run can be continued for 6 more iterations by setting `spores.use_latest_results` and updating `spores.number` to `10` (4 + 6).

### Internal changes

|fixed| SPORES tests to vary capacities of costed technologies rather than be able to simply vary the capacity of a free heat transmission technology between SPORES (#782).

|fixed| Randomly failing tests that rely on random sampling from the core code, by setting a global test suite random seed (#789).

|new| `pydantic.RootModel` used for storing model definition dictionaries with arbitrary keys (`techs`, `nodes`, etc.).

|new| Add `rich` as a dev dependency for much more readable repr strings of our pydantic models.

|changed| Separate `inputs` and `results` into separate datasets rather than filtered views on the same `_model_data`, private dataset.
Accordingly, Remove `is_result` array attribute and save to separate NetCDF "groups"

|changed| Removed all `attributes` from `_model_data.attrs`, storing them instead in pydantic model objects attached to the main calliope model object.
On saving to file, attributes are stored in the `attrs` of an empty dataset as a distinct NetCDF "group".

## 0.7.0.dev6 (2025-03-24)

### User-facing changes

|new| working SPORES mode, upgraded from v0.6 to include a selection of scoring algorithms (#716).

|new| backend `set_objective` method, to switch between pre-defined objectives (#716).

|changed| |backwards-incompatible| `from` and `to` parameters (to define start and end point of a transmission link) are now `link_from` and `link_to` (#717).

|changed| |backwards-incompatible| `operate` and `spores` mode configuration options are now nested within the main configuration (e.g., `build.operate_window` is now `build.operate.window` and `solve.spores_number` is now `solve.spores.number`) (#704).

|changed| coin-or-cbc is now available cross-platform on conda-forge and so is the recommended open-source solver to install a user environment with (#744).

|changed| Upper bound pins for dependencies removed where possible, to minimise clashes when using calliope as a dependency in a project (#744).

|changed| |backwards-incompatible| to ensure the model configuration always remains in sync with the results, `kwargs` in `model.build()` and `model.solve()` now directly affect `model.config` (#704)

|changed| `template:` can now be used anywhere within YAML definition files, not just in the `nodes`, `techs` and `data_tables` sections (#719).

|changed| Removed `inheritance` math helper function since we use `base_tech` for abstract base technologies and templates are now applied too early to be available later (#719).
To refer to template inheritance, set a parameter within a template as all children will share the same value.

### Internal changes

|changed| Moved to using `pydantic` to document and validate our configuration, rather than JSON schema (#704, #717).

|changed| As with base dependencies, moved to pinning lower bound only for development dependencies (#744).

|changed| Curtailed `calliope.AttrDict` relevance, with I/O moved to `calliope.io` and attribute access moved to `pydantic` models.
`AttrDict` is still used to merge overrides and templates into the model definition dictionary, before creating the `pydantic` models.

## 0.7.0.dev5 (2024-12-04)

### User-facing changes

|changed| "An overview of the Calliope terminology" information admonition to remove self-references and improve understandability.
Now also includes a visual depiction of how the different defined components connect together (#699).

|fixed| Area-based parameters have appropriate documented units of `area` rather than `area^2` (#701).

|fixed| Technology capacity lower bound constraints so that `[cap-type]_min` (e.g., `flow_cap_min`) is not always enforced if the `purchased_units` variable is active (#643).

|changed| Single data entries defined in YAML indexed parameters will not be automatically broadcast along indexed dimensions.
To achieve the same functionality as in `<v0.7.dev4`, the user must set the new `init` configuration option `broadcast_param_data` to True (#615).

|changed| Helper functions are now documented on their own page within the "Defining your own math" section of the documentation (#698).

|new| `where(array, condition)` math helper function to apply a where array _inside_ an expression, to enable extending component dimensions on-the-fly, and applying filtering to different components within the expression (#604, #679).

|new| Data tables can inherit options from `templates`, like `techs` and `nodes` (#676).

|new| dimension renaming functionality when loading from a data source, using the `rename_dims` option (#680).

|changed| cost expressions in math, to split out investment costs into the capital cost (`cost_investment`), annualised capital cost (`cost_investment_annualised`), fixed operation costs (`cost_operation_fixed`) and variable operation costs (`cost_operation_variable`, previously `cost_var`) (#645).

|new| Math has been removed from `model.math`, and can now be accessed via `model.math.data` (#639).

|new| (non-NaN) Default values and data types for parameters appear in math documentation (if they appear in the model definition schema) (#677).

|changed| `data_sources` -> `data_tables` and `data_sources.source` -> `data_tables.data`.
This change has occurred to avoid confusion between data "sources" and model energy "sources" (#673).

### Internal changes

|changed| updated transmission technologies to/from -> link_to/link_from to avoid conflicts with protected `python` terminology.

|changed| Model configuration, data tables, techs/nodes data, math and general model definition now uses `pydantic`.

|changed| Model definition reading is now defined in a single place (preprocess/model_definition.py).

|changed| Moved YAML reading/importing functionality out of `AttrDict`. It is now part of our `io` functionality.

|fixed| Avoided gurobi 12.0 incompatibility with pyomo by setting the lower bound to v6.8.2.

## 0.7.0.dev4 (2024-09-10)

### User-facing changes

|fixed| Decision variable domain in math docs to use $\in$ instead of $\forall$ (#652).

|fixed| Clarity of `flow_cap_min` description in documentation (#653).

|changed| API/schema documentation is de-ranked in documentation search bar results (#670).

|new| Math component cross-references in both directions ("uses" and "used in") in Markdown math documentation (#643).

|fixed| Duplicated links in math documentation (#651).

|changed| `node_groups` and `tech_groups` changed to a general top-level `templates` key,
accessed via the `template` key (replacing `inherit`) in `nodes` and `techs` (#600).

|fixed| Contribution of `cost_om_annual_investment_fraction` to total investment costs, to not apply to depreciated costs (#645).

|fixed| Math for multi-carrier variable export costs (#663).

|new| Piecewise constraints added to the YAML math with its own unique syntax (#107).
These constraints will be added to the optimisation problem using Special Ordered Sets of Type 2 (SOS2) variables.

|new| Direct interface to the Gurobi Python API using `!#yaml config.build.backend: gurobi` or `!#python model.build(backend="gurobi")`.
Tests show that using the gurobi solver via the Python API reduces peak memory consumption and runtime by at least 30% for the combined model build and solve steps.
This requires the `gurobipy` package which can be installed with `mamba`: `mamba install gurobi::gurobi`.

|fixed| Force a header row in tabular data loaded from CSV to (#596).
Fixes issue where unexpected index levels can end up in the loaded data (#573).

|fixed| Single element lists/sets in the model Dataset attribute dictionary are restored to lists/sets on loading from NetCDF (#614).

|new| Decision variables and global expressions can have a `title` defined, which will be available in the model results as attributes of those components and can be used for e.g. visualisation (#582).
Parameter titles from the model definition schema will also propagate to the model inputs.

|fixed| Backend parameter updates propagate correctly through global expressions in the order those expressions were defined (#616).

|fixed| If setting `model.backend.verbose_strings()`, rebuilt model components from making backend parameter updates will automatically have verbose strings (#623).

|fixed| Erroneous use of `dimensions:` in docs example of an indexed parameter (#612).

|changed| `add_dimensions` to `add_dims` in `data_sources` definition to align with `dims` in indexed parameter definition (#621).

|new| Allow extracting shadow prices into results by listing constraints in `config.solve.shadow_prices`, e.g. `config.solve.shadow_prices: ["system_balance"]`  Shadow prices will be added as variables to the model results as `shadow_price_{constraintname}`, e.g. `shadow_price_system_balance`.

|new| Model stores key timestamps as attributes:

* `timestamp_model_creation`: at the start of `Model.__init__()`
* `timestamp_build_started`: at the start of `Model.build()`
* `timestamp_build_complete`: at the end of `Model.build()`
* `timestamp_solve_started`: at the start of `Model.solve()`
* `timestamp_solve_complete`: at the end of `Model.solve()`

### Internal changes

|changed| `model._model_def_dict` has been removed.

|new| `CalliopeMath` is a new helper class to handle math additions, including separate methods for pre-defined math, user-defined math and validation checks.

|changed| `MathDocumentation` has been extracted from `Model`/`LatexBackend`, and now is a postprocessing module which can take models as input.

|new| `gurobipy` is a development dependency that will be added as an optional dependency to the conda-forge calliope feedstock recipe.

|changed| Added any new math dicts defined with `calliope.Model.backend.add_[...](...)` to the backend math dict registry stored in `calliope.Model.backend.inputs.attrs["math"]`.

|changed| Function vectorisation when creating backend component arrays uses `numpy.frompyfunc` instead of `xarray.apply_ufunc`, so that masking with a `where` array can be done at function calltime.
This requires pre-broadcasting all arrays being passed to the vectorised function, but reduces memory peaks in the Gurobi backend interface in particular.

|changed| Default parameter values are not used to fill NaNs when adding parameters to the backend, but when evaluating expressions.
This reduces memory footprint of parameter arrays.

|fixed| Removed unused debug parameter in `Model.__init__()`

|changed| Ruff linter checking was extended with pydocstrings, flake8-pytest, and pyupgrade.

|changed| Moved from black formatting to the Ruff formatter (black-based, but faster).

## 0.7.0.dev3 (2024-02-14)

### User-facing changes

|new| `mkdocs_tabbed` option when writing math documentation to file (`calliope.Model.math_documentation.write(...)`) which will add YAML snippets to all rendered math as a separate "tab" if writing to Markdown.
Requires the [PyMdown tabbed extension](https://facelessuser.github.io/pymdown-extensions/extensions/tabbed/) to render the tabs correctly in an [MkDocs](https://www.mkdocs.org/) project.

|new| List of pre-defined parameters given in the `pre-defined` math documentation, with references back to the constraints/variables/global expressions in which they are defined (either in the `expression` string or the `where` string).

|new| Units and default values for variables and global expressions added to the math documentation.

|new| Variables and global expressions can have a `default` value, which is used to fill missing array elements when doing math operations.
These default values ensure that `NaN` doesn't creep into the built optimisation problem math and are set to values that lead to them having no impact on the optimal solution.

|new| Utility function `calliope.util.schema.update_model_schema(...)` to add user-defined parameters to the model schema / update existing parameters using YAML schema syntax.
`calliope.util.schema.reset()` can be used to clean the model schema and return to the original, pre-defined schema.

|fixed| Timeseries clustering file can be a non-ISO standard date format.
Both the index and the values of the timeseries (both being date strings) should be in the user-defined `config.init.time_format`.

|fixed| the decision variable `purchased_units` is linked to `flow_cap` even if neither of the parameters `flow_cap_min` or `flow_cap_max` have been defined by the user.

|changed| `inbuilt` math -> `pre-defined` math and `custom` math -> `pre-defined` math in the documentation.

|changed| Calliope attribute dictionaries (AttrDicts) no longer sort dictionary keys on `union`. Key order is now: original dictionary key order + any new keys being added in the order they appear in the new dictionary.

|fixed| Dimensions with numeric data can be defined in tabular data _or_ YAML and will appear as numeric in the processed Calliope model input dataset.
If all dimension data can be coerced to a numeric data type (e.g. `["10", 100, "-1"]`), then it _will_ be coerced (e.g., `[10, 100, -1]`).

### Internal changes

|new| `py.typed` file so that mypy recognises Calliope as a typed library when it is imported as a dependency.

|fixed| Spelling of Black config option `skip-magic-trailing-comma`.

## 0.7.0.dev2 (2024-01-26)

v0.7 includes a major change to how Calliope internally operates.
Along with this, there are multiple changes to how Calliope models are defined and configured.
This requires adapting models to work with 0.7.
We group changes into those that are primarily user-facing and relevant for all Calliope users, and those that are primarily internal, and relevant only for Calliope developers.

### User-facing changes

This section gives a brief summary of changes.
For more detail, see our migrating from v0.6 to v0.7 section in our [documentation](https://calliope.readthedocs.io/en/latest/migrating/).

|new| Storage buffers available in all technology base classes.

|new| Multiple carriers and different carriers in/out available in all technology base classes.

|new| `node_groups` added to match `tech_groups`.

|new| technology efficiencies split into inflow and outflow efficiencies.

|new| Technology capacities and efficiencies can be differentiated between technology carriers.

|new| Parameters can be defined outside the scope of `nodes` and `techs` using the top-level `parameters` key in YAML.

|new| Any parameters can be indexed over arbitrary dimensions, both core Calliope dimensions and new, user-defined dimensions.

|new| Non-timeseries data can be loaded from CSV files or in-memory Pandas DataFrames using the top-level `data_sources` key in YAML.

|new| User-defined mathematical formulations using the new Calliope math syntax can be loaded when creating a model.

|new| Shadow prices obtained from a dual LP problem can be read by using `model.backend.shadow_prices.get("constraint_name")`.

|changed| |backwards-incompatible| Updated to support Python versions >= 3.10.

|changed| |backwards-incompatible| Updated to Pandas >= v2.1, Pyomo >= v6.4, Xarray >= v2023.10.

|changed| |backwards-incompatible| Flat technology definitions, removing the distinction between `essentials`, `constraints` and `costs`.

|changed| |backwards-incompatible| Timeseries data is defined under the `data_sources` top-level key, not with `file=`/`df=` at the technology level.

|changed| |backwards-incompatible| Demand and carrier consumption values are strictly positive instead of strictly negative.

|changed| |backwards-incompatible| `model.run()` method → two-stage `model.build()` + `model.solve()` methods.

|changed| |backwards-incompatible| `model` and `run` top-level keys → `config.init`/`.build`/`.solve`.

|changed| |backwards-incompatible| `locations` top-level key and `loc` data dimensions → `nodes`.

|changed| |backwards-incompatible| `parent` technology parameter → `base_tech` + `inherit`.

|changed| |backwards-incompatible| Cost parameters are flattened and use the indexed parameter syntax.

|changed| |backwards-incompatible| `links` top-level key → transmission links defined in `techs`.

|changed| |backwards-incompatible| Various parameters/decision variables renamed (namely `energy_` → `flow_`, `carrier_prod`/`_con` → `flow_out`/`_in`, and `resource` → `source_use`/`sink_use`).

|changed| |backwards-incompatible| Various configuration options renamed.

|changed| |backwards-incompatible| `force_resource` technology parameter → `source_use_equals` / `sink_use_equals`.

|changed| |backwards-incompatible| `units` + `purchased` decision variables → `purchased_units`.

|changed| |backwards-incompatible| Parameters added to explicitly trigger MILP and storage decision variables/constraints.

|changed| |backwards-incompatible| Structure of input and output data within a Calliope model updated to remove concatenated `loc::tech::carrier` sets and technology subsets (e.g. `techs_supply`) in favour of sparse arrays indexed over core dimensions only (`nodes`, `techs`, `carriers`, `timesteps`).

|changed| |backwards-incompatible| `coordinates.lat`/`lon` node parameter → `latitude`/`longitude`.

|changed| |backwards-incompatible| Distance units default to kilometres and can be reverted to metres with `config.init.distance_unit`.

|changed| |backwards-incompatible| `operate` mode input parameters now expected to match `plan` mode decision variable names (e.g., `flow_cap`).

|changed| |backwards-incompatible| Cyclic storage is defined per-technology, not as a top-level configuration option.

|changed| Documentation has been overhauled.

|removed| `_equals` constraints.
Use both `_min` and `_max` constraints to the same value.

|removed| `x`/`y` coordinates.
Use geographic lat/lon coordinates (in `EPSG:4326` projection) instead.

|removed| Comma-separated node definitions.
Inheriting duplicate definitions from `node_groups` instead.

|removed| `supply_plus` and `conversion_plus` technology base classes.
Use `supply` and `conversion` technology base classes instead.

|removed| `carrier` key.
Use `carrier_in` and `carrier_out` instead.

|removed| `carrier_tiers` and `carrier_ratios`.
Use indexed parameter definitions for `flow_out_eff` and your own math instead.

|removed| `calliope.Model.get_formatted_array`.
The Calliope internal representation of data now matches the format achieved by calling this method in v0.6.

|removed| Group constraints.
Use your own math instead.

|removed| Configuration options for features we no longer support.

|removed| Plotting.
See our documentation for example of how to visualise your data with Plotly.

|removed| Clustering.
Cluster your data before creating your Calliope model.
Mapping of timeseries dates to representative days is still possible.

### Internal changes

|new| Automatic release uploads to PyPI and new accompanying pre-release pipeline.

|new| Choice of issue templates.

|new| YAML schema to catch the worst offences perpetrated in the model definition / configuration.
This schema is also rendered as a reference page in the documentation, replacing `defaults`/`config` tables.

|new| The model mathematical formulation (constraints, decision variables, objectives) is stored in a YAML configuration file: `math/base.yaml`.
Equation expressions and the logic to decide on when to apply a constraint/create a variable etc. are given in string format.
These strings are parsed according to a set of documented rules.

|changed| Development environment installation instructions (they're now simpler!).

|changed| Documentation has been ported to Markdown pages and is built using MKDocs and the Material theme.

|changed| Pre-processed model data checks are conducted according to a YAML configuration, instead of a hard-coded set of python functions.
An API will be created in due course to allow the user to add their own checks to the configuration.

|changed| Costs are now Pyomo expressions rather than decision variables.

|changed| When a model is loaded into an active session, configuration dictionaries are stored as dictionaries instead of serialised YAML strings in the model data attributes dictionary.
Serialisation and de-serialisation only occur on saving and loading from NetCDF, respectively.

|changed| Backend interface has been abstracted to enable non-Pyomo solver interfaces to be implemented in due course.

|changed| Repository structure has been re-configured to use the `src` layout, to rely on the `pyproject.toml` configuration file for most config, and to use only `.txt` requirements files (for pip+conda cross-compatibility)

|changed| CI moved from Azure pipelines (back) to GitHub Actions.

|changed| Stronger reliance on `pre-commit`, including a CI check to run it in Pull Requests.

## 0.6.10 (2023-01-18)

|changed| |backwards-incompatible| Updated to Numpy v1.23, Pandas v1.5, Pyomo v6.4, Ruamel.yaml v0.17, Scikit-learn v1.2, Xarray v2022.3, GLPK v5. This enables Calliope to be installed on Apple Silicon devices, but changes the result of algorithmic timeseries clustering. [In scikit-learn version 0.24.0, the method of random sampling for K-Means clustering was changed](https://scikit-learn.org/0.24/whats_new/v0.24.html#changed-models). This change will lead to different optimisation results if using [K-Means clustering](https://calliope.readthedocs.io/en/v0.6.10/user/advanced_features.html#time-resolution-adjustment) in your model.

|changed| |backwards-incompatible| Removed support for Python version 3.7 since some updated dependencies are not available in this version.

|changed| Installation instructions for developers have changed since we no longer duplicate pinned packages between the development/testing requirements file (`requirements.yml`) and the package requirements file (`requirements.txt`). See [the documentation](https://calliope.readthedocs.io/en/v0.6.10/user/installation.html) for updated instructions.

|fixed| Set ordering in the model dataset is consistent before and after optimising a model with clustered timeseries. Previously, the link between clusters and timesteps would become mixed following optimisation, so running `model.run(force_rerun=True)` would yield a different result.

## 0.6.9 (2023-01-10)

|changed| Updated to Python 3.9, with compatibility testing continuing for versions 3.8 and 3.9. Multi-platform CI tests are run on Python 3.9 instead of Python 3.8. CI tests on a Linux machine are also run for versions 3.7 and 3.8. This has been explicitly mentioned in the documentation.

|changed| Updated to Click 8.0.

|changed| Updated CBC Windows binary link in documentation to version 2.10.8.

|fixed| SPORES mode scoring will ignore technologies with energy capacities that are equal to their minimum capacities (i.e., `energy_cap_min`) or which have fixed energy capacities (`energy_cap_equals`).

|fixed| SPORE number is retained when continuing a model run in SPORES mode when solutions already exist for SPORE >= 1. Previously, the SPORE number would be reset to zero.

|fixed| Malformed carrier-specific group constraints are skipped without skipping all subsequent group constraints.

|fixed| Spurious negative values in `storage_inital` in operate mode are ignored in subsequent optimisation runs (#379). Negative values are a result of optimisation tolerances allowing a strictly positive decision variable to end up with (very small in magnitude) negative values. Forcing these to zero between operate mode runs ensures that Pyomo doesn't raise an exception that input values are outside the valid domain (NonNegativeReals).

|fixed| `om_annual` investment costs will be calculated for technologies with only an `om_annual` cost defined in their configuration (#373). Previously, no investment costs would be calculated in this edge case.

## 0.6.8 (2022-02-07)

|new| run configuration parameter to enable relaxation of the `demand_share_per_timestep_decision` constraint.

|new| `storage_cap_min/equals/max` group constraints added.

|changed| Updated to Pyomo 6.2, pandas 1.3, xarray 0.20, numpy 1.20.

|changed| |backwards-incompatible| parameters defaulting to False now default to None, to avoid confusion with zero. To 'switch off' a constraint, a user should now set it to 'null' rather than 'false' in their YAML configuration.

|changed| `INFO` logging level includes logs for dataset cleaning steps before saving to NetCDF and for instantiation of timeseries clustering/resampling (if taking place).

|fixed| `demand_share_per_timestep_decision` constraint set includes all expected (location, technology, carrier) items. In the previous version, not all expected items were captured.

|fixed| Mixed dtype xarray dataset variables, where one dtype is boolean, are converted to float if possible. This overcomes an error whereby the NetCDF file cannot be created due to a mixed dtype variable.

## 0.6.7 (2021-06-29)

|new| `spores` run mode can skip the cost-optimal run, with the user providing initial conditions for `spores_score` and slack system cost.

|new| Support for Pyomo's `gurobi_persistent` solver interface, which enables a more memory- and time-efficient update and re-running of models. A new backend interface has been added to re-build constraints / the objective in the Gurobi persistent solver after updating Pyomo parameters.

|new| A scenario can now be a mix of overrides *and* other scenarios, not just overrides.

|new| `model.backend.rerun()` can work with both `spores` and `plan` run modes (previously only `plan` worked). In the `spores` case, this only works with a built backend that has not been previously run (i.e. `model.run(build_only=True)`), but allows a user to update constraints etc. before running the SPORES method.

|changed| |backwards-incompatible| Carrier-specific group constraints are only allowed in isolation (one constraint in the group).

|changed| If `ensure_feasibility` is set to `True`, `unmet_demand` will always be returned in the model results, even if the model is feasible. Fixes issue #355.

|changed| Updated to Pyomo 6.0, pandas 1.2, xarray 0.17.

|changed| Update CBC Windows binary link in documentation.

|fixed| AttrDict now has a `__name__` attribute, which makes pytest happy.

|fixed| CLI plotting command has been re-enabled. Fixes issue #341.

|fixed| Group constraints are more robust to variations in user inputs. This entails a trade-off whereby some previously accepted user configurations will no longer be possible, since we want to avoid the complexity of processing them.

|fixed| `demand_share_per_timestep_decision` now functions as expected, where it previously did not enforce the per-timestep share after having decided upon it.

|fixed| Various bugs squashed in running operate mode.

|fixed| Handle number of timesteps lower than the horizon length in `operate` mode (#337).

## 0.6.6 (2020-10-08)

|new| `spores` run mode now available, to find Spatially-explicit Practically Optimal REsultS (SPORES)

|new| New group constraints `carrier_con_min`, `carrier_con_max`, `carrier_con_equals` which restrict the total consumed energy of a subgroup of conversion and/or demand technologies.

|new| Add ability to pass timeseries as dataframes in `calliope.Model` instead of only as CSV files.

|new| Pyomo backend interfaces added to get names of all model objects (`get_all_model_attrs`) and to attach custom constraints to the backend model (`add_constraint`).

|changed| Parameters are assigned a domain in Pyomo based on their dtype in `model_data`

|changed| Internal code reorganisation.

|changed| Updated to Pyomo 5.7, pandas 1.1, and xarray 0.16

|fixed| One-way transmission technologies can have `om` costs

|fixed| Silent override of nested dicts when parsing YAML strings

## 0.6.5 (2020-01-14)

|new| New group constraints `energy_cap_equals`, `resource_area_equals`, and  `energy_cap_share_equals` to add the equality constraint to existing `min/max` group constraints.

|new| New group constraints `carrier_prod_min`, `carrier_prod_max`, and  `carrier_prod_equals` which restrict the absolute energy produced by a subgroup of technologies and locations.

|new| Introduced a `storage_discharge_depth` constraint, which allows to set a minimum stored-energy level to be preserved by a storage technology.

|new| New group constraints `net_import_share_min`, `net_import_share_max`, and `net_import_share_equals` which restrict the net imported energy of a certain carrier into subgroups of locations.

|changed| |backwards-incompatible| Group constraints with the prefix `supply_share` are renamed to use the prefix `carrier_prod_share`. This ensures consistent naming for all group constraints.

|changed| Allowed 'energy_cap_min' for transmission technologies.

|changed| Minor additions made to troubleshooting and development documentation.

|changed| |backwards-incompatible| The backend interface to update a parameter value (`Model.backend.update_param()`) has been updated to allow multiple values in a parameter to be updated at once, using a dictionary.

|changed| Allowed `om_con` cost for demand technologies. This is conceived to allow better representing generic international exports as demand sinks with a given revenue (e.g. the average electricity price on a given bidding zone), not restricted to any particular type of technology.

|changed| |backwards-incompatible| `model.backend.rerun()` returns a calliope Model object instead of an xarray Dataset, allowing a user to access calliope Model methods, such as `get_formatted_array`.

|changed| Carrier ratios can be loaded from file, to allow timeseries carrier ratios to be defined, e.g. ``carrier_ratios.carrier_out_2.heat: file=ratios.csv``.

|changed| Objective function options turned into Pyomo parameters. This allows them to update through the `Model.backend.update_param()` functionality.

|changed| All model defaults have been moved to `defaults.yaml`, removing the need for `model.yaml`. A default location, link and group constraint have been added to `defaults.yaml` to validate input model keys.

|changed| |backwards-incompatible| Revised internal logging and warning structure. Less critical warnings during model checks are now logged directly to the INFO log level, which is displayed by default in the CLI, and can be enabled when running in Python by calling `calliope.set_log_verbosity()` without any options. The `calliope.set_log_level` function has been renamed to `calliope.set_log_verbosity` and includes the ability to easily turn on and off the display of solver output.

|changed| All group constraint values are parameters so they can be updated in the backend model

|fixed| Operate mode checks cleaned up to warn less frequently and to not be so aggressive at editing a users model to fit the operate mode requirements.

|fixed| Documentation distinctly renders inline Python, YAML, and shell code snippets.

|fixed| Tech groups are used to filter technologies to which group constraints can be applied. This ensures that transmission and storage technologies are included in cost and energy capacity group constraints. More comprehensive tests have been added accordingly.

|fixed| Models saved to NetCDF now include the fully built internal YAML model and debug data so that `Model.save_commented_model_yaml()` is available after loading a NetCDF model from disk

|fixed| Fix an issue preventing the deprecated `charge_rate` constraint from working in 0.6.4.

|fixed| Fix an issue that prevented 0.6.4 from loading NetCDF models saved with older versions of Calliope. It is still recommended to only load models with the same version of Calliope that they were saved with, as not all functionality will work when mixing versions.

|fixed| |backwards-incompatible| Updated to require pandas 0.25, xarray 0.14, and scikit-learn 0.22, and verified Python 3.8 compatibility. Because of a bugfix in scikit-learn 0.22, models using k-means clustering with a specified random seed may return different clusters from Calliope 0.6.5 on.

## 0.6.4 (2019-05-27)

|new| New model-wide constraint that can be applied to all, or a subset of, locations and technologies in a model, covering:

* `demand_share`, `supply_share`, `demand_share_per_timestep`, `supply_share_per_timestep`, each of which can specify `min`, `max`, and `equals`, as well as `energy_cap_share_min` and `energy_cap_share_max`. These supersede the `group_share` constraints, which are now deprecated and will be removed in v0.7.0.
* `demand_share_per_timestep_decision`, allowing the model to make decisions on the per-timestep shares of carrier demand met from different technologies.
* `cost_max`, `cost_min`, `cost_equals`, `cost_var_max`, `cost_var_min`, `cost_var_equals`, `cost_investment_max`, `cost_investment_min`, `cost_investment_equals`, which allow a user to constrain costs, including those not used in the objective.
* `energy_cap_min`, `energy_cap_max`, `resource_area_min`, `resource_area_max` which allow to constrain installed capacities of groups of technologies in specific locations.

|new| `asynchronous_prod_con` parameter added to the constraints, to allow a user to fix a storage or transmission technology to only be able to produce or consume energy in a given timestep. This ensures that unphysical dissipation of energy cannot occur in these technologies, by activating a binary variable (`prod_con_switch`) in the backend.

|new| Multi-objective optimisation problems can be defined by linear scalarisation of cost classes, using `run.objective_options.cost_class` (e.g. `{'monetary': 1, 'emissions': 0.1}`, which models an emissions price of 0.1 units of currency per unit of emissions)

|new| Storage capacity can be tied to energy capacity with a new `energy_cap_per_storage_cap_equals` constraint.

|new| The ratio of energy capacity and storage capacity can be constrained with a new `energy_cap_per_storage_cap_min` constraint.

|new| Easier way to save an LP file with a ``--save_lp`` command-line option and a ``Model.to_lp`` method

|new| Documentation has a new layout, better search, and is restructured with various content additions, such as a section on troubleshooting.

|new| Documentation for developers has been improved to include an overview of the internal package structure and a guide to contributing code via a pull request.

|changed| |backwards-incompatible| Scenarios in YAML files defined as list of override names, not comma-separated strings: `fusion_scenario: cold_fusion,high_cost` becomes `fusion_scenario: ['cold_fusion', 'high_cost']`. No change to the command-line interface.

|changed| `charge_rate` has been renamed to `energy_cap_per_storage_cap_max`. `charge_rate` will be removed in Calliope 0.7.0.

|changed| Default value of resource_area_max now is ``inf`` instead of ``0``, deactivating the constraint by default.

|changed| Constraint files are auto-loaded in the pyomo backend and applied in the order set by 'ORDER' variables given in each constraint file (such that those constraints which depend on pyomo expressions existing are built after the expressions are built).

|changed| Error on defining a technology in both directions of the same link.

|changed| Any inexistent locations and / or technologies defined in model-wide (group) constraints will be caught and filtered out, raising a warning of their existence in the process.

|changed| Error on required column not existing in CSV is more explicit.

|changed| |backwards-incompatible| Exit code for infeasible problems now is 1 (no success). This is a breaking change when relying on the exit code.

|changed| `get_formatted_array` improved in both speed and memory consumption.

|changed| `model` and `run` configurations are now available as attributes of the Model object, specifically as editable dictionaries which automatically update a YAML string in the `model_data` xarray dataset attribute list (i.e. the information is stored when sending to the solver backend and when saving to and loading from NetCDF file)

|changed| All tests and example models have been updated to solve with Coin-CBC, instead of GLPK. Documentation has been updated to reflect this, and aid in installing CBC (which is not simple for Windows users).

|changed| Additional and improved pre-processing checks and errors for common model mistakes.

|fixed| Total levelised cost of energy considers all costs, but energy generation only from ``supply``, ``supply_plus``, ``conversion``, and ``conversion_plus``.

|fixed| If a space is left between two locations in a link (i.e. `A, B` instead of `A,B`), the space is stripped, instead of leading to the expectation of a location existing with the name ` B`.

|fixed| Timeseries efficiencies can be included in operate mode without failing on preprocessing checks.

|fixed| Name of data variables is retained when accessed through `model.get_formatted_array()`

|fixed| Systemwide constraints work in models without transmission systems.

|fixed| Updated documentation on amendments of abstract base technology groups.

|fixed| Models without time series data fail gracefully.

|fixed| Unknown technology parameters are detected and the user is warned.

|fixed| Loc::techs with empty cost classes (i.e. value == None) are handled by a warning and cost class deletion, instead of messy failure.

## 0.6.3 (2018-10-03)

|new| Addition of ``flows`` plotting function. This shows production and how much they exchange with other locations. It also provides a slider in order to see flows' evolution through time.

|new| ``calliope generate_runs`` in the command line interface can now produce scripts for remote clusters which require SLURM-based submission (``sbatch...``).

|new| |backwards-incompatible| Addition of ``scenarios``, which complement and expand the existing ``overrides`` functionality.  ``overrides`` becomes a top-level key in model configuration, instead of a separate file. The ``calliope run`` command has a new ``--scenario`` option which replaces --override_file, while ``calliope generate_runs`` has a new ``--scenarios`` option which replaces --override_file and takes a semicolon-separated list of scenario names or of group1,group2 combinations. To convert existing overrides to the new approach, simply group them under a top-level ``overrides`` key and import your existing overrides file from the main model configuration file with ``import: ['your_overrides_file.yaml']``.

|new| Addition of ``calliope generate_scenarios`` command to allow automating the construction of scenarios which consist of many combinations of overrides.

|new| Added ``--override_dict`` option to ``calliope run`` and ``calliope generate_runs`` commands

|new| Added solver performance comparison in the docs. CPLEX & Gurobi are, as expected, the best options. If going open-source & free, CBC is much quicker than GLPK!

|new| Calliope is tested and confirmed to run on Python 3.7

|changed| `resource_unit` - available to `supply`, `supply_plus`, and `demand` technologies - can now be defined as 'energy_per_area', 'energy', or 'energy_per_cap'. 'power' has been removed. If 'energy_per_area' then available resource is the resource (CSV or static value) * resource_area, if 'energy_per_cap' it is resource * energy_cap. Default is 'energy', i.e. resource = available_resource.

|changed| Updated to xarray v0.10.8, including updates to timestep aggregation and NetCDF I/O to handle updated xarray functionality.

|changed| Removed ``calliope convert`` command. If you need to convert a 0.5.x model, first use ``calliope convert`` in Calliope 0.6.2 and then upgrade to 0.6.3 or higher.

|changed| Removed comment persistence in AttrDict and the associated API in order to improve compatibility with newer versions of ruamel.yaml

|fixed| Operate mode is more robust, by being explicit about timestep and loc_tech indexing in `storage_initial` preparation and `resource_cap` checks, respectively, instead of assuming an order.

|fixed| When setting `ensure_feasibility`, the resulting `unmet_demand` variable can also be negative, accounting for possible infeasibility when there is unused supply, once all demand has been met (assuming no load shedding abilities). This is particularly pertinent when the `force_resource` constraint is in place.

|fixed| When applying systemwide constraints to transmission technologies, they are no longer silently ignored. Instead, the constraint value is doubled (to account for the constant existence of a pair of technologies to describe one link) and applied to the relevant transmission techs.

|fixed| Permit groups in override files to specify imports of other YAML files

|fixed| If only `interest_rate` is defined within a cost class of a technology, the entire cost class is correctly removed after deleting the `interest_rate` key. This ensures an empty cost key doesn't break things later on. Fixes issue #113.

|fixed| If time clustering with 'storage_inter_cluster' = True, but no storage technologies, the model doesn't break. Fixes issue #142.

## 0.6.2 (2018-06-04)

|new| ``units_max_systemwide`` and ``units_equals_systemwide`` can be applied to an integer/binary constrained technology (capacity limited by ``units`` not ``energy_cap``, or has an associated ``purchase`` (binary) cost). Constraint works similarly to existing ``energy_cap_max_systemwide``, limiting the number of units of a technology that can be purchased across all locations in the model.

|new| |backwards-incompatible| ``primary_carrier`` for `conversion_plus` techs is now split into ``primary_carrier_in`` and ``primary_carrier_out``. Previously, it only accounted for output costs, by separating it, `om_con` and `om_prod` are correctly accounted for. These are required conversion_plus essentials if there's more than one input and output carrier, respectively.

|new| Storage can be set to cyclic using ``run.cyclic_storage``. The last timestep in the series will then be used as the 'previous day' conditions for the first timestep in the series. This also applies to ``storage_inter_cluster``, if clustering. Defaults to False, with intention of defaulting to True in 0.6.3.

|new| On clustering timeseries into representative days, an additional set of decision variables and constraints is generated. This addition allows for tracking stored energy between clusters, by considering storage between every `datestep` of the original (unclustered) timeseries as well as storage variation within a cluster.

|new| CLI now uses the IPython debugger rather than built-in ``pdb``, which provides highlighting, tab completion, and other UI improvements

|new| AttrDict now persists comments when reading from and writing to YAML files, and gains an API to view, add and remove comments on keys

|fixed| Fix CLI error when running a model without transmission technologies

|fixed| Allow plotting for inputs-only models, single location models, and models without location coordinates

|fixed| Fixed negative ``om_con`` costs in conversion and conversion_plus technologies

## 0.6.1 (2018-05-04)

|new| Addition of user-defined datestep clustering, accessed by `clustering_func`: `file=filename.csv:column` in time aggregation config

|new| Added ``layout_updates`` and ``plotly_kwarg_updates`` parameters to plotting functions to override the generated Plotly configuration and layout

|changed| Cost class and sense (maximize/minimize) for objective function may now be specified in run configuration (default remains monetary cost minimization)

|changed| Cleaned up and documented ``Model.save_commented_model_yaml()`` method

|fixed| Fixed error when calling ``--save_plots`` in CLI

|fixed| Minor improvements to warnings

|fixed| Pure dicts can be used to create a ``Model`` instance

|fixed| ``AttrDict.union`` failed on all-empty nested dicts

## 0.6.0 (2018-04-20)

Version 0.6.0 is an almost complete rewrite of most of Calliope's internals. See [New in v0.6.0](https://calliope.readthedocs.io/en/v0.6.0/user/whatsnew.html) for a more detailed description of the many changes.

### Major changes

|changed| |backwards-incompatible| Substantial changes to model configuration format, including more verbose names for most settings, and removal of run configuration files.

|new| |backwards-incompatible| Complete rewrite of Pyomo backend, including new various new and improved functionality to interact with a built model (see :doc:`user/ref_05_to_06`).

|new| Addition of a ``calliope convert`` CLI tool to convert 0.5.x models to 0.6.0.

|new| Experimental ability to link to non-Pyomo backends.

|new| New constraints: ``resource_min_use`` constraint for ``supply`` and ``supply_plus`` techs.

|changed| |backwards-incompatible| Removal of settings and constraints includes ``subset_x``, ``subset_y``, ``s_time``, ``r2``, ``r_scale_to_peak``, ``weight``.

|changed| |backwards-incompatible| ``system_margin`` constraint replaced with ``reserve_margin`` constraint.

|changed| |backwards-incompatible| Removed the ability to load additional custom constraints or objectives.

## 0.5.5 (2018-02-28)

* |fixed| Allow `r_area` to be non-zero if either of `e_cap.max` or `e_cap.equals` is set, not just `e_cap.max`.
* |fixed| Ensure static parameters in resampled timeseries are caught in constraint generation
* |fixed| Fix time masking when set_t.csv contains sub-hourly resolutions

## 0.5.4 (2017-11-10)

### Major changes

* |fixed| `r_area_per_e_cap` and `r_cap_equals_e_cap` constraints have been separated from r_area and r_cap constraints to ensure that user specified `r_area.max` and `r_cap.max` constraints are observed.

* |changed| technologies and location subsets are now communicated with the solver as a combined location:technology subset, to reduce the problem size, by ignoring technologies at locations in which they have not been allowed. This has shown drastic improvements in Pyomo preprocessing time and memory consumption for certain models.

### Other changes

* |fixed| Allow plotting carrier production using `calliope.analysis.plot_carrier_production` if that carrier does not have an associated demand technology (previously would raise an exception).
* |fixed| Define time clustering method (sum/mean) for more constraints that can be time varying. Previously only included `r` and `e_eff`.
* |changed| storage technologies default `s_cap.max` to `inf`, not 0 and are automatically included in the `loc_tech_store` subset. This ensures relevant constraints are not ignored by storage technologies.
* |changed| Some values in the urban scale MILP example were updated to provide results that would show the functionality more clearly
* |changed| technologies have set colours in the urban scale example model, as random colours were often hideous.
* |changed| ruamel.yaml, not ruamel_yaml, is now used for parsing YAML files.
* |fixed| e_cap constraints for unmet_demand technologies are ignored in operational mode. Capacities are fixed for all other technologies, which previously raised an exception, as a fixed infinite capacity is not physically allowable.
* |fixed| stack_weights were strings rather than numeric datatypes on reading NetCDF solution files.

## 0.5.3 (2017-08-22)

### Major changes

* |new| (BETA) Mixed integer linear programming (MILP) capabilities, when using ``purchase`` cost and/or ``units.max/min/equals`` constraints. Integer/Binary decision variables will be applied to the relevant technology-location sets, avoiding unnecessary complexity by describing all technologies with these decision variables.

### Other changes

* |changed| YAML parser is now ruamel_yaml, not pyyaml. This allows scientific notation of numbers in YAML files (#57)
* |fixed| Description of PV technology in urban scale example model now more realistic
* |fixed| Optional ramping constraint no longer uses backward-incompatible definitions (#55)
* |fixed| One-way transmission no longer forces unidirectionality in the wrong direction
* |fixed| Edge case timeseries resource combinations, where infinite resource sneaks into an incompatible constraint, are now flagged with a warning and ignored in that constraint (#61)
* |fixed| e_cap.equals: 0 sets a technology to a capacity of zero, instead of ignoring the constraint (#63)
* |fixed| depreciation_getter now changes with location overrides, instead of just checking the technology level constraints (#64)
* |fixed| Time clustering now functions in models with time-varying costs (#66)
* |changed| Solution now includes time-varying costs (costs_variable)
* |fixed| Saving to NetCDF does not affect in-memory solution (#62)


## 0.5.2 (2017-06-16)

* |changed| Calliope now uses Python 3.6 by default. From Calliope 0.6.0 on, Python 3.6 will likely become the minimum required version.
* |fixed| Fixed a bug in distance calculation if both lat/lon metadata and distances for links were specified.
* |fixed| Fixed a bug in storage constraints when both ``s_cap`` and ``e_cap`` were constrained but no ``c_rate`` was given.
* |fixed| Fixed a bug in the system margin constraint.

## 0.5.1 (2017-06-14)

|new| |backwards-incompatible| Better coordinate definitions in metadata. Location coordinates are now specified by a dictionary with either lat/lon (for geographic coordinates) or x/y (for generic Cartesian coordinates), e.g. ``{lat: 40, lon: -2}`` or ``{x: 0, y: 1}``. For geographic coordinates, the ``map_boundary`` definition for plotting was also updated in accordance. See the built-in example models for details.

|new| Unidirectional transmission links are now possible. See the [documentation on transmission links](https://calliope.readthedocs.io/en/v0.5.1/user/configuration.html#transmission-links).

### Other changes

* |fixed| Missing urban-scale example model files are now included in the distribution
* |fixed| Edge cases in ``conversion_plus`` constraints addressed
* |changed| Documentation improvements


## 0.5.0 (2017-05-04)

### Major changes

|new| Urban-scale example model, major revisions to the documentation to accommodate it, and a new ``calliope.examples`` module to hold multiple example models. In addition, the ``calliope new`` command now accepts a ``--template`` option to select a template other than the default national-scale example model, e.g.: ``calliope new my_urban_model --template=UrbanScale``.

|new| Allow technologies to generate revenue (by specifying negative costs)

|new| Allow technologies to export their carrier directly to outside the system boundary

|new| Allow storage & supply_plus technologies to define a charge rate (c_rate), linking storage capacity (s_cap) with charge/discharge capacity (e_cap) by s_cap * c_rate => e_cap. As such, either s_cap.max & c_rate or e_cap.max & c_rate can be defined for a technology. The smallest of `s_cap.max * c_rate` and `e_cap.max` will be taken if all three are defined.

|changed| |backwards-incompatible| Revised technology definitions and internal definition of sets and subsets, in particular subsets of various technology types. Supply technologies are now split into two types: ``supply`` and ``supply_plus``. Most of the more advanced functionality of the original ``supply`` technology is now contained in ``supply_plus``, making it necessary to update model definitions accordingly. In addition to the existing ``conversion`` technology type, a new more complex ``conversion_plus`` was added.

### Other changes

* |changed| |backwards-incompatible| Creating a ``Model()`` with no arguments now raises a ``ModelError`` rather than returning an instance of the built-in national-scale example model. Use the new ``calliope.examples`` module to access example models.
* |changed| Improvements to the national-scale example model and its tutorial notebook
* |changed| Removed SolutionModel class
* |fixed| Other minor fixes

## 0.4.1 (2017-01-12)

* |new| Allow profiling with the ``--profile`` and ``--profile_filename`` command-line options
* |new| Permit setting random seed with ``random_seed`` in the run configuration
* |changed| Updated installation documentation using conda-forge package
* |fixed| Other minor fixes

## 0.4.0 (2016-12-09)

### Major changes

|new| Added new methods to deal with time resolution: clustering, resampling, and heuristic timestep selection

|changed| |backwards-incompatible| Major change to solution data structure. Model solution is now returned as a single [xarray DataSet](https://docs.xarray.dev/en/v0.8.2/data-structures.html#dataset) instead of multiple pandas DataFrames and Panels. Instead of as a generic HDF5 file, complete solutions can be saved as a NetCDF4 file via xarray's NetCDF functionality.

While the recommended way to save and process model results is by NetCDF4, CSV saving functionality has now been upgraded for more flexibility. Each variable is saved as a separate CSV file with a single value column and as many index columns as required.

|changed| |backwards-incompatible| Model data structures simplified and based on xarray

### Other changes

* |new| Functionality to post-process parallel runs into aggregated NetCDF files in ``calliope.read``
* |changed| Pandas 0.18/0.19 compatibility
* |changed| 1.11 is now the minimum required numpy version. This version makes datetime64 tz-naive by default, thus preventing some odd behavior when displaying time series.
* |changed| Improved logging, status messages, and error reporting
* |fixed| Other minor fixes

## 0.3.7 (2016-03-10)

### Major changes

|changed| Per-location configuration overrides improved. All technology constraints can now be set on a per-location basis, as can costs. This applies to the following settings:

* ``techname.x_map``
* ``techname.constraints.*``
* ``techname.constraints_per_distance.*``
* ``techname.costs.*``

The following settings cannot be overridden on a per-location basis:

* Any other options directly under ``techname``, such as ``techname.parent`` or ``techname.carrier``
* ``techname.costs_per_distance.*``
* ``techname.depreciation.*``

### Other changes

* |fixed| Improved installation instructions
* |fixed| Pyomo 4.2 API compatibility
* |fixed| Other minor fixes

## 0.3.6 (2015-09-23)

* |fixed| Version 0.3.5 changes were not reflected in tutorial

## 0.3.5 (2015-09-18)

### Major changes

|new| New constraint to constrain total (model-wide) installed capacity of a technology (``e_cap.total_max``), in addition to its per-node capacity (``e_cap.max``)

|changed| Removed the ``level`` option for locations. Level is now implicitly derived from the nested structure given by the ``within`` settings. Locations that define no or an empty ``within`` are implicitly at the topmost (0) level.

|changed| |backwards-incompatible| Revised configuration of capacity constraints: ``e_cap_max`` becomes ``e_cap.max``, addition of ``e_cap.min`` and ``e_cap.equals`` (analogous for r_cap, s_cap, rb_cap, r_area). The ``e_cap.equals`` constraint supersedes ``e_cap_max_force`` (analogous for the other constraints). No backwards-compatibility is retained, models must change all constraints to the new formulation. See :ref:`config_reference_constraints` for a complete list of all available constraints. Some additional constraints have name changes:

* ``e_cap_max_scale`` becomes ``e_cap_scale``
* ``rb_cap_follows`` becomes ``rb_cap_follow``, and addition of ``rb_cap_follow_mode``
* ``s_time_max`` becomes ``s_time.max``

|changed| |backwards-incompatible| All optional constraints are now grouped together, under ``constraints.optional``:

* ``constraints.group_fraction.group_fraction`` becomes ``constraints.optional.group_fraction``
* ``constraints.ramping.ramping_rate`` becomes ``constraints.optional.ramping_rate``

### Other changes

* |new| analysis.map_results function to extract solution details from multiple parallel runs
* |new| Various other additions to analysis functionality, particularly in the analysis_utils module
* |new| analysis.get_levelized_cost to get technology and location specific costs
* |new| Allow dynamically loading time mask functions
* |changed| Improved summary table in the model solution: now shows only aggregate information for transmission technologies, also added missing ``s_cap`` column and technology type
* |fixed| Bug causing some total levelized transmission costs to be infinite instead of zero
* |fixed| Bug causing some CSV solution files to be empty

## 0.3.4 (2015-04-27)

* |fixed| Bug in construction and fixed O&M cost calculations in operational mode

## 0.3.3 (2015-04-03)

### Major changes

|changed| In preparation for future enhancements, the ordering of location levels is flipped. The top-level locations at which balancing takes place is now level 0, and may contain level 1 locations. This is a backwards-incompatible change.

|changed| |backwards-incompatible| Refactored time resolution adjustment functionality. Can now give a list of masks in the run configuration which will all be applied, via ``time.masks``, with a base resolution via ``time.resolution`` (or instead, as before, load a resolution series from file via ``time.file``). Renamed the ``time_functions`` submodule to ``time_masks``.

## Other changes

* |new| Models and runs can have a ``name``
* |changed| More verbose ``calliope run``
* |changed| Analysis tools restructured
* |changed| Renamed ``debug.keepfiles`` setting to ``debug.keep_temp_files`` and better documented debug configuration

## 0.3.2 (2015-02-13)

* |new| Run setting ``model_override`` allows specifying the path to a YAML file with overrides for the model configuration, applied at model initialization (path is given relative to the run configuration file used). This is in addition to the existing ``override`` setting, and is applied first (so ``override`` can override ``model_override``).
* |new| Run settings ``output.save_constraints`` and ``output.save_constraints_options``
* |new| Run setting ``parallel.post_run``
* |changed| Solution column names more in line with model component names
* |changed| Can specify more than one output format as a list, e.g. ``output.format: ['csv', 'hdf']``
* |changed| Run setting ``parallel.additional_lines`` renamed to ``parallel.pre_run``
* |changed| Better error messages and CLI error handling
* |fixed| Bug on saving YAML files with numpy dtypes fixed
* Other minor improvements and fixes

## 0.3.1 (2015-01-06)

* Fixes to time_functions
* Other minor improvements and fixes

## 0.3.0 (2014-12-12)

* Python 3 and Pyomo 4 are now minimum requirements
* Significantly improved documentation
* Improved model solution management by saving to HDF5 instead of CSV
* Calculate shares of technologies, including the ability to define groups for the purpose of computing shares
* Improved operational mode
* Simplified time_tools
* Improved output plotting, including dispatch, transmission flows, and installed capacities, and added model configuration to support these plots
* ``r`` can be specified as power or energy
* Improved solution speed
* Better error messages and basic logging
* Better sanity checking and error messages for common mistakes
* Basic distance-dependent constraints (only implemented for e_loss and cost of e_cap for now)
* Other improvements and fixes

## 0.2.0 (2014-03-18)

* Added cost classes with a new set ``k``
* Added energy carriers with a new set ``c``
* Added conversion technologies
* Speed improvements and simplifications
* Ability to arbitrarily nest model configuration files with ``import`` statements
* Added additional constraints
* Improved configuration handling
* Ability to define timestep options in run configuration
* Cleared up terminology (nodes vs locations)
* Improved TimeSummarizer masking and added new masks
* Removed technology classes
* Improved operational mode with results output matching planning mode and dynamic updating of parameters in model instance
* Working parallel_tools
* Improved documentation
* Apache 2.0 licensed
* Other improvements and fixes

## 0.1.0 (2013-12-10)

* Some semblance of documentation
* Usable built-in example model
* Improved and working TimeSummarizer
* More flexible masking for TimeSummarizer
* Ability to add additional constraints without editing core source code
* Some basic test coverage
* Working parallel run configuration system<|MERGE_RESOLUTION|>--- conflicted
+++ resolved
@@ -7,8 +7,6 @@
 |removed| Duplication of math attributes in array attributes.
 For example, `model.inputs.flow_cap_max.attrs["default"]` is now only available from `model.math.build.parameters.flow_cap_max.default`.
 
-<<<<<<< HEAD
-=======
 |changed| Init config can be updated on re-init _and_ on loading a model from NetCDF, e.g. to apply new subsetting, resampling, clustering, math.
 
 |fixed| Reloading a clustered model from file was attempting to re-cluster (#824).
@@ -21,7 +19,6 @@
 
 |fixed| Remove `stderr` redirect at pyomo backend model solve stage to avoid random infinite recursion errors in CI tests (#833).
 
->>>>>>> 744107dc
 ## 0.7.0.dev7 (2025-09-05)
 
 ### User-facing changes
