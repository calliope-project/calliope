--- conflicted
+++ resolved
@@ -10,11 +10,9 @@
 
 ### Internal changes
 
-<<<<<<< HEAD
 |changed| Math conditionals removed where math component defaults will achieve the same result.
-=======
+
 |fixed| Remove `stderr` redirect at pyomo backend model solve stage to avoid random infinite recursion errors in CI tests (#833).
->>>>>>> b5b7bc3d
 
 ## 0.7.0.dev7 (2025-09-05)
 
