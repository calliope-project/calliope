--- conflicted
+++ resolved
@@ -2,12 +2,10 @@
 
 ### User-facing changes
 
-<<<<<<< HEAD
-|new| Math has been removed from `model.math`, and can now be accessed via `model.math.data`.
-=======
+|new| Math has been removed from `model.math`, and can now be accessed via `model.math.data` (#639).
+
 |changed| `data_sources` -> `data_tables` and `data_sources.source` -> `data_tables.data`.
 This change has occurred to avoid confusion between data "sources" and model energy "sources" (#673).
->>>>>>> e447d172
 
 ## 0.7.0.dev4 (2024-09-10)
 
