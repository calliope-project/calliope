--- conflicted
+++ resolved
@@ -2,9 +2,6 @@
 
 ### User-facing changes
 
-<<<<<<< HEAD
-|new| Math has been removed from `model.math`, and can now be accessed via `model.math.data`.
-=======
 |changed| Helper functions are now documented on their own page within the "Defining your own math" section of the documentation (#698).
 
 |new| `where(array, condition)` math helper function to apply a where array _inside_ an expression, to enable extending component dimensions on-the-fly, and applying filtering to different components within the expression (#604, #679).
@@ -21,7 +18,6 @@
 
 |changed| `data_sources` -> `data_tables` and `data_sources.source` -> `data_tables.data`.
 This change has occurred to avoid confusion between data "sources" and model energy "sources" (#673).
->>>>>>> 4063431c
 
 ## 0.7.0.dev4 (2024-09-10)
 
