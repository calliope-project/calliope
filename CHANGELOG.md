--- conflicted
+++ resolved
@@ -1,14 +1,9 @@
-<<<<<<< HEAD
-## 0.7.0.dev4 (dev)
+## 0.7.0.dev4 (development)
 
 ### User-facing changes
 
-|new| Piecewise constraints added to the YAML math with its own unique syntax.
+|new| Piecewise constraints added to the YAML math with its own unique syntax (#107).
 These constraints will be added to the optimisation problem using Special Ordered Sets of Type 2 (SOS2) variables.
-=======
-## 0.7.0.dev4 (development)
-
-### User-facing changes
 
 |fixed| Backend parameter updates propagate correctly through global expressions in the order those expressions were defined (#616).
 
@@ -35,7 +30,6 @@
 |changed| Ruff linter checking was extended with pydocstrings and flake8-pytest.
 
 |changed| Moved from black formatting to the Ruff formatter (black-based, but faster).
->>>>>>> 0f9f5860
 
 ## 0.7.0.dev3 (2024-02-14)
 
