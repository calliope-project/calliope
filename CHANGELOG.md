--- conflicted
+++ resolved
@@ -2,11 +2,9 @@
 
 ### User-facing changes
 
-<<<<<<< HEAD
 |fixed| Evaluating results of Gurobi global expressions containing pure decision variables / parameters (#780).
-=======
+
 |new| helper functions to enable periodic and rolling window summations of decision variables (#777).
->>>>>>> b868d5c9
 
 |fixed| Timeseries capacity factor accounts for time resolution (#762).
 
