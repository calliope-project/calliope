## 0.7.0.dev4 (dev)

### User-facing changes

<<<<<<< HEAD
|new| Direct interface to the Gurobi Python API using `!#yaml config.build.backend: gurobi` or `!#python model.build(backend="gurobi")`.
Tests show that using the gurobi solver via the Python API reduces peak memory consumption and runtime by at least 30% for the combined model build and solve steps.
This requires the `gurobipy` package which can be installed with `mamba`: `mamba install gurobi::gurobi`.
=======
|fixed| Force a header row in tabular data loaded from CSV to (#596).
Fixes issue where unexpected index levels can end up in the loaded data (#573).

|fixed| Single element lists/sets in the model Dataset attribute dictionary are restored to lists/sets on loading from NetCDF (#614).

|new| Decision variables and global expressions can have a `title` defined, which will be available in the model results as attributes of those components and can be used for e.g. visualisation (#582).
Parameter titles from the model definition schema will also propagate to the model inputs.

|fixed| Backend parameter updates propagate correctly through global expressions in the order those expressions were defined (#616).

|fixed| If setting `model.backend.verbose_strings()`, rebuilt model components from making backend parameter updates will automatically have verbose strings (#623).

|fixed| Erroneous use of `dimensions:` in docs example of an indexed parameter (#612).

|changed| `add_dimensions` to `add_dims` in `data_sources` definition to align with `dims` in indexed parameter definition (#621).
>>>>>>> 795708bf

|new| Allow extracting shadow prices into results by listing constraints in `config.solve.shadow_prices`, e.g. `config.solve.shadow_prices: ["system_balance"]`  Shadow prices will be added as variables to the model results as `shadow_price_{constraintname}`, e.g. `shadow_price_system_balance`.

|new| Model stores key timestamps as attributes:

* `timestamp_model_creation`: at the start of `Model.__init__()`
* `timestamp_build_started`: at the start of `Model.build()`
* `timestamp_build_complete`: at the end of `Model.build()`
* `timestamp_solve_started`: at the start of `Model.solve()`
* `timestamp_solve_complete`: at the end of `Model.solve()`

### Internal changes

<<<<<<< HEAD
|new| `gurobipy` is a development dependency that will be added as an optional dependency to the conda-forge calliope feedstock recipe.

|changed| Added any new math dicts defined with `calliope.Model.backend.add_[...](...)` to the backend math dict registry stored in `calliope.Model.backend.inputs.attrs["math"]`.

|changed| Function vectorisation when creating backend component arrays uses `numpy.frompyfunc` instead of `xarray.apply_ufunc`, so that masking with a `where` array can be done at function calltime.
This requires pre-broadcasting all arrays being passed to the vectorised function, but reduces memory peaks in the Gurobi backend interface in particular.

|changed| Default parameter values are not used to fill NaNs when adding parameters to the backend, but when evaluating expressions.
This reduces memory footprint of parameter arrays.
=======
|fixed| Removed unused debug parameter in `Model.__init__()`

|changed| Ruff linter checking was extended with pydocstrings and flake8-pytest.

|changed| Moved from black formatting to the Ruff formatter (black-based, but faster).
>>>>>>> 795708bf

## 0.7.0.dev3 (2024-02-14)

### User-facing changes

|new| `mkdocs_tabbed` option when writing math documentation to file (`calliope.Model.math_documentation.write(...)`) which will add YAML snippets to all rendered math as a separate "tab" if writing to Markdown.
Requires the [PyMdown tabbed extension](https://facelessuser.github.io/pymdown-extensions/extensions/tabbed/) to render the tabs correctly in an [MkDocs](https://www.mkdocs.org/) project.

|new| List of pre-defined parameters given in the `pre-defined` math documentation, with references back to the constraints/variables/global expressions in which they are defined (either in the `expression` string or the `where` string).

|new| Units and default values for variables and global expressions added to the math documentation.

|new| Variables and global expressions can have a `default` value, which is used to fill missing array elements when doing math operations.
These default values ensure that `NaN` doesn't creep into the built optimisation problem math and are set to values that lead to them having no impact on the optimal solution.

|new| Utility function `calliope.util.schema.update_model_schema(...)` to add user-defined parameters to the model schema / update existing parameters using YAML schema syntax.
`calliope.util.schema.reset()` can be used to clean the model schema and return to the original, pre-defined schema.

|fixed| Timeseries clustering file can be a non-ISO standard date format.
Both the index and the values of the timeseries (both being date strings) should be in the user-defined `config.init.time_format`.

|fixed| the decision variable `purchased_units` is linked to `flow_cap` even if neither of the parameters `flow_cap_min` or `flow_cap_max` have been defined by the user.

|changed| `inbuilt` math -> `pre-defined` math and `custom` math -> `pre-defined` math in the documentation.

|changed| Calliope attribute dictionaries (AttrDicts) no longer sort dictionary keys on `union`. Key order is now: original dictionary key order + any new keys being added in the order they appear in the new dictionary.

|fixed| Dimensions with numeric data can be defined in tabular data _or_ YAML and will appear as numeric in the processed Calliope model input dataset.
If all dimension data can be coerced to a numeric data type (e.g. `["10", 100, "-1"]`), then it _will_ be coerced (e.g., `[10, 100, -1]`).

### Internal changes

|new| `py.typed` file so that mypy recognises Calliope as a typed library when it is imported as a dependency.

|fixed| Spelling of Black config option `skip-magic-trailing-comma`.

## 0.7.0.dev2 (2024-01-26)

v0.7 includes a major change to how Calliope internally operates.
Along with this, there are multiple changes to how Calliope models are defined and configured.
This requires adapting models to work with 0.7.
We group changes into those that are primarily user-facing and relevant for all Calliope users, and those that are primarily internal, and relevant only for Calliope developers.

### User-facing changes

This section gives a brief summary of changes.
For more detail, see our migrating from v0.6 to v0.7 section in our [documentation](https://calliope.readthedocs.io/en/latest/migrating/).

|new| Storage buffers available in all technology base classes.

|new| Multiple carriers and different carriers in/out available in all technology base classes.

|new| `node_groups` added to match `tech_groups`.

|new| technology efficiencies split into inflow and outflow efficiencies.

|new| Technology capacities and efficiencies can be differentiated between technology carriers.

|new| Parameters can be defined outside the scope of `nodes` and `techs` using the top-level `parameters` key in YAML.

|new| Any parameters can be indexed over arbitrary dimensions, both core Calliope dimensions and new, user-defined dimensions.

|new| Non-timeseries data can be loaded from CSV files or in-memory Pandas DataFrames using the top-level `data_sources` key in YAML.

|new| User-defined mathematical formulations using the new Calliope math syntax can be loaded when creating a model.

|new| Shadow prices obtained from a dual LP problem can be read by using `model.backend.shadow_prices.get("constraint_name")`.

|changed| |backwards-incompatible| Updated to support Python versions >= 3.10.

|changed| |backwards-incompatible| Updated to Pandas >= v2.1, Pyomo >= v6.4, Xarray >= v2023.10.

|changed| |backwards-incompatible| Flat technology definitions, removing the distinction between `essentials`, `constraints` and `costs`.

|changed| |backwards-incompatible| Timeseries data is defined under the `data_sources` top-level key, not with `file=`/`df=` at the technology level.

|changed| |backwards-incompatible| Demand and carrier consumption values are strictly positive instead of strictly negative.

|changed| |backwards-incompatible| `model.run()` method → two-stage `model.build()` + `model.solve()` methods.

|changed| |backwards-incompatible| `model` and `run` top-level keys → `config.init`/`.build`/`.solve`.

|changed| |backwards-incompatible| `locations` top-level key and `loc` data dimensions → `nodes`.

|changed| |backwards-incompatible| `parent` technology parameter → `base_tech` + `inherit`.

|changed| |backwards-incompatible| Cost parameters are flattened and use the indexed parameter syntax.

|changed| |backwards-incompatible| `links` top-level key → transmission links defined in `techs`.

|changed| |backwards-incompatible| Various parameters/decision variables renamed (namely `energy_` → `flow_`, `carrier_prod`/`_con` → `flow_out`/`_in`, and `resource` → `source_use`/`sink_use`).

|changed| |backwards-incompatible| Various configuration options renamed.

|changed| |backwards-incompatible| `force_resource` technology parameter → `source_use_equals` / `sink_use_equals`.

|changed| |backwards-incompatible| `units` + `purchased` decision variables → `purchased_units`.

|changed| |backwards-incompatible| Parameters added to explicitly trigger MILP and storage decision variables/constraints.

|changed| |backwards-incompatible| Structure of input and output data within a Calliope model updated to remove concatenated `loc::tech::carrier` sets and technology subsets (e.g. `techs_supply`) in favour of sparse arrays indexed over core dimensions only (`nodes`, `techs`, `carriers`, `timesteps`).

|changed| |backwards-incompatible| `coordinates.lat`/`lon` node parameter → `latitude`/`longitude`.

|changed| |backwards-incompatible| Distance units default to kilometres and can be reverted to metres with `config.init.distance_unit`.

|changed| |backwards-incompatible| `operate` mode input parameters now expected to match `plan` mode decision variable names (e.g., `flow_cap`).

|changed| |backwards-incompatible| Cyclic storage is defined per-technology, not as a top-level configuration option.

|changed| Documentation has been overhauled.

|removed| `_equals` constraints.
Use both `_min` and `_max` constraints to the same value.

|removed| `x`/`y` coordinates.
Use geographic lat/lon coordinates (in `EPSG:4326` projection) instead.

|removed| Comma-separated node definitions.
Inheriting duplicate definitions from `node_groups` instead.

|removed| `supply_plus` and `conversion_plus` technology base classes.
Use `supply` and `conversion` technology base classes instead.

|removed| `carrier` key.
Use `carrier_in` and `carrier_out` instead.

|removed| `carrier_tiers` and `carrier_ratios`.
Use indexed parameter definitions for `flow_out_eff` and your own math instead.

|removed| `calliope.Model.get_formatted_array`.
The Calliope internal representation of data now matches the format achieved by calling this method in v0.6.

|removed| Group constraints.
Use your own math instead.

|removed| Configuration options for features we no longer support.

|removed| Plotting.
See our documentation for example of how to visualise your data with Plotly.

|removed| Clustering.
Cluster your data before creating your Calliope model.
Mapping of timeseries dates to representative days is still possible.

### Internal changes

|new| Automatic release uploads to PyPI and new accompanying pre-release pipeline.

|new| Choice of issue templates.

|new| YAML schema to catch the worst offences perpetrated in the model definition / configuration.
This schema is also rendered as a reference page in the documentation, replacing `defaults`/`config` tables.

|new| The model mathematical formulation (constraints, decision variables, objectives) is stored in a YAML configuration file: `math/base.yaml`.
Equation expressions and the logic to decide on when to apply a constraint/create a variable etc. are given in string format.
These strings are parsed according to a set of documented rules.

|changed| Development environment installation instructions (they're now simpler!).

|changed| Documentation has been ported to Markdown pages and is built using MKDocs and the Material theme.

|changed| Pre-processed model data checks are conducted according to a YAML configuration, instead of a hard-coded set of python functions.
An API will be created in due course to allow the user to add their own checks to the configuration.

|changed| Costs are now Pyomo expressions rather than decision variables.

|changed| When a model is loaded into an active session, configuration dictionaries are stored as dictionaries instead of serialised YAML strings in the model data attributes dictionary.
Serialisation and de-serialisation only occur on saving and loading from NetCDF, respectively.

|changed| Backend interface has been abstracted to enable non-Pyomo solver interfaces to be implemented in due course.

|changed| Repository structure has been re-configured to use the `src` layout, to rely on the `pyproject.toml` configuration file for most config, and to use only `.txt` requirements files (for pip+conda cross-compatibility)

|changed| CI moved from Azure pipelines (back) to GitHub Actions.

|changed| Stronger reliance on `pre-commit`, including a CI check to run it in Pull Requests.

## 0.6.10 (2023-01-18)

|changed| |backwards-incompatible| Updated to Numpy v1.23, Pandas v1.5, Pyomo v6.4, Ruamel.yaml v0.17, Scikit-learn v1.2, Xarray v2022.3, GLPK v5. This enables Calliope to be installed on Apple Silicon devices, but changes the result of algorithmic timeseries clustering. [In scikit-learn version 0.24.0, the method of random sampling for K-Means clustering was changed](https://scikit-learn.org/0.24/whats_new/v0.24.html#changed-models). This change will lead to different optimisation results if using [K-Means clustering](https://calliope.readthedocs.io/en/v0.6.10/user/advanced_features.html#time-resolution-adjustment) in your model.

|changed| |backwards-incompatible| Removed support for Python version 3.7 since some updated dependencies are not available in this version.

|changed| Installation instructions for developers have changed since we no longer duplicate pinned packages between the development/testing requirements file (`requirements.yml`) and the package requirements file (`requirements.txt`). See [the documentation](https://calliope.readthedocs.io/en/v0.6.10/user/installation.html) for updated instructions.

|fixed| Set ordering in the model dataset is consistent before and after optimising a model with clustered timeseries. Previously, the link between clusters and timesteps would become mixed following optimisation, so running `model.run(force_rerun=True)` would yield a different result.

## 0.6.9 (2023-01-10)

|changed| Updated to Python 3.9, with compatibility testing continuing for versions 3.8 and 3.9. Multi-platform CI tests are run on Python 3.9 instead of Python 3.8. CI tests on a Linux machine are also run for versions 3.7 and 3.8. This has been explicitly mentioned in the documentation.

|changed| Updated to Click 8.0.

|changed| Updated CBC Windows binary link in documentation to version 2.10.8.

|fixed| SPORES mode scoring will ignore technologies with energy capacities that are equal to their minimum capacities (i.e., `energy_cap_min`) or which have fixed energy capacities (`energy_cap_equals`).

|fixed| SPORE number is retained when continuing a model run in SPORES mode when solutions already exist for SPORE >= 1. Previously, the SPORE number would be reset to zero.

|fixed| Malformed carrier-specific group constraints are skipped without skipping all subsequent group constraints.

|fixed| Spurious negative values in `storage_inital` in operate mode are ignored in subsequent optimisation runs (#379). Negative values are a result of optimisation tolerances allowing a strictly positive decision variable to end up with (very small in magnitude) negative values. Forcing these to zero between operate mode runs ensures that Pyomo doesn't raise an exception that input values are outside the valid domain (NonNegativeReals).

|fixed| `om_annual` investment costs will be calculated for technologies with only an `om_annual` cost defined in their configuration (#373). Previously, no investment costs would be calculated in this edge case.

## 0.6.8 (2022-02-07)

|new| run configuration parameter to enable relaxation of the `demand_share_per_timestep_decision` constraint.

|new| `storage_cap_min/equals/max` group constraints added.

|changed| Updated to Pyomo 6.2, pandas 1.3, xarray 0.20, numpy 1.20.

|changed| |backwards-incompatible| parameters defaulting to False now default to None, to avoid confusion with zero. To 'switch off' a constraint, a user should now set it to 'null' rather than 'false' in their YAML configuration.

|changed| `INFO` logging level includes logs for dataset cleaning steps before saving to NetCDF and for instantiation of timeseries clustering/resampling (if taking place).

|fixed| `demand_share_per_timestep_decision` constraint set includes all expected (location, technology, carrier) items. In the previous version, not all expected items were captured.

|fixed| Mixed dtype xarray dataset variables, where one dtype is boolean, are converted to float if possible. This overcomes an error whereby the NetCDF file cannot be created due to a mixed dtype variable.

## 0.6.7 (2021-06-29)

|new| `spores` run mode can skip the cost-optimal run, with the user providing initial conditions for `spores_score` and slack system cost.

|new| Support for Pyomo's `gurobi_persistent` solver interface, which enables a more memory- and time-efficient update and re-running of models. A new backend interface has been added to re-build constraints / the objective in the Gurobi persistent solver after updating Pyomo parameters.

|new| A scenario can now be a mix of overrides *and* other scenarios, not just overrides.

|new| `model.backend.rerun()` can work with both `spores` and `plan` run modes (previously only `plan` worked). In the `spores` case, this only works with a built backend that has not been previously run (i.e. `model.run(build_only=True)`), but allows a user to update constraints etc. before running the SPORES method.

|changed| |backwards-incompatible| Carrier-specific group constraints are only allowed in isolation (one constraint in the group).

|changed| If `ensure_feasibility` is set to `True`, `unmet_demand` will always be returned in the model results, even if the model is feasible. Fixes issue #355.

|changed| Updated to Pyomo 6.0, pandas 1.2, xarray 0.17.

|changed| Update CBC Windows binary link in documentation.

|fixed| AttrDict now has a `__name__` attribute, which makes pytest happy.

|fixed| CLI plotting command has been re-enabled. Fixes issue #341.

|fixed| Group constraints are more robust to variations in user inputs. This entails a trade-off whereby some previously accepted user configurations will no longer be possible, since we want to avoid the complexity of processing them.

|fixed| `demand_share_per_timestep_decision` now functions as expected, where it previously did not enforce the per-timestep share after having decided upon it.

|fixed| Various bugs squashed in running operate mode.

|fixed| Handle number of timesteps lower than the horizon length in `operate` mode (#337).

## 0.6.6 (2020-10-08)

|new| `spores` run mode now available, to find Spatially-explicit Practically Optimal REsultS (SPORES)

|new| New group constraints `carrier_con_min`, `carrier_con_max`, `carrier_con_equals` which restrict the total consumed energy of a subgroup of conversion and/or demand technologies.

|new| Add ability to pass timeseries as dataframes in `calliope.Model` instead of only as CSV files.

|new| Pyomo backend interfaces added to get names of all model objects (`get_all_model_attrs`) and to attach custom constraints to the backend model (`add_constraint`).

|changed| Parameters are assigned a domain in Pyomo based on their dtype in `model_data`

|changed| Internal code reorganisation.

|changed| Updated to Pyomo 5.7, pandas 1.1, and xarray 0.16

|fixed| One-way transmission technologies can have `om` costs

|fixed| Silent override of nested dicts when parsing YAML strings

## 0.6.5 (2020-01-14)

|new| New group constraints `energy_cap_equals`, `resource_area_equals`, and  `energy_cap_share_equals` to add the equality constraint to existing `min/max` group constraints.

|new| New group constraints `carrier_prod_min`, `carrier_prod_max`, and  `carrier_prod_equals` which restrict the absolute energy produced by a subgroup of technologies and locations.

|new| Introduced a `storage_discharge_depth` constraint, which allows to set a minimum stored-energy level to be preserved by a storage technology.

|new| New group constraints `net_import_share_min`, `net_import_share_max`, and `net_import_share_equals` which restrict the net imported energy of a certain carrier into subgroups of locations.

|changed| |backwards-incompatible| Group constraints with the prefix `supply_share` are renamed to use the prefix `carrier_prod_share`. This ensures consistent naming for all group constraints.

|changed| Allowed 'energy_cap_min' for transmission technologies.

|changed| Minor additions made to troubleshooting and development documentation.

|changed| |backwards-incompatible| The backend interface to update a parameter value (`Model.backend.update_param()`) has been updated to allow multiple values in a parameter to be updated at once, using a dictionary.

|changed| Allowed `om_con` cost for demand technologies. This is conceived to allow better representing generic international exports as demand sinks with a given revenue (e.g. the average electricity price on a given bidding zone), not restricted to any particular type of technology.

|changed| |backwards-incompatible| `model.backend.rerun()` returns a calliope Model object instead of an xarray Dataset, allowing a user to access calliope Model methods, such as `get_formatted_array`.

|changed| Carrier ratios can be loaded from file, to allow timeseries carrier ratios to be defined, e.g. ``carrier_ratios.carrier_out_2.heat: file=ratios.csv``.

|changed| Objective function options turned into Pyomo parameters. This allows them to update through the `Model.backend.update_param()` functionality.

|changed| All model defaults have been moved to `defaults.yaml`, removing the need for `model.yaml`. A default location, link and group constraint have been added to `defaults.yaml` to validate input model keys.

|changed| |backwards-incompatible| Revised internal logging and warning structure. Less critical warnings during model checks are now logged directly to the INFO log level, which is displayed by default in the CLI, and can be enabled when running in Python by calling `calliope.set_log_verbosity()` without any options. The `calliope.set_log_level` function has been renamed to `calliope.set_log_verbosity` and includes the ability to easily turn on and off the display of solver output.

|changed| All group constraint values are parameters so they can be updated in the backend model

|fixed| Operate mode checks cleaned up to warn less frequently and to not be so aggressive at editing a users model to fit the operate mode requirements.

|fixed| Documentation distinctly renders inline Python, YAML, and shell code snippets.

|fixed| Tech groups are used to filter technologies to which group constraints can be applied. This ensures that transmission and storage technologies are included in cost and energy capacity group constraints. More comprehensive tests have been added accordingly.

|fixed| Models saved to NetCDF now include the fully built internal YAML model and debug data so that `Model.save_commented_model_yaml()` is available after loading a NetCDF model from disk

|fixed| Fix an issue preventing the deprecated `charge_rate` constraint from working in 0.6.4.

|fixed| Fix an issue that prevented 0.6.4 from loading NetCDF models saved with older versions of Calliope. It is still recommended to only load models with the same version of Calliope that they were saved with, as not all functionality will work when mixing versions.

|fixed| |backwards-incompatible| Updated to require pandas 0.25, xarray 0.14, and scikit-learn 0.22, and verified Python 3.8 compatibility. Because of a bugfix in scikit-learn 0.22, models using k-means clustering with a specified random seed may return different clusters from Calliope 0.6.5 on.

## 0.6.4 (2019-05-27)

|new| New model-wide constraint that can be applied to all, or a subset of, locations and technologies in a model, covering:

* `demand_share`, `supply_share`, `demand_share_per_timestep`, `supply_share_per_timestep`, each of which can specify `min`, `max`, and `equals`, as well as `energy_cap_share_min` and `energy_cap_share_max`. These supersede the `group_share` constraints, which are now deprecated and will be removed in v0.7.0.
* `demand_share_per_timestep_decision`, allowing the model to make decisions on the per-timestep shares of carrier demand met from different technologies.
* `cost_max`, `cost_min`, `cost_equals`, `cost_var_max`, `cost_var_min`, `cost_var_equals`, `cost_investment_max`, `cost_investment_min`, `cost_investment_equals`, which allow a user to constrain costs, including those not used in the objective.
* `energy_cap_min`, `energy_cap_max`, `resource_area_min`, `resource_area_max` which allow to constrain installed capacities of groups of technologies in specific locations.

|new| `asynchronous_prod_con` parameter added to the constraints, to allow a user to fix a storage or transmission technology to only be able to produce or consume energy in a given timestep. This ensures that unphysical dissipation of energy cannot occur in these technologies, by activating a binary variable (`prod_con_switch`) in the backend.

|new| Multi-objective optimisation problems can be defined by linear scalarisation of cost classes, using `run.objective_options.cost_class` (e.g. `{'monetary': 1, 'emissions': 0.1}`, which models an emissions price of 0.1 units of currency per unit of emissions)

|new| Storage capacity can be tied to energy capacity with a new `energy_cap_per_storage_cap_equals` constraint.

|new| The ratio of energy capacity and storage capacity can be constrained with a new `energy_cap_per_storage_cap_min` constraint.

|new| Easier way to save an LP file with a ``--save_lp`` command-line option and a ``Model.to_lp`` method

|new| Documentation has a new layout, better search, and is restructured with various content additions, such as a section on troubleshooting.

|new| Documentation for developers has been improved to include an overview of the internal package structure and a guide to contributing code via a pull request.

|changed| |backwards-incompatible| Scenarios in YAML files defined as list of override names, not comma-separated strings: `fusion_scenario: cold_fusion,high_cost` becomes `fusion_scenario: ['cold_fusion', 'high_cost']`. No change to the command-line interface.

|changed| `charge_rate` has been renamed to `energy_cap_per_storage_cap_max`. `charge_rate` will be removed in Calliope 0.7.0.

|changed| Default value of resource_area_max now is ``inf`` instead of ``0``, deactivating the constraint by default.

|changed| Constraint files are auto-loaded in the pyomo backend and applied in the order set by 'ORDER' variables given in each constraint file (such that those constraints which depend on pyomo expressions existing are built after the expressions are built).

|changed| Error on defining a technology in both directions of the same link.

|changed| Any inexistent locations and / or technologies defined in model-wide (group) constraints will be caught and filtered out, raising a warning of their existence in the process.

|changed| Error on required column not existing in CSV is more explicit.

|changed| |backwards-incompatible| Exit code for infeasible problems now is 1 (no success). This is a breaking change when relying on the exit code.

|changed| `get_formatted_array` improved in both speed and memory consumption.

|changed| `model` and `run` configurations are now available as attributes of the Model object, specifically as editable dictionaries which automatically update a YAML string in the `model_data` xarray dataset attribute list (i.e. the information is stored when sending to the solver backend and when saving to and loading from NetCDF file)

|changed| All tests and example models have been updated to solve with Coin-CBC, instead of GLPK. Documentation has been updated to reflect this, and aid in installing CBC (which is not simple for Windows users).

|changed| Additional and improved pre-processing checks and errors for common model mistakes.

|fixed| Total levelised cost of energy considers all costs, but energy generation only from ``supply``, ``supply_plus``, ``conversion``, and ``conversion_plus``.

|fixed| If a space is left between two locations in a link (i.e. `A, B` instead of `A,B`), the space is stripped, instead of leading to the expectation of a location existing with the name ` B`.

|fixed| Timeseries efficiencies can be included in operate mode without failing on preprocessing checks.

|fixed| Name of data variables is retained when accessed through `model.get_formatted_array()`

|fixed| Systemwide constraints work in models without transmission systems.

|fixed| Updated documentation on amendments of abstract base technology groups.

|fixed| Models without time series data fail gracefully.

|fixed| Unknown technology parameters are detected and the user is warned.

|fixed| Loc::techs with empty cost classes (i.e. value == None) are handled by a warning and cost class deletion, instead of messy failure.

## 0.6.3 (2018-10-03)

|new| Addition of ``flows`` plotting function. This shows production and how much they exchange with other locations. It also provides a slider in order to see flows' evolution through time.

|new| ``calliope generate_runs`` in the command line interface can now produce scripts for remote clusters which require SLURM-based submission (``sbatch...``).

|new| |backwards-incompatible| Addition of ``scenarios``, which complement and expand the existing ``overrides`` functionality.  ``overrides`` becomes a top-level key in model configuration, instead of a separate file. The ``calliope run`` command has a new ``--scenario`` option which replaces --override_file, while ``calliope generate_runs`` has a new ``--scenarios`` option which replaces --override_file and takes a semicolon-separated list of scenario names or of group1,group2 combinations. To convert existing overrides to the new approach, simply group them under a top-level ``overrides`` key and import your existing overrides file from the main model configuration file with ``import: ['your_overrides_file.yaml']``.

|new| Addition of ``calliope generate_scenarios`` command to allow automating the construction of scenarios which consist of many combinations of overrides.

|new| Added ``--override_dict`` option to ``calliope run`` and ``calliope generate_runs`` commands

|new| Added solver performance comparison in the docs. CPLEX & Gurobi are, as expected, the best options. If going open-source & free, CBC is much quicker than GLPK!

|new| Calliope is tested and confirmed to run on Python 3.7

|changed| `resource_unit` - available to `supply`, `supply_plus`, and `demand` technologies - can now be defined as 'energy_per_area', 'energy', or 'energy_per_cap'. 'power' has been removed. If 'energy_per_area' then available resource is the resource (CSV or static value) * resource_area, if 'energy_per_cap' it is resource * energy_cap. Default is 'energy', i.e. resource = available_resource.

|changed| Updated to xarray v0.10.8, including updates to timestep aggregation and NetCDF I/O to handle updated xarray functionality.

|changed| Removed ``calliope convert`` command. If you need to convert a 0.5.x model, first use ``calliope convert`` in Calliope 0.6.2 and then upgrade to 0.6.3 or higher.

|changed| Removed comment persistence in AttrDict and the associated API in order to improve compatibility with newer versions of ruamel.yaml

|fixed| Operate mode is more robust, by being explicit about timestep and loc_tech indexing in `storage_initial` preparation and `resource_cap` checks, respectively, instead of assuming an order.

|fixed| When setting `ensure_feasibility`, the resulting `unmet_demand` variable can also be negative, accounting for possible infeasibility when there is unused supply, once all demand has been met (assuming no load shedding abilities). This is particularly pertinent when the `force_resource` constraint is in place.

|fixed| When applying systemwide constraints to transmission technologies, they are no longer silently ignored. Instead, the constraint value is doubled (to account for the constant existence of a pair of technologies to describe one link) and applied to the relevant transmission techs.

|fixed| Permit groups in override files to specify imports of other YAML files

|fixed| If only `interest_rate` is defined within a cost class of a technology, the entire cost class is correctly removed after deleting the `interest_rate` key. This ensures an empty cost key doesn't break things later on. Fixes issue #113.

|fixed| If time clustering with 'storage_inter_cluster' = True, but no storage technologies, the model doesn't break. Fixes issue #142.

## 0.6.2 (2018-06-04)

|new| ``units_max_systemwide`` and ``units_equals_systemwide`` can be applied to an integer/binary constrained technology (capacity limited by ``units`` not ``energy_cap``, or has an associated ``purchase`` (binary) cost). Constraint works similarly to existing ``energy_cap_max_systemwide``, limiting the number of units of a technology that can be purchased across all locations in the model.

|new| |backwards-incompatible| ``primary_carrier`` for `conversion_plus` techs is now split into ``primary_carrier_in`` and ``primary_carrier_out``. Previously, it only accounted for output costs, by separating it, `om_con` and `om_prod` are correctly accounted for. These are required conversion_plus essentials if there's more than one input and output carrier, respectively.

|new| Storage can be set to cyclic using ``run.cyclic_storage``. The last timestep in the series will then be used as the 'previous day' conditions for the first timestep in the series. This also applies to ``storage_inter_cluster``, if clustering. Defaults to False, with intention of defaulting to True in 0.6.3.

|new| On clustering timeseries into representative days, an additional set of decision variables and constraints is generated. This addition allows for tracking stored energy between clusters, by considering storage between every `datestep` of the original (unclustered) timeseries as well as storage variation within a cluster.

|new| CLI now uses the IPython debugger rather than built-in ``pdb``, which provides highlighting, tab completion, and other UI improvements

|new| AttrDict now persists comments when reading from and writing to YAML files, and gains an API to view, add and remove comments on keys

|fixed| Fix CLI error when running a model without transmission technologies

|fixed| Allow plotting for inputs-only models, single location models, and models without location coordinates

|fixed| Fixed negative ``om_con`` costs in conversion and conversion_plus technologies

## 0.6.1 (2018-05-04)

|new| Addition of user-defined datestep clustering, accessed by `clustering_func`: `file=filename.csv:column` in time aggregation config

|new| Added ``layout_updates`` and ``plotly_kwarg_updates`` parameters to plotting functions to override the generated Plotly configuration and layout

|changed| Cost class and sense (maximize/minimize) for objective function may now be specified in run configuration (default remains monetary cost minimization)

|changed| Cleaned up and documented ``Model.save_commented_model_yaml()`` method

|fixed| Fixed error when calling ``--save_plots`` in CLI

|fixed| Minor improvements to warnings

|fixed| Pure dicts can be used to create a ``Model`` instance

|fixed| ``AttrDict.union`` failed on all-empty nested dicts

## 0.6.0 (2018-04-20)

Version 0.6.0 is an almost complete rewrite of most of Calliope's internals. See [New in v0.6.0](https://calliope.readthedocs.io/en/v0.6.0/user/whatsnew.html) for a more detailed description of the many changes.

### Major changes

|changed| |backwards-incompatible| Substantial changes to model configuration format, including more verbose names for most settings, and removal of run configuration files.

|new| |backwards-incompatible| Complete rewrite of Pyomo backend, including new various new and improved functionality to interact with a built model (see :doc:`user/ref_05_to_06`).

|new| Addition of a ``calliope convert`` CLI tool to convert 0.5.x models to 0.6.0.

|new| Experimental ability to link to non-Pyomo backends.

|new| New constraints: ``resource_min_use`` constraint for ``supply`` and ``supply_plus`` techs.

|changed| |backwards-incompatible| Removal of settings and constraints includes ``subset_x``, ``subset_y``, ``s_time``, ``r2``, ``r_scale_to_peak``, ``weight``.

|changed| |backwards-incompatible| ``system_margin`` constraint replaced with ``reserve_margin`` constraint.

|changed| |backwards-incompatible| Removed the ability to load additional custom constraints or objectives.

## 0.5.5 (2018-02-28)

* |fixed| Allow `r_area` to be non-zero if either of `e_cap.max` or `e_cap.equals` is set, not just `e_cap.max`.
* |fixed| Ensure static parameters in resampled timeseries are caught in constraint generation
* |fixed| Fix time masking when set_t.csv contains sub-hourly resolutions

## 0.5.4 (2017-11-10)

### Major changes

* |fixed| `r_area_per_e_cap` and `r_cap_equals_e_cap` constraints have been separated from r_area and r_cap constraints to ensure that user specified `r_area.max` and `r_cap.max` constraints are observed.

* |changed| technologies and location subsets are now communicated with the solver as a combined location:technology subset, to reduce the problem size, by ignoring technologies at locations in which they have not been allowed. This has shown drastic improvements in Pyomo preprocessing time and memory consumption for certain models.

### Other changes

* |fixed| Allow plotting carrier production using `calliope.analysis.plot_carrier_production` if that carrier does not have an associated demand technology (previously would raise an exception).
* |fixed| Define time clustering method (sum/mean) for more constraints that can be time varying. Previously only included `r` and `e_eff`.
* |changed| storage technologies default `s_cap.max` to `inf`, not 0 and are automatically included in the `loc_tech_store` subset. This ensures relevant constraints are not ignored by storage technologies.
* |changed| Some values in the urban scale MILP example were updated to provide results that would show the functionality more clearly
* |changed| technologies have set colours in the urban scale example model, as random colours were often hideous.
* |changed| ruamel.yaml, not ruamel_yaml, is now used for parsing YAML files.
* |fixed| e_cap constraints for unmet_demand technologies are ignored in operational mode. Capacities are fixed for all other technologies, which previously raised an exception, as a fixed infinite capacity is not physically allowable.
* |fixed| stack_weights were strings rather than numeric datatypes on reading NetCDF solution files.

## 0.5.3 (2017-08-22)

### Major changes

* |new| (BETA) Mixed integer linear programming (MILP) capabilities, when using ``purchase`` cost and/or ``units.max/min/equals`` constraints. Integer/Binary decision variables will be applied to the relevant technology-location sets, avoiding unnecessary complexity by describing all technologies with these decision variables.

### Other changes

* |changed| YAML parser is now ruamel_yaml, not pyyaml. This allows scientific notation of numbers in YAML files (#57)
* |fixed| Description of PV technology in urban scale example model now more realistic
* |fixed| Optional ramping constraint no longer uses backward-incompatible definitions (#55)
* |fixed| One-way transmission no longer forces unidirectionality in the wrong direction
* |fixed| Edge case timeseries resource combinations, where infinite resource sneaks into an incompatible constraint, are now flagged with a warning and ignored in that constraint (#61)
* |fixed| e_cap.equals: 0 sets a technology to a capacity of zero, instead of ignoring the constraint (#63)
* |fixed| depreciation_getter now changes with location overrides, instead of just checking the technology level constraints (#64)
* |fixed| Time clustering now functions in models with time-varying costs (#66)
* |changed| Solution now includes time-varying costs (costs_variable)
* |fixed| Saving to NetCDF does not affect in-memory solution (#62)


## 0.5.2 (2017-06-16)

* |changed| Calliope now uses Python 3.6 by default. From Calliope 0.6.0 on, Python 3.6 will likely become the minimum required version.
* |fixed| Fixed a bug in distance calculation if both lat/lon metadata and distances for links were specified.
* |fixed| Fixed a bug in storage constraints when both ``s_cap`` and ``e_cap`` were constrained but no ``c_rate`` was given.
* |fixed| Fixed a bug in the system margin constraint.

## 0.5.1 (2017-06-14)

|new| |backwards-incompatible| Better coordinate definitions in metadata. Location coordinates are now specified by a dictionary with either lat/lon (for geographic coordinates) or x/y (for generic Cartesian coordinates), e.g. ``{lat: 40, lon: -2}`` or ``{x: 0, y: 1}``. For geographic coordinates, the ``map_boundary`` definition for plotting was also updated in accordance. See the built-in example models for details.

|new| Unidirectional transmission links are now possible. See the [documentation on transmission links](https://calliope.readthedocs.io/en/v0.5.1/user/configuration.html#transmission-links).

### Other changes

* |fixed| Missing urban-scale example model files are now included in the distribution
* |fixed| Edge cases in ``conversion_plus`` constraints addressed
* |changed| Documentation improvements


## 0.5.0 (2017-05-04)

### Major changes

|new| Urban-scale example model, major revisions to the documentation to accommodate it, and a new ``calliope.examples`` module to hold multiple example models. In addition, the ``calliope new`` command now accepts a ``--template`` option to select a template other than the default national-scale example model, e.g.: ``calliope new my_urban_model --template=UrbanScale``.

|new| Allow technologies to generate revenue (by specifying negative costs)

|new| Allow technologies to export their carrier directly to outside the system boundary

|new| Allow storage & supply_plus technologies to define a charge rate (c_rate), linking storage capacity (s_cap) with charge/discharge capacity (e_cap) by s_cap * c_rate => e_cap. As such, either s_cap.max & c_rate or e_cap.max & c_rate can be defined for a technology. The smallest of `s_cap.max * c_rate` and `e_cap.max` will be taken if all three are defined.

|changed| |backwards-incompatible| Revised technology definitions and internal definition of sets and subsets, in particular subsets of various technology types. Supply technologies are now split into two types: ``supply`` and ``supply_plus``. Most of the more advanced functionality of the original ``supply`` technology is now contained in ``supply_plus``, making it necessary to update model definitions accordingly. In addition to the existing ``conversion`` technology type, a new more complex ``conversion_plus`` was added.

### Other changes

* |changed| |backwards-incompatible| Creating a ``Model()`` with no arguments now raises a ``ModelError`` rather than returning an instance of the built-in national-scale example model. Use the new ``calliope.examples`` module to access example models.
* |changed| Improvements to the national-scale example model and its tutorial notebook
* |changed| Removed SolutionModel class
* |fixed| Other minor fixes

## 0.4.1 (2017-01-12)

* |new| Allow profiling with the ``--profile`` and ``--profile_filename`` command-line options
* |new| Permit setting random seed with ``random_seed`` in the run configuration
* |changed| Updated installation documentation using conda-forge package
* |fixed| Other minor fixes

## 0.4.0 (2016-12-09)

### Major changes

|new| Added new methods to deal with time resolution: clustering, resampling, and heuristic timestep selection

|changed| |backwards-incompatible| Major change to solution data structure. Model solution is now returned as a single [xarray DataSet](https://docs.xarray.dev/en/v0.8.2/data-structures.html#dataset) instead of multiple pandas DataFrames and Panels. Instead of as a generic HDF5 file, complete solutions can be saved as a NetCDF4 file via xarray's NetCDF functionality.

While the recommended way to save and process model results is by NetCDF4, CSV saving functionality has now been upgraded for more flexibility. Each variable is saved as a separate CSV file with a single value column and as many index columns as required.

|changed| |backwards-incompatible| Model data structures simplified and based on xarray

### Other changes

* |new| Functionality to post-process parallel runs into aggregated NetCDF files in ``calliope.read``
* |changed| Pandas 0.18/0.19 compatibility
* |changed| 1.11 is now the minimum required numpy version. This version makes datetime64 tz-naive by default, thus preventing some odd behavior when displaying time series.
* |changed| Improved logging, status messages, and error reporting
* |fixed| Other minor fixes

## 0.3.7 (2016-03-10)

### Major changes

|changed| Per-location configuration overrides improved. All technology constraints can now be set on a per-location basis, as can costs. This applies to the following settings:

* ``techname.x_map``
* ``techname.constraints.*``
* ``techname.constraints_per_distance.*``
* ``techname.costs.*``

The following settings cannot be overridden on a per-location basis:

* Any other options directly under ``techname``, such as ``techname.parent`` or ``techname.carrier``
* ``techname.costs_per_distance.*``
* ``techname.depreciation.*``

### Other changes

* |fixed| Improved installation instructions
* |fixed| Pyomo 4.2 API compatibility
* |fixed| Other minor fixes

## 0.3.6 (2015-09-23)

* |fixed| Version 0.3.5 changes were not reflected in tutorial

## 0.3.5 (2015-09-18)

### Major changes

|new| New constraint to constrain total (model-wide) installed capacity of a technology (``e_cap.total_max``), in addition to its per-node capacity (``e_cap.max``)

|changed| Removed the ``level`` option for locations. Level is now implicitly derived from the nested structure given by the ``within`` settings. Locations that define no or an empty ``within`` are implicitly at the topmost (0) level.

|changed| |backwards-incompatible| Revised configuration of capacity constraints: ``e_cap_max`` becomes ``e_cap.max``, addition of ``e_cap.min`` and ``e_cap.equals`` (analogous for r_cap, s_cap, rb_cap, r_area). The ``e_cap.equals`` constraint supersedes ``e_cap_max_force`` (analogous for the other constraints). No backwards-compatibility is retained, models must change all constraints to the new formulation. See :ref:`config_reference_constraints` for a complete list of all available constraints. Some additional constraints have name changes:

* ``e_cap_max_scale`` becomes ``e_cap_scale``
* ``rb_cap_follows`` becomes ``rb_cap_follow``, and addition of ``rb_cap_follow_mode``
* ``s_time_max`` becomes ``s_time.max``

|changed| |backwards-incompatible| All optional constraints are now grouped together, under ``constraints.optional``:

* ``constraints.group_fraction.group_fraction`` becomes ``constraints.optional.group_fraction``
* ``constraints.ramping.ramping_rate`` becomes ``constraints.optional.ramping_rate``

### Other changes

* |new| analysis.map_results function to extract solution details from multiple parallel runs
* |new| Various other additions to analysis functionality, particularly in the analysis_utils module
* |new| analysis.get_levelized_cost to get technology and location specific costs
* |new| Allow dynamically loading time mask functions
* |changed| Improved summary table in the model solution: now shows only aggregate information for transmission technologies, also added missing ``s_cap`` column and technology type
* |fixed| Bug causing some total levelized transmission costs to be infinite instead of zero
* |fixed| Bug causing some CSV solution files to be empty

## 0.3.4 (2015-04-27)

* |fixed| Bug in construction and fixed O&M cost calculations in operational mode

## 0.3.3 (2015-04-03)

### Major changes

|changed| In preparation for future enhancements, the ordering of location levels is flipped. The top-level locations at which balancing takes place is now level 0, and may contain level 1 locations. This is a backwards-incompatible change.

|changed| |backwards-incompatible| Refactored time resolution adjustment functionality. Can now give a list of masks in the run configuration which will all be applied, via ``time.masks``, with a base resolution via ``time.resolution`` (or instead, as before, load a resolution series from file via ``time.file``). Renamed the ``time_functions`` submodule to ``time_masks``.

## Other changes

* |new| Models and runs can have a ``name``
* |changed| More verbose ``calliope run``
* |changed| Analysis tools restructured
* |changed| Renamed ``debug.keepfiles`` setting to ``debug.keep_temp_files`` and better documented debug configuration

## 0.3.2 (2015-02-13)

* |new| Run setting ``model_override`` allows specifying the path to a YAML file with overrides for the model configuration, applied at model initialization (path is given relative to the run configuration file used). This is in addition to the existing ``override`` setting, and is applied first (so ``override`` can override ``model_override``).
* |new| Run settings ``output.save_constraints`` and ``output.save_constraints_options``
* |new| Run setting ``parallel.post_run``
* |changed| Solution column names more in line with model component names
* |changed| Can specify more than one output format as a list, e.g. ``output.format: ['csv', 'hdf']``
* |changed| Run setting ``parallel.additional_lines`` renamed to ``parallel.pre_run``
* |changed| Better error messages and CLI error handling
* |fixed| Bug on saving YAML files with numpy dtypes fixed
* Other minor improvements and fixes

## 0.3.1 (2015-01-06)

* Fixes to time_functions
* Other minor improvements and fixes

## 0.3.0 (2014-12-12)

* Python 3 and Pyomo 4 are now minimum requirements
* Significantly improved documentation
* Improved model solution management by saving to HDF5 instead of CSV
* Calculate shares of technologies, including the ability to define groups for the purpose of computing shares
* Improved operational mode
* Simplified time_tools
* Improved output plotting, including dispatch, transmission flows, and installed capacities, and added model configuration to support these plots
* ``r`` can be specified as power or energy
* Improved solution speed
* Better error messages and basic logging
* Better sanity checking and error messages for common mistakes
* Basic distance-dependent constraints (only implemented for e_loss and cost of e_cap for now)
* Other improvements and fixes

## 0.2.0 (2014-03-18)

* Added cost classes with a new set ``k``
* Added energy carriers with a new set ``c``
* Added conversion technologies
* Speed improvements and simplifications
* Ability to arbitrarily nest model configuration files with ``import`` statements
* Added additional constraints
* Improved configuration handling
* Ability to define timestep options in run configuration
* Cleared up terminology (nodes vs locations)
* Improved TimeSummarizer masking and added new masks
* Removed technology classes
* Improved operational mode with results output matching planning mode and dynamic updating of parameters in model instance
* Working parallel_tools
* Improved documentation
* Apache 2.0 licensed
* Other improvements and fixes

## 0.1.0 (2013-12-10)

* Some semblance of documentation
* Usable built-in example model
* Improved and working TimeSummarizer
* More flexible masking for TimeSummarizer
* Ability to add additional constraints without editing core source code
* Some basic test coverage
* Working parallel run configuration system<|MERGE_RESOLUTION|>--- conflicted
+++ resolved
@@ -2,11 +2,10 @@
 
 ### User-facing changes
 
-<<<<<<< HEAD
 |new| Direct interface to the Gurobi Python API using `!#yaml config.build.backend: gurobi` or `!#python model.build(backend="gurobi")`.
 Tests show that using the gurobi solver via the Python API reduces peak memory consumption and runtime by at least 30% for the combined model build and solve steps.
 This requires the `gurobipy` package which can be installed with `mamba`: `mamba install gurobi::gurobi`.
-=======
+
 |fixed| Force a header row in tabular data loaded from CSV to (#596).
 Fixes issue where unexpected index levels can end up in the loaded data (#573).
 
@@ -22,7 +21,6 @@
 |fixed| Erroneous use of `dimensions:` in docs example of an indexed parameter (#612).
 
 |changed| `add_dimensions` to `add_dims` in `data_sources` definition to align with `dims` in indexed parameter definition (#621).
->>>>>>> 795708bf
 
 |new| Allow extracting shadow prices into results by listing constraints in `config.solve.shadow_prices`, e.g. `config.solve.shadow_prices: ["system_balance"]`  Shadow prices will be added as variables to the model results as `shadow_price_{constraintname}`, e.g. `shadow_price_system_balance`.
 
@@ -36,7 +34,6 @@
 
 ### Internal changes
 
-<<<<<<< HEAD
 |new| `gurobipy` is a development dependency that will be added as an optional dependency to the conda-forge calliope feedstock recipe.
 
 |changed| Added any new math dicts defined with `calliope.Model.backend.add_[...](...)` to the backend math dict registry stored in `calliope.Model.backend.inputs.attrs["math"]`.
@@ -46,13 +43,12 @@
 
 |changed| Default parameter values are not used to fill NaNs when adding parameters to the backend, but when evaluating expressions.
 This reduces memory footprint of parameter arrays.
-=======
+
 |fixed| Removed unused debug parameter in `Model.__init__()`
 
 |changed| Ruff linter checking was extended with pydocstrings and flake8-pytest.
 
 |changed| Moved from black formatting to the Ruff formatter (black-based, but faster).
->>>>>>> 795708bf
 
 ## 0.7.0.dev3 (2024-02-14)
 
