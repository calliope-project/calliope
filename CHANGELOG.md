## 0.7.0.dev7

### User-facing changes

<<<<<<< HEAD
|new| helper functions to enable summation over single-/multi-dimension groups and rolling window summations of math expression components (#735, #777).
=======
|changed| SOS2 piecewise cost example in docs to explicitly include the new decision variable in the investment cost `where` string (see #525).

|new| helper functions to enable periodic and rolling window summations of decision variables (#777).
>>>>>>> e82d5f90

|fixed| Timeseries capacity factor accounts for time resolution (#762).

|fixed| Levelised cost accounts for energy that is generated and exported (`flow_export`) (#767).

|new| all math is defined during init and then stored in `model._def.math`, with the option to completely replace `plan.yaml` as the base mode (#763, #739).

|new| documentation on SPORES-specific configuration options (#750, #752).

|fixed| SPORES mode models not being appropriately serialised on saving to NetCDF (#751, #752).

|new| backend `get_objective` method, similar to `get_global_expression` etc. (#761)

|new| arrays in model results containing the objective function value of solved models.
Arrays have the name of the corresponding objective in math.
E.g., `model.results.min_cost_optimisation` will give the objective function value for the base math objective.

### Internal changes


## 0.7.0.dev6 (2025-03-24)

### User-facing changes

|new| working SPORES mode, upgraded from v0.6 to include a selection of scoring algorithms (#716).

|new| backend `set_objective` method, to switch between pre-defined objectives (#716).

|changed| |backwards-incompatible| `from` and `to` parameters (to define start and end point of a transmission link) are now `link_from` and `link_to` (#717).

|changed| |backwards-incompatible| `operate` and `spores` mode configuration options are now nested within the main configuration (e.g., `build.operate_window` is now `build.operate.window` and `solve.spores_number` is now `solve.spores.number`) (#704).

|changed| coin-or-cbc is now available cross-platform on conda-forge and so is the recommended open-source solver to install a user environment with (#744).

|changed| Upper bound pins for dependencies removed where possible, to minimise clashes when using calliope as a dependency in a project (#744).

|changed| |backwards-incompatible| to ensure the model configuration always remains in sync with the results, `kwargs` in `model.build()` and `model.solve()` now directly affect `model.config` (#704)

|changed| `template:` can now be used anywhere within YAML definition files, not just in the `nodes`, `techs` and `data_tables` sections (#719).

|changed| Removed `inheritance` math helper function since we use `base_tech` for abstract base technologies and templates are now applied too early to be available later (#719).
To refer to template inheritance, set a parameter within a template as all children will share the same value.

### Internal changes

|changed| Moved to using `pydantic` to document and validate our configuration, rather than JSON schema (#704, #717).

|changed| As with base dependencies, moved to pinning lower bound only for development dependencies (#744).

|changed| Curtailed `calliope.AttrDict` relevance, with I/O moved to `calliope.io` and attribute access moved to `pydantic` models.
`AttrDict` is still used to merge overrides and templates into the model definition dictionary, before creating the `pydantic` models.

## 0.7.0.dev5 (2024-12-04)

### User-facing changes

|changed| "An overview of the Calliope terminology" information admonition to remove self-references and improve understandability.
Now also includes a visual depiction of how the different defined components connect together (#699).

|fixed| Area-based parameters have appropriate documented units of `area` rather than `area^2` (#701).

|fixed| Technology capacity lower bound constraints so that `[cap-type]_min` (e.g., `flow_cap_min`) is not always enforced if the `purchased_units` variable is active (#643).

|changed| Single data entries defined in YAML indexed parameters will not be automatically broadcast along indexed dimensions.
To achieve the same functionality as in `<v0.7.dev4`, the user must set the new `init` configuration option `broadcast_param_data` to True (#615).

|changed| Helper functions are now documented on their own page within the "Defining your own math" section of the documentation (#698).

|new| `where(array, condition)` math helper function to apply a where array _inside_ an expression, to enable extending component dimensions on-the-fly, and applying filtering to different components within the expression (#604, #679).

|new| Data tables can inherit options from `templates`, like `techs` and `nodes` (#676).

|new| dimension renaming functionality when loading from a data source, using the `rename_dims` option (#680).

|changed| cost expressions in math, to split out investment costs into the capital cost (`cost_investment`), annualised capital cost (`cost_investment_annualised`), fixed operation costs (`cost_operation_fixed`) and variable operation costs (`cost_operation_variable`, previously `cost_var`) (#645).

|new| Math has been removed from `model.math`, and can now be accessed via `model.math.data` (#639).

|new| (non-NaN) Default values and data types for parameters appear in math documentation (if they appear in the model definition schema) (#677).

|changed| `data_sources` -> `data_tables` and `data_sources.source` -> `data_tables.data`.
This change has occurred to avoid confusion between data "sources" and model energy "sources" (#673).

### Internal changes

|changed| updated transmission technologies to/from -> link_to/link_from to avoid conflicts with protected `python` terminology.

|changed| Model configuration, data tables, techs/nodes data, math and general model definition now uses `pydantic`.

|changed| Model definition reading is now defined in a single place (preprocess/model_definition.py).

|changed| Moved YAML reading/importing functionality out of `AttrDict`. It is now part of our `io` functionality.

|fixed| Avoided gurobi 12.0 incompatibility with pyomo by setting the lower bound to v6.8.2.

## 0.7.0.dev4 (2024-09-10)

### User-facing changes

|fixed| Decision variable domain in math docs to use $\in$ instead of $\forall$ (#652).

|fixed| Clarity of `flow_cap_min` description in documentation (#653).

|changed| API/schema documentation is de-ranked in documentation search bar results (#670).

|new| Math component cross-references in both directions ("uses" and "used in") in Markdown math documentation (#643).

|fixed| Duplicated links in math documentation (#651).

|changed| `node_groups` and `tech_groups` changed to a general top-level `templates` key,
accessed via the `template` key (replacing `inherit`) in `nodes` and `techs` (#600).

|fixed| Contribution of `cost_om_annual_investment_fraction` to total investment costs, to not apply to depreciated costs (#645).

|fixed| Math for multi-carrier variable export costs (#663).

|new| Piecewise constraints added to the YAML math with its own unique syntax (#107).
These constraints will be added to the optimisation problem using Special Ordered Sets of Type 2 (SOS2) variables.

|new| Direct interface to the Gurobi Python API using `!#yaml config.build.backend: gurobi` or `!#python model.build(backend="gurobi")`.
Tests show that using the gurobi solver via the Python API reduces peak memory consumption and runtime by at least 30% for the combined model build and solve steps.
This requires the `gurobipy` package which can be installed with `mamba`: `mamba install gurobi::gurobi`.

|fixed| Force a header row in tabular data loaded from CSV to (#596).
Fixes issue where unexpected index levels can end up in the loaded data (#573).

|fixed| Single element lists/sets in the model Dataset attribute dictionary are restored to lists/sets on loading from NetCDF (#614).

|new| Decision variables and global expressions can have a `title` defined, which will be available in the model results as attributes of those components and can be used for e.g. visualisation (#582).
Parameter titles from the model definition schema will also propagate to the model inputs.

|fixed| Backend parameter updates propagate correctly through global expressions in the order those expressions were defined (#616).

|fixed| If setting `model.backend.verbose_strings()`, rebuilt model components from making backend parameter updates will automatically have verbose strings (#623).

|fixed| Erroneous use of `dimensions:` in docs example of an indexed parameter (#612).

|changed| `add_dimensions` to `add_dims` in `data_sources` definition to align with `dims` in indexed parameter definition (#621).

|new| Allow extracting shadow prices into results by listing constraints in `config.solve.shadow_prices`, e.g. `config.solve.shadow_prices: ["system_balance"]`  Shadow prices will be added as variables to the model results as `shadow_price_{constraintname}`, e.g. `shadow_price_system_balance`.

|new| Model stores key timestamps as attributes:

* `timestamp_model_creation`: at the start of `Model.__init__()`
* `timestamp_build_started`: at the start of `Model.build()`
* `timestamp_build_complete`: at the end of `Model.build()`
* `timestamp_solve_started`: at the start of `Model.solve()`
* `timestamp_solve_complete`: at the end of `Model.solve()`

### Internal changes

|changed| `model._model_def_dict` has been removed.

|new| `CalliopeMath` is a new helper class to handle math additions, including separate methods for pre-defined math, user-defined math and validation checks.

|changed| `MathDocumentation` has been extracted from `Model`/`LatexBackend`, and now is a postprocessing module which can take models as input.

|new| `gurobipy` is a development dependency that will be added as an optional dependency to the conda-forge calliope feedstock recipe.

|changed| Added any new math dicts defined with `calliope.Model.backend.add_[...](...)` to the backend math dict registry stored in `calliope.Model.backend.inputs.attrs["math"]`.

|changed| Function vectorisation when creating backend component arrays uses `numpy.frompyfunc` instead of `xarray.apply_ufunc`, so that masking with a `where` array can be done at function calltime.
This requires pre-broadcasting all arrays being passed to the vectorised function, but reduces memory peaks in the Gurobi backend interface in particular.

|changed| Default parameter values are not used to fill NaNs when adding parameters to the backend, but when evaluating expressions.
This reduces memory footprint of parameter arrays.

|fixed| Removed unused debug parameter in `Model.__init__()`

|changed| Ruff linter checking was extended with pydocstrings, flake8-pytest, and pyupgrade.

|changed| Moved from black formatting to the Ruff formatter (black-based, but faster).

## 0.7.0.dev3 (2024-02-14)

### User-facing changes

|new| `mkdocs_tabbed` option when writing math documentation to file (`calliope.Model.math_documentation.write(...)`) which will add YAML snippets to all rendered math as a separate "tab" if writing to Markdown.
Requires the [PyMdown tabbed extension](https://facelessuser.github.io/pymdown-extensions/extensions/tabbed/) to render the tabs correctly in an [MkDocs](https://www.mkdocs.org/) project.

|new| List of pre-defined parameters given in the `pre-defined` math documentation, with references back to the constraints/variables/global expressions in which they are defined (either in the `expression` string or the `where` string).

|new| Units and default values for variables and global expressions added to the math documentation.

|new| Variables and global expressions can have a `default` value, which is used to fill missing array elements when doing math operations.
These default values ensure that `NaN` doesn't creep into the built optimisation problem math and are set to values that lead to them having no impact on the optimal solution.

|new| Utility function `calliope.util.schema.update_model_schema(...)` to add user-defined parameters to the model schema / update existing parameters using YAML schema syntax.
`calliope.util.schema.reset()` can be used to clean the model schema and return to the original, pre-defined schema.

|fixed| Timeseries clustering file can be a non-ISO standard date format.
Both the index and the values of the timeseries (both being date strings) should be in the user-defined `config.init.time_format`.

|fixed| the decision variable `purchased_units` is linked to `flow_cap` even if neither of the parameters `flow_cap_min` or `flow_cap_max` have been defined by the user.

|changed| `inbuilt` math -> `pre-defined` math and `custom` math -> `pre-defined` math in the documentation.

|changed| Calliope attribute dictionaries (AttrDicts) no longer sort dictionary keys on `union`. Key order is now: original dictionary key order + any new keys being added in the order they appear in the new dictionary.

|fixed| Dimensions with numeric data can be defined in tabular data _or_ YAML and will appear as numeric in the processed Calliope model input dataset.
If all dimension data can be coerced to a numeric data type (e.g. `["10", 100, "-1"]`), then it _will_ be coerced (e.g., `[10, 100, -1]`).

### Internal changes

|new| `py.typed` file so that mypy recognises Calliope as a typed library when it is imported as a dependency.

|fixed| Spelling of Black config option `skip-magic-trailing-comma`.

## 0.7.0.dev2 (2024-01-26)

v0.7 includes a major change to how Calliope internally operates.
Along with this, there are multiple changes to how Calliope models are defined and configured.
This requires adapting models to work with 0.7.
We group changes into those that are primarily user-facing and relevant for all Calliope users, and those that are primarily internal, and relevant only for Calliope developers.

### User-facing changes

This section gives a brief summary of changes.
For more detail, see our migrating from v0.6 to v0.7 section in our [documentation](https://calliope.readthedocs.io/en/latest/migrating/).

|new| Storage buffers available in all technology base classes.

|new| Multiple carriers and different carriers in/out available in all technology base classes.

|new| `node_groups` added to match `tech_groups`.

|new| technology efficiencies split into inflow and outflow efficiencies.

|new| Technology capacities and efficiencies can be differentiated between technology carriers.

|new| Parameters can be defined outside the scope of `nodes` and `techs` using the top-level `parameters` key in YAML.

|new| Any parameters can be indexed over arbitrary dimensions, both core Calliope dimensions and new, user-defined dimensions.

|new| Non-timeseries data can be loaded from CSV files or in-memory Pandas DataFrames using the top-level `data_sources` key in YAML.

|new| User-defined mathematical formulations using the new Calliope math syntax can be loaded when creating a model.

|new| Shadow prices obtained from a dual LP problem can be read by using `model.backend.shadow_prices.get("constraint_name")`.

|changed| |backwards-incompatible| Updated to support Python versions >= 3.10.

|changed| |backwards-incompatible| Updated to Pandas >= v2.1, Pyomo >= v6.4, Xarray >= v2023.10.

|changed| |backwards-incompatible| Flat technology definitions, removing the distinction between `essentials`, `constraints` and `costs`.

|changed| |backwards-incompatible| Timeseries data is defined under the `data_sources` top-level key, not with `file=`/`df=` at the technology level.

|changed| |backwards-incompatible| Demand and carrier consumption values are strictly positive instead of strictly negative.

|changed| |backwards-incompatible| `model.run()` method → two-stage `model.build()` + `model.solve()` methods.

|changed| |backwards-incompatible| `model` and `run` top-level keys → `config.init`/`.build`/`.solve`.

|changed| |backwards-incompatible| `locations` top-level key and `loc` data dimensions → `nodes`.

|changed| |backwards-incompatible| `parent` technology parameter → `base_tech` + `inherit`.

|changed| |backwards-incompatible| Cost parameters are flattened and use the indexed parameter syntax.

|changed| |backwards-incompatible| `links` top-level key → transmission links defined in `techs`.

|changed| |backwards-incompatible| Various parameters/decision variables renamed (namely `energy_` → `flow_`, `carrier_prod`/`_con` → `flow_out`/`_in`, and `resource` → `source_use`/`sink_use`).

|changed| |backwards-incompatible| Various configuration options renamed.

|changed| |backwards-incompatible| `force_resource` technology parameter → `source_use_equals` / `sink_use_equals`.

|changed| |backwards-incompatible| `units` + `purchased` decision variables → `purchased_units`.

|changed| |backwards-incompatible| Parameters added to explicitly trigger MILP and storage decision variables/constraints.

|changed| |backwards-incompatible| Structure of input and output data within a Calliope model updated to remove concatenated `loc::tech::carrier` sets and technology subsets (e.g. `techs_supply`) in favour of sparse arrays indexed over core dimensions only (`nodes`, `techs`, `carriers`, `timesteps`).

|changed| |backwards-incompatible| `coordinates.lat`/`lon` node parameter → `latitude`/`longitude`.

|changed| |backwards-incompatible| Distance units default to kilometres and can be reverted to metres with `config.init.distance_unit`.

|changed| |backwards-incompatible| `operate` mode input parameters now expected to match `plan` mode decision variable names (e.g., `flow_cap`).

|changed| |backwards-incompatible| Cyclic storage is defined per-technology, not as a top-level configuration option.

|changed| Documentation has been overhauled.

|removed| `_equals` constraints.
Use both `_min` and `_max` constraints to the same value.

|removed| `x`/`y` coordinates.
Use geographic lat/lon coordinates (in `EPSG:4326` projection) instead.

|removed| Comma-separated node definitions.
Inheriting duplicate definitions from `node_groups` instead.

|removed| `supply_plus` and `conversion_plus` technology base classes.
Use `supply` and `conversion` technology base classes instead.

|removed| `carrier` key.
Use `carrier_in` and `carrier_out` instead.

|removed| `carrier_tiers` and `carrier_ratios`.
Use indexed parameter definitions for `flow_out_eff` and your own math instead.

|removed| `calliope.Model.get_formatted_array`.
The Calliope internal representation of data now matches the format achieved by calling this method in v0.6.

|removed| Group constraints.
Use your own math instead.

|removed| Configuration options for features we no longer support.

|removed| Plotting.
See our documentation for example of how to visualise your data with Plotly.

|removed| Clustering.
Cluster your data before creating your Calliope model.
Mapping of timeseries dates to representative days is still possible.

### Internal changes

|new| Automatic release uploads to PyPI and new accompanying pre-release pipeline.

|new| Choice of issue templates.

|new| YAML schema to catch the worst offences perpetrated in the model definition / configuration.
This schema is also rendered as a reference page in the documentation, replacing `defaults`/`config` tables.

|new| The model mathematical formulation (constraints, decision variables, objectives) is stored in a YAML configuration file: `math/base.yaml`.
Equation expressions and the logic to decide on when to apply a constraint/create a variable etc. are given in string format.
These strings are parsed according to a set of documented rules.

|changed| Development environment installation instructions (they're now simpler!).

|changed| Documentation has been ported to Markdown pages and is built using MKDocs and the Material theme.

|changed| Pre-processed model data checks are conducted according to a YAML configuration, instead of a hard-coded set of python functions.
An API will be created in due course to allow the user to add their own checks to the configuration.

|changed| Costs are now Pyomo expressions rather than decision variables.

|changed| When a model is loaded into an active session, configuration dictionaries are stored as dictionaries instead of serialised YAML strings in the model data attributes dictionary.
Serialisation and de-serialisation only occur on saving and loading from NetCDF, respectively.

|changed| Backend interface has been abstracted to enable non-Pyomo solver interfaces to be implemented in due course.

|changed| Repository structure has been re-configured to use the `src` layout, to rely on the `pyproject.toml` configuration file for most config, and to use only `.txt` requirements files (for pip+conda cross-compatibility)

|changed| CI moved from Azure pipelines (back) to GitHub Actions.

|changed| Stronger reliance on `pre-commit`, including a CI check to run it in Pull Requests.

## 0.6.10 (2023-01-18)

|changed| |backwards-incompatible| Updated to Numpy v1.23, Pandas v1.5, Pyomo v6.4, Ruamel.yaml v0.17, Scikit-learn v1.2, Xarray v2022.3, GLPK v5. This enables Calliope to be installed on Apple Silicon devices, but changes the result of algorithmic timeseries clustering. [In scikit-learn version 0.24.0, the method of random sampling for K-Means clustering was changed](https://scikit-learn.org/0.24/whats_new/v0.24.html#changed-models). This change will lead to different optimisation results if using [K-Means clustering](https://calliope.readthedocs.io/en/v0.6.10/user/advanced_features.html#time-resolution-adjustment) in your model.

|changed| |backwards-incompatible| Removed support for Python version 3.7 since some updated dependencies are not available in this version.

|changed| Installation instructions for developers have changed since we no longer duplicate pinned packages between the development/testing requirements file (`requirements.yml`) and the package requirements file (`requirements.txt`). See [the documentation](https://calliope.readthedocs.io/en/v0.6.10/user/installation.html) for updated instructions.

|fixed| Set ordering in the model dataset is consistent before and after optimising a model with clustered timeseries. Previously, the link between clusters and timesteps would become mixed following optimisation, so running `model.run(force_rerun=True)` would yield a different result.

## 0.6.9 (2023-01-10)

|changed| Updated to Python 3.9, with compatibility testing continuing for versions 3.8 and 3.9. Multi-platform CI tests are run on Python 3.9 instead of Python 3.8. CI tests on a Linux machine are also run for versions 3.7 and 3.8. This has been explicitly mentioned in the documentation.

|changed| Updated to Click 8.0.

|changed| Updated CBC Windows binary link in documentation to version 2.10.8.

|fixed| SPORES mode scoring will ignore technologies with energy capacities that are equal to their minimum capacities (i.e., `energy_cap_min`) or which have fixed energy capacities (`energy_cap_equals`).

|fixed| SPORE number is retained when continuing a model run in SPORES mode when solutions already exist for SPORE >= 1. Previously, the SPORE number would be reset to zero.

|fixed| Malformed carrier-specific group constraints are skipped without skipping all subsequent group constraints.

|fixed| Spurious negative values in `storage_inital` in operate mode are ignored in subsequent optimisation runs (#379). Negative values are a result of optimisation tolerances allowing a strictly positive decision variable to end up with (very small in magnitude) negative values. Forcing these to zero between operate mode runs ensures that Pyomo doesn't raise an exception that input values are outside the valid domain (NonNegativeReals).

|fixed| `om_annual` investment costs will be calculated for technologies with only an `om_annual` cost defined in their configuration (#373). Previously, no investment costs would be calculated in this edge case.

## 0.6.8 (2022-02-07)

|new| run configuration parameter to enable relaxation of the `demand_share_per_timestep_decision` constraint.

|new| `storage_cap_min/equals/max` group constraints added.

|changed| Updated to Pyomo 6.2, pandas 1.3, xarray 0.20, numpy 1.20.

|changed| |backwards-incompatible| parameters defaulting to False now default to None, to avoid confusion with zero. To 'switch off' a constraint, a user should now set it to 'null' rather than 'false' in their YAML configuration.

|changed| `INFO` logging level includes logs for dataset cleaning steps before saving to NetCDF and for instantiation of timeseries clustering/resampling (if taking place).

|fixed| `demand_share_per_timestep_decision` constraint set includes all expected (location, technology, carrier) items. In the previous version, not all expected items were captured.

|fixed| Mixed dtype xarray dataset variables, where one dtype is boolean, are converted to float if possible. This overcomes an error whereby the NetCDF file cannot be created due to a mixed dtype variable.

## 0.6.7 (2021-06-29)

|new| `spores` run mode can skip the cost-optimal run, with the user providing initial conditions for `spores_score` and slack system cost.

|new| Support for Pyomo's `gurobi_persistent` solver interface, which enables a more memory- and time-efficient update and re-running of models. A new backend interface has been added to re-build constraints / the objective in the Gurobi persistent solver after updating Pyomo parameters.

|new| A scenario can now be a mix of overrides *and* other scenarios, not just overrides.

|new| `model.backend.rerun()` can work with both `spores` and `plan` run modes (previously only `plan` worked). In the `spores` case, this only works with a built backend that has not been previously run (i.e. `model.run(build_only=True)`), but allows a user to update constraints etc. before running the SPORES method.

|changed| |backwards-incompatible| Carrier-specific group constraints are only allowed in isolation (one constraint in the group).

|changed| If `ensure_feasibility` is set to `True`, `unmet_demand` will always be returned in the model results, even if the model is feasible. Fixes issue #355.

|changed| Updated to Pyomo 6.0, pandas 1.2, xarray 0.17.

|changed| Update CBC Windows binary link in documentation.

|fixed| AttrDict now has a `__name__` attribute, which makes pytest happy.

|fixed| CLI plotting command has been re-enabled. Fixes issue #341.

|fixed| Group constraints are more robust to variations in user inputs. This entails a trade-off whereby some previously accepted user configurations will no longer be possible, since we want to avoid the complexity of processing them.

|fixed| `demand_share_per_timestep_decision` now functions as expected, where it previously did not enforce the per-timestep share after having decided upon it.

|fixed| Various bugs squashed in running operate mode.

|fixed| Handle number of timesteps lower than the horizon length in `operate` mode (#337).

## 0.6.6 (2020-10-08)

|new| `spores` run mode now available, to find Spatially-explicit Practically Optimal REsultS (SPORES)

|new| New group constraints `carrier_con_min`, `carrier_con_max`, `carrier_con_equals` which restrict the total consumed energy of a subgroup of conversion and/or demand technologies.

|new| Add ability to pass timeseries as dataframes in `calliope.Model` instead of only as CSV files.

|new| Pyomo backend interfaces added to get names of all model objects (`get_all_model_attrs`) and to attach custom constraints to the backend model (`add_constraint`).

|changed| Parameters are assigned a domain in Pyomo based on their dtype in `model_data`

|changed| Internal code reorganisation.

|changed| Updated to Pyomo 5.7, pandas 1.1, and xarray 0.16

|fixed| One-way transmission technologies can have `om` costs

|fixed| Silent override of nested dicts when parsing YAML strings

## 0.6.5 (2020-01-14)

|new| New group constraints `energy_cap_equals`, `resource_area_equals`, and  `energy_cap_share_equals` to add the equality constraint to existing `min/max` group constraints.

|new| New group constraints `carrier_prod_min`, `carrier_prod_max`, and  `carrier_prod_equals` which restrict the absolute energy produced by a subgroup of technologies and locations.

|new| Introduced a `storage_discharge_depth` constraint, which allows to set a minimum stored-energy level to be preserved by a storage technology.

|new| New group constraints `net_import_share_min`, `net_import_share_max`, and `net_import_share_equals` which restrict the net imported energy of a certain carrier into subgroups of locations.

|changed| |backwards-incompatible| Group constraints with the prefix `supply_share` are renamed to use the prefix `carrier_prod_share`. This ensures consistent naming for all group constraints.

|changed| Allowed 'energy_cap_min' for transmission technologies.

|changed| Minor additions made to troubleshooting and development documentation.

|changed| |backwards-incompatible| The backend interface to update a parameter value (`Model.backend.update_param()`) has been updated to allow multiple values in a parameter to be updated at once, using a dictionary.

|changed| Allowed `om_con` cost for demand technologies. This is conceived to allow better representing generic international exports as demand sinks with a given revenue (e.g. the average electricity price on a given bidding zone), not restricted to any particular type of technology.

|changed| |backwards-incompatible| `model.backend.rerun()` returns a calliope Model object instead of an xarray Dataset, allowing a user to access calliope Model methods, such as `get_formatted_array`.

|changed| Carrier ratios can be loaded from file, to allow timeseries carrier ratios to be defined, e.g. ``carrier_ratios.carrier_out_2.heat: file=ratios.csv``.

|changed| Objective function options turned into Pyomo parameters. This allows them to update through the `Model.backend.update_param()` functionality.

|changed| All model defaults have been moved to `defaults.yaml`, removing the need for `model.yaml`. A default location, link and group constraint have been added to `defaults.yaml` to validate input model keys.

|changed| |backwards-incompatible| Revised internal logging and warning structure. Less critical warnings during model checks are now logged directly to the INFO log level, which is displayed by default in the CLI, and can be enabled when running in Python by calling `calliope.set_log_verbosity()` without any options. The `calliope.set_log_level` function has been renamed to `calliope.set_log_verbosity` and includes the ability to easily turn on and off the display of solver output.

|changed| All group constraint values are parameters so they can be updated in the backend model

|fixed| Operate mode checks cleaned up to warn less frequently and to not be so aggressive at editing a users model to fit the operate mode requirements.

|fixed| Documentation distinctly renders inline Python, YAML, and shell code snippets.

|fixed| Tech groups are used to filter technologies to which group constraints can be applied. This ensures that transmission and storage technologies are included in cost and energy capacity group constraints. More comprehensive tests have been added accordingly.

|fixed| Models saved to NetCDF now include the fully built internal YAML model and debug data so that `Model.save_commented_model_yaml()` is available after loading a NetCDF model from disk

|fixed| Fix an issue preventing the deprecated `charge_rate` constraint from working in 0.6.4.

|fixed| Fix an issue that prevented 0.6.4 from loading NetCDF models saved with older versions of Calliope. It is still recommended to only load models with the same version of Calliope that they were saved with, as not all functionality will work when mixing versions.

|fixed| |backwards-incompatible| Updated to require pandas 0.25, xarray 0.14, and scikit-learn 0.22, and verified Python 3.8 compatibility. Because of a bugfix in scikit-learn 0.22, models using k-means clustering with a specified random seed may return different clusters from Calliope 0.6.5 on.

## 0.6.4 (2019-05-27)

|new| New model-wide constraint that can be applied to all, or a subset of, locations and technologies in a model, covering:

* `demand_share`, `supply_share`, `demand_share_per_timestep`, `supply_share_per_timestep`, each of which can specify `min`, `max`, and `equals`, as well as `energy_cap_share_min` and `energy_cap_share_max`. These supersede the `group_share` constraints, which are now deprecated and will be removed in v0.7.0.
* `demand_share_per_timestep_decision`, allowing the model to make decisions on the per-timestep shares of carrier demand met from different technologies.
* `cost_max`, `cost_min`, `cost_equals`, `cost_var_max`, `cost_var_min`, `cost_var_equals`, `cost_investment_max`, `cost_investment_min`, `cost_investment_equals`, which allow a user to constrain costs, including those not used in the objective.
* `energy_cap_min`, `energy_cap_max`, `resource_area_min`, `resource_area_max` which allow to constrain installed capacities of groups of technologies in specific locations.

|new| `asynchronous_prod_con` parameter added to the constraints, to allow a user to fix a storage or transmission technology to only be able to produce or consume energy in a given timestep. This ensures that unphysical dissipation of energy cannot occur in these technologies, by activating a binary variable (`prod_con_switch`) in the backend.

|new| Multi-objective optimisation problems can be defined by linear scalarisation of cost classes, using `run.objective_options.cost_class` (e.g. `{'monetary': 1, 'emissions': 0.1}`, which models an emissions price of 0.1 units of currency per unit of emissions)

|new| Storage capacity can be tied to energy capacity with a new `energy_cap_per_storage_cap_equals` constraint.

|new| The ratio of energy capacity and storage capacity can be constrained with a new `energy_cap_per_storage_cap_min` constraint.

|new| Easier way to save an LP file with a ``--save_lp`` command-line option and a ``Model.to_lp`` method

|new| Documentation has a new layout, better search, and is restructured with various content additions, such as a section on troubleshooting.

|new| Documentation for developers has been improved to include an overview of the internal package structure and a guide to contributing code via a pull request.

|changed| |backwards-incompatible| Scenarios in YAML files defined as list of override names, not comma-separated strings: `fusion_scenario: cold_fusion,high_cost` becomes `fusion_scenario: ['cold_fusion', 'high_cost']`. No change to the command-line interface.

|changed| `charge_rate` has been renamed to `energy_cap_per_storage_cap_max`. `charge_rate` will be removed in Calliope 0.7.0.

|changed| Default value of resource_area_max now is ``inf`` instead of ``0``, deactivating the constraint by default.

|changed| Constraint files are auto-loaded in the pyomo backend and applied in the order set by 'ORDER' variables given in each constraint file (such that those constraints which depend on pyomo expressions existing are built after the expressions are built).

|changed| Error on defining a technology in both directions of the same link.

|changed| Any inexistent locations and / or technologies defined in model-wide (group) constraints will be caught and filtered out, raising a warning of their existence in the process.

|changed| Error on required column not existing in CSV is more explicit.

|changed| |backwards-incompatible| Exit code for infeasible problems now is 1 (no success). This is a breaking change when relying on the exit code.

|changed| `get_formatted_array` improved in both speed and memory consumption.

|changed| `model` and `run` configurations are now available as attributes of the Model object, specifically as editable dictionaries which automatically update a YAML string in the `model_data` xarray dataset attribute list (i.e. the information is stored when sending to the solver backend and when saving to and loading from NetCDF file)

|changed| All tests and example models have been updated to solve with Coin-CBC, instead of GLPK. Documentation has been updated to reflect this, and aid in installing CBC (which is not simple for Windows users).

|changed| Additional and improved pre-processing checks and errors for common model mistakes.

|fixed| Total levelised cost of energy considers all costs, but energy generation only from ``supply``, ``supply_plus``, ``conversion``, and ``conversion_plus``.

|fixed| If a space is left between two locations in a link (i.e. `A, B` instead of `A,B`), the space is stripped, instead of leading to the expectation of a location existing with the name ` B`.

|fixed| Timeseries efficiencies can be included in operate mode without failing on preprocessing checks.

|fixed| Name of data variables is retained when accessed through `model.get_formatted_array()`

|fixed| Systemwide constraints work in models without transmission systems.

|fixed| Updated documentation on amendments of abstract base technology groups.

|fixed| Models without time series data fail gracefully.

|fixed| Unknown technology parameters are detected and the user is warned.

|fixed| Loc::techs with empty cost classes (i.e. value == None) are handled by a warning and cost class deletion, instead of messy failure.

## 0.6.3 (2018-10-03)

|new| Addition of ``flows`` plotting function. This shows production and how much they exchange with other locations. It also provides a slider in order to see flows' evolution through time.

|new| ``calliope generate_runs`` in the command line interface can now produce scripts for remote clusters which require SLURM-based submission (``sbatch...``).

|new| |backwards-incompatible| Addition of ``scenarios``, which complement and expand the existing ``overrides`` functionality.  ``overrides`` becomes a top-level key in model configuration, instead of a separate file. The ``calliope run`` command has a new ``--scenario`` option which replaces --override_file, while ``calliope generate_runs`` has a new ``--scenarios`` option which replaces --override_file and takes a semicolon-separated list of scenario names or of group1,group2 combinations. To convert existing overrides to the new approach, simply group them under a top-level ``overrides`` key and import your existing overrides file from the main model configuration file with ``import: ['your_overrides_file.yaml']``.

|new| Addition of ``calliope generate_scenarios`` command to allow automating the construction of scenarios which consist of many combinations of overrides.

|new| Added ``--override_dict`` option to ``calliope run`` and ``calliope generate_runs`` commands

|new| Added solver performance comparison in the docs. CPLEX & Gurobi are, as expected, the best options. If going open-source & free, CBC is much quicker than GLPK!

|new| Calliope is tested and confirmed to run on Python 3.7

|changed| `resource_unit` - available to `supply`, `supply_plus`, and `demand` technologies - can now be defined as 'energy_per_area', 'energy', or 'energy_per_cap'. 'power' has been removed. If 'energy_per_area' then available resource is the resource (CSV or static value) * resource_area, if 'energy_per_cap' it is resource * energy_cap. Default is 'energy', i.e. resource = available_resource.

|changed| Updated to xarray v0.10.8, including updates to timestep aggregation and NetCDF I/O to handle updated xarray functionality.

|changed| Removed ``calliope convert`` command. If you need to convert a 0.5.x model, first use ``calliope convert`` in Calliope 0.6.2 and then upgrade to 0.6.3 or higher.

|changed| Removed comment persistence in AttrDict and the associated API in order to improve compatibility with newer versions of ruamel.yaml

|fixed| Operate mode is more robust, by being explicit about timestep and loc_tech indexing in `storage_initial` preparation and `resource_cap` checks, respectively, instead of assuming an order.

|fixed| When setting `ensure_feasibility`, the resulting `unmet_demand` variable can also be negative, accounting for possible infeasibility when there is unused supply, once all demand has been met (assuming no load shedding abilities). This is particularly pertinent when the `force_resource` constraint is in place.

|fixed| When applying systemwide constraints to transmission technologies, they are no longer silently ignored. Instead, the constraint value is doubled (to account for the constant existence of a pair of technologies to describe one link) and applied to the relevant transmission techs.

|fixed| Permit groups in override files to specify imports of other YAML files

|fixed| If only `interest_rate` is defined within a cost class of a technology, the entire cost class is correctly removed after deleting the `interest_rate` key. This ensures an empty cost key doesn't break things later on. Fixes issue #113.

|fixed| If time clustering with 'storage_inter_cluster' = True, but no storage technologies, the model doesn't break. Fixes issue #142.

## 0.6.2 (2018-06-04)

|new| ``units_max_systemwide`` and ``units_equals_systemwide`` can be applied to an integer/binary constrained technology (capacity limited by ``units`` not ``energy_cap``, or has an associated ``purchase`` (binary) cost). Constraint works similarly to existing ``energy_cap_max_systemwide``, limiting the number of units of a technology that can be purchased across all locations in the model.

|new| |backwards-incompatible| ``primary_carrier`` for `conversion_plus` techs is now split into ``primary_carrier_in`` and ``primary_carrier_out``. Previously, it only accounted for output costs, by separating it, `om_con` and `om_prod` are correctly accounted for. These are required conversion_plus essentials if there's more than one input and output carrier, respectively.

|new| Storage can be set to cyclic using ``run.cyclic_storage``. The last timestep in the series will then be used as the 'previous day' conditions for the first timestep in the series. This also applies to ``storage_inter_cluster``, if clustering. Defaults to False, with intention of defaulting to True in 0.6.3.

|new| On clustering timeseries into representative days, an additional set of decision variables and constraints is generated. This addition allows for tracking stored energy between clusters, by considering storage between every `datestep` of the original (unclustered) timeseries as well as storage variation within a cluster.

|new| CLI now uses the IPython debugger rather than built-in ``pdb``, which provides highlighting, tab completion, and other UI improvements

|new| AttrDict now persists comments when reading from and writing to YAML files, and gains an API to view, add and remove comments on keys

|fixed| Fix CLI error when running a model without transmission technologies

|fixed| Allow plotting for inputs-only models, single location models, and models without location coordinates

|fixed| Fixed negative ``om_con`` costs in conversion and conversion_plus technologies

## 0.6.1 (2018-05-04)

|new| Addition of user-defined datestep clustering, accessed by `clustering_func`: `file=filename.csv:column` in time aggregation config

|new| Added ``layout_updates`` and ``plotly_kwarg_updates`` parameters to plotting functions to override the generated Plotly configuration and layout

|changed| Cost class and sense (maximize/minimize) for objective function may now be specified in run configuration (default remains monetary cost minimization)

|changed| Cleaned up and documented ``Model.save_commented_model_yaml()`` method

|fixed| Fixed error when calling ``--save_plots`` in CLI

|fixed| Minor improvements to warnings

|fixed| Pure dicts can be used to create a ``Model`` instance

|fixed| ``AttrDict.union`` failed on all-empty nested dicts

## 0.6.0 (2018-04-20)

Version 0.6.0 is an almost complete rewrite of most of Calliope's internals. See [New in v0.6.0](https://calliope.readthedocs.io/en/v0.6.0/user/whatsnew.html) for a more detailed description of the many changes.

### Major changes

|changed| |backwards-incompatible| Substantial changes to model configuration format, including more verbose names for most settings, and removal of run configuration files.

|new| |backwards-incompatible| Complete rewrite of Pyomo backend, including new various new and improved functionality to interact with a built model (see :doc:`user/ref_05_to_06`).

|new| Addition of a ``calliope convert`` CLI tool to convert 0.5.x models to 0.6.0.

|new| Experimental ability to link to non-Pyomo backends.

|new| New constraints: ``resource_min_use`` constraint for ``supply`` and ``supply_plus`` techs.

|changed| |backwards-incompatible| Removal of settings and constraints includes ``subset_x``, ``subset_y``, ``s_time``, ``r2``, ``r_scale_to_peak``, ``weight``.

|changed| |backwards-incompatible| ``system_margin`` constraint replaced with ``reserve_margin`` constraint.

|changed| |backwards-incompatible| Removed the ability to load additional custom constraints or objectives.

## 0.5.5 (2018-02-28)

* |fixed| Allow `r_area` to be non-zero if either of `e_cap.max` or `e_cap.equals` is set, not just `e_cap.max`.
* |fixed| Ensure static parameters in resampled timeseries are caught in constraint generation
* |fixed| Fix time masking when set_t.csv contains sub-hourly resolutions

## 0.5.4 (2017-11-10)

### Major changes

* |fixed| `r_area_per_e_cap` and `r_cap_equals_e_cap` constraints have been separated from r_area and r_cap constraints to ensure that user specified `r_area.max` and `r_cap.max` constraints are observed.

* |changed| technologies and location subsets are now communicated with the solver as a combined location:technology subset, to reduce the problem size, by ignoring technologies at locations in which they have not been allowed. This has shown drastic improvements in Pyomo preprocessing time and memory consumption for certain models.

### Other changes

* |fixed| Allow plotting carrier production using `calliope.analysis.plot_carrier_production` if that carrier does not have an associated demand technology (previously would raise an exception).
* |fixed| Define time clustering method (sum/mean) for more constraints that can be time varying. Previously only included `r` and `e_eff`.
* |changed| storage technologies default `s_cap.max` to `inf`, not 0 and are automatically included in the `loc_tech_store` subset. This ensures relevant constraints are not ignored by storage technologies.
* |changed| Some values in the urban scale MILP example were updated to provide results that would show the functionality more clearly
* |changed| technologies have set colours in the urban scale example model, as random colours were often hideous.
* |changed| ruamel.yaml, not ruamel_yaml, is now used for parsing YAML files.
* |fixed| e_cap constraints for unmet_demand technologies are ignored in operational mode. Capacities are fixed for all other technologies, which previously raised an exception, as a fixed infinite capacity is not physically allowable.
* |fixed| stack_weights were strings rather than numeric datatypes on reading NetCDF solution files.

## 0.5.3 (2017-08-22)

### Major changes

* |new| (BETA) Mixed integer linear programming (MILP) capabilities, when using ``purchase`` cost and/or ``units.max/min/equals`` constraints. Integer/Binary decision variables will be applied to the relevant technology-location sets, avoiding unnecessary complexity by describing all technologies with these decision variables.

### Other changes

* |changed| YAML parser is now ruamel_yaml, not pyyaml. This allows scientific notation of numbers in YAML files (#57)
* |fixed| Description of PV technology in urban scale example model now more realistic
* |fixed| Optional ramping constraint no longer uses backward-incompatible definitions (#55)
* |fixed| One-way transmission no longer forces unidirectionality in the wrong direction
* |fixed| Edge case timeseries resource combinations, where infinite resource sneaks into an incompatible constraint, are now flagged with a warning and ignored in that constraint (#61)
* |fixed| e_cap.equals: 0 sets a technology to a capacity of zero, instead of ignoring the constraint (#63)
* |fixed| depreciation_getter now changes with location overrides, instead of just checking the technology level constraints (#64)
* |fixed| Time clustering now functions in models with time-varying costs (#66)
* |changed| Solution now includes time-varying costs (costs_variable)
* |fixed| Saving to NetCDF does not affect in-memory solution (#62)


## 0.5.2 (2017-06-16)

* |changed| Calliope now uses Python 3.6 by default. From Calliope 0.6.0 on, Python 3.6 will likely become the minimum required version.
* |fixed| Fixed a bug in distance calculation if both lat/lon metadata and distances for links were specified.
* |fixed| Fixed a bug in storage constraints when both ``s_cap`` and ``e_cap`` were constrained but no ``c_rate`` was given.
* |fixed| Fixed a bug in the system margin constraint.

## 0.5.1 (2017-06-14)

|new| |backwards-incompatible| Better coordinate definitions in metadata. Location coordinates are now specified by a dictionary with either lat/lon (for geographic coordinates) or x/y (for generic Cartesian coordinates), e.g. ``{lat: 40, lon: -2}`` or ``{x: 0, y: 1}``. For geographic coordinates, the ``map_boundary`` definition for plotting was also updated in accordance. See the built-in example models for details.

|new| Unidirectional transmission links are now possible. See the [documentation on transmission links](https://calliope.readthedocs.io/en/v0.5.1/user/configuration.html#transmission-links).

### Other changes

* |fixed| Missing urban-scale example model files are now included in the distribution
* |fixed| Edge cases in ``conversion_plus`` constraints addressed
* |changed| Documentation improvements


## 0.5.0 (2017-05-04)

### Major changes

|new| Urban-scale example model, major revisions to the documentation to accommodate it, and a new ``calliope.examples`` module to hold multiple example models. In addition, the ``calliope new`` command now accepts a ``--template`` option to select a template other than the default national-scale example model, e.g.: ``calliope new my_urban_model --template=UrbanScale``.

|new| Allow technologies to generate revenue (by specifying negative costs)

|new| Allow technologies to export their carrier directly to outside the system boundary

|new| Allow storage & supply_plus technologies to define a charge rate (c_rate), linking storage capacity (s_cap) with charge/discharge capacity (e_cap) by s_cap * c_rate => e_cap. As such, either s_cap.max & c_rate or e_cap.max & c_rate can be defined for a technology. The smallest of `s_cap.max * c_rate` and `e_cap.max` will be taken if all three are defined.

|changed| |backwards-incompatible| Revised technology definitions and internal definition of sets and subsets, in particular subsets of various technology types. Supply technologies are now split into two types: ``supply`` and ``supply_plus``. Most of the more advanced functionality of the original ``supply`` technology is now contained in ``supply_plus``, making it necessary to update model definitions accordingly. In addition to the existing ``conversion`` technology type, a new more complex ``conversion_plus`` was added.

### Other changes

* |changed| |backwards-incompatible| Creating a ``Model()`` with no arguments now raises a ``ModelError`` rather than returning an instance of the built-in national-scale example model. Use the new ``calliope.examples`` module to access example models.
* |changed| Improvements to the national-scale example model and its tutorial notebook
* |changed| Removed SolutionModel class
* |fixed| Other minor fixes

## 0.4.1 (2017-01-12)

* |new| Allow profiling with the ``--profile`` and ``--profile_filename`` command-line options
* |new| Permit setting random seed with ``random_seed`` in the run configuration
* |changed| Updated installation documentation using conda-forge package
* |fixed| Other minor fixes

## 0.4.0 (2016-12-09)

### Major changes

|new| Added new methods to deal with time resolution: clustering, resampling, and heuristic timestep selection

|changed| |backwards-incompatible| Major change to solution data structure. Model solution is now returned as a single [xarray DataSet](https://docs.xarray.dev/en/v0.8.2/data-structures.html#dataset) instead of multiple pandas DataFrames and Panels. Instead of as a generic HDF5 file, complete solutions can be saved as a NetCDF4 file via xarray's NetCDF functionality.

While the recommended way to save and process model results is by NetCDF4, CSV saving functionality has now been upgraded for more flexibility. Each variable is saved as a separate CSV file with a single value column and as many index columns as required.

|changed| |backwards-incompatible| Model data structures simplified and based on xarray

### Other changes

* |new| Functionality to post-process parallel runs into aggregated NetCDF files in ``calliope.read``
* |changed| Pandas 0.18/0.19 compatibility
* |changed| 1.11 is now the minimum required numpy version. This version makes datetime64 tz-naive by default, thus preventing some odd behavior when displaying time series.
* |changed| Improved logging, status messages, and error reporting
* |fixed| Other minor fixes

## 0.3.7 (2016-03-10)

### Major changes

|changed| Per-location configuration overrides improved. All technology constraints can now be set on a per-location basis, as can costs. This applies to the following settings:

* ``techname.x_map``
* ``techname.constraints.*``
* ``techname.constraints_per_distance.*``
* ``techname.costs.*``

The following settings cannot be overridden on a per-location basis:

* Any other options directly under ``techname``, such as ``techname.parent`` or ``techname.carrier``
* ``techname.costs_per_distance.*``
* ``techname.depreciation.*``

### Other changes

* |fixed| Improved installation instructions
* |fixed| Pyomo 4.2 API compatibility
* |fixed| Other minor fixes

## 0.3.6 (2015-09-23)

* |fixed| Version 0.3.5 changes were not reflected in tutorial

## 0.3.5 (2015-09-18)

### Major changes

|new| New constraint to constrain total (model-wide) installed capacity of a technology (``e_cap.total_max``), in addition to its per-node capacity (``e_cap.max``)

|changed| Removed the ``level`` option for locations. Level is now implicitly derived from the nested structure given by the ``within`` settings. Locations that define no or an empty ``within`` are implicitly at the topmost (0) level.

|changed| |backwards-incompatible| Revised configuration of capacity constraints: ``e_cap_max`` becomes ``e_cap.max``, addition of ``e_cap.min`` and ``e_cap.equals`` (analogous for r_cap, s_cap, rb_cap, r_area). The ``e_cap.equals`` constraint supersedes ``e_cap_max_force`` (analogous for the other constraints). No backwards-compatibility is retained, models must change all constraints to the new formulation. See :ref:`config_reference_constraints` for a complete list of all available constraints. Some additional constraints have name changes:

* ``e_cap_max_scale`` becomes ``e_cap_scale``
* ``rb_cap_follows`` becomes ``rb_cap_follow``, and addition of ``rb_cap_follow_mode``
* ``s_time_max`` becomes ``s_time.max``

|changed| |backwards-incompatible| All optional constraints are now grouped together, under ``constraints.optional``:

* ``constraints.group_fraction.group_fraction`` becomes ``constraints.optional.group_fraction``
* ``constraints.ramping.ramping_rate`` becomes ``constraints.optional.ramping_rate``

### Other changes

* |new| analysis.map_results function to extract solution details from multiple parallel runs
* |new| Various other additions to analysis functionality, particularly in the analysis_utils module
* |new| analysis.get_levelized_cost to get technology and location specific costs
* |new| Allow dynamically loading time mask functions
* |changed| Improved summary table in the model solution: now shows only aggregate information for transmission technologies, also added missing ``s_cap`` column and technology type
* |fixed| Bug causing some total levelized transmission costs to be infinite instead of zero
* |fixed| Bug causing some CSV solution files to be empty

## 0.3.4 (2015-04-27)

* |fixed| Bug in construction and fixed O&M cost calculations in operational mode

## 0.3.3 (2015-04-03)

### Major changes

|changed| In preparation for future enhancements, the ordering of location levels is flipped. The top-level locations at which balancing takes place is now level 0, and may contain level 1 locations. This is a backwards-incompatible change.

|changed| |backwards-incompatible| Refactored time resolution adjustment functionality. Can now give a list of masks in the run configuration which will all be applied, via ``time.masks``, with a base resolution via ``time.resolution`` (or instead, as before, load a resolution series from file via ``time.file``). Renamed the ``time_functions`` submodule to ``time_masks``.

## Other changes

* |new| Models and runs can have a ``name``
* |changed| More verbose ``calliope run``
* |changed| Analysis tools restructured
* |changed| Renamed ``debug.keepfiles`` setting to ``debug.keep_temp_files`` and better documented debug configuration

## 0.3.2 (2015-02-13)

* |new| Run setting ``model_override`` allows specifying the path to a YAML file with overrides for the model configuration, applied at model initialization (path is given relative to the run configuration file used). This is in addition to the existing ``override`` setting, and is applied first (so ``override`` can override ``model_override``).
* |new| Run settings ``output.save_constraints`` and ``output.save_constraints_options``
* |new| Run setting ``parallel.post_run``
* |changed| Solution column names more in line with model component names
* |changed| Can specify more than one output format as a list, e.g. ``output.format: ['csv', 'hdf']``
* |changed| Run setting ``parallel.additional_lines`` renamed to ``parallel.pre_run``
* |changed| Better error messages and CLI error handling
* |fixed| Bug on saving YAML files with numpy dtypes fixed
* Other minor improvements and fixes

## 0.3.1 (2015-01-06)

* Fixes to time_functions
* Other minor improvements and fixes

## 0.3.0 (2014-12-12)

* Python 3 and Pyomo 4 are now minimum requirements
* Significantly improved documentation
* Improved model solution management by saving to HDF5 instead of CSV
* Calculate shares of technologies, including the ability to define groups for the purpose of computing shares
* Improved operational mode
* Simplified time_tools
* Improved output plotting, including dispatch, transmission flows, and installed capacities, and added model configuration to support these plots
* ``r`` can be specified as power or energy
* Improved solution speed
* Better error messages and basic logging
* Better sanity checking and error messages for common mistakes
* Basic distance-dependent constraints (only implemented for e_loss and cost of e_cap for now)
* Other improvements and fixes

## 0.2.0 (2014-03-18)

* Added cost classes with a new set ``k``
* Added energy carriers with a new set ``c``
* Added conversion technologies
* Speed improvements and simplifications
* Ability to arbitrarily nest model configuration files with ``import`` statements
* Added additional constraints
* Improved configuration handling
* Ability to define timestep options in run configuration
* Cleared up terminology (nodes vs locations)
* Improved TimeSummarizer masking and added new masks
* Removed technology classes
* Improved operational mode with results output matching planning mode and dynamic updating of parameters in model instance
* Working parallel_tools
* Improved documentation
* Apache 2.0 licensed
* Other improvements and fixes

## 0.1.0 (2013-12-10)

* Some semblance of documentation
* Usable built-in example model
* Improved and working TimeSummarizer
* More flexible masking for TimeSummarizer
* Ability to add additional constraints without editing core source code
* Some basic test coverage
* Working parallel run configuration system<|MERGE_RESOLUTION|>--- conflicted
+++ resolved
@@ -2,13 +2,11 @@
 
 ### User-facing changes
 
-<<<<<<< HEAD
 |new| helper functions to enable summation over single-/multi-dimension groups and rolling window summations of math expression components (#735, #777).
-=======
+
 |changed| SOS2 piecewise cost example in docs to explicitly include the new decision variable in the investment cost `where` string (see #525).
 
 |new| helper functions to enable periodic and rolling window summations of decision variables (#777).
->>>>>>> e82d5f90
 
 |fixed| Timeseries capacity factor accounts for time resolution (#762).
 
