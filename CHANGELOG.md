--- conflicted
+++ resolved
@@ -2,14 +2,12 @@
 
 ### User-facing changes
 
-<<<<<<< HEAD
 |new| Piecewise constraints added to the YAML math with its own unique syntax (#107).
 These constraints will be added to the optimisation problem using Special Ordered Sets of Type 2 (SOS2) variables.
-=======
+
 |new| Direct interface to the Gurobi Python API using `!#yaml config.build.backend: gurobi` or `!#python model.build(backend="gurobi")`.
 Tests show that using the gurobi solver via the Python API reduces peak memory consumption and runtime by at least 30% for the combined model build and solve steps.
 This requires the `gurobipy` package which can be installed with `mamba`: `mamba install gurobi::gurobi`.
->>>>>>> 61e1afa3
 
 |fixed| Force a header row in tabular data loaded from CSV to (#596).
 Fixes issue where unexpected index levels can end up in the loaded data (#573).
