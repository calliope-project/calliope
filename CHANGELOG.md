--- conflicted
+++ resolved
@@ -2,15 +2,11 @@
 
 ### User-facing changes
 
-<<<<<<< HEAD
 |fixed| Updates to the expression underlying the Gurobi backend objective function make their way through to the objective function before solving (#797).
 
-|changed| |backwards-incompatible| `where:` now uses `==` for equality comparisons (previously `=`).
-=======
 |new| Math global expressions have an `order` option to allow user-defined math to be reordered relative to pre-defined math (#773).
 
 |changed| |backwards-incompatible| `where:` now uses `==` for equality comparisons (previously `=`) (#728).
->>>>>>> d19e256c
 
 |changed| |backwards-incompatible| YAML files are loaded with `calliope.read_yaml(...)` instead of `calliope.Model(...)`.
 
