## 0.7.0.dev4 (dev)

### User-facing changes

<<<<<<< HEAD
|fixed| Decision variable domain in math docs to use $\in$ instead of $\forall$ (#652).
=======
|fixed| clarity of `flow_cap_min` description in documentation (#653).
>>>>>>> 1b7b04ff

|changed| API/schema documentation is de-ranked in documentation search bar results (#670).

|new| Math component cross-references in both directions ("uses" and "used in") in Markdown math documentation (#643).

|fixed| Duplicated links in math documentation (#651).

|changed| `node_groups` and `tech_groups` changed to a general top-level `templates` key,
accessed via the `template` key (replacing `inherit`) in `nodes` and `techs` (#600).

|fixed| Contribution of `cost_om_annual_investment_fraction` to total investment costs, to not apply to depreciated costs (#645).

|fixed| Math for multi-carrier variable export costs (#663).

|new| Piecewise constraints added to the YAML math with its own unique syntax (#107).
These constraints will be added to the optimisation problem using Special Ordered Sets of Type 2 (SOS2) variables.

|new| Direct interface to the Gurobi Python API using `!#yaml config.build.backend: gurobi` or `!#python model.build(backend="gurobi")`.
Tests show that using the gurobi solver via the Python API reduces peak memory consumption and runtime by at least 30% for the combined model build and solve steps.
This requires the `gurobipy` package which can be installed with `mamba`: `mamba install gurobi::gurobi`.

|fixed| Force a header row in tabular data loaded from CSV to (#596).
Fixes issue where unexpected index levels can end up in the loaded data (#573).

|fixed| Single element lists/sets in the model Dataset attribute dictionary are restored to lists/sets on loading from NetCDF (#614).

|new| Decision variables and global expressions can have a `title` defined, which will be available in the model results as attributes of those components and can be used for e.g. visualisation (#582).
Parameter titles from the model definition schema will also propagate to the model inputs.

|fixed| Backend parameter updates propagate correctly through global expressions in the order those expressions were defined (#616).

|fixed| If setting `model.backend.verbose_strings()`, rebuilt model components from making backend parameter updates will automatically have verbose strings (#623).

|fixed| Erroneous use of `dimensions:` in docs example of an indexed parameter (#612).

|changed| `add_dimensions` to `add_dims` in `data_sources` definition to align with `dims` in indexed parameter definition (#621).

|new| Allow extracting shadow prices into results by listing constraints in `config.solve.shadow_prices`, e.g. `config.solve.shadow_prices: ["system_balance"]`  Shadow prices will be added as variables to the model results as `shadow_price_{constraintname}`, e.g. `shadow_price_system_balance`.

|new| Model stores key timestamps as attributes:

* `timestamp_model_creation`: at the start of `Model.__init__()`
* `timestamp_build_started`: at the start of `Model.build()`
* `timestamp_build_complete`: at the end of `Model.build()`
* `timestamp_solve_started`: at the start of `Model.solve()`
* `timestamp_solve_complete`: at the end of `Model.solve()`

### Internal changes

|new| `gurobipy` is a development dependency that will be added as an optional dependency to the conda-forge calliope feedstock recipe.

|changed| Added any new math dicts defined with `calliope.Model.backend.add_[...](...)` to the backend math dict registry stored in `calliope.Model.backend.inputs.attrs["math"]`.

|changed| Function vectorisation when creating backend component arrays uses `numpy.frompyfunc` instead of `xarray.apply_ufunc`, so that masking with a `where` array can be done at function calltime.
This requires pre-broadcasting all arrays being passed to the vectorised function, but reduces memory peaks in the Gurobi backend interface in particular.

|changed| Default parameter values are not used to fill NaNs when adding parameters to the backend, but when evaluating expressions.
This reduces memory footprint of parameter arrays.

|fixed| Removed unused debug parameter in `Model.__init__()`

|changed| Ruff linter checking was extended with pydocstrings, flake8-pytest, and pyupgrade.

|changed| Moved from black formatting to the Ruff formatter (black-based, but faster).

## 0.7.0.dev3 (2024-02-14)

### User-facing changes

|new| `mkdocs_tabbed` option when writing math documentation to file (`calliope.Model.math_documentation.write(...)`) which will add YAML snippets to all rendered math as a separate "tab" if writing to Markdown.
Requires the [PyMdown tabbed extension](https://facelessuser.github.io/pymdown-extensions/extensions/tabbed/) to render the tabs correctly in an [MkDocs](https://www.mkdocs.org/) project.

|new| List of pre-defined parameters given in the `pre-defined` math documentation, with references back to the constraints/variables/global expressions in which they are defined (either in the `expression` string or the `where` string).

|new| Units and default values for variables and global expressions added to the math documentation.

|new| Variables and global expressions can have a `default` value, which is used to fill missing array elements when doing math operations.
These default values ensure that `NaN` doesn't creep into the built optimisation problem math and are set to values that lead to them having no impact on the optimal solution.

|new| Utility function `calliope.util.schema.update_model_schema(...)` to add user-defined parameters to the model schema / update existing parameters using YAML schema syntax.
`calliope.util.schema.reset()` can be used to clean the model schema and return to the original, pre-defined schema.

|fixed| Timeseries clustering file can be a non-ISO standard date format.
Both the index and the values of the timeseries (both being date strings) should be in the user-defined `config.init.time_format`.

|fixed| the decision variable `purchased_units` is linked to `flow_cap` even if neither of the parameters `flow_cap_min` or `flow_cap_max` have been defined by the user.

|changed| `inbuilt` math -> `pre-defined` math and `custom` math -> `pre-defined` math in the documentation.

|changed| Calliope attribute dictionaries (AttrDicts) no longer sort dictionary keys on `union`. Key order is now: original dictionary key order + any new keys being added in the order they appear in the new dictionary.

|fixed| Dimensions with numeric data can be defined in tabular data _or_ YAML and will appear as numeric in the processed Calliope model input dataset.
If all dimension data can be coerced to a numeric data type (e.g. `["10", 100, "-1"]`), then it _will_ be coerced (e.g., `[10, 100, -1]`).

### Internal changes

|new| `py.typed` file so that mypy recognises Calliope as a typed library when it is imported as a dependency.

|fixed| Spelling of Black config option `skip-magic-trailing-comma`.

## 0.7.0.dev2 (2024-01-26)

v0.7 includes a major change to how Calliope internally operates.
Along with this, there are multiple changes to how Calliope models are defined and configured.
This requires adapting models to work with 0.7.
We group changes into those that are primarily user-facing and relevant for all Calliope users, and those that are primarily internal, and relevant only for Calliope developers.

### User-facing changes

This section gives a brief summary of changes.
For more detail, see our migrating from v0.6 to v0.7 section in our [documentation](https://calliope.readthedocs.io/en/latest/migrating/).

|new| Storage buffers available in all technology base classes.

|new| Multiple carriers and different carriers in/out available in all technology base classes.

|new| `node_groups` added to match `tech_groups`.

|new| technology efficiencies split into inflow and outflow efficiencies.

|new| Technology capacities and efficiencies can be differentiated between technology carriers.

|new| Parameters can be defined outside the scope of `nodes` and `techs` using the top-level `parameters` key in YAML.

|new| Any parameters can be indexed over arbitrary dimensions, both core Calliope dimensions and new, user-defined dimensions.

|new| Non-timeseries data can be loaded from CSV files or in-memory Pandas DataFrames using the top-level `data_sources` key in YAML.

|new| User-defined mathematical formulations using the new Calliope math syntax can be loaded when creating a model.

|new| Shadow prices obtained from a dual LP problem can be read by using `model.backend.shadow_prices.get("constraint_name")`.

|changed| |backwards-incompatible| Updated to support Python versions >= 3.10.

|changed| |backwards-incompatible| Updated to Pandas >= v2.1, Pyomo >= v6.4, Xarray >= v2023.10.

|changed| |backwards-incompatible| Flat technology definitions, removing the distinction between `essentials`, `constraints` and `costs`.

|changed| |backwards-incompatible| Timeseries data is defined under the `data_sources` top-level key, not with `file=`/`df=` at the technology level.

|changed| |backwards-incompatible| Demand and carrier consumption values are strictly positive instead of strictly negative.

|changed| |backwards-incompatible| `model.run()` method → two-stage `model.build()` + `model.solve()` methods.

|changed| |backwards-incompatible| `model` and `run` top-level keys → `config.init`/`.build`/`.solve`.

|changed| |backwards-incompatible| `locations` top-level key and `loc` data dimensions → `nodes`.

|changed| |backwards-incompatible| `parent` technology parameter → `base_tech` + `inherit`.

|changed| |backwards-incompatible| Cost parameters are flattened and use the indexed parameter syntax.

|changed| |backwards-incompatible| `links` top-level key → transmission links defined in `techs`.

|changed| |backwards-incompatible| Various parameters/decision variables renamed (namely `energy_` → `flow_`, `carrier_prod`/`_con` → `flow_out`/`_in`, and `resource` → `source_use`/`sink_use`).

|changed| |backwards-incompatible| Various configuration options renamed.

|changed| |backwards-incompatible| `force_resource` technology parameter → `source_use_equals` / `sink_use_equals`.

|changed| |backwards-incompatible| `units` + `purchased` decision variables → `purchased_units`.

|changed| |backwards-incompatible| Parameters added to explicitly trigger MILP and storage decision variables/constraints.

|changed| |backwards-incompatible| Structure of input and output data within a Calliope model updated to remove concatenated `loc::tech::carrier` sets and technology subsets (e.g. `techs_supply`) in favour of sparse arrays indexed over core dimensions only (`nodes`, `techs`, `carriers`, `timesteps`).

|changed| |backwards-incompatible| `coordinates.lat`/`lon` node parameter → `latitude`/`longitude`.

|changed| |backwards-incompatible| Distance units default to kilometres and can be reverted to metres with `config.init.distance_unit`.

|changed| |backwards-incompatible| `operate` mode input parameters now expected to match `plan` mode decision variable names (e.g., `flow_cap`).

|changed| |backwards-incompatible| Cyclic storage is defined per-technology, not as a top-level configuration option.

|changed| Documentation has been overhauled.

|removed| `_equals` constraints.
Use both `_min` and `_max` constraints to the same value.

|removed| `x`/`y` coordinates.
Use geographic lat/lon coordinates (in `EPSG:4326` projection) instead.

|removed| Comma-separated node definitions.
Inheriting duplicate definitions from `node_groups` instead.

|removed| `supply_plus` and `conversion_plus` technology base classes.
Use `supply` and `conversion` technology base classes instead.

|removed| `carrier` key.
Use `carrier_in` and `carrier_out` instead.

|removed| `carrier_tiers` and `carrier_ratios`.
Use indexed parameter definitions for `flow_out_eff` and your own math instead.

|removed| `calliope.Model.get_formatted_array`.
The Calliope internal representation of data now matches the format achieved by calling this method in v0.6.

|removed| Group constraints.
Use your own math instead.

|removed| Configuration options for features we no longer support.

|removed| Plotting.
See our documentation for example of how to visualise your data with Plotly.

|removed| Clustering.
Cluster your data before creating your Calliope model.
Mapping of timeseries dates to representative days is still possible.

### Internal changes

|new| Automatic release uploads to PyPI and new accompanying pre-release pipeline.

|new| Choice of issue templates.

|new| YAML schema to catch the worst offences perpetrated in the model definition / configuration.
This schema is also rendered as a reference page in the documentation, replacing `defaults`/`config` tables.

|new| The model mathematical formulation (constraints, decision variables, objectives) is stored in a YAML configuration file: `math/base.yaml`.
Equation expressions and the logic to decide on when to apply a constraint/create a variable etc. are given in string format.
These strings are parsed according to a set of documented rules.

|changed| Development environment installation instructions (they're now simpler!).

|changed| Documentation has been ported to Markdown pages and is built using MKDocs and the Material theme.

|changed| Pre-processed model data checks are conducted according to a YAML configuration, instead of a hard-coded set of python functions.
An API will be created in due course to allow the user to add their own checks to the configuration.

|changed| Costs are now Pyomo expressions rather than decision variables.

|changed| When a model is loaded into an active session, configuration dictionaries are stored as dictionaries instead of serialised YAML strings in the model data attributes dictionary.
Serialisation and de-serialisation only occur on saving and loading from NetCDF, respectively.

|changed| Backend interface has been abstracted to enable non-Pyomo solver interfaces to be implemented in due course.

|changed| Repository structure has been re-configured to use the `src` layout, to rely on the `pyproject.toml` configuration file for most config, and to use only `.txt` requirements files (for pip+conda cross-compatibility)

|changed| CI moved from Azure pipelines (back) to GitHub Actions.

|changed| Stronger reliance on `pre-commit`, including a CI check to run it in Pull Requests.

## 0.6.10 (2023-01-18)

|changed| |backwards-incompatible| Updated to Numpy v1.23, Pandas v1.5, Pyomo v6.4, Ruamel.yaml v0.17, Scikit-learn v1.2, Xarray v2022.3, GLPK v5. This enables Calliope to be installed on Apple Silicon devices, but changes the result of algorithmic timeseries clustering. [In scikit-learn version 0.24.0, the method of random sampling for K-Means clustering was changed](https://scikit-learn.org/0.24/whats_new/v0.24.html#changed-models). This change will lead to different optimisation results if using [K-Means clustering](https://calliope.readthedocs.io/en/v0.6.10/user/advanced_features.html#time-resolution-adjustment) in your model.

|changed| |backwards-incompatible| Removed support for Python version 3.7 since some updated dependencies are not available in this version.

|changed| Installation instructions for developers have changed since we no longer duplicate pinned packages between the development/testing requirements file (`requirements.yml`) and the package requirements file (`requirements.txt`). See [the documentation](https://calliope.readthedocs.io/en/v0.6.10/user/installation.html) for updated instructions.

|fixed| Set ordering in the model dataset is consistent before and after optimising a model with clustered timeseries. Previously, the link between clusters and timesteps would become mixed following optimisation, so running `model.run(force_rerun=True)` would yield a different result.

## 0.6.9 (2023-01-10)

|changed| Updated to Python 3.9, with compatibility testing continuing for versions 3.8 and 3.9. Multi-platform CI tests are run on Python 3.9 instead of Python 3.8. CI tests on a Linux machine are also run for versions 3.7 and 3.8. This has been explicitly mentioned in the documentation.

|changed| Updated to Click 8.0.

|changed| Updated CBC Windows binary link in documentation to version 2.10.8.

|fixed| SPORES mode scoring will ignore technologies with energy capacities that are equal to their minimum capacities (i.e., `energy_cap_min`) or which have fixed energy capacities (`energy_cap_equals`).

|fixed| SPORE number is retained when continuing a model run in SPORES mode when solutions already exist for SPORE >= 1. Previously, the SPORE number would be reset to zero.

|fixed| Malformed carrier-specific group constraints are skipped without skipping all subsequent group constraints.

|fixed| Spurious negative values in `storage_inital` in operate mode are ignored in subsequent optimisation runs (#379). Negative values are a result of optimisation tolerances allowing a strictly positive decision variable to end up with (very small in magnitude) negative values. Forcing these to zero between operate mode runs ensures that Pyomo doesn't raise an exception that input values are outside the valid domain (NonNegativeReals).

|fixed| `om_annual` investment costs will be calculated for technologies with only an `om_annual` cost defined in their configuration (#373). Previously, no investment costs would be calculated in this edge case.

## 0.6.8 (2022-02-07)

|new| run configuration parameter to enable relaxation of the `demand_share_per_timestep_decision` constraint.

|new| `storage_cap_min/equals/max` group constraints added.

|changed| Updated to Pyomo 6.2, pandas 1.3, xarray 0.20, numpy 1.20.

|changed| |backwards-incompatible| parameters defaulting to False now default to None, to avoid confusion with zero. To 'switch off' a constraint, a user should now set it to 'null' rather than 'false' in their YAML configuration.

|changed| `INFO` logging level includes logs for dataset cleaning steps before saving to NetCDF and for instantiation of timeseries clustering/resampling (if taking place).

|fixed| `demand_share_per_timestep_decision` constraint set includes all expected (location, technology, carrier) items. In the previous version, not all expected items were captured.

|fixed| Mixed dtype xarray dataset variables, where one dtype is boolean, are converted to float if possible. This overcomes an error whereby the NetCDF file cannot be created due to a mixed dtype variable.

## 0.6.7 (2021-06-29)

|new| `spores` run mode can skip the cost-optimal run, with the user providing initial conditions for `spores_score` and slack system cost.

|new| Support for Pyomo's `gurobi_persistent` solver interface, which enables a more memory- and time-efficient update and re-running of models. A new backend interface has been added to re-build constraints / the objective in the Gurobi persistent solver after updating Pyomo parameters.

|new| A scenario can now be a mix of overrides *and* other scenarios, not just overrides.

|new| `model.backend.rerun()` can work with both `spores` and `plan` run modes (previously only `plan` worked). In the `spores` case, this only works with a built backend that has not been previously run (i.e. `model.run(build_only=True)`), but allows a user to update constraints etc. before running the SPORES method.

|changed| |backwards-incompatible| Carrier-specific group constraints are only allowed in isolation (one constraint in the group).

|changed| If `ensure_feasibility` is set to `True`, `unmet_demand` will always be returned in the model results, even if the model is feasible. Fixes issue #355.

|changed| Updated to Pyomo 6.0, pandas 1.2, xarray 0.17.

|changed| Update CBC Windows binary link in documentation.

|fixed| AttrDict now has a `__name__` attribute, which makes pytest happy.

|fixed| CLI plotting command has been re-enabled. Fixes issue #341.

|fixed| Group constraints are more robust to variations in user inputs. This entails a trade-off whereby some previously accepted user configurations will no longer be possible, since we want to avoid the complexity of processing them.

|fixed| `demand_share_per_timestep_decision` now functions as expected, where it previously did not enforce the per-timestep share after having decided upon it.

|fixed| Various bugs squashed in running operate mode.

|fixed| Handle number of timesteps lower than the horizon length in `operate` mode (#337).

## 0.6.6 (2020-10-08)

|new| `spores` run mode now available, to find Spatially-explicit Practically Optimal REsultS (SPORES)

|new| New group constraints `carrier_con_min`, `carrier_con_max`, `carrier_con_equals` which restrict the total consumed energy of a subgroup of conversion and/or demand technologies.

|new| Add ability to pass timeseries as dataframes in `calliope.Model` instead of only as CSV files.

|new| Pyomo backend interfaces added to get names of all model objects (`get_all_model_attrs`) and to attach custom constraints to the backend model (`add_constraint`).

|changed| Parameters are assigned a domain in Pyomo based on their dtype in `model_data`

|changed| Internal code reorganisation.

|changed| Updated to Pyomo 5.7, pandas 1.1, and xarray 0.16

|fixed| One-way transmission technologies can have `om` costs

|fixed| Silent override of nested dicts when parsing YAML strings

## 0.6.5 (2020-01-14)

|new| New group constraints `energy_cap_equals`, `resource_area_equals`, and  `energy_cap_share_equals` to add the equality constraint to existing `min/max` group constraints.

|new| New group constraints `carrier_prod_min`, `carrier_prod_max`, and  `carrier_prod_equals` which restrict the absolute energy produced by a subgroup of technologies and locations.

|new| Introduced a `storage_discharge_depth` constraint, which allows to set a minimum stored-energy level to be preserved by a storage technology.

|new| New group constraints `net_import_share_min`, `net_import_share_max`, and `net_import_share_equals` which restrict the net imported energy of a certain carrier into subgroups of locations.

|changed| |backwards-incompatible| Group constraints with the prefix `supply_share` are renamed to use the prefix `carrier_prod_share`. This ensures consistent naming for all group constraints.

|changed| Allowed 'energy_cap_min' for transmission technologies.

|changed| Minor additions made to troubleshooting and development documentation.

|changed| |backwards-incompatible| The backend interface to update a parameter value (`Model.backend.update_param()`) has been updated to allow multiple values in a parameter to be updated at once, using a dictionary.

|changed| Allowed `om_con` cost for demand technologies. This is conceived to allow better representing generic international exports as demand sinks with a given revenue (e.g. the average electricity price on a given bidding zone), not restricted to any particular type of technology.

|changed| |backwards-incompatible| `model.backend.rerun()` returns a calliope Model object instead of an xarray Dataset, allowing a user to access calliope Model methods, such as `get_formatted_array`.

|changed| Carrier ratios can be loaded from file, to allow timeseries carrier ratios to be defined, e.g. ``carrier_ratios.carrier_out_2.heat: file=ratios.csv``.

|changed| Objective function options turned into Pyomo parameters. This allows them to update through the `Model.backend.update_param()` functionality.

|changed| All model defaults have been moved to `defaults.yaml`, removing the need for `model.yaml`. A default location, link and group constraint have been added to `defaults.yaml` to validate input model keys.

|changed| |backwards-incompatible| Revised internal logging and warning structure. Less critical warnings during model checks are now logged directly to the INFO log level, which is displayed by default in the CLI, and can be enabled when running in Python by calling `calliope.set_log_verbosity()` without any options. The `calliope.set_log_level` function has been renamed to `calliope.set_log_verbosity` and includes the ability to easily turn on and off the display of solver output.

|changed| All group constraint values are parameters so they can be updated in the backend model

|fixed| Operate mode checks cleaned up to warn less frequently and to not be so aggressive at editing a users model to fit the operate mode requirements.

|fixed| Documentation distinctly renders inline Python, YAML, and shell code snippets.

|fixed| Tech groups are used to filter technologies to which group constraints can be applied. This ensures that transmission and storage technologies are included in cost and energy capacity group constraints. More comprehensive tests have been added accordingly.

|fixed| Models saved to NetCDF now include the fully built internal YAML model and debug data so that `Model.save_commented_model_yaml()` is available after loading a NetCDF model from disk

|fixed| Fix an issue preventing the deprecated `charge_rate` constraint from working in 0.6.4.

|fixed| Fix an issue that prevented 0.6.4 from loading NetCDF models saved with older versions of Calliope. It is still recommended to only load models with the same version of Calliope that they were saved with, as not all functionality will work when mixing versions.

|fixed| |backwards-incompatible| Updated to require pandas 0.25, xarray 0.14, and scikit-learn 0.22, and verified Python 3.8 compatibility. Because of a bugfix in scikit-learn 0.22, models using k-means clustering with a specified random seed may return different clusters from Calliope 0.6.5 on.

## 0.6.4 (2019-05-27)

|new| New model-wide constraint that can be applied to all, or a subset of, locations and technologies in a model, covering:

* `demand_share`, `supply_share`, `demand_share_per_timestep`, `supply_share_per_timestep`, each of which can specify `min`, `max`, and `equals`, as well as `energy_cap_share_min` and `energy_cap_share_max`. These supersede the `group_share` constraints, which are now deprecated and will be removed in v0.7.0.
* `demand_share_per_timestep_decision`, allowing the model to make decisions on the per-timestep shares of carrier demand met from different technologies.
* `cost_max`, `cost_min`, `cost_equals`, `cost_var_max`, `cost_var_min`, `cost_var_equals`, `cost_investment_max`, `cost_investment_min`, `cost_investment_equals`, which allow a user to constrain costs, including those not used in the objective.
* `energy_cap_min`, `energy_cap_max`, `resource_area_min`, `resource_area_max` which allow to constrain installed capacities of groups of technologies in specific locations.

|new| `asynchronous_prod_con` parameter added to the constraints, to allow a user to fix a storage or transmission technology to only be able to produce or consume energy in a given timestep. This ensures that unphysical dissipation of energy cannot occur in these technologies, by activating a binary variable (`prod_con_switch`) in the backend.

|new| Multi-objective optimisation problems can be defined by linear scalarisation of cost classes, using `run.objective_options.cost_class` (e.g. `{'monetary': 1, 'emissions': 0.1}`, which models an emissions price of 0.1 units of currency per unit of emissions)

|new| Storage capacity can be tied to energy capacity with a new `energy_cap_per_storage_cap_equals` constraint.

|new| The ratio of energy capacity and storage capacity can be constrained with a new `energy_cap_per_storage_cap_min` constraint.

|new| Easier way to save an LP file with a ``--save_lp`` command-line option and a ``Model.to_lp`` method

|new| Documentation has a new layout, better search, and is restructured with various content additions, such as a section on troubleshooting.

|new| Documentation for developers has been improved to include an overview of the internal package structure and a guide to contributing code via a pull request.

|changed| |backwards-incompatible| Scenarios in YAML files defined as list of override names, not comma-separated strings: `fusion_scenario: cold_fusion,high_cost` becomes `fusion_scenario: ['cold_fusion', 'high_cost']`. No change to the command-line interface.

|changed| `charge_rate` has been renamed to `energy_cap_per_storage_cap_max`. `charge_rate` will be removed in Calliope 0.7.0.

|changed| Default value of resource_area_max now is ``inf`` instead of ``0``, deactivating the constraint by default.

|changed| Constraint files are auto-loaded in the pyomo backend and applied in the order set by 'ORDER' variables given in each constraint file (such that those constraints which depend on pyomo expressions existing are built after the expressions are built).

|changed| Error on defining a technology in both directions of the same link.

|changed| Any inexistent locations and / or technologies defined in model-wide (group) constraints will be caught and filtered out, raising a warning of their existence in the process.

|changed| Error on required column not existing in CSV is more explicit.

|changed| |backwards-incompatible| Exit code for infeasible problems now is 1 (no success). This is a breaking change when relying on the exit code.

|changed| `get_formatted_array` improved in both speed and memory consumption.

|changed| `model` and `run` configurations are now available as attributes of the Model object, specifically as editable dictionaries which automatically update a YAML string in the `model_data` xarray dataset attribute list (i.e. the information is stored when sending to the solver backend and when saving to and loading from NetCDF file)

|changed| All tests and example models have been updated to solve with Coin-CBC, instead of GLPK. Documentation has been updated to reflect this, and aid in installing CBC (which is not simple for Windows users).

|changed| Additional and improved pre-processing checks and errors for common model mistakes.

|fixed| Total levelised cost of energy considers all costs, but energy generation only from ``supply``, ``supply_plus``, ``conversion``, and ``conversion_plus``.

|fixed| If a space is left between two locations in a link (i.e. `A, B` instead of `A,B`), the space is stripped, instead of leading to the expectation of a location existing with the name ` B`.

|fixed| Timeseries efficiencies can be included in operate mode without failing on preprocessing checks.

|fixed| Name of data variables is retained when accessed through `model.get_formatted_array()`

|fixed| Systemwide constraints work in models without transmission systems.

|fixed| Updated documentation on amendments of abstract base technology groups.

|fixed| Models without time series data fail gracefully.

|fixed| Unknown technology parameters are detected and the user is warned.

|fixed| Loc::techs with empty cost classes (i.e. value == None) are handled by a warning and cost class deletion, instead of messy failure.

## 0.6.3 (2018-10-03)

|new| Addition of ``flows`` plotting function. This shows production and how much they exchange with other locations. It also provides a slider in order to see flows' evolution through time.

|new| ``calliope generate_runs`` in the command line interface can now produce scripts for remote clusters which require SLURM-based submission (``sbatch...``).

|new| |backwards-incompatible| Addition of ``scenarios``, which complement and expand the existing ``overrides`` functionality.  ``overrides`` becomes a top-level key in model configuration, instead of a separate file. The ``calliope run`` command has a new ``--scenario`` option which replaces --override_file, while ``calliope generate_runs`` has a new ``--scenarios`` option which replaces --override_file and takes a semicolon-separated list of scenario names or of group1,group2 combinations. To convert existing overrides to the new approach, simply group them under a top-level ``overrides`` key and import your existing overrides file from the main model configuration file with ``import: ['your_overrides_file.yaml']``.

|new| Addition of ``calliope generate_scenarios`` command to allow automating the construction of scenarios which consist of many combinations of overrides.

|new| Added ``--override_dict`` option to ``calliope run`` and ``calliope generate_runs`` commands

|new| Added solver performance comparison in the docs. CPLEX & Gurobi are, as expected, the best options. If going open-source & free, CBC is much quicker than GLPK!

|new| Calliope is tested and confirmed to run on Python 3.7

|changed| `resource_unit` - available to `supply`, `supply_plus`, and `demand` technologies - can now be defined as 'energy_per_area', 'energy', or 'energy_per_cap'. 'power' has been removed. If 'energy_per_area' then available resource is the resource (CSV or static value) * resource_area, if 'energy_per_cap' it is resource * energy_cap. Default is 'energy', i.e. resource = available_resource.

|changed| Updated to xarray v0.10.8, including updates to timestep aggregation and NetCDF I/O to handle updated xarray functionality.

|changed| Removed ``calliope convert`` command. If you need to convert a 0.5.x model, first use ``calliope convert`` in Calliope 0.6.2 and then upgrade to 0.6.3 or higher.

|changed| Removed comment persistence in AttrDict and the associated API in order to improve compatibility with newer versions of ruamel.yaml

|fixed| Operate mode is more robust, by being explicit about timestep and loc_tech indexing in `storage_initial` preparation and `resource_cap` checks, respectively, instead of assuming an order.

|fixed| When setting `ensure_feasibility`, the resulting `unmet_demand` variable can also be negative, accounting for possible infeasibility when there is unused supply, once all demand has been met (assuming no load shedding abilities). This is particularly pertinent when the `force_resource` constraint is in place.

|fixed| When applying systemwide constraints to transmission technologies, they are no longer silently ignored. Instead, the constraint value is doubled (to account for the constant existence of a pair of technologies to describe one link) and applied to the relevant transmission techs.

|fixed| Permit groups in override files to specify imports of other YAML files

|fixed| If only `interest_rate` is defined within a cost class of a technology, the entire cost class is correctly removed after deleting the `interest_rate` key. This ensures an empty cost key doesn't break things later on. Fixes issue #113.

|fixed| If time clustering with 'storage_inter_cluster' = True, but no storage technologies, the model doesn't break. Fixes issue #142.

## 0.6.2 (2018-06-04)

|new| ``units_max_systemwide`` and ``units_equals_systemwide`` can be applied to an integer/binary constrained technology (capacity limited by ``units`` not ``energy_cap``, or has an associated ``purchase`` (binary) cost). Constraint works similarly to existing ``energy_cap_max_systemwide``, limiting the number of units of a technology that can be purchased across all locations in the model.

|new| |backwards-incompatible| ``primary_carrier`` for `conversion_plus` techs is now split into ``primary_carrier_in`` and ``primary_carrier_out``. Previously, it only accounted for output costs, by separating it, `om_con` and `om_prod` are correctly accounted for. These are required conversion_plus essentials if there's more than one input and output carrier, respectively.

|new| Storage can be set to cyclic using ``run.cyclic_storage``. The last timestep in the series will then be used as the 'previous day' conditions for the first timestep in the series. This also applies to ``storage_inter_cluster``, if clustering. Defaults to False, with intention of defaulting to True in 0.6.3.

|new| On clustering timeseries into representative days, an additional set of decision variables and constraints is generated. This addition allows for tracking stored energy between clusters, by considering storage between every `datestep` of the original (unclustered) timeseries as well as storage variation within a cluster.

|new| CLI now uses the IPython debugger rather than built-in ``pdb``, which provides highlighting, tab completion, and other UI improvements

|new| AttrDict now persists comments when reading from and writing to YAML files, and gains an API to view, add and remove comments on keys

|fixed| Fix CLI error when running a model without transmission technologies

|fixed| Allow plotting for inputs-only models, single location models, and models without location coordinates

|fixed| Fixed negative ``om_con`` costs in conversion and conversion_plus technologies

## 0.6.1 (2018-05-04)

|new| Addition of user-defined datestep clustering, accessed by `clustering_func`: `file=filename.csv:column` in time aggregation config

|new| Added ``layout_updates`` and ``plotly_kwarg_updates`` parameters to plotting functions to override the generated Plotly configuration and layout

|changed| Cost class and sense (maximize/minimize) for objective function may now be specified in run configuration (default remains monetary cost minimization)

|changed| Cleaned up and documented ``Model.save_commented_model_yaml()`` method

|fixed| Fixed error when calling ``--save_plots`` in CLI

|fixed| Minor improvements to warnings

|fixed| Pure dicts can be used to create a ``Model`` instance

|fixed| ``AttrDict.union`` failed on all-empty nested dicts

## 0.6.0 (2018-04-20)

Version 0.6.0 is an almost complete rewrite of most of Calliope's internals. See [New in v0.6.0](https://calliope.readthedocs.io/en/v0.6.0/user/whatsnew.html) for a more detailed description of the many changes.

### Major changes

|changed| |backwards-incompatible| Substantial changes to model configuration format, including more verbose names for most settings, and removal of run configuration files.

|new| |backwards-incompatible| Complete rewrite of Pyomo backend, including new various new and improved functionality to interact with a built model (see :doc:`user/ref_05_to_06`).

|new| Addition of a ``calliope convert`` CLI tool to convert 0.5.x models to 0.6.0.

|new| Experimental ability to link to non-Pyomo backends.

|new| New constraints: ``resource_min_use`` constraint for ``supply`` and ``supply_plus`` techs.

|changed| |backwards-incompatible| Removal of settings and constraints includes ``subset_x``, ``subset_y``, ``s_time``, ``r2``, ``r_scale_to_peak``, ``weight``.

|changed| |backwards-incompatible| ``system_margin`` constraint replaced with ``reserve_margin`` constraint.

|changed| |backwards-incompatible| Removed the ability to load additional custom constraints or objectives.

## 0.5.5 (2018-02-28)

* |fixed| Allow `r_area` to be non-zero if either of `e_cap.max` or `e_cap.equals` is set, not just `e_cap.max`.
* |fixed| Ensure static parameters in resampled timeseries are caught in constraint generation
* |fixed| Fix time masking when set_t.csv contains sub-hourly resolutions

## 0.5.4 (2017-11-10)

### Major changes

* |fixed| `r_area_per_e_cap` and `r_cap_equals_e_cap` constraints have been separated from r_area and r_cap constraints to ensure that user specified `r_area.max` and `r_cap.max` constraints are observed.

* |changed| technologies and location subsets are now communicated with the solver as a combined location:technology subset, to reduce the problem size, by ignoring technologies at locations in which they have not been allowed. This has shown drastic improvements in Pyomo preprocessing time and memory consumption for certain models.

### Other changes

* |fixed| Allow plotting carrier production using `calliope.analysis.plot_carrier_production` if that carrier does not have an associated demand technology (previously would raise an exception).
* |fixed| Define time clustering method (sum/mean) for more constraints that can be time varying. Previously only included `r` and `e_eff`.
* |changed| storage technologies default `s_cap.max` to `inf`, not 0 and are automatically included in the `loc_tech_store` subset. This ensures relevant constraints are not ignored by storage technologies.
* |changed| Some values in the urban scale MILP example were updated to provide results that would show the functionality more clearly
* |changed| technologies have set colours in the urban scale example model, as random colours were often hideous.
* |changed| ruamel.yaml, not ruamel_yaml, is now used for parsing YAML files.
* |fixed| e_cap constraints for unmet_demand technologies are ignored in operational mode. Capacities are fixed for all other technologies, which previously raised an exception, as a fixed infinite capacity is not physically allowable.
* |fixed| stack_weights were strings rather than numeric datatypes on reading NetCDF solution files.

## 0.5.3 (2017-08-22)

### Major changes

* |new| (BETA) Mixed integer linear programming (MILP) capabilities, when using ``purchase`` cost and/or ``units.max/min/equals`` constraints. Integer/Binary decision variables will be applied to the relevant technology-location sets, avoiding unnecessary complexity by describing all technologies with these decision variables.

### Other changes

* |changed| YAML parser is now ruamel_yaml, not pyyaml. This allows scientific notation of numbers in YAML files (#57)
* |fixed| Description of PV technology in urban scale example model now more realistic
* |fixed| Optional ramping constraint no longer uses backward-incompatible definitions (#55)
* |fixed| One-way transmission no longer forces unidirectionality in the wrong direction
* |fixed| Edge case timeseries resource combinations, where infinite resource sneaks into an incompatible constraint, are now flagged with a warning and ignored in that constraint (#61)
* |fixed| e_cap.equals: 0 sets a technology to a capacity of zero, instead of ignoring the constraint (#63)
* |fixed| depreciation_getter now changes with location overrides, instead of just checking the technology level constraints (#64)
* |fixed| Time clustering now functions in models with time-varying costs (#66)
* |changed| Solution now includes time-varying costs (costs_variable)
* |fixed| Saving to NetCDF does not affect in-memory solution (#62)


## 0.5.2 (2017-06-16)

* |changed| Calliope now uses Python 3.6 by default. From Calliope 0.6.0 on, Python 3.6 will likely become the minimum required version.
* |fixed| Fixed a bug in distance calculation if both lat/lon metadata and distances for links were specified.
* |fixed| Fixed a bug in storage constraints when both ``s_cap`` and ``e_cap`` were constrained but no ``c_rate`` was given.
* |fixed| Fixed a bug in the system margin constraint.

## 0.5.1 (2017-06-14)

|new| |backwards-incompatible| Better coordinate definitions in metadata. Location coordinates are now specified by a dictionary with either lat/lon (for geographic coordinates) or x/y (for generic Cartesian coordinates), e.g. ``{lat: 40, lon: -2}`` or ``{x: 0, y: 1}``. For geographic coordinates, the ``map_boundary`` definition for plotting was also updated in accordance. See the built-in example models for details.

|new| Unidirectional transmission links are now possible. See the [documentation on transmission links](https://calliope.readthedocs.io/en/v0.5.1/user/configuration.html#transmission-links).

### Other changes

* |fixed| Missing urban-scale example model files are now included in the distribution
* |fixed| Edge cases in ``conversion_plus`` constraints addressed
* |changed| Documentation improvements


## 0.5.0 (2017-05-04)

### Major changes

|new| Urban-scale example model, major revisions to the documentation to accommodate it, and a new ``calliope.examples`` module to hold multiple example models. In addition, the ``calliope new`` command now accepts a ``--template`` option to select a template other than the default national-scale example model, e.g.: ``calliope new my_urban_model --template=UrbanScale``.

|new| Allow technologies to generate revenue (by specifying negative costs)

|new| Allow technologies to export their carrier directly to outside the system boundary

|new| Allow storage & supply_plus technologies to define a charge rate (c_rate), linking storage capacity (s_cap) with charge/discharge capacity (e_cap) by s_cap * c_rate => e_cap. As such, either s_cap.max & c_rate or e_cap.max & c_rate can be defined for a technology. The smallest of `s_cap.max * c_rate` and `e_cap.max` will be taken if all three are defined.

|changed| |backwards-incompatible| Revised technology definitions and internal definition of sets and subsets, in particular subsets of various technology types. Supply technologies are now split into two types: ``supply`` and ``supply_plus``. Most of the more advanced functionality of the original ``supply`` technology is now contained in ``supply_plus``, making it necessary to update model definitions accordingly. In addition to the existing ``conversion`` technology type, a new more complex ``conversion_plus`` was added.

### Other changes

* |changed| |backwards-incompatible| Creating a ``Model()`` with no arguments now raises a ``ModelError`` rather than returning an instance of the built-in national-scale example model. Use the new ``calliope.examples`` module to access example models.
* |changed| Improvements to the national-scale example model and its tutorial notebook
* |changed| Removed SolutionModel class
* |fixed| Other minor fixes

## 0.4.1 (2017-01-12)

* |new| Allow profiling with the ``--profile`` and ``--profile_filename`` command-line options
* |new| Permit setting random seed with ``random_seed`` in the run configuration
* |changed| Updated installation documentation using conda-forge package
* |fixed| Other minor fixes

## 0.4.0 (2016-12-09)

### Major changes

|new| Added new methods to deal with time resolution: clustering, resampling, and heuristic timestep selection

|changed| |backwards-incompatible| Major change to solution data structure. Model solution is now returned as a single [xarray DataSet](https://docs.xarray.dev/en/v0.8.2/data-structures.html#dataset) instead of multiple pandas DataFrames and Panels. Instead of as a generic HDF5 file, complete solutions can be saved as a NetCDF4 file via xarray's NetCDF functionality.

While the recommended way to save and process model results is by NetCDF4, CSV saving functionality has now been upgraded for more flexibility. Each variable is saved as a separate CSV file with a single value column and as many index columns as required.

|changed| |backwards-incompatible| Model data structures simplified and based on xarray

### Other changes

* |new| Functionality to post-process parallel runs into aggregated NetCDF files in ``calliope.read``
* |changed| Pandas 0.18/0.19 compatibility
* |changed| 1.11 is now the minimum required numpy version. This version makes datetime64 tz-naive by default, thus preventing some odd behavior when displaying time series.
* |changed| Improved logging, status messages, and error reporting
* |fixed| Other minor fixes

## 0.3.7 (2016-03-10)

### Major changes

|changed| Per-location configuration overrides improved. All technology constraints can now be set on a per-location basis, as can costs. This applies to the following settings:

* ``techname.x_map``
* ``techname.constraints.*``
* ``techname.constraints_per_distance.*``
* ``techname.costs.*``

The following settings cannot be overridden on a per-location basis:

* Any other options directly under ``techname``, such as ``techname.parent`` or ``techname.carrier``
* ``techname.costs_per_distance.*``
* ``techname.depreciation.*``

### Other changes

* |fixed| Improved installation instructions
* |fixed| Pyomo 4.2 API compatibility
* |fixed| Other minor fixes

## 0.3.6 (2015-09-23)

* |fixed| Version 0.3.5 changes were not reflected in tutorial

## 0.3.5 (2015-09-18)

### Major changes

|new| New constraint to constrain total (model-wide) installed capacity of a technology (``e_cap.total_max``), in addition to its per-node capacity (``e_cap.max``)

|changed| Removed the ``level`` option for locations. Level is now implicitly derived from the nested structure given by the ``within`` settings. Locations that define no or an empty ``within`` are implicitly at the topmost (0) level.

|changed| |backwards-incompatible| Revised configuration of capacity constraints: ``e_cap_max`` becomes ``e_cap.max``, addition of ``e_cap.min`` and ``e_cap.equals`` (analogous for r_cap, s_cap, rb_cap, r_area). The ``e_cap.equals`` constraint supersedes ``e_cap_max_force`` (analogous for the other constraints). No backwards-compatibility is retained, models must change all constraints to the new formulation. See :ref:`config_reference_constraints` for a complete list of all available constraints. Some additional constraints have name changes:

* ``e_cap_max_scale`` becomes ``e_cap_scale``
* ``rb_cap_follows`` becomes ``rb_cap_follow``, and addition of ``rb_cap_follow_mode``
* ``s_time_max`` becomes ``s_time.max``

|changed| |backwards-incompatible| All optional constraints are now grouped together, under ``constraints.optional``:

* ``constraints.group_fraction.group_fraction`` becomes ``constraints.optional.group_fraction``
* ``constraints.ramping.ramping_rate`` becomes ``constraints.optional.ramping_rate``

### Other changes

* |new| analysis.map_results function to extract solution details from multiple parallel runs
* |new| Various other additions to analysis functionality, particularly in the analysis_utils module
* |new| analysis.get_levelized_cost to get technology and location specific costs
* |new| Allow dynamically loading time mask functions
* |changed| Improved summary table in the model solution: now shows only aggregate information for transmission technologies, also added missing ``s_cap`` column and technology type
* |fixed| Bug causing some total levelized transmission costs to be infinite instead of zero
* |fixed| Bug causing some CSV solution files to be empty

## 0.3.4 (2015-04-27)

* |fixed| Bug in construction and fixed O&M cost calculations in operational mode

## 0.3.3 (2015-04-03)

### Major changes

|changed| In preparation for future enhancements, the ordering of location levels is flipped. The top-level locations at which balancing takes place is now level 0, and may contain level 1 locations. This is a backwards-incompatible change.

|changed| |backwards-incompatible| Refactored time resolution adjustment functionality. Can now give a list of masks in the run configuration which will all be applied, via ``time.masks``, with a base resolution via ``time.resolution`` (or instead, as before, load a resolution series from file via ``time.file``). Renamed the ``time_functions`` submodule to ``time_masks``.

## Other changes

* |new| Models and runs can have a ``name``
* |changed| More verbose ``calliope run``
* |changed| Analysis tools restructured
* |changed| Renamed ``debug.keepfiles`` setting to ``debug.keep_temp_files`` and better documented debug configuration

## 0.3.2 (2015-02-13)

* |new| Run setting ``model_override`` allows specifying the path to a YAML file with overrides for the model configuration, applied at model initialization (path is given relative to the run configuration file used). This is in addition to the existing ``override`` setting, and is applied first (so ``override`` can override ``model_override``).
* |new| Run settings ``output.save_constraints`` and ``output.save_constraints_options``
* |new| Run setting ``parallel.post_run``
* |changed| Solution column names more in line with model component names
* |changed| Can specify more than one output format as a list, e.g. ``output.format: ['csv', 'hdf']``
* |changed| Run setting ``parallel.additional_lines`` renamed to ``parallel.pre_run``
* |changed| Better error messages and CLI error handling
* |fixed| Bug on saving YAML files with numpy dtypes fixed
* Other minor improvements and fixes

## 0.3.1 (2015-01-06)

* Fixes to time_functions
* Other minor improvements and fixes

## 0.3.0 (2014-12-12)

* Python 3 and Pyomo 4 are now minimum requirements
* Significantly improved documentation
* Improved model solution management by saving to HDF5 instead of CSV
* Calculate shares of technologies, including the ability to define groups for the purpose of computing shares
* Improved operational mode
* Simplified time_tools
* Improved output plotting, including dispatch, transmission flows, and installed capacities, and added model configuration to support these plots
* ``r`` can be specified as power or energy
* Improved solution speed
* Better error messages and basic logging
* Better sanity checking and error messages for common mistakes
* Basic distance-dependent constraints (only implemented for e_loss and cost of e_cap for now)
* Other improvements and fixes

## 0.2.0 (2014-03-18)

* Added cost classes with a new set ``k``
* Added energy carriers with a new set ``c``
* Added conversion technologies
* Speed improvements and simplifications
* Ability to arbitrarily nest model configuration files with ``import`` statements
* Added additional constraints
* Improved configuration handling
* Ability to define timestep options in run configuration
* Cleared up terminology (nodes vs locations)
* Improved TimeSummarizer masking and added new masks
* Removed technology classes
* Improved operational mode with results output matching planning mode and dynamic updating of parameters in model instance
* Working parallel_tools
* Improved documentation
* Apache 2.0 licensed
* Other improvements and fixes

## 0.1.0 (2013-12-10)

* Some semblance of documentation
* Usable built-in example model
* Improved and working TimeSummarizer
* More flexible masking for TimeSummarizer
* Ability to add additional constraints without editing core source code
* Some basic test coverage
* Working parallel run configuration system<|MERGE_RESOLUTION|>--- conflicted
+++ resolved
@@ -2,11 +2,10 @@
 
 ### User-facing changes
 
-<<<<<<< HEAD
+
 |fixed| Decision variable domain in math docs to use $\in$ instead of $\forall$ (#652).
-=======
-|fixed| clarity of `flow_cap_min` description in documentation (#653).
->>>>>>> 1b7b04ff
+
+|fixed| Clarity of `flow_cap_min` description in documentation (#653).
 
 |changed| API/schema documentation is de-ranked in documentation search bar results (#670).
 
