--- conflicted
+++ resolved
@@ -4,15 +4,13 @@
 
 ### User-facing changes
 
-<<<<<<< HEAD
 |changed| cost expressions in math, to split out investment costs into the capital cost (`cost_investment`), annualised capital cost (`cost_investment_annualised`), fixed operation costs (`cost_operation_fixed`) and variable operation costs (`cost_operation_variable`, previously `cost_var`) (#645).
-=======
+
 |fixed| Decision variable domain in math docs to use $\in$ instead of $\forall$ (#652).
 
 |fixed| Clarity of `flow_cap_min` description in documentation (#653).
 
 |changed| API/schema documentation is de-ranked in documentation search bar results (#670).
->>>>>>> 62dcd345
 
 |new| Math component cross-references in both directions ("uses" and "used in") in Markdown math documentation (#643).
 
