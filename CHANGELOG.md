--- conflicted
+++ resolved
@@ -4,10 +4,9 @@
 
 |new| Dimensions can now be referenced in math `where` and `expression` strings and arithmetic can be used when making comparisons and using helper functions in `where` strings (#733).
 
-<<<<<<< HEAD
 |removed| Duplication of math attributes in array attributes.
 For example, `model.inputs.flow_cap_max.attrs["default"]` is now only available from `model.math.build.parameters.flow_cap_max.default`.
-=======
+
 |changed| Init config can be updated on re-init _and_ on loading a model from NetCDF, e.g. to apply new subsetting, resampling, clustering, math.
 
 |fixed| Reloading a clustered model from file was attempting to re-cluster (#824).
@@ -19,7 +18,6 @@
 |changed| Math conditionals removed where math component defaults will achieve the same result.
 
 |fixed| Remove `stderr` redirect at pyomo backend model solve stage to avoid random infinite recursion errors in CI tests (#833).
->>>>>>> 1172e065
 
 ## 0.7.0.dev7 (2025-09-05)
 
