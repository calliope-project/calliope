## 0.7.0.dev4 (development)

### User-facing changes

<<<<<<< HEAD
|new| Piecewise constraints added to the YAML math with its own unique syntax (#107).
These constraints will be added to the optimisation problem using Special Ordered Sets of Type 2 (SOS2) variables.
=======
|fixed| Force a header row in tabular data loaded from CSV to (#596).
Fixes issue where unexpected index levels can end up in the loaded data (#573).

|fixed| Single element lists/sets in the model Dataset attribute dictionary are restored to lists/sets on loading from NetCDF (#614).
>>>>>>> b0875808

|new| Decision variables and global expressions can have a `title` defined, which will be available in the model results as attributes of those components and can be used for e.g. visualisation (#582).
Parameter titles from the model definition schema will also propagate to the model inputs.

|fixed| Backend parameter updates propagate correctly through global expressions in the order those expressions were defined (#616).

|fixed| If setting `model.backend.verbose_strings()`, rebuilt model components from making backend parameter updates will automatically have verbose strings (#623).

|fixed| Erroneous use of `dimensions:` in docs example of an indexed parameter (#612).

|changed| `add_dimensions` to `add_dims` in `data_sources` definition to align with `dims` in indexed parameter definition (#621).

|new| Allow extracting shadow prices into results by listing constraints in `config.solve.shadow_prices`, e.g. `config.solve.shadow_prices: ["system_balance"]`  Shadow prices will be added as variables to the model results as `shadow_price_{constraintname}`, e.g. `shadow_price_system_balance`.

|new| Model stores key timestamps as attributes:

* `timestamp_model_creation`: at the start of `Model.__init__()`
* `timestamp_build_started`: at the start of `Model.build()`
* `timestamp_build_complete`: at the end of `Model.build()`
* `timestamp_solve_started`: at the start of `Model.solve()`
* `timestamp_solve_complete`: at the end of `Model.solve()`

### Internal changes

|fixed| Removed unused debug parameter in `Model.__init__()`

|changed| Ruff linter checking was extended with pydocstrings and flake8-pytest.

|changed| Moved from black formatting to the Ruff formatter (black-based, but faster).

## 0.7.0.dev3 (2024-02-14)

### User-facing changes

|new| `mkdocs_tabbed` option when writing math documentation to file (`calliope.Model.math_documentation.write(...)`) which will add YAML snippets to all rendered math as a separate "tab" if writing to Markdown.
Requires the [PyMdown tabbed extension](https://facelessuser.github.io/pymdown-extensions/extensions/tabbed/) to render the tabs correctly in an [MkDocs](https://www.mkdocs.org/) project.

|new| List of pre-defined parameters given in the `pre-defined` math documentation, with references back to the constraints/variables/global expressions in which they are defined (either in the `expression` string or the `where` string).

|new| Units and default values for variables and global expressions added to the math documentation.

|new| Variables and global expressions can have a `default` value, which is used to fill missing array elements when doing math operations.
These default values ensure that `NaN` doesn't creep into the built optimisation problem math and are set to values that lead to them having no impact on the optimal solution.

|new| Utility function `calliope.util.schema.update_model_schema(...)` to add user-defined parameters to the model schema / update existing parameters using YAML schema syntax.
`calliope.util.schema.reset()` can be used to clean the model schema and return to the original, pre-defined schema.

|fixed| Timeseries clustering file can be a non-ISO standard date format.
Both the index and the values of the timeseries (both being date strings) should be in the user-defined `config.init.time_format`.

|fixed| the decision variable `purchased_units` is linked to `flow_cap` even if neither of the parameters `flow_cap_min` or `flow_cap_max` have been defined by the user.

|changed| `inbuilt` math -> `pre-defined` math and `custom` math -> `pre-defined` math in the documentation.

|changed| Calliope attribute dictionaries (AttrDicts) no longer sort dictionary keys on `union`. Key order is now: original dictionary key order + any new keys being added in the order they appear in the new dictionary.

|fixed| Dimensions with numeric data can be defined in tabular data _or_ YAML and will appear as numeric in the processed Calliope model input dataset.
If all dimension data can be coerced to a numeric data type (e.g. `["10", 100, "-1"]`), then it _will_ be coerced (e.g., `[10, 100, -1]`).

### Internal changes

|new| `py.typed` file so that mypy recognises Calliope as a typed library when it is imported as a dependency.

|fixed| Spelling of Black config option `skip-magic-trailing-comma`.

## 0.7.0.dev2 (2024-01-26)

v0.7 includes a major change to how Calliope internally operates.
Along with this, there are multiple changes to how Calliope models are defined and configured.
This requires adapting models to work with 0.7.
We group changes into those that are primarily user-facing and relevant for all Calliope users, and those that are primarily internal, and relevant only for Calliope developers.

### User-facing changes

This section gives a brief summary of changes.
For more detail, see our migrating from v0.6 to v0.7 section in our [documentation](https://calliope.readthedocs.io/en/latest/migrating/).

|new| Storage buffers available in all technology base classes.

|new| Multiple carriers and different carriers in/out available in all technology base classes.

|new| `node_groups` added to match `tech_groups`.

|new| technology efficiencies split into inflow and outflow efficiencies.

|new| Technology capacities and efficiencies can be differentiated between technology carriers.

|new| Parameters can be defined outside the scope of `nodes` and `techs` using the top-level `parameters` key in YAML.

|new| Any parameters can be indexed over arbitrary dimensions, both core Calliope dimensions and new, user-defined dimensions.

|new| Non-timeseries data can be loaded from CSV files or in-memory Pandas DataFrames using the top-level `data_sources` key in YAML.

|new| User-defined mathematical formulations using the new Calliope math syntax can be loaded when creating a model.

|new| Shadow prices obtained from a dual LP problem can be read by using `model.backend.shadow_prices.get("constraint_name")`.

|changed| |backwards-incompatible| Updated to support Python versions >= 3.10.

|changed| |backwards-incompatible| Updated to Pandas >= v2.1, Pyomo >= v6.4, Xarray >= v2023.10.

|changed| |backwards-incompatible| Flat technology definitions, removing the distinction between `essentials`, `constraints` and `costs`.

|changed| |backwards-incompatible| Timeseries data is defined under the `data_sources` top-level key, not with `file=`/`df=` at the technology level.

|changed| |backwards-incompatible| Demand and carrier consumption values are strictly positive instead of strictly negative.

|changed| |backwards-incompatible| `model.run()` method → two-stage `model.build()` + `model.solve()` methods.

|changed| |backwards-incompatible| `model` and `run` top-level keys → `config.init`/`.build`/`.solve`.

|changed| |backwards-incompatible| `locations` top-level key and `loc` data dimensions → `nodes`.

|changed| |backwards-incompatible| `parent` technology parameter → `base_tech` + `inherit`.

|changed| |backwards-incompatible| Cost parameters are flattened and use the indexed parameter syntax.

|changed| |backwards-incompatible| `links` top-level key → transmission links defined in `techs`.

|changed| |backwards-incompatible| Various parameters/decision variables renamed (namely `energy_` → `flow_`, `carrier_prod`/`_con` → `flow_out`/`_in`, and `resource` → `source_use`/`sink_use`).

|changed| |backwards-incompatible| Various configuration options renamed.

|changed| |backwards-incompatible| `force_resource` technology parameter → `source_use_equals` / `sink_use_equals`.

|changed| |backwards-incompatible| `units` + `purchased` decision variables → `purchased_units`.

|changed| |backwards-incompatible| Parameters added to explicitly trigger MILP and storage decision variables/constraints.

|changed| |backwards-incompatible| Structure of input and output data within a Calliope model updated to remove concatenated `loc::tech::carrier` sets and technology subsets (e.g. `techs_supply`) in favour of sparse arrays indexed over core dimensions only (`nodes`, `techs`, `carriers`, `timesteps`).

|changed| |backwards-incompatible| `coordinates.lat`/`lon` node parameter → `latitude`/`longitude`.

|changed| |backwards-incompatible| Distance units default to kilometres and can be reverted to metres with `config.init.distance_unit`.

|changed| |backwards-incompatible| `operate` mode input parameters now expected to match `plan` mode decision variable names (e.g., `flow_cap`).

|changed| |backwards-incompatible| Cyclic storage is defined per-technology, not as a top-level configuration option.

|changed| Documentation has been overhauled.

|removed| `_equals` constraints.
Use both `_min` and `_max` constraints to the same value.

|removed| `x`/`y` coordinates.
Use geographic lat/lon coordinates (in `EPSG:4326` projection) instead.

|removed| Comma-separated node definitions.
Inheriting duplicate definitions from `node_groups` instead.

|removed| `supply_plus` and `conversion_plus` technology base classes.
Use `supply` and `conversion` technology base classes instead.

|removed| `carrier` key.
Use `carrier_in` and `carrier_out` instead.

|removed| `carrier_tiers` and `carrier_ratios`.
Use indexed parameter definitions for `flow_out_eff` and your own math instead.

|removed| `calliope.Model.get_formatted_array`.
The Calliope internal representation of data now matches the format achieved by calling this method in v0.6.

|removed| Group constraints.
Use your own math instead.

|removed| Configuration options for features we no longer support.

|removed| Plotting.
See our documentation for example of how to visualise your data with Plotly.

|removed| Clustering.
Cluster your data before creating your Calliope model.
Mapping of timeseries dates to representative days is still possible.

### Internal changes

|new| Automatic release uploads to PyPI and new accompanying pre-release pipeline.

|new| Choice of issue templates.

|new| YAML schema to catch the worst offences perpetrated in the model definition / configuration.
This schema is also rendered as a reference page in the documentation, replacing `defaults`/`config` tables.

|new| The model mathematical formulation (constraints, decision variables, objectives) is stored in a YAML configuration file: `math/base.yaml`.
Equation expressions and the logic to decide on when to apply a constraint/create a variable etc. are given in string format.
These strings are parsed according to a set of documented rules.

|changed| Development environment installation instructions (they're now simpler!).

|changed| Documentation has been ported to Markdown pages and is built using MKDocs and the Material theme.

|changed| Pre-processed model data checks are conducted according to a YAML configuration, instead of a hard-coded set of python functions.
An API will be created in due course to allow the user to add their own checks to the configuration.

|changed| Costs are now Pyomo expressions rather than decision variables.

|changed| When a model is loaded into an active session, configuration dictionaries are stored as dictionaries instead of serialised YAML strings in the model data attributes dictionary.
Serialisation and de-serialisation only occur on saving and loading from NetCDF, respectively.

|changed| Backend interface has been abstracted to enable non-Pyomo solver interfaces to be implemented in due course.

|changed| Repository structure has been re-configured to use the `src` layout, to rely on the `pyproject.toml` configuration file for most config, and to use only `.txt` requirements files (for pip+conda cross-compatibility)

|changed| CI moved from Azure pipelines (back) to GitHub Actions.

|changed| Stronger reliance on `pre-commit`, including a CI check to run it in Pull Requests.

## 0.6.10 (2023-01-18)

|changed| |backwards-incompatible| Updated to Numpy v1.23, Pandas v1.5, Pyomo v6.4, Ruamel.yaml v0.17, Scikit-learn v1.2, Xarray v2022.3, GLPK v5. This enables Calliope to be installed on Apple Silicon devices, but changes the result of algorithmic timeseries clustering. [In scikit-learn version 0.24.0, the method of random sampling for K-Means clustering was changed](https://scikit-learn.org/0.24/whats_new/v0.24.html#changed-models). This change will lead to different optimisation results if using [K-Means clustering](https://calliope.readthedocs.io/en/v0.6.10/user/advanced_features.html#time-resolution-adjustment) in your model.

|changed| |backwards-incompatible| Removed support for Python version 3.7 since some updated dependencies are not available in this version.

|changed| Installation instructions for developers have changed since we no longer duplicate pinned packages between the development/testing requirements file (`requirements.yml`) and the package requirements file (`requirements.txt`). See [the documentation](https://calliope.readthedocs.io/en/v0.6.10/user/installation.html) for updated instructions.

|fixed| Set ordering in the model dataset is consistent before and after optimising a model with clustered timeseries. Previously, the link between clusters and timesteps would become mixed following optimisation, so running `model.run(force_rerun=True)` would yield a different result.

## 0.6.9 (2023-01-10)

|changed| Updated to Python 3.9, with compatibility testing continuing for versions 3.8 and 3.9. Multi-platform CI tests are run on Python 3.9 instead of Python 3.8. CI tests on a Linux machine are also run for versions 3.7 and 3.8. This has been explicitly mentioned in the documentation.

|changed| Updated to Click 8.0.

|changed| Updated CBC Windows binary link in documentation to version 2.10.8.

|fixed| SPORES mode scoring will ignore technologies with energy capacities that are equal to their minimum capacities (i.e., `energy_cap_min`) or which have fixed energy capacities (`energy_cap_equals`).

|fixed| SPORE number is retained when continuing a model run in SPORES mode when solutions already exist for SPORE >= 1. Previously, the SPORE number would be reset to zero.

|fixed| Malformed carrier-specific group constraints are skipped without skipping all subsequent group constraints.

|fixed| Spurious negative values in `storage_inital` in operate mode are ignored in subsequent optimisation runs (#379). Negative values are a result of optimisation tolerances allowing a strictly positive decision variable to end up with (very small in magnitude) negative values. Forcing these to zero between operate mode runs ensures that Pyomo doesn't raise an exception that input values are outside the valid domain (NonNegativeReals).

|fixed| `om_annual` investment costs will be calculated for technologies with only an `om_annual` cost defined in their configuration (#373). Previously, no investment costs would be calculated in this edge case.

## 0.6.8 (2022-02-07)

|new| run configuration parameter to enable relaxation of the `demand_share_per_timestep_decision` constraint.

|new| `storage_cap_min/equals/max` group constraints added.

|changed| Updated to Pyomo 6.2, pandas 1.3, xarray 0.20, numpy 1.20.

|changed| |backwards-incompatible| parameters defaulting to False now default to None, to avoid confusion with zero. To 'switch off' a constraint, a user should now set it to 'null' rather than 'false' in their YAML configuration.

|changed| `INFO` logging level includes logs for dataset cleaning steps before saving to NetCDF and for instantiation of timeseries clustering/resampling (if taking place).

|fixed| `demand_share_per_timestep_decision` constraint set includes all expected (location, technology, carrier) items. In the previous version, not all expected items were captured.

|fixed| Mixed dtype xarray dataset variables, where one dtype is boolean, are converted to float if possible. This overcomes an error whereby the NetCDF file cannot be created due to a mixed dtype variable.

## 0.6.7 (2021-06-29)

|new| `spores` run mode can skip the cost-optimal run, with the user providing initial conditions for `spores_score` and slack system cost.

|new| Support for Pyomo's `gurobi_persistent` solver interface, which enables a more memory- and time-efficient update and re-running of models. A new backend interface has been added to re-build constraints / the objective in the Gurobi persistent solver after updating Pyomo parameters.

|new| A scenario can now be a mix of overrides *and* other scenarios, not just overrides.

|new| `model.backend.rerun()` can work with both `spores` and `plan` run modes (previously only `plan` worked). In the `spores` case, this only works with a built backend that has not been previously run (i.e. `model.run(build_only=True)`), but allows a user to update constraints etc. before running the SPORES method.

|changed| |backwards-incompatible| Carrier-specific group constraints are only allowed in isolation (one constraint in the group).

|changed| If `ensure_feasibility` is set to `True`, `unmet_demand` will always be returned in the model results, even if the model is feasible. Fixes issue #355.

|changed| Updated to Pyomo 6.0, pandas 1.2, xarray 0.17.

|changed| Update CBC Windows binary link in documentation.

|fixed| AttrDict now has a `__name__` attribute, which makes pytest happy.

|fixed| CLI plotting command has been re-enabled. Fixes issue #341.

|fixed| Group constraints are more robust to variations in user inputs. This entails a trade-off whereby some previously accepted user configurations will no longer be possible, since we want to avoid the complexity of processing them.

|fixed| `demand_share_per_timestep_decision` now functions as expected, where it previously did not enforce the per-timestep share after having decided upon it.

|fixed| Various bugs squashed in running operate mode.

|fixed| Handle number of timesteps lower than the horizon length in `operate` mode (#337).

## 0.6.6 (2020-10-08)

|new| `spores` run mode now available, to find Spatially-explicit Practically Optimal REsultS (SPORES)

|new| New group constraints `carrier_con_min`, `carrier_con_max`, `carrier_con_equals` which restrict the total consumed energy of a subgroup of conversion and/or demand technologies.

|new| Add ability to pass timeseries as dataframes in `calliope.Model` instead of only as CSV files.

|new| Pyomo backend interfaces added to get names of all model objects (`get_all_model_attrs`) and to attach custom constraints to the backend model (`add_constraint`).

|changed| Parameters are assigned a domain in Pyomo based on their dtype in `model_data`

|changed| Internal code reorganisation.

|changed| Updated to Pyomo 5.7, pandas 1.1, and xarray 0.16

|fixed| One-way transmission technologies can have `om` costs

|fixed| Silent override of nested dicts when parsing YAML strings

## 0.6.5 (2020-01-14)

|new| New group constraints `energy_cap_equals`, `resource_area_equals`, and  `energy_cap_share_equals` to add the equality constraint to existing `min/max` group constraints.

|new| New group constraints `carrier_prod_min`, `carrier_prod_max`, and  `carrier_prod_equals` which restrict the absolute energy produced by a subgroup of technologies and locations.

|new| Introduced a `storage_discharge_depth` constraint, which allows to set a minimum stored-energy level to be preserved by a storage technology.

|new| New group constraints `net_import_share_min`, `net_import_share_max`, and `net_import_share_equals` which restrict the net imported energy of a certain carrier into subgroups of locations.

|changed| |backwards-incompatible| Group constraints with the prefix `supply_share` are renamed to use the prefix `carrier_prod_share`. This ensures consistent naming for all group constraints.

|changed| Allowed 'energy_cap_min' for transmission technologies.

|changed| Minor additions made to troubleshooting and development documentation.

|changed| |backwards-incompatible| The backend interface to update a parameter value (`Model.backend.update_param()`) has been updated to allow multiple values in a parameter to be updated at once, using a dictionary.

|changed| Allowed `om_con` cost for demand technologies. This is conceived to allow better representing generic international exports as demand sinks with a given revenue (e.g. the average electricity price on a given bidding zone), not restricted to any particular type of technology.

|changed| |backwards-incompatible| `model.backend.rerun()` returns a calliope Model object instead of an xarray Dataset, allowing a user to access calliope Model methods, such as `get_formatted_array`.

|changed| Carrier ratios can be loaded from file, to allow timeseries carrier ratios to be defined, e.g. ``carrier_ratios.carrier_out_2.heat: file=ratios.csv``.

|changed| Objective function options turned into Pyomo parameters. This allows them to update through the `Model.backend.update_param()` functionality.

|changed| All model defaults have been moved to `defaults.yaml`, removing the need for `model.yaml`. A default location, link and group constraint have been added to `defaults.yaml` to validate input model keys.

|changed| |backwards-incompatible| Revised internal logging and warning structure. Less critical warnings during model checks are now logged directly to the INFO log level, which is displayed by default in the CLI, and can be enabled when running in Python by calling `calliope.set_log_verbosity()` without any options. The `calliope.set_log_level` function has been renamed to `calliope.set_log_verbosity` and includes the ability to easily turn on and off the display of solver output.

|changed| All group constraint values are parameters so they can be updated in the backend model

|fixed| Operate mode checks cleaned up to warn less frequently and to not be so aggressive at editing a users model to fit the operate mode requirements.

|fixed| Documentation distinctly renders inline Python, YAML, and shell code snippets.

|fixed| Tech groups are used to filter technologies to which group constraints can be applied. This ensures that transmission and storage technologies are included in cost and energy capacity group constraints. More comprehensive tests have been added accordingly.

|fixed| Models saved to NetCDF now include the fully built internal YAML model and debug data so that `Model.save_commented_model_yaml()` is available after loading a NetCDF model from disk

|fixed| Fix an issue preventing the deprecated `charge_rate` constraint from working in 0.6.4.

|fixed| Fix an issue that prevented 0.6.4 from loading NetCDF models saved with older versions of Calliope. It is still recommended to only load models with the same version of Calliope that they were saved with, as not all functionality will work when mixing versions.

|fixed| |backwards-incompatible| Updated to require pandas 0.25, xarray 0.14, and scikit-learn 0.22, and verified Python 3.8 compatibility. Because of a bugfix in scikit-learn 0.22, models using k-means clustering with a specified random seed may return different clusters from Calliope 0.6.5 on.

## 0.6.4 (2019-05-27)

|new| New model-wide constraint that can be applied to all, or a subset of, locations and technologies in a model, covering:

* `demand_share`, `supply_share`, `demand_share_per_timestep`, `supply_share_per_timestep`, each of which can specify `min`, `max`, and `equals`, as well as `energy_cap_share_min` and `energy_cap_share_max`. These supersede the `group_share` constraints, which are now deprecated and will be removed in v0.7.0.
* `demand_share_per_timestep_decision`, allowing the model to make decisions on the per-timestep shares of carrier demand met from different technologies.
* `cost_max`, `cost_min`, `cost_equals`, `cost_var_max`, `cost_var_min`, `cost_var_equals`, `cost_investment_max`, `cost_investment_min`, `cost_investment_equals`, which allow a user to constrain costs, including those not used in the objective.
* `energy_cap_min`, `energy_cap_max`, `resource_area_min`, `resource_area_max` which allow to constrain installed capacities of groups of technologies in specific locations.

|new| `asynchronous_prod_con` parameter added to the constraints, to allow a user to fix a storage or transmission technology to only be able to produce or consume energy in a given timestep. This ensures that unphysical dissipation of energy cannot occur in these technologies, by activating a binary variable (`prod_con_switch`) in the backend.

|new| Multi-objective optimisation problems can be defined by linear scalarisation of cost classes, using `run.objective_options.cost_class` (e.g. `{'monetary': 1, 'emissions': 0.1}`, which models an emissions price of 0.1 units of currency per unit of emissions)

|new| Storage capacity can be tied to energy capacity with a new `energy_cap_per_storage_cap_equals` constraint.

|new| The ratio of energy capacity and storage capacity can be constrained with a new `energy_cap_per_storage_cap_min` constraint.

|new| Easier way to save an LP file with a ``--save_lp`` command-line option and a ``Model.to_lp`` method

|new| Documentation has a new layout, better search, and is restructured with various content additions, such as a section on troubleshooting.

|new| Documentation for developers has been improved to include an overview of the internal package structure and a guide to contributing code via a pull request.

|changed| |backwards-incompatible| Scenarios in YAML files defined as list of override names, not comma-separated strings: `fusion_scenario: cold_fusion,high_cost` becomes `fusion_scenario: ['cold_fusion', 'high_cost']`. No change to the command-line interface.

|changed| `charge_rate` has been renamed to `energy_cap_per_storage_cap_max`. `charge_rate` will be removed in Calliope 0.7.0.

|changed| Default value of resource_area_max now is ``inf`` instead of ``0``, deactivating the constraint by default.

|changed| Constraint files are auto-loaded in the pyomo backend and applied in the order set by 'ORDER' variables given in each constraint file (such that those constraints which depend on pyomo expressions existing are built after the expressions are built).

|changed| Error on defining a technology in both directions of the same link.

|changed| Any inexistent locations and / or technologies defined in model-wide (group) constraints will be caught and filtered out, raising a warning of their existence in the process.

|changed| Error on required column not existing in CSV is more explicit.

|changed| |backwards-incompatible| Exit code for infeasible problems now is 1 (no success). This is a breaking change when relying on the exit code.

|changed| `get_formatted_array` improved in both speed and memory consumption.

|changed| `model` and `run` configurations are now available as attributes of the Model object, specifically as editable dictionaries which automatically update a YAML string in the `model_data` xarray dataset attribute list (i.e. the information is stored when sending to the solver backend and when saving to and loading from NetCDF file)

|changed| All tests and example models have been updated to solve with Coin-CBC, instead of GLPK. Documentation has been updated to reflect this, and aid in installing CBC (which is not simple for Windows users).

|changed| Additional and improved pre-processing checks and errors for common model mistakes.

|fixed| Total levelised cost of energy considers all costs, but energy generation only from ``supply``, ``supply_plus``, ``conversion``, and ``conversion_plus``.

|fixed| If a space is left between two locations in a link (i.e. `A, B` instead of `A,B`), the space is stripped, instead of leading to the expectation of a location existing with the name ` B`.

|fixed| Timeseries efficiencies can be included in operate mode without failing on preprocessing checks.

|fixed| Name of data variables is retained when accessed through `model.get_formatted_array()`

|fixed| Systemwide constraints work in models without transmission systems.

|fixed| Updated documentation on amendments of abstract base technology groups.

|fixed| Models without time series data fail gracefully.

|fixed| Unknown technology parameters are detected and the user is warned.

|fixed| Loc::techs with empty cost classes (i.e. value == None) are handled by a warning and cost class deletion, instead of messy failure.

## 0.6.3 (2018-10-03)

|new| Addition of ``flows`` plotting function. This shows production and how much they exchange with other locations. It also provides a slider in order to see flows' evolution through time.

|new| ``calliope generate_runs`` in the command line interface can now produce scripts for remote clusters which require SLURM-based submission (``sbatch...``).

|new| |backwards-incompatible| Addition of ``scenarios``, which complement and expand the existing ``overrides`` functionality.  ``overrides`` becomes a top-level key in model configuration, instead of a separate file. The ``calliope run`` command has a new ``--scenario`` option which replaces --override_file, while ``calliope generate_runs`` has a new ``--scenarios`` option which replaces --override_file and takes a semicolon-separated list of scenario names or of group1,group2 combinations. To convert existing overrides to the new approach, simply group them under a top-level ``overrides`` key and import your existing overrides file from the main model configuration file with ``import: ['your_overrides_file.yaml']``.

|new| Addition of ``calliope generate_scenarios`` command to allow automating the construction of scenarios which consist of many combinations of overrides.

|new| Added ``--override_dict`` option to ``calliope run`` and ``calliope generate_runs`` commands

|new| Added solver performance comparison in the docs. CPLEX & Gurobi are, as expected, the best options. If going open-source & free, CBC is much quicker than GLPK!

|new| Calliope is tested and confirmed to run on Python 3.7

|changed| `resource_unit` - available to `supply`, `supply_plus`, and `demand` technologies - can now be defined as 'energy_per_area', 'energy', or 'energy_per_cap'. 'power' has been removed. If 'energy_per_area' then available resource is the resource (CSV or static value) * resource_area, if 'energy_per_cap' it is resource * energy_cap. Default is 'energy', i.e. resource = available_resource.

|changed| Updated to xarray v0.10.8, including updates to timestep aggregation and NetCDF I/O to handle updated xarray functionality.

|changed| Removed ``calliope convert`` command. If you need to convert a 0.5.x model, first use ``calliope convert`` in Calliope 0.6.2 and then upgrade to 0.6.3 or higher.

|changed| Removed comment persistence in AttrDict and the associated API in order to improve compatibility with newer versions of ruamel.yaml

|fixed| Operate mode is more robust, by being explicit about timestep and loc_tech indexing in `storage_initial` preparation and `resource_cap` checks, respectively, instead of assuming an order.

|fixed| When setting `ensure_feasibility`, the resulting `unmet_demand` variable can also be negative, accounting for possible infeasibility when there is unused supply, once all demand has been met (assuming no load shedding abilities). This is particularly pertinent when the `force_resource` constraint is in place.

|fixed| When applying systemwide constraints to transmission technologies, they are no longer silently ignored. Instead, the constraint value is doubled (to account for the constant existence of a pair of technologies to describe one link) and applied to the relevant transmission techs.

|fixed| Permit groups in override files to specify imports of other YAML files

|fixed| If only `interest_rate` is defined within a cost class of a technology, the entire cost class is correctly removed after deleting the `interest_rate` key. This ensures an empty cost key doesn't break things later on. Fixes issue #113.

|fixed| If time clustering with 'storage_inter_cluster' = True, but no storage technologies, the model doesn't break. Fixes issue #142.

## 0.6.2 (2018-06-04)

|new| ``units_max_systemwide`` and ``units_equals_systemwide`` can be applied to an integer/binary constrained technology (capacity limited by ``units`` not ``energy_cap``, or has an associated ``purchase`` (binary) cost). Constraint works similarly to existing ``energy_cap_max_systemwide``, limiting the number of units of a technology that can be purchased across all locations in the model.

|new| |backwards-incompatible| ``primary_carrier`` for `conversion_plus` techs is now split into ``primary_carrier_in`` and ``primary_carrier_out``. Previously, it only accounted for output costs, by separating it, `om_con` and `om_prod` are correctly accounted for. These are required conversion_plus essentials if there's more than one input and output carrier, respectively.

|new| Storage can be set to cyclic using ``run.cyclic_storage``. The last timestep in the series will then be used as the 'previous day' conditions for the first timestep in the series. This also applies to ``storage_inter_cluster``, if clustering. Defaults to False, with intention of defaulting to True in 0.6.3.

|new| On clustering timeseries into representative days, an additional set of decision variables and constraints is generated. This addition allows for tracking stored energy between clusters, by considering storage between every `datestep` of the original (unclustered) timeseries as well as storage variation within a cluster.

|new| CLI now uses the IPython debugger rather than built-in ``pdb``, which provides highlighting, tab completion, and other UI improvements

|new| AttrDict now persists comments when reading from and writing to YAML files, and gains an API to view, add and remove comments on keys

|fixed| Fix CLI error when running a model without transmission technologies

|fixed| Allow plotting for inputs-only models, single location models, and models without location coordinates

|fixed| Fixed negative ``om_con`` costs in conversion and conversion_plus technologies

## 0.6.1 (2018-05-04)

|new| Addition of user-defined datestep clustering, accessed by `clustering_func`: `file=filename.csv:column` in time aggregation config

|new| Added ``layout_updates`` and ``plotly_kwarg_updates`` parameters to plotting functions to override the generated Plotly configuration and layout

|changed| Cost class and sense (maximize/minimize) for objective function may now be specified in run configuration (default remains monetary cost minimization)

|changed| Cleaned up and documented ``Model.save_commented_model_yaml()`` method

|fixed| Fixed error when calling ``--save_plots`` in CLI

|fixed| Minor improvements to warnings

|fixed| Pure dicts can be used to create a ``Model`` instance

|fixed| ``AttrDict.union`` failed on all-empty nested dicts

## 0.6.0 (2018-04-20)

Version 0.6.0 is an almost complete rewrite of most of Calliope's internals. See [New in v0.6.0](https://calliope.readthedocs.io/en/v0.6.0/user/whatsnew.html) for a more detailed description of the many changes.

### Major changes

|changed| |backwards-incompatible| Substantial changes to model configuration format, including more verbose names for most settings, and removal of run configuration files.

|new| |backwards-incompatible| Complete rewrite of Pyomo backend, including new various new and improved functionality to interact with a built model (see :doc:`user/ref_05_to_06`).

|new| Addition of a ``calliope convert`` CLI tool to convert 0.5.x models to 0.6.0.

|new| Experimental ability to link to non-Pyomo backends.

|new| New constraints: ``resource_min_use`` constraint for ``supply`` and ``supply_plus`` techs.

|changed| |backwards-incompatible| Removal of settings and constraints includes ``subset_x``, ``subset_y``, ``s_time``, ``r2``, ``r_scale_to_peak``, ``weight``.

|changed| |backwards-incompatible| ``system_margin`` constraint replaced with ``reserve_margin`` constraint.

|changed| |backwards-incompatible| Removed the ability to load additional custom constraints or objectives.

## 0.5.5 (2018-02-28)

* |fixed| Allow `r_area` to be non-zero if either of `e_cap.max` or `e_cap.equals` is set, not just `e_cap.max`.
* |fixed| Ensure static parameters in resampled timeseries are caught in constraint generation
* |fixed| Fix time masking when set_t.csv contains sub-hourly resolutions

## 0.5.4 (2017-11-10)

### Major changes

* |fixed| `r_area_per_e_cap` and `r_cap_equals_e_cap` constraints have been separated from r_area and r_cap constraints to ensure that user specified `r_area.max` and `r_cap.max` constraints are observed.

* |changed| technologies and location subsets are now communicated with the solver as a combined location:technology subset, to reduce the problem size, by ignoring technologies at locations in which they have not been allowed. This has shown drastic improvements in Pyomo preprocessing time and memory consumption for certain models.

### Other changes

* |fixed| Allow plotting carrier production using `calliope.analysis.plot_carrier_production` if that carrier does not have an associated demand technology (previously would raise an exception).
* |fixed| Define time clustering method (sum/mean) for more constraints that can be time varying. Previously only included `r` and `e_eff`.
* |changed| storage technologies default `s_cap.max` to `inf`, not 0 and are automatically included in the `loc_tech_store` subset. This ensures relevant constraints are not ignored by storage technologies.
* |changed| Some values in the urban scale MILP example were updated to provide results that would show the functionality more clearly
* |changed| technologies have set colours in the urban scale example model, as random colours were often hideous.
* |changed| ruamel.yaml, not ruamel_yaml, is now used for parsing YAML files.
* |fixed| e_cap constraints for unmet_demand technologies are ignored in operational mode. Capacities are fixed for all other technologies, which previously raised an exception, as a fixed infinite capacity is not physically allowable.
* |fixed| stack_weights were strings rather than numeric datatypes on reading NetCDF solution files.

## 0.5.3 (2017-08-22)

### Major changes

* |new| (BETA) Mixed integer linear programming (MILP) capabilities, when using ``purchase`` cost and/or ``units.max/min/equals`` constraints. Integer/Binary decision variables will be applied to the relevant technology-location sets, avoiding unnecessary complexity by describing all technologies with these decision variables.

### Other changes

* |changed| YAML parser is now ruamel_yaml, not pyyaml. This allows scientific notation of numbers in YAML files (#57)
* |fixed| Description of PV technology in urban scale example model now more realistic
* |fixed| Optional ramping constraint no longer uses backward-incompatible definitions (#55)
* |fixed| One-way transmission no longer forces unidirectionality in the wrong direction
* |fixed| Edge case timeseries resource combinations, where infinite resource sneaks into an incompatible constraint, are now flagged with a warning and ignored in that constraint (#61)
* |fixed| e_cap.equals: 0 sets a technology to a capacity of zero, instead of ignoring the constraint (#63)
* |fixed| depreciation_getter now changes with location overrides, instead of just checking the technology level constraints (#64)
* |fixed| Time clustering now functions in models with time-varying costs (#66)
* |changed| Solution now includes time-varying costs (costs_variable)
* |fixed| Saving to NetCDF does not affect in-memory solution (#62)


## 0.5.2 (2017-06-16)

* |changed| Calliope now uses Python 3.6 by default. From Calliope 0.6.0 on, Python 3.6 will likely become the minimum required version.
* |fixed| Fixed a bug in distance calculation if both lat/lon metadata and distances for links were specified.
* |fixed| Fixed a bug in storage constraints when both ``s_cap`` and ``e_cap`` were constrained but no ``c_rate`` was given.
* |fixed| Fixed a bug in the system margin constraint.

## 0.5.1 (2017-06-14)

|new| |backwards-incompatible| Better coordinate definitions in metadata. Location coordinates are now specified by a dictionary with either lat/lon (for geographic coordinates) or x/y (for generic Cartesian coordinates), e.g. ``{lat: 40, lon: -2}`` or ``{x: 0, y: 1}``. For geographic coordinates, the ``map_boundary`` definition for plotting was also updated in accordance. See the built-in example models for details.

|new| Unidirectional transmission links are now possible. See the [documentation on transmission links](https://calliope.readthedocs.io/en/v0.5.1/user/configuration.html#transmission-links).

### Other changes

* |fixed| Missing urban-scale example model files are now included in the distribution
* |fixed| Edge cases in ``conversion_plus`` constraints addressed
* |changed| Documentation improvements


## 0.5.0 (2017-05-04)

### Major changes

|new| Urban-scale example model, major revisions to the documentation to accommodate it, and a new ``calliope.examples`` module to hold multiple example models. In addition, the ``calliope new`` command now accepts a ``--template`` option to select a template other than the default national-scale example model, e.g.: ``calliope new my_urban_model --template=UrbanScale``.

|new| Allow technologies to generate revenue (by specifying negative costs)

|new| Allow technologies to export their carrier directly to outside the system boundary

|new| Allow storage & supply_plus technologies to define a charge rate (c_rate), linking storage capacity (s_cap) with charge/discharge capacity (e_cap) by s_cap * c_rate => e_cap. As such, either s_cap.max & c_rate or e_cap.max & c_rate can be defined for a technology. The smallest of `s_cap.max * c_rate` and `e_cap.max` will be taken if all three are defined.

|changed| |backwards-incompatible| Revised technology definitions and internal definition of sets and subsets, in particular subsets of various technology types. Supply technologies are now split into two types: ``supply`` and ``supply_plus``. Most of the more advanced functionality of the original ``supply`` technology is now contained in ``supply_plus``, making it necessary to update model definitions accordingly. In addition to the existing ``conversion`` technology type, a new more complex ``conversion_plus`` was added.

### Other changes

* |changed| |backwards-incompatible| Creating a ``Model()`` with no arguments now raises a ``ModelError`` rather than returning an instance of the built-in national-scale example model. Use the new ``calliope.examples`` module to access example models.
* |changed| Improvements to the national-scale example model and its tutorial notebook
* |changed| Removed SolutionModel class
* |fixed| Other minor fixes

## 0.4.1 (2017-01-12)

* |new| Allow profiling with the ``--profile`` and ``--profile_filename`` command-line options
* |new| Permit setting random seed with ``random_seed`` in the run configuration
* |changed| Updated installation documentation using conda-forge package
* |fixed| Other minor fixes

## 0.4.0 (2016-12-09)

### Major changes

|new| Added new methods to deal with time resolution: clustering, resampling, and heuristic timestep selection

|changed| |backwards-incompatible| Major change to solution data structure. Model solution is now returned as a single [xarray DataSet](https://docs.xarray.dev/en/v0.8.2/data-structures.html#dataset) instead of multiple pandas DataFrames and Panels. Instead of as a generic HDF5 file, complete solutions can be saved as a NetCDF4 file via xarray's NetCDF functionality.

While the recommended way to save and process model results is by NetCDF4, CSV saving functionality has now been upgraded for more flexibility. Each variable is saved as a separate CSV file with a single value column and as many index columns as required.

|changed| |backwards-incompatible| Model data structures simplified and based on xarray

### Other changes

* |new| Functionality to post-process parallel runs into aggregated NetCDF files in ``calliope.read``
* |changed| Pandas 0.18/0.19 compatibility
* |changed| 1.11 is now the minimum required numpy version. This version makes datetime64 tz-naive by default, thus preventing some odd behavior when displaying time series.
* |changed| Improved logging, status messages, and error reporting
* |fixed| Other minor fixes

## 0.3.7 (2016-03-10)

### Major changes

|changed| Per-location configuration overrides improved. All technology constraints can now be set on a per-location basis, as can costs. This applies to the following settings:

* ``techname.x_map``
* ``techname.constraints.*``
* ``techname.constraints_per_distance.*``
* ``techname.costs.*``

The following settings cannot be overridden on a per-location basis:

* Any other options directly under ``techname``, such as ``techname.parent`` or ``techname.carrier``
* ``techname.costs_per_distance.*``
* ``techname.depreciation.*``

### Other changes

* |fixed| Improved installation instructions
* |fixed| Pyomo 4.2 API compatibility
* |fixed| Other minor fixes

## 0.3.6 (2015-09-23)

* |fixed| Version 0.3.5 changes were not reflected in tutorial

## 0.3.5 (2015-09-18)

### Major changes

|new| New constraint to constrain total (model-wide) installed capacity of a technology (``e_cap.total_max``), in addition to its per-node capacity (``e_cap.max``)

|changed| Removed the ``level`` option for locations. Level is now implicitly derived from the nested structure given by the ``within`` settings. Locations that define no or an empty ``within`` are implicitly at the topmost (0) level.

|changed| |backwards-incompatible| Revised configuration of capacity constraints: ``e_cap_max`` becomes ``e_cap.max``, addition of ``e_cap.min`` and ``e_cap.equals`` (analogous for r_cap, s_cap, rb_cap, r_area). The ``e_cap.equals`` constraint supersedes ``e_cap_max_force`` (analogous for the other constraints). No backwards-compatibility is retained, models must change all constraints to the new formulation. See :ref:`config_reference_constraints` for a complete list of all available constraints. Some additional constraints have name changes:

* ``e_cap_max_scale`` becomes ``e_cap_scale``
* ``rb_cap_follows`` becomes ``rb_cap_follow``, and addition of ``rb_cap_follow_mode``
* ``s_time_max`` becomes ``s_time.max``

|changed| |backwards-incompatible| All optional constraints are now grouped together, under ``constraints.optional``:

* ``constraints.group_fraction.group_fraction`` becomes ``constraints.optional.group_fraction``
* ``constraints.ramping.ramping_rate`` becomes ``constraints.optional.ramping_rate``

### Other changes

* |new| analysis.map_results function to extract solution details from multiple parallel runs
* |new| Various other additions to analysis functionality, particularly in the analysis_utils module
* |new| analysis.get_levelized_cost to get technology and location specific costs
* |new| Allow dynamically loading time mask functions
* |changed| Improved summary table in the model solution: now shows only aggregate information for transmission technologies, also added missing ``s_cap`` column and technology type
* |fixed| Bug causing some total levelized transmission costs to be infinite instead of zero
* |fixed| Bug causing some CSV solution files to be empty

## 0.3.4 (2015-04-27)

* |fixed| Bug in construction and fixed O&M cost calculations in operational mode

## 0.3.3 (2015-04-03)

### Major changes

|changed| In preparation for future enhancements, the ordering of location levels is flipped. The top-level locations at which balancing takes place is now level 0, and may contain level 1 locations. This is a backwards-incompatible change.

|changed| |backwards-incompatible| Refactored time resolution adjustment functionality. Can now give a list of masks in the run configuration which will all be applied, via ``time.masks``, with a base resolution via ``time.resolution`` (or instead, as before, load a resolution series from file via ``time.file``). Renamed the ``time_functions`` submodule to ``time_masks``.

## Other changes

* |new| Models and runs can have a ``name``
* |changed| More verbose ``calliope run``
* |changed| Analysis tools restructured
* |changed| Renamed ``debug.keepfiles`` setting to ``debug.keep_temp_files`` and better documented debug configuration

## 0.3.2 (2015-02-13)

* |new| Run setting ``model_override`` allows specifying the path to a YAML file with overrides for the model configuration, applied at model initialization (path is given relative to the run configuration file used). This is in addition to the existing ``override`` setting, and is applied first (so ``override`` can override ``model_override``).
* |new| Run settings ``output.save_constraints`` and ``output.save_constraints_options``
* |new| Run setting ``parallel.post_run``
* |changed| Solution column names more in line with model component names
* |changed| Can specify more than one output format as a list, e.g. ``output.format: ['csv', 'hdf']``
* |changed| Run setting ``parallel.additional_lines`` renamed to ``parallel.pre_run``
* |changed| Better error messages and CLI error handling
* |fixed| Bug on saving YAML files with numpy dtypes fixed
* Other minor improvements and fixes

## 0.3.1 (2015-01-06)

* Fixes to time_functions
* Other minor improvements and fixes

## 0.3.0 (2014-12-12)

* Python 3 and Pyomo 4 are now minimum requirements
* Significantly improved documentation
* Improved model solution management by saving to HDF5 instead of CSV
* Calculate shares of technologies, including the ability to define groups for the purpose of computing shares
* Improved operational mode
* Simplified time_tools
* Improved output plotting, including dispatch, transmission flows, and installed capacities, and added model configuration to support these plots
* ``r`` can be specified as power or energy
* Improved solution speed
* Better error messages and basic logging
* Better sanity checking and error messages for common mistakes
* Basic distance-dependent constraints (only implemented for e_loss and cost of e_cap for now)
* Other improvements and fixes

## 0.2.0 (2014-03-18)

* Added cost classes with a new set ``k``
* Added energy carriers with a new set ``c``
* Added conversion technologies
* Speed improvements and simplifications
* Ability to arbitrarily nest model configuration files with ``import`` statements
* Added additional constraints
* Improved configuration handling
* Ability to define timestep options in run configuration
* Cleared up terminology (nodes vs locations)
* Improved TimeSummarizer masking and added new masks
* Removed technology classes
* Improved operational mode with results output matching planning mode and dynamic updating of parameters in model instance
* Working parallel_tools
* Improved documentation
* Apache 2.0 licensed
* Other improvements and fixes

## 0.1.0 (2013-12-10)

* Some semblance of documentation
* Usable built-in example model
* Improved and working TimeSummarizer
* More flexible masking for TimeSummarizer
* Ability to add additional constraints without editing core source code
* Some basic test coverage
* Working parallel run configuration system<|MERGE_RESOLUTION|>--- conflicted
+++ resolved
@@ -2,15 +2,13 @@
 
 ### User-facing changes
 
-<<<<<<< HEAD
 |new| Piecewise constraints added to the YAML math with its own unique syntax (#107).
 These constraints will be added to the optimisation problem using Special Ordered Sets of Type 2 (SOS2) variables.
-=======
+
 |fixed| Force a header row in tabular data loaded from CSV to (#596).
 Fixes issue where unexpected index levels can end up in the loaded data (#573).
 
 |fixed| Single element lists/sets in the model Dataset attribute dictionary are restored to lists/sets on loading from NetCDF (#614).
->>>>>>> b0875808
 
 |new| Decision variables and global expressions can have a `title` defined, which will be available in the model results as attributes of those components and can be used for e.g. visualisation (#582).
 Parameter titles from the model definition schema will also propagate to the model inputs.
