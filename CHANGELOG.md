--- conflicted
+++ resolved
@@ -2,9 +2,8 @@
 
 ### User-facing changes
 
-<<<<<<< HEAD
 |fixed| Area-based parameters have appropriate documented units of `area` rather than `area^2` (#701).
-=======
+
 |fixed| Technology capacity lower bound constraints so that `[cap-type]_min` (e.g., `flow_cap_min`) is not always enforced if the `purchased_units` variable is active (#643).
 
 |changed| Single data entries defined in YAML indexed parameters will not be automatically broadcast along indexed dimensions.
@@ -13,7 +12,6 @@
 |changed| Helper functions are now documented on their own page within the "Defining your own math" section of the documentation (#698).
 
 |new| `where(array, condition)` math helper function to apply a where array _inside_ an expression, to enable extending component dimensions on-the-fly, and applying filtering to different components within the expression (#604, #679).
->>>>>>> 6b60eb79
 
 |new| Data tables can inherit options from `templates`, like `techs` and `nodes` (#676).
 
