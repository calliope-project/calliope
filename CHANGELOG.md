--- conflicted
+++ resolved
@@ -2,11 +2,9 @@
 
 ### User-facing changes
 
-<<<<<<< HEAD
 |fixed| Contribution of `cost_om_annual_investment_fraction` to total investment costs, to not apply to depreciated costs (#645).
-=======
+
 |fixed| Math for multi-carrier variable export costs (#663).
->>>>>>> bb0689fe
 
 |new| Piecewise constraints added to the YAML math with its own unique syntax (#107).
 These constraints will be added to the optimisation problem using Special Ordered Sets of Type 2 (SOS2) variables.
