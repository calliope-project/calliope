--- conflicted
+++ resolved
@@ -1,12 +1,13 @@
 ## 0.7.0.dev5 (Unreleased)
 
+### User-facing changes
+
+|new| Math has been removed from `model.math`, and can now be accessed via `model.math.data`.
+
 ## 0.7.0.dev4 (2024-09-10)
 
 ### User-facing changes
 
-<<<<<<< HEAD
-|new| Math has been removed from `model.math`, and can now be accessed via `model.math.data`.
-=======
 |fixed| Decision variable domain in math docs to use $\in$ instead of $\forall$ (#652).
 
 |fixed| Clarity of `flow_cap_min` description in documentation (#653).
@@ -23,7 +24,6 @@
 |fixed| Contribution of `cost_om_annual_investment_fraction` to total investment costs, to not apply to depreciated costs (#645).
 
 |fixed| Math for multi-carrier variable export costs (#663).
->>>>>>> 683a5b78
 
 |new| Piecewise constraints added to the YAML math with its own unique syntax (#107).
 These constraints will be added to the optimisation problem using Special Ordered Sets of Type 2 (SOS2) variables.
