## 0.7.0.dev8

### User-facing changes

<<<<<<< HEAD
|new| Dimensions can now be referenced in math `where` and `expression` strings and arithmetic can be used when making comparisons and using helper functions in `where` strings (#733).
=======
|changed| Init config can be updated on re-init _and_ on loading a model from NetCDF, e.g. to apply new subsetting, resampling, clustering, math.

|fixed| Reloading a clustered model from file was attempting to re-cluster (#824).

|fixed| Example notebook outputs no longer clutter search results in docs and search result example notebook pages are grouped under the top-level page header (#675).

### Internal changes

|fixed| Remove `stderr` redirect at pyomo backend model solve stage to avoid random infinite recursion errors in CI tests (#833).
>>>>>>> b5b7bc3d

## 0.7.0.dev7 (2025-09-05)

### User-facing changes

|fixed| `ModelDataFactory` is no longer run twice during startup, resulting in faster initialisation

|changed| `Model.from_dict` has been removed in favor of `calliope.read_dict` (matching `read_netcdf` and `read_yaml`)

|changed| in model.yaml, `parameters` has been renamed to `data_definitions` to fit with the new params / lookups approach.

|changed| `config.init.broadcast_param_data` has been renamed to `config.init.broadcast_input_data` to fit with the new params / lookups approach.

|new| `config.solve.postprocess_active` can be used to skip postprocessing to save computation time, or avoid crashes if `base` math is made incompatible with them.

|fixed| All math components units and default values (#662).

|changed| pre-validation of math strings, in search of parsing errors, is undertaken at model instantiation and defaults to _not_ run to reduce model init time.

|changed| Math dictionaries can be injected on loading a model from YAML/dict when using the Python API (`calliope.read_yaml(...)`/`calliope.Model.from_dict(...)`) using the `math_dict` argument.
This replaces `add_math_dict` in `calliope.Model.build`.

|changed| MILP math formulation now has its own file (`milp.yaml`), which can be requested via `extra_math` (#749).

|fixed| Updates to the expression underlying the Gurobi backend objective function make their way through to the objective function before solving (#797).

|new| Math global expressions have an `order` option to allow user-defined math to be reordered relative to pre-defined math (#773).

|changed| |backwards-incompatible| `where:` now uses `==` for equality comparisons (previously `=`) (#728).

|changed| |backwards-incompatible| YAML files are loaded with `calliope.read_yaml(...)` instead of `calliope.Model(...)`.

|changed| |backwards-incompatible| In-memory dictionaries are loaded with `calliope.Model.from_dict(...)` instead of `calliope.Model(...)`.

|new| In-memory xarray datasets are loaded with `calliope.Model(...)`, e.g. `calliope.Model(inputs=input_array, attrs=attributes)`.

|changed| Model attributes are _not_ stored in the input/results arrays (e.g. `model.inputs.attrs`) but are available directly from the model object:

- `model.definition` = the loaded model data definition
- `model.config` = the loaded model configuration
- `model.runtime` = runtime attributes, like timing logs
- `model.math` = initialised and applied math

They can all be dumped to a single attribute dictionary with `calliope.Model.dump_all_attrs()`

|new| Model attributes are saved to a `attrs.yaml` YAML file when storing data using `calliope.Model.to_csv`.

|new| helper functions to enable summation over single-/multi-dimension groups and rolling window summations of math expression components (#735, #777).

|fixed| Evaluating results of Gurobi global expressions containing pure decision variables / parameters (#780).

|changed| SOS2 piecewise cost example in docs to explicitly include the new decision variable in the investment cost `where` string (see #525).

|fixed| Timeseries capacity factor accounts for time resolution (#762).

|fixed| Levelised cost accounts for energy that is generated and exported (`flow_export`) (#767).

|new| all math is defined during init and then stored in `model._def.math`, with the option to completely replace `plan.yaml` as the base mode (#763, #739).

|new| documentation on SPORES-specific configuration options (#750, #752).

|fixed| SPORES mode models not being appropriately serialised on saving to NetCDF (#751, #752).

|new| backend `get_objective` method, similar to `get_global_expression` etc. (#761)

|new| arrays in model results containing the objective function value of solved models.
Arrays have the name of the corresponding objective in math.
E.g., `model.results.min_cost_optimisation` will give the objective function value for the base math objective.

|changed| SPORES mode `baseline` run renamed to `0` and `spores` array dimension set to an integer dtype

|changed| SPORES configuration option `skip_baseline_run` renamed to `use_latest_results`

|new| `config.solve.spores.use_latest_results` allows for running from existing baseline (e.g. `plan` mode) results _and_ for continuing a set of SPORES runs.
E.g., if there are results for 4 SPORES, the run can be continued for 6 more iterations by setting `spores.use_latest_results` and updating `spores.number` to `10` (4 + 6).

### Internal changes

|fixed| SPORES tests to vary capacities of costed technologies rather than be able to simply vary the capacity of a free heat transmission technology between SPORES (#782).

|fixed| Randomly failing tests that rely on random sampling from the core code, by setting a global test suite random seed (#789).

|new| `pydantic.RootModel` used for storing model definition dictionaries with arbitrary keys (`techs`, `nodes`, etc.).

|new| Add `rich` as a dev dependency for much more readable repr strings of our pydantic models.

|changed| Separate `inputs` and `results` into separate datasets rather than filtered views on the same `_model_data`, private dataset.
Accordingly, Remove `is_result` array attribute and save to separate NetCDF "groups"

|changed| Removed all `attributes` from `_model_data.attrs`, storing them instead in pydantic model objects attached to the main calliope model object.
On saving to file, attributes are stored in the `attrs` of an empty dataset as a distinct NetCDF "group".

## 0.7.0.dev6 (2025-03-24)

### User-facing changes

|new| working SPORES mode, upgraded from v0.6 to include a selection of scoring algorithms (#716).

|new| backend `set_objective` method, to switch between pre-defined objectives (#716).

|changed| |backwards-incompatible| `from` and `to` parameters (to define start and end point of a transmission link) are now `link_from` and `link_to` (#717).

|changed| |backwards-incompatible| `operate` and `spores` mode configuration options are now nested within the main configuration (e.g., `build.operate_window` is now `build.operate.window` and `solve.spores_number` is now `solve.spores.number`) (#704).

|changed| coin-or-cbc is now available cross-platform on conda-forge and so is the recommended open-source solver to install a user environment with (#744).

|changed| Upper bound pins for dependencies removed where possible, to minimise clashes when using calliope as a dependency in a project (#744).

|changed| |backwards-incompatible| to ensure the model configuration always remains in sync with the results, `kwargs` in `model.build()` and `model.solve()` now directly affect `model.config` (#704)

|changed| `template:` can now be used anywhere within YAML definition files, not just in the `nodes`, `techs` and `data_tables` sections (#719).

|changed| Removed `inheritance` math helper function since we use `base_tech` for abstract base technologies and templates are now applied too early to be available later (#719).
To refer to template inheritance, set a parameter within a template as all children will share the same value.

### Internal changes

|changed| Moved to using `pydantic` to document and validate our configuration, rather than JSON schema (#704, #717).

|changed| As with base dependencies, moved to pinning lower bound only for development dependencies (#744).

|changed| Curtailed `calliope.AttrDict` relevance, with I/O moved to `calliope.io` and attribute access moved to `pydantic` models.
`AttrDict` is still used to merge overrides and templates into the model definition dictionary, before creating the `pydantic` models.

## 0.7.0.dev5 (2024-12-04)

### User-facing changes

|changed| "An overview of the Calliope terminology" information admonition to remove self-references and improve understandability.
Now also includes a visual depiction of how the different defined components connect together (#699).

|fixed| Area-based parameters have appropriate documented units of `area` rather than `area^2` (#701).

|fixed| Technology capacity lower bound constraints so that `[cap-type]_min` (e.g., `flow_cap_min`) is not always enforced if the `purchased_units` variable is active (#643).

|changed| Single data entries defined in YAML indexed parameters will not be automatically broadcast along indexed dimensions.
To achieve the same functionality as in `<v0.7.dev4`, the user must set the new `init` configuration option `broadcast_param_data` to True (#615).

|changed| Helper functions are now documented on their own page within the "Defining your own math" section of the documentation (#698).

|new| `where(array, condition)` math helper function to apply a where array _inside_ an expression, to enable extending component dimensions on-the-fly, and applying filtering to different components within the expression (#604, #679).

|new| Data tables can inherit options from `templates`, like `techs` and `nodes` (#676).

|new| dimension renaming functionality when loading from a data source, using the `rename_dims` option (#680).

|changed| cost expressions in math, to split out investment costs into the capital cost (`cost_investment`), annualised capital cost (`cost_investment_annualised`), fixed operation costs (`cost_operation_fixed`) and variable operation costs (`cost_operation_variable`, previously `cost_var`) (#645).

|new| Math has been removed from `model.math`, and can now be accessed via `model.math.data` (#639).

|new| (non-NaN) Default values and data types for parameters appear in math documentation (if they appear in the model definition schema) (#677).

|changed| `data_sources` -> `data_tables` and `data_sources.source` -> `data_tables.data`.
This change has occurred to avoid confusion between data "sources" and model energy "sources" (#673).

### Internal changes

|changed| updated transmission technologies to/from -> link_to/link_from to avoid conflicts with protected `python` terminology.

|changed| Model configuration, data tables, techs/nodes data, math and general model definition now uses `pydantic`.

|changed| Model definition reading is now defined in a single place (preprocess/model_definition.py).

|changed| Moved YAML reading/importing functionality out of `AttrDict`. It is now part of our `io` functionality.

|fixed| Avoided gurobi 12.0 incompatibility with pyomo by setting the lower bound to v6.8.2.

## 0.7.0.dev4 (2024-09-10)

### User-facing changes

|fixed| Decision variable domain in math docs to use $\in$ instead of $\forall$ (#652).

|fixed| Clarity of `flow_cap_min` description in documentation (#653).

|changed| API/schema documentation is de-ranked in documentation search bar results (#670).

|new| Math component cross-references in both directions ("uses" and "used in") in Markdown math documentation (#643).

|fixed| Duplicated links in math documentation (#651).

|changed| `node_groups` and `tech_groups` changed to a general top-level `templates` key,
accessed via the `template` key (replacing `inherit`) in `nodes` and `techs` (#600).

|fixed| Contribution of `cost_om_annual_investment_fraction` to total investment costs, to not apply to depreciated costs (#645).

|fixed| Math for multi-carrier variable export costs (#663).

|new| Piecewise constraints added to the YAML math with its own unique syntax (#107).
These constraints will be added to the optimisation problem using Special Ordered Sets of Type 2 (SOS2) variables.

|new| Direct interface to the Gurobi Python API using `!#yaml config.build.backend: gurobi` or `!#python model.build(backend="gurobi")`.
Tests show that using the gurobi solver via the Python API reduces peak memory consumption and runtime by at least 30% for the combined model build and solve steps.
This requires the `gurobipy` package which can be installed with `mamba`: `mamba install gurobi::gurobi`.

|fixed| Force a header row in tabular data loaded from CSV to (#596).
Fixes issue where unexpected index levels can end up in the loaded data (#573).

|fixed| Single element lists/sets in the model Dataset attribute dictionary are restored to lists/sets on loading from NetCDF (#614).

|new| Decision variables and global expressions can have a `title` defined, which will be available in the model results as attributes of those components and can be used for e.g. visualisation (#582).
Parameter titles from the model definition schema will also propagate to the model inputs.

|fixed| Backend parameter updates propagate correctly through global expressions in the order those expressions were defined (#616).

|fixed| If setting `model.backend.verbose_strings()`, rebuilt model components from making backend parameter updates will automatically have verbose strings (#623).

|fixed| Erroneous use of `dimensions:` in docs example of an indexed parameter (#612).

|changed| `add_dimensions` to `add_dims` in `data_sources` definition to align with `dims` in indexed parameter definition (#621).

|new| Allow extracting shadow prices into results by listing constraints in `config.solve.shadow_prices`, e.g. `config.solve.shadow_prices: ["system_balance"]`  Shadow prices will be added as variables to the model results as `shadow_price_{constraintname}`, e.g. `shadow_price_system_balance`.

|new| Model stores key timestamps as attributes:

* `timestamp_model_creation`: at the start of `Model.__init__()`
* `timestamp_build_started`: at the start of `Model.build()`
* `timestamp_build_complete`: at the end of `Model.build()`
* `timestamp_solve_started`: at the start of `Model.solve()`
* `timestamp_solve_complete`: at the end of `Model.solve()`

### Internal changes

|changed| `model._model_def_dict` has been removed.

|new| `CalliopeMath` is a new helper class to handle math additions, including separate methods for pre-defined math, user-defined math and validation checks.

|changed| `MathDocumentation` has been extracted from `Model`/`LatexBackend`, and now is a postprocessing module which can take models as input.

|new| `gurobipy` is a development dependency that will be added as an optional dependency to the conda-forge calliope feedstock recipe.

|changed| Added any new math dicts defined with `calliope.Model.backend.add_[...](...)` to the backend math dict registry stored in `calliope.Model.backend.inputs.attrs["math"]`.

|changed| Function vectorisation when creating backend component arrays uses `numpy.frompyfunc` instead of `xarray.apply_ufunc`, so that masking with a `where` array can be done at function calltime.
This requires pre-broadcasting all arrays being passed to the vectorised function, but reduces memory peaks in the Gurobi backend interface in particular.

|changed| Default parameter values are not used to fill NaNs when adding parameters to the backend, but when evaluating expressions.
This reduces memory footprint of parameter arrays.

|fixed| Removed unused debug parameter in `Model.__init__()`

|changed| Ruff linter checking was extended with pydocstrings, flake8-pytest, and pyupgrade.

|changed| Moved from black formatting to the Ruff formatter (black-based, but faster).

## 0.7.0.dev3 (2024-02-14)

### User-facing changes

|new| `mkdocs_tabbed` option when writing math documentation to file (`calliope.Model.math_documentation.write(...)`) which will add YAML snippets to all rendered math as a separate "tab" if writing to Markdown.
Requires the [PyMdown tabbed extension](https://facelessuser.github.io/pymdown-extensions/extensions/tabbed/) to render the tabs correctly in an [MkDocs](https://www.mkdocs.org/) project.

|new| List of pre-defined parameters given in the `pre-defined` math documentation, with references back to the constraints/variables/global expressions in which they are defined (either in the `expression` string or the `where` string).

|new| Units and default values for variables and global expressions added to the math documentation.

|new| Variables and global expressions can have a `default` value, which is used to fill missing array elements when doing math operations.
These default values ensure that `NaN` doesn't creep into the built optimisation problem math and are set to values that lead to them having no impact on the optimal solution.

|new| Utility function `calliope.util.schema.update_model_schema(...)` to add user-defined parameters to the model schema / update existing parameters using YAML schema syntax.
`calliope.util.schema.reset()` can be used to clean the model schema and return to the original, pre-defined schema.

|fixed| Timeseries clustering file can be a non-ISO standard date format.
Both the index and the values of the timeseries (both being date strings) should be in the user-defined `config.init.time_format`.

|fixed| the decision variable `purchased_units` is linked to `flow_cap` even if neither of the parameters `flow_cap_min` or `flow_cap_max` have been defined by the user.

|changed| `inbuilt` math -> `pre-defined` math and `custom` math -> `pre-defined` math in the documentation.

|changed| Calliope attribute dictionaries (AttrDicts) no longer sort dictionary keys on `union`. Key order is now: original dictionary key order + any new keys being added in the order they appear in the new dictionary.

|fixed| Dimensions with numeric data can be defined in tabular data _or_ YAML and will appear as numeric in the processed Calliope model input dataset.
If all dimension data can be coerced to a numeric data type (e.g. `["10", 100, "-1"]`), then it _will_ be coerced (e.g., `[10, 100, -1]`).

### Internal changes

|new| `py.typed` file so that mypy recognises Calliope as a typed library when it is imported as a dependency.

|fixed| Spelling of Black config option `skip-magic-trailing-comma`.

## 0.7.0.dev2 (2024-01-26)

v0.7 includes a major change to how Calliope internally operates.
Along with this, there are multiple changes to how Calliope models are defined and configured.
This requires adapting models to work with 0.7.
We group changes into those that are primarily user-facing and relevant for all Calliope users, and those that are primarily internal, and relevant only for Calliope developers.

### User-facing changes

This section gives a brief summary of changes.
For more detail, see our migrating from v0.6 to v0.7 section in our [documentation](https://calliope.readthedocs.io/en/latest/migrating/).

|new| Storage buffers available in all technology base classes.

|new| Multiple carriers and different carriers in/out available in all technology base classes.

|new| `node_groups` added to match `tech_groups`.

|new| technology efficiencies split into inflow and outflow efficiencies.

|new| Technology capacities and efficiencies can be differentiated between technology carriers.

|new| Parameters can be defined outside the scope of `nodes` and `techs` using the top-level `parameters` key in YAML.

|new| Any parameters can be indexed over arbitrary dimensions, both core Calliope dimensions and new, user-defined dimensions.

|new| Non-timeseries data can be loaded from CSV files or in-memory Pandas DataFrames using the top-level `data_sources` key in YAML.

|new| User-defined mathematical formulations using the new Calliope math syntax can be loaded when creating a model.

|new| Shadow prices obtained from a dual LP problem can be read by using `model.backend.shadow_prices.get("constraint_name")`.

|changed| |backwards-incompatible| Updated to support Python versions >= 3.10.

|changed| |backwards-incompatible| Updated to Pandas >= v2.1, Pyomo >= v6.4, Xarray >= v2023.10.

|changed| |backwards-incompatible| Flat technology definitions, removing the distinction between `essentials`, `constraints` and `costs`.

|changed| |backwards-incompatible| Timeseries data is defined under the `data_sources` top-level key, not with `file=`/`df=` at the technology level.

|changed| |backwards-incompatible| Demand and carrier consumption values are strictly positive instead of strictly negative.

|changed| |backwards-incompatible| `model.run()` method → two-stage `model.build()` + `model.solve()` methods.

|changed| |backwards-incompatible| `model` and `run` top-level keys → `config.init`/`.build`/`.solve`.

|changed| |backwards-incompatible| `locations` top-level key and `loc` data dimensions → `nodes`.

|changed| |backwards-incompatible| `parent` technology parameter → `base_tech` + `inherit`.

|changed| |backwards-incompatible| Cost parameters are flattened and use the indexed parameter syntax.

|changed| |backwards-incompatible| `links` top-level key → transmission links defined in `techs`.

|changed| |backwards-incompatible| Various parameters/decision variables renamed (namely `energy_` → `flow_`, `carrier_prod`/`_con` → `flow_out`/`_in`, and `resource` → `source_use`/`sink_use`).

|changed| |backwards-incompatible| Various configuration options renamed.

|changed| |backwards-incompatible| `force_resource` technology parameter → `source_use_equals` / `sink_use_equals`.

|changed| |backwards-incompatible| `units` + `purchased` decision variables → `purchased_units`.

|changed| |backwards-incompatible| Parameters added to explicitly trigger MILP and storage decision variables/constraints.

|changed| |backwards-incompatible| Structure of input and output data within a Calliope model updated to remove concatenated `loc::tech::carrier` sets and technology subsets (e.g. `techs_supply`) in favour of sparse arrays indexed over core dimensions only (`nodes`, `techs`, `carriers`, `timesteps`).

|changed| |backwards-incompatible| `coordinates.lat`/`lon` node parameter → `latitude`/`longitude`.

|changed| |backwards-incompatible| Distance units default to kilometres and can be reverted to metres with `config.init.distance_unit`.

|changed| |backwards-incompatible| `operate` mode input parameters now expected to match `plan` mode decision variable names (e.g., `flow_cap`).

|changed| |backwards-incompatible| Cyclic storage is defined per-technology, not as a top-level configuration option.

|changed| Documentation has been overhauled.

|removed| `_equals` constraints.
Use both `_min` and `_max` constraints to the same value.

|removed| `x`/`y` coordinates.
Use geographic lat/lon coordinates (in `EPSG:4326` projection) instead.

|removed| Comma-separated node definitions.
Inheriting duplicate definitions from `node_groups` instead.

|removed| `supply_plus` and `conversion_plus` technology base classes.
Use `supply` and `conversion` technology base classes instead.

|removed| `carrier` key.
Use `carrier_in` and `carrier_out` instead.

|removed| `carrier_tiers` and `carrier_ratios`.
Use indexed parameter definitions for `flow_out_eff` and your own math instead.

|removed| `calliope.Model.get_formatted_array`.
The Calliope internal representation of data now matches the format achieved by calling this method in v0.6.

|removed| Group constraints.
Use your own math instead.

|removed| Configuration options for features we no longer support.

|removed| Plotting.
See our documentation for example of how to visualise your data with Plotly.

|removed| Clustering.
Cluster your data before creating your Calliope model.
Mapping of timeseries dates to representative days is still possible.

### Internal changes

|new| Automatic release uploads to PyPI and new accompanying pre-release pipeline.

|new| Choice of issue templates.

|new| YAML schema to catch the worst offences perpetrated in the model definition / configuration.
This schema is also rendered as a reference page in the documentation, replacing `defaults`/`config` tables.

|new| The model mathematical formulation (constraints, decision variables, objectives) is stored in a YAML configuration file: `math/base.yaml`.
Equation expressions and the logic to decide on when to apply a constraint/create a variable etc. are given in string format.
These strings are parsed according to a set of documented rules.

|changed| Development environment installation instructions (they're now simpler!).

|changed| Documentation has been ported to Markdown pages and is built using MKDocs and the Material theme.

|changed| Pre-processed model data checks are conducted according to a YAML configuration, instead of a hard-coded set of python functions.
An API will be created in due course to allow the user to add their own checks to the configuration.

|changed| Costs are now Pyomo expressions rather than decision variables.

|changed| When a model is loaded into an active session, configuration dictionaries are stored as dictionaries instead of serialised YAML strings in the model data attributes dictionary.
Serialisation and de-serialisation only occur on saving and loading from NetCDF, respectively.

|changed| Backend interface has been abstracted to enable non-Pyomo solver interfaces to be implemented in due course.

|changed| Repository structure has been re-configured to use the `src` layout, to rely on the `pyproject.toml` configuration file for most config, and to use only `.txt` requirements files (for pip+conda cross-compatibility)

|changed| CI moved from Azure pipelines (back) to GitHub Actions.

|changed| Stronger reliance on `pre-commit`, including a CI check to run it in Pull Requests.

## 0.6.10 (2023-01-18)

|changed| |backwards-incompatible| Updated to Numpy v1.23, Pandas v1.5, Pyomo v6.4, Ruamel.yaml v0.17, Scikit-learn v1.2, Xarray v2022.3, GLPK v5. This enables Calliope to be installed on Apple Silicon devices, but changes the result of algorithmic timeseries clustering. [In scikit-learn version 0.24.0, the method of random sampling for K-Means clustering was changed](https://scikit-learn.org/0.24/whats_new/v0.24.html#changed-models). This change will lead to different optimisation results if using [K-Means clustering](https://calliope.readthedocs.io/en/v0.6.10/user/advanced_features.html#time-resolution-adjustment) in your model.

|changed| |backwards-incompatible| Removed support for Python version 3.7 since some updated dependencies are not available in this version.

|changed| Installation instructions for developers have changed since we no longer duplicate pinned packages between the development/testing requirements file (`requirements.yml`) and the package requirements file (`requirements.txt`). See [the documentation](https://calliope.readthedocs.io/en/v0.6.10/user/installation.html) for updated instructions.

|fixed| Set ordering in the model dataset is consistent before and after optimising a model with clustered timeseries. Previously, the link between clusters and timesteps would become mixed following optimisation, so running `model.run(force_rerun=True)` would yield a different result.

## 0.6.9 (2023-01-10)

|changed| Updated to Python 3.9, with compatibility testing continuing for versions 3.8 and 3.9. Multi-platform CI tests are run on Python 3.9 instead of Python 3.8. CI tests on a Linux machine are also run for versions 3.7 and 3.8. This has been explicitly mentioned in the documentation.

|changed| Updated to Click 8.0.

|changed| Updated CBC Windows binary link in documentation to version 2.10.8.

|fixed| SPORES mode scoring will ignore technologies with energy capacities that are equal to their minimum capacities (i.e., `energy_cap_min`) or which have fixed energy capacities (`energy_cap_equals`).

|fixed| SPORE number is retained when continuing a model run in SPORES mode when solutions already exist for SPORE >= 1. Previously, the SPORE number would be reset to zero.

|fixed| Malformed carrier-specific group constraints are skipped without skipping all subsequent group constraints.

|fixed| Spurious negative values in `storage_inital` in operate mode are ignored in subsequent optimisation runs (#379). Negative values are a result of optimisation tolerances allowing a strictly positive decision variable to end up with (very small in magnitude) negative values. Forcing these to zero between operate mode runs ensures that Pyomo doesn't raise an exception that input values are outside the valid domain (NonNegativeReals).

|fixed| `om_annual` investment costs will be calculated for technologies with only an `om_annual` cost defined in their configuration (#373). Previously, no investment costs would be calculated in this edge case.

## 0.6.8 (2022-02-07)

|new| run configuration parameter to enable relaxation of the `demand_share_per_timestep_decision` constraint.

|new| `storage_cap_min/equals/max` group constraints added.

|changed| Updated to Pyomo 6.2, pandas 1.3, xarray 0.20, numpy 1.20.

|changed| |backwards-incompatible| parameters defaulting to False now default to None, to avoid confusion with zero. To 'switch off' a constraint, a user should now set it to 'null' rather than 'false' in their YAML configuration.

|changed| `INFO` logging level includes logs for dataset cleaning steps before saving to NetCDF and for instantiation of timeseries clustering/resampling (if taking place).

|fixed| `demand_share_per_timestep_decision` constraint set includes all expected (location, technology, carrier) items. In the previous version, not all expected items were captured.

|fixed| Mixed dtype xarray dataset variables, where one dtype is boolean, are converted to float if possible. This overcomes an error whereby the NetCDF file cannot be created due to a mixed dtype variable.

## 0.6.7 (2021-06-29)

|new| `spores` run mode can skip the cost-optimal run, with the user providing initial conditions for `spores_score` and slack system cost.

|new| Support for Pyomo's `gurobi_persistent` solver interface, which enables a more memory- and time-efficient update and re-running of models. A new backend interface has been added to re-build constraints / the objective in the Gurobi persistent solver after updating Pyomo parameters.

|new| A scenario can now be a mix of overrides *and* other scenarios, not just overrides.

|new| `model.backend.rerun()` can work with both `spores` and `plan` run modes (previously only `plan` worked). In the `spores` case, this only works with a built backend that has not been previously run (i.e. `model.run(build_only=True)`), but allows a user to update constraints etc. before running the SPORES method.

|changed| |backwards-incompatible| Carrier-specific group constraints are only allowed in isolation (one constraint in the group).

|changed| If `ensure_feasibility` is set to `True`, `unmet_demand` will always be returned in the model results, even if the model is feasible. Fixes issue #355.

|changed| Updated to Pyomo 6.0, pandas 1.2, xarray 0.17.

|changed| Update CBC Windows binary link in documentation.

|fixed| AttrDict now has a `__name__` attribute, which makes pytest happy.

|fixed| CLI plotting command has been re-enabled. Fixes issue #341.

|fixed| Group constraints are more robust to variations in user inputs. This entails a trade-off whereby some previously accepted user configurations will no longer be possible, since we want to avoid the complexity of processing them.

|fixed| `demand_share_per_timestep_decision` now functions as expected, where it previously did not enforce the per-timestep share after having decided upon it.

|fixed| Various bugs squashed in running operate mode.

|fixed| Handle number of timesteps lower than the horizon length in `operate` mode (#337).

## 0.6.6 (2020-10-08)

|new| `spores` run mode now available, to find Spatially-explicit Practically Optimal REsultS (SPORES)

|new| New group constraints `carrier_con_min`, `carrier_con_max`, `carrier_con_equals` which restrict the total consumed energy of a subgroup of conversion and/or demand technologies.

|new| Add ability to pass timeseries as dataframes in `calliope.Model` instead of only as CSV files.

|new| Pyomo backend interfaces added to get names of all model objects (`get_all_model_attrs`) and to attach custom constraints to the backend model (`add_constraint`).

|changed| Parameters are assigned a domain in Pyomo based on their dtype in `model_data`

|changed| Internal code reorganisation.

|changed| Updated to Pyomo 5.7, pandas 1.1, and xarray 0.16

|fixed| One-way transmission technologies can have `om` costs

|fixed| Silent override of nested dicts when parsing YAML strings

## 0.6.5 (2020-01-14)

|new| New group constraints `energy_cap_equals`, `resource_area_equals`, and  `energy_cap_share_equals` to add the equality constraint to existing `min/max` group constraints.

|new| New group constraints `carrier_prod_min`, `carrier_prod_max`, and  `carrier_prod_equals` which restrict the absolute energy produced by a subgroup of technologies and locations.

|new| Introduced a `storage_discharge_depth` constraint, which allows to set a minimum stored-energy level to be preserved by a storage technology.

|new| New group constraints `net_import_share_min`, `net_import_share_max`, and `net_import_share_equals` which restrict the net imported energy of a certain carrier into subgroups of locations.

|changed| |backwards-incompatible| Group constraints with the prefix `supply_share` are renamed to use the prefix `carrier_prod_share`. This ensures consistent naming for all group constraints.

|changed| Allowed 'energy_cap_min' for transmission technologies.

|changed| Minor additions made to troubleshooting and development documentation.

|changed| |backwards-incompatible| The backend interface to update a parameter value (`Model.backend.update_param()`) has been updated to allow multiple values in a parameter to be updated at once, using a dictionary.

|changed| Allowed `om_con` cost for demand technologies. This is conceived to allow better representing generic international exports as demand sinks with a given revenue (e.g. the average electricity price on a given bidding zone), not restricted to any particular type of technology.

|changed| |backwards-incompatible| `model.backend.rerun()` returns a calliope Model object instead of an xarray Dataset, allowing a user to access calliope Model methods, such as `get_formatted_array`.

|changed| Carrier ratios can be loaded from file, to allow timeseries carrier ratios to be defined, e.g. ``carrier_ratios.carrier_out_2.heat: file=ratios.csv``.

|changed| Objective function options turned into Pyomo parameters. This allows them to update through the `Model.backend.update_param()` functionality.

|changed| All model defaults have been moved to `defaults.yaml`, removing the need for `model.yaml`. A default location, link and group constraint have been added to `defaults.yaml` to validate input model keys.

|changed| |backwards-incompatible| Revised internal logging and warning structure. Less critical warnings during model checks are now logged directly to the INFO log level, which is displayed by default in the CLI, and can be enabled when running in Python by calling `calliope.set_log_verbosity()` without any options. The `calliope.set_log_level` function has been renamed to `calliope.set_log_verbosity` and includes the ability to easily turn on and off the display of solver output.

|changed| All group constraint values are parameters so they can be updated in the backend model

|fixed| Operate mode checks cleaned up to warn less frequently and to not be so aggressive at editing a users model to fit the operate mode requirements.

|fixed| Documentation distinctly renders inline Python, YAML, and shell code snippets.

|fixed| Tech groups are used to filter technologies to which group constraints can be applied. This ensures that transmission and storage technologies are included in cost and energy capacity group constraints. More comprehensive tests have been added accordingly.

|fixed| Models saved to NetCDF now include the fully built internal YAML model and debug data so that `Model.save_commented_model_yaml()` is available after loading a NetCDF model from disk

|fixed| Fix an issue preventing the deprecated `charge_rate` constraint from working in 0.6.4.

|fixed| Fix an issue that prevented 0.6.4 from loading NetCDF models saved with older versions of Calliope. It is still recommended to only load models with the same version of Calliope that they were saved with, as not all functionality will work when mixing versions.

|fixed| |backwards-incompatible| Updated to require pandas 0.25, xarray 0.14, and scikit-learn 0.22, and verified Python 3.8 compatibility. Because of a bugfix in scikit-learn 0.22, models using k-means clustering with a specified random seed may return different clusters from Calliope 0.6.5 on.

## 0.6.4 (2019-05-27)

|new| New model-wide constraint that can be applied to all, or a subset of, locations and technologies in a model, covering:

* `demand_share`, `supply_share`, `demand_share_per_timestep`, `supply_share_per_timestep`, each of which can specify `min`, `max`, and `equals`, as well as `energy_cap_share_min` and `energy_cap_share_max`. These supersede the `group_share` constraints, which are now deprecated and will be removed in v0.7.0.
* `demand_share_per_timestep_decision`, allowing the model to make decisions on the per-timestep shares of carrier demand met from different technologies.
* `cost_max`, `cost_min`, `cost_equals`, `cost_var_max`, `cost_var_min`, `cost_var_equals`, `cost_investment_max`, `cost_investment_min`, `cost_investment_equals`, which allow a user to constrain costs, including those not used in the objective.
* `energy_cap_min`, `energy_cap_max`, `resource_area_min`, `resource_area_max` which allow to constrain installed capacities of groups of technologies in specific locations.

|new| `asynchronous_prod_con` parameter added to the constraints, to allow a user to fix a storage or transmission technology to only be able to produce or consume energy in a given timestep. This ensures that unphysical dissipation of energy cannot occur in these technologies, by activating a binary variable (`prod_con_switch`) in the backend.

|new| Multi-objective optimisation problems can be defined by linear scalarisation of cost classes, using `run.objective_options.cost_class` (e.g. `{'monetary': 1, 'emissions': 0.1}`, which models an emissions price of 0.1 units of currency per unit of emissions)

|new| Storage capacity can be tied to energy capacity with a new `energy_cap_per_storage_cap_equals` constraint.

|new| The ratio of energy capacity and storage capacity can be constrained with a new `energy_cap_per_storage_cap_min` constraint.

|new| Easier way to save an LP file with a ``--save_lp`` command-line option and a ``Model.to_lp`` method

|new| Documentation has a new layout, better search, and is restructured with various content additions, such as a section on troubleshooting.

|new| Documentation for developers has been improved to include an overview of the internal package structure and a guide to contributing code via a pull request.

|changed| |backwards-incompatible| Scenarios in YAML files defined as list of override names, not comma-separated strings: `fusion_scenario: cold_fusion,high_cost` becomes `fusion_scenario: ['cold_fusion', 'high_cost']`. No change to the command-line interface.

|changed| `charge_rate` has been renamed to `energy_cap_per_storage_cap_max`. `charge_rate` will be removed in Calliope 0.7.0.

|changed| Default value of resource_area_max now is ``inf`` instead of ``0``, deactivating the constraint by default.

|changed| Constraint files are auto-loaded in the pyomo backend and applied in the order set by 'ORDER' variables given in each constraint file (such that those constraints which depend on pyomo expressions existing are built after the expressions are built).

|changed| Error on defining a technology in both directions of the same link.

|changed| Any inexistent locations and / or technologies defined in model-wide (group) constraints will be caught and filtered out, raising a warning of their existence in the process.

|changed| Error on required column not existing in CSV is more explicit.

|changed| |backwards-incompatible| Exit code for infeasible problems now is 1 (no success). This is a breaking change when relying on the exit code.

|changed| `get_formatted_array` improved in both speed and memory consumption.

|changed| `model` and `run` configurations are now available as attributes of the Model object, specifically as editable dictionaries which automatically update a YAML string in the `model_data` xarray dataset attribute list (i.e. the information is stored when sending to the solver backend and when saving to and loading from NetCDF file)

|changed| All tests and example models have been updated to solve with Coin-CBC, instead of GLPK. Documentation has been updated to reflect this, and aid in installing CBC (which is not simple for Windows users).

|changed| Additional and improved pre-processing checks and errors for common model mistakes.

|fixed| Total levelised cost of energy considers all costs, but energy generation only from ``supply``, ``supply_plus``, ``conversion``, and ``conversion_plus``.

|fixed| If a space is left between two locations in a link (i.e. `A, B` instead of `A,B`), the space is stripped, instead of leading to the expectation of a location existing with the name ` B`.

|fixed| Timeseries efficiencies can be included in operate mode without failing on preprocessing checks.

|fixed| Name of data variables is retained when accessed through `model.get_formatted_array()`

|fixed| Systemwide constraints work in models without transmission systems.

|fixed| Updated documentation on amendments of abstract base technology groups.

|fixed| Models without time series data fail gracefully.

|fixed| Unknown technology parameters are detected and the user is warned.

|fixed| Loc::techs with empty cost classes (i.e. value == None) are handled by a warning and cost class deletion, instead of messy failure.

## 0.6.3 (2018-10-03)

|new| Addition of ``flows`` plotting function. This shows production and how much they exchange with other locations. It also provides a slider in order to see flows' evolution through time.

|new| ``calliope generate_runs`` in the command line interface can now produce scripts for remote clusters which require SLURM-based submission (``sbatch...``).

|new| |backwards-incompatible| Addition of ``scenarios``, which complement and expand the existing ``overrides`` functionality.  ``overrides`` becomes a top-level key in model configuration, instead of a separate file. The ``calliope run`` command has a new ``--scenario`` option which replaces --override_file, while ``calliope generate_runs`` has a new ``--scenarios`` option which replaces --override_file and takes a semicolon-separated list of scenario names or of group1,group2 combinations. To convert existing overrides to the new approach, simply group them under a top-level ``overrides`` key and import your existing overrides file from the main model configuration file with ``import: ['your_overrides_file.yaml']``.

|new| Addition of ``calliope generate_scenarios`` command to allow automating the construction of scenarios which consist of many combinations of overrides.

|new| Added ``--override_dict`` option to ``calliope run`` and ``calliope generate_runs`` commands

|new| Added solver performance comparison in the docs. CPLEX & Gurobi are, as expected, the best options. If going open-source & free, CBC is much quicker than GLPK!

|new| Calliope is tested and confirmed to run on Python 3.7

|changed| `resource_unit` - available to `supply`, `supply_plus`, and `demand` technologies - can now be defined as 'energy_per_area', 'energy', or 'energy_per_cap'. 'power' has been removed. If 'energy_per_area' then available resource is the resource (CSV or static value) * resource_area, if 'energy_per_cap' it is resource * energy_cap. Default is 'energy', i.e. resource = available_resource.

|changed| Updated to xarray v0.10.8, including updates to timestep aggregation and NetCDF I/O to handle updated xarray functionality.

|changed| Removed ``calliope convert`` command. If you need to convert a 0.5.x model, first use ``calliope convert`` in Calliope 0.6.2 and then upgrade to 0.6.3 or higher.

|changed| Removed comment persistence in AttrDict and the associated API in order to improve compatibility with newer versions of ruamel.yaml

|fixed| Operate mode is more robust, by being explicit about timestep and loc_tech indexing in `storage_initial` preparation and `resource_cap` checks, respectively, instead of assuming an order.

|fixed| When setting `ensure_feasibility`, the resulting `unmet_demand` variable can also be negative, accounting for possible infeasibility when there is unused supply, once all demand has been met (assuming no load shedding abilities). This is particularly pertinent when the `force_resource` constraint is in place.

|fixed| When applying systemwide constraints to transmission technologies, they are no longer silently ignored. Instead, the constraint value is doubled (to account for the constant existence of a pair of technologies to describe one link) and applied to the relevant transmission techs.

|fixed| Permit groups in override files to specify imports of other YAML files

|fixed| If only `interest_rate` is defined within a cost class of a technology, the entire cost class is correctly removed after deleting the `interest_rate` key. This ensures an empty cost key doesn't break things later on. Fixes issue #113.

|fixed| If time clustering with 'storage_inter_cluster' = True, but no storage technologies, the model doesn't break. Fixes issue #142.

## 0.6.2 (2018-06-04)

|new| ``units_max_systemwide`` and ``units_equals_systemwide`` can be applied to an integer/binary constrained technology (capacity limited by ``units`` not ``energy_cap``, or has an associated ``purchase`` (binary) cost). Constraint works similarly to existing ``energy_cap_max_systemwide``, limiting the number of units of a technology that can be purchased across all locations in the model.

|new| |backwards-incompatible| ``primary_carrier`` for `conversion_plus` techs is now split into ``primary_carrier_in`` and ``primary_carrier_out``. Previously, it only accounted for output costs, by separating it, `om_con` and `om_prod` are correctly accounted for. These are required conversion_plus essentials if there's more than one input and output carrier, respectively.

|new| Storage can be set to cyclic using ``run.cyclic_storage``. The last timestep in the series will then be used as the 'previous day' conditions for the first timestep in the series. This also applies to ``storage_inter_cluster``, if clustering. Defaults to False, with intention of defaulting to True in 0.6.3.

|new| On clustering timeseries into representative days, an additional set of decision variables and constraints is generated. This addition allows for tracking stored energy between clusters, by considering storage between every `datestep` of the original (unclustered) timeseries as well as storage variation within a cluster.

|new| CLI now uses the IPython debugger rather than built-in ``pdb``, which provides highlighting, tab completion, and other UI improvements

|new| AttrDict now persists comments when reading from and writing to YAML files, and gains an API to view, add and remove comments on keys

|fixed| Fix CLI error when running a model without transmission technologies

|fixed| Allow plotting for inputs-only models, single location models, and models without location coordinates

|fixed| Fixed negative ``om_con`` costs in conversion and conversion_plus technologies

## 0.6.1 (2018-05-04)

|new| Addition of user-defined datestep clustering, accessed by `clustering_func`: `file=filename.csv:column` in time aggregation config

|new| Added ``layout_updates`` and ``plotly_kwarg_updates`` parameters to plotting functions to override the generated Plotly configuration and layout

|changed| Cost class and sense (maximize/minimize) for objective function may now be specified in run configuration (default remains monetary cost minimization)

|changed| Cleaned up and documented ``Model.save_commented_model_yaml()`` method

|fixed| Fixed error when calling ``--save_plots`` in CLI

|fixed| Minor improvements to warnings

|fixed| Pure dicts can be used to create a ``Model`` instance

|fixed| ``AttrDict.union`` failed on all-empty nested dicts

## 0.6.0 (2018-04-20)

Version 0.6.0 is an almost complete rewrite of most of Calliope's internals. See [New in v0.6.0](https://calliope.readthedocs.io/en/v0.6.0/user/whatsnew.html) for a more detailed description of the many changes.

### Major changes

|changed| |backwards-incompatible| Substantial changes to model configuration format, including more verbose names for most settings, and removal of run configuration files.

|new| |backwards-incompatible| Complete rewrite of Pyomo backend, including new various new and improved functionality to interact with a built model (see :doc:`user/ref_05_to_06`).

|new| Addition of a ``calliope convert`` CLI tool to convert 0.5.x models to 0.6.0.

|new| Experimental ability to link to non-Pyomo backends.

|new| New constraints: ``resource_min_use`` constraint for ``supply`` and ``supply_plus`` techs.

|changed| |backwards-incompatible| Removal of settings and constraints includes ``subset_x``, ``subset_y``, ``s_time``, ``r2``, ``r_scale_to_peak``, ``weight``.

|changed| |backwards-incompatible| ``system_margin`` constraint replaced with ``reserve_margin`` constraint.

|changed| |backwards-incompatible| Removed the ability to load additional custom constraints or objectives.

## 0.5.5 (2018-02-28)

* |fixed| Allow `r_area` to be non-zero if either of `e_cap.max` or `e_cap.equals` is set, not just `e_cap.max`.
* |fixed| Ensure static parameters in resampled timeseries are caught in constraint generation
* |fixed| Fix time masking when set_t.csv contains sub-hourly resolutions

## 0.5.4 (2017-11-10)

### Major changes

* |fixed| `r_area_per_e_cap` and `r_cap_equals_e_cap` constraints have been separated from r_area and r_cap constraints to ensure that user specified `r_area.max` and `r_cap.max` constraints are observed.

* |changed| technologies and location subsets are now communicated with the solver as a combined location:technology subset, to reduce the problem size, by ignoring technologies at locations in which they have not been allowed. This has shown drastic improvements in Pyomo preprocessing time and memory consumption for certain models.

### Other changes

* |fixed| Allow plotting carrier production using `calliope.analysis.plot_carrier_production` if that carrier does not have an associated demand technology (previously would raise an exception).
* |fixed| Define time clustering method (sum/mean) for more constraints that can be time varying. Previously only included `r` and `e_eff`.
* |changed| storage technologies default `s_cap.max` to `inf`, not 0 and are automatically included in the `loc_tech_store` subset. This ensures relevant constraints are not ignored by storage technologies.
* |changed| Some values in the urban scale MILP example were updated to provide results that would show the functionality more clearly
* |changed| technologies have set colours in the urban scale example model, as random colours were often hideous.
* |changed| ruamel.yaml, not ruamel_yaml, is now used for parsing YAML files.
* |fixed| e_cap constraints for unmet_demand technologies are ignored in operational mode. Capacities are fixed for all other technologies, which previously raised an exception, as a fixed infinite capacity is not physically allowable.
* |fixed| stack_weights were strings rather than numeric datatypes on reading NetCDF solution files.

## 0.5.3 (2017-08-22)

### Major changes

* |new| (BETA) Mixed integer linear programming (MILP) capabilities, when using ``purchase`` cost and/or ``units.max/min/equals`` constraints. Integer/Binary decision variables will be applied to the relevant technology-location sets, avoiding unnecessary complexity by describing all technologies with these decision variables.

### Other changes

* |changed| YAML parser is now ruamel_yaml, not pyyaml. This allows scientific notation of numbers in YAML files (#57)
* |fixed| Description of PV technology in urban scale example model now more realistic
* |fixed| Optional ramping constraint no longer uses backward-incompatible definitions (#55)
* |fixed| One-way transmission no longer forces unidirectionality in the wrong direction
* |fixed| Edge case timeseries resource combinations, where infinite resource sneaks into an incompatible constraint, are now flagged with a warning and ignored in that constraint (#61)
* |fixed| e_cap.equals: 0 sets a technology to a capacity of zero, instead of ignoring the constraint (#63)
* |fixed| depreciation_getter now changes with location overrides, instead of just checking the technology level constraints (#64)
* |fixed| Time clustering now functions in models with time-varying costs (#66)
* |changed| Solution now includes time-varying costs (costs_variable)
* |fixed| Saving to NetCDF does not affect in-memory solution (#62)


## 0.5.2 (2017-06-16)

* |changed| Calliope now uses Python 3.6 by default. From Calliope 0.6.0 on, Python 3.6 will likely become the minimum required version.
* |fixed| Fixed a bug in distance calculation if both lat/lon metadata and distances for links were specified.
* |fixed| Fixed a bug in storage constraints when both ``s_cap`` and ``e_cap`` were constrained but no ``c_rate`` was given.
* |fixed| Fixed a bug in the system margin constraint.

## 0.5.1 (2017-06-14)

|new| |backwards-incompatible| Better coordinate definitions in metadata. Location coordinates are now specified by a dictionary with either lat/lon (for geographic coordinates) or x/y (for generic Cartesian coordinates), e.g. ``{lat: 40, lon: -2}`` or ``{x: 0, y: 1}``. For geographic coordinates, the ``map_boundary`` definition for plotting was also updated in accordance. See the built-in example models for details.

|new| Unidirectional transmission links are now possible. See the [documentation on transmission links](https://calliope.readthedocs.io/en/v0.5.1/user/configuration.html#transmission-links).

### Other changes

* |fixed| Missing urban-scale example model files are now included in the distribution
* |fixed| Edge cases in ``conversion_plus`` constraints addressed
* |changed| Documentation improvements


## 0.5.0 (2017-05-04)

### Major changes

|new| Urban-scale example model, major revisions to the documentation to accommodate it, and a new ``calliope.examples`` module to hold multiple example models. In addition, the ``calliope new`` command now accepts a ``--template`` option to select a template other than the default national-scale example model, e.g.: ``calliope new my_urban_model --template=UrbanScale``.

|new| Allow technologies to generate revenue (by specifying negative costs)

|new| Allow technologies to export their carrier directly to outside the system boundary

|new| Allow storage & supply_plus technologies to define a charge rate (c_rate), linking storage capacity (s_cap) with charge/discharge capacity (e_cap) by s_cap * c_rate => e_cap. As such, either s_cap.max & c_rate or e_cap.max & c_rate can be defined for a technology. The smallest of `s_cap.max * c_rate` and `e_cap.max` will be taken if all three are defined.

|changed| |backwards-incompatible| Revised technology definitions and internal definition of sets and subsets, in particular subsets of various technology types. Supply technologies are now split into two types: ``supply`` and ``supply_plus``. Most of the more advanced functionality of the original ``supply`` technology is now contained in ``supply_plus``, making it necessary to update model definitions accordingly. In addition to the existing ``conversion`` technology type, a new more complex ``conversion_plus`` was added.

### Other changes

* |changed| |backwards-incompatible| Creating a ``Model()`` with no arguments now raises a ``ModelError`` rather than returning an instance of the built-in national-scale example model. Use the new ``calliope.examples`` module to access example models.
* |changed| Improvements to the national-scale example model and its tutorial notebook
* |changed| Removed SolutionModel class
* |fixed| Other minor fixes

## 0.4.1 (2017-01-12)

* |new| Allow profiling with the ``--profile`` and ``--profile_filename`` command-line options
* |new| Permit setting random seed with ``random_seed`` in the run configuration
* |changed| Updated installation documentation using conda-forge package
* |fixed| Other minor fixes

## 0.4.0 (2016-12-09)

### Major changes

|new| Added new methods to deal with time resolution: clustering, resampling, and heuristic timestep selection

|changed| |backwards-incompatible| Major change to solution data structure. Model solution is now returned as a single [xarray DataSet](https://docs.xarray.dev/en/v0.8.2/data-structures.html#dataset) instead of multiple pandas DataFrames and Panels. Instead of as a generic HDF5 file, complete solutions can be saved as a NetCDF4 file via xarray's NetCDF functionality.

While the recommended way to save and process model results is by NetCDF4, CSV saving functionality has now been upgraded for more flexibility. Each variable is saved as a separate CSV file with a single value column and as many index columns as required.

|changed| |backwards-incompatible| Model data structures simplified and based on xarray

### Other changes

* |new| Functionality to post-process parallel runs into aggregated NetCDF files in ``calliope.read``
* |changed| Pandas 0.18/0.19 compatibility
* |changed| 1.11 is now the minimum required numpy version. This version makes datetime64 tz-naive by default, thus preventing some odd behavior when displaying time series.
* |changed| Improved logging, status messages, and error reporting
* |fixed| Other minor fixes

## 0.3.7 (2016-03-10)

### Major changes

|changed| Per-location configuration overrides improved. All technology constraints can now be set on a per-location basis, as can costs. This applies to the following settings:

* ``techname.x_map``
* ``techname.constraints.*``
* ``techname.constraints_per_distance.*``
* ``techname.costs.*``

The following settings cannot be overridden on a per-location basis:

* Any other options directly under ``techname``, such as ``techname.parent`` or ``techname.carrier``
* ``techname.costs_per_distance.*``
* ``techname.depreciation.*``

### Other changes

* |fixed| Improved installation instructions
* |fixed| Pyomo 4.2 API compatibility
* |fixed| Other minor fixes

## 0.3.6 (2015-09-23)

* |fixed| Version 0.3.5 changes were not reflected in tutorial

## 0.3.5 (2015-09-18)

### Major changes

|new| New constraint to constrain total (model-wide) installed capacity of a technology (``e_cap.total_max``), in addition to its per-node capacity (``e_cap.max``)

|changed| Removed the ``level`` option for locations. Level is now implicitly derived from the nested structure given by the ``within`` settings. Locations that define no or an empty ``within`` are implicitly at the topmost (0) level.

|changed| |backwards-incompatible| Revised configuration of capacity constraints: ``e_cap_max`` becomes ``e_cap.max``, addition of ``e_cap.min`` and ``e_cap.equals`` (analogous for r_cap, s_cap, rb_cap, r_area). The ``e_cap.equals`` constraint supersedes ``e_cap_max_force`` (analogous for the other constraints). No backwards-compatibility is retained, models must change all constraints to the new formulation. See :ref:`config_reference_constraints` for a complete list of all available constraints. Some additional constraints have name changes:

* ``e_cap_max_scale`` becomes ``e_cap_scale``
* ``rb_cap_follows`` becomes ``rb_cap_follow``, and addition of ``rb_cap_follow_mode``
* ``s_time_max`` becomes ``s_time.max``

|changed| |backwards-incompatible| All optional constraints are now grouped together, under ``constraints.optional``:

* ``constraints.group_fraction.group_fraction`` becomes ``constraints.optional.group_fraction``
* ``constraints.ramping.ramping_rate`` becomes ``constraints.optional.ramping_rate``

### Other changes

* |new| analysis.map_results function to extract solution details from multiple parallel runs
* |new| Various other additions to analysis functionality, particularly in the analysis_utils module
* |new| analysis.get_levelized_cost to get technology and location specific costs
* |new| Allow dynamically loading time mask functions
* |changed| Improved summary table in the model solution: now shows only aggregate information for transmission technologies, also added missing ``s_cap`` column and technology type
* |fixed| Bug causing some total levelized transmission costs to be infinite instead of zero
* |fixed| Bug causing some CSV solution files to be empty

## 0.3.4 (2015-04-27)

* |fixed| Bug in construction and fixed O&M cost calculations in operational mode

## 0.3.3 (2015-04-03)

### Major changes

|changed| In preparation for future enhancements, the ordering of location levels is flipped. The top-level locations at which balancing takes place is now level 0, and may contain level 1 locations. This is a backwards-incompatible change.

|changed| |backwards-incompatible| Refactored time resolution adjustment functionality. Can now give a list of masks in the run configuration which will all be applied, via ``time.masks``, with a base resolution via ``time.resolution`` (or instead, as before, load a resolution series from file via ``time.file``). Renamed the ``time_functions`` submodule to ``time_masks``.

## Other changes

* |new| Models and runs can have a ``name``
* |changed| More verbose ``calliope run``
* |changed| Analysis tools restructured
* |changed| Renamed ``debug.keepfiles`` setting to ``debug.keep_temp_files`` and better documented debug configuration

## 0.3.2 (2015-02-13)

* |new| Run setting ``model_override`` allows specifying the path to a YAML file with overrides for the model configuration, applied at model initialization (path is given relative to the run configuration file used). This is in addition to the existing ``override`` setting, and is applied first (so ``override`` can override ``model_override``).
* |new| Run settings ``output.save_constraints`` and ``output.save_constraints_options``
* |new| Run setting ``parallel.post_run``
* |changed| Solution column names more in line with model component names
* |changed| Can specify more than one output format as a list, e.g. ``output.format: ['csv', 'hdf']``
* |changed| Run setting ``parallel.additional_lines`` renamed to ``parallel.pre_run``
* |changed| Better error messages and CLI error handling
* |fixed| Bug on saving YAML files with numpy dtypes fixed
* Other minor improvements and fixes

## 0.3.1 (2015-01-06)

* Fixes to time_functions
* Other minor improvements and fixes

## 0.3.0 (2014-12-12)

* Python 3 and Pyomo 4 are now minimum requirements
* Significantly improved documentation
* Improved model solution management by saving to HDF5 instead of CSV
* Calculate shares of technologies, including the ability to define groups for the purpose of computing shares
* Improved operational mode
* Simplified time_tools
* Improved output plotting, including dispatch, transmission flows, and installed capacities, and added model configuration to support these plots
* ``r`` can be specified as power or energy
* Improved solution speed
* Better error messages and basic logging
* Better sanity checking and error messages for common mistakes
* Basic distance-dependent constraints (only implemented for e_loss and cost of e_cap for now)
* Other improvements and fixes

## 0.2.0 (2014-03-18)

* Added cost classes with a new set ``k``
* Added energy carriers with a new set ``c``
* Added conversion technologies
* Speed improvements and simplifications
* Ability to arbitrarily nest model configuration files with ``import`` statements
* Added additional constraints
* Improved configuration handling
* Ability to define timestep options in run configuration
* Cleared up terminology (nodes vs locations)
* Improved TimeSummarizer masking and added new masks
* Removed technology classes
* Improved operational mode with results output matching planning mode and dynamic updating of parameters in model instance
* Working parallel_tools
* Improved documentation
* Apache 2.0 licensed
* Other improvements and fixes

## 0.1.0 (2013-12-10)

* Some semblance of documentation
* Usable built-in example model
* Improved and working TimeSummarizer
* More flexible masking for TimeSummarizer
* Ability to add additional constraints without editing core source code
* Some basic test coverage
* Working parallel run configuration system<|MERGE_RESOLUTION|>--- conflicted
+++ resolved
@@ -2,9 +2,8 @@
 
 ### User-facing changes
 
-<<<<<<< HEAD
 |new| Dimensions can now be referenced in math `where` and `expression` strings and arithmetic can be used when making comparisons and using helper functions in `where` strings (#733).
-=======
+
 |changed| Init config can be updated on re-init _and_ on loading a model from NetCDF, e.g. to apply new subsetting, resampling, clustering, math.
 
 |fixed| Reloading a clustered model from file was attempting to re-cluster (#824).
@@ -14,7 +13,6 @@
 ### Internal changes
 
 |fixed| Remove `stderr` redirect at pyomo backend model solve stage to avoid random infinite recursion errors in CI tests (#833).
->>>>>>> b5b7bc3d
 
 ## 0.7.0.dev7 (2025-09-05)
 
