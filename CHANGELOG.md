--- conflicted
+++ resolved
@@ -2,7 +2,6 @@
 
 ### User-facing changes
 
-<<<<<<< HEAD
 |changed| |backwards-incompatible| YAML files are loaded with `calliope.read_yaml(...)` instead of `calliope.Model(...)`.
 
 |changed| |backwards-incompatible| In-memory dictionaries are loaded with `calliope.Model.from_dict(...)` instead of `calliope.Model(...)`.
@@ -19,9 +18,9 @@
 They can all be dumped to a single attribute dictionary with `calliope.Model.dump_all_attrs()`
 
 |new| Model attributes are saved to a `attrs.yaml` YAML file when storing data using `calliope.Model.to_csv`.
-=======
+
 |new| helper functions to enable summation over single-/multi-dimension groups and rolling window summations of math expression components (#735, #777).
->>>>>>> 12ca3f95
+
 
 |fixed| Evaluating results of Gurobi global expressions containing pure decision variables / parameters (#780).
 
