## 0.7.0.dev8

### Internal changes

|fixed| Remove `stderr` redirect at pyomo backend model solve stage to avoid random infinite recursion errors in CI tests (#833).

<<<<<<< HEAD
=======
|fixed| Reloading a clustered model from file was attempting to re-cluster (#824).

|changed| Init config can be updated on re-init _and_ on loading a model from NetCDF, e.g. to apply new subsetting, resampling, clustering, math.

|fixed| Example notebook outputs no longer clutter search results in docs and search result example notebook pages are grouped under the top-level page header (#675).
>>>>>>> df911f18

## 0.7.0.dev7 (2025-09-05)

### User-facing changes

|fixed| `ModelDataFactory` is no longer run twice during startup, resulting in faster initialisation

|changed| `Model.from_dict` has been removed in favor of `calliope.read_dict` (matching `read_netcdf` and `read_yaml`)

|changed| in model.yaml, `parameters` has been renamed to `data_definitions` to fit with the new params / lookups approach.

|changed| `config.init.broadcast_param_data` has been renamed to `config.init.broadcast_input_data` to fit with the new params / lookups approach.

|new| `config.solve.postprocess_active` can be used to skip postprocessing to save computation time, or avoid crashes if `base` math is made incompatible with them.

|fixed| All math components units and default values (#662).

|changed| pre-validation of math strings, in search of parsing errors, is undertaken at model instantiation and defaults to _not_ run to reduce model init time.

|changed| Math dictionaries can be injected on loading a model from YAML/dict when using the Python API (`calliope.read_yaml(...)`/`calliope.Model.from_dict(...)`) using the `math_dict` argument.
This replaces `add_math_dict` in `calliope.Model.build`.

|changed| MILP math formulation now has its own file (`milp.yaml`), which can be requested via `extra_math` (#749).

|fixed| Updates to the expression underlying the Gurobi backend objective function make their way through to the objective function before solving (#797).

|new| Math global expressions have an `order` option to allow user-defined math to be reordered relative to pre-defined math (#773).

|changed| |backwards-incompatible| `where:` now uses `==` for equality comparisons (previously `=`) (#728).

|changed| |backwards-incompatible| YAML files are loaded with `calliope.read_yaml(...)` instead of `calliope.Model(...)`.

|changed| |backwards-incompatible| In-memory dictionaries are loaded with `calliope.Model.from_dict(...)` instead of `calliope.Model(...)`.

|new| In-memory xarray datasets are loaded with `calliope.Model(...)`, e.g. `calliope.Model(inputs=input_array, attrs=attributes)`.

|changed| Model attributes are _not_ stored in the input/results arrays (e.g. `model.inputs.attrs`) but are available directly from the model object:

- `model.definition` = the loaded model data definition
- `model.config` = the loaded model configuration
- `model.runtime` = runtime attributes, like timing logs
- `model.math` = initialised and applied math

They can all be dumped to a single attribute dictionary with `calliope.Model.dump_all_attrs()`

|new| Model attributes are saved to a `attrs.yaml` YAML file when storing data using `calliope.Model.to_csv`.

|new| helper functions to enable summation over single-/multi-dimension groups and rolling window summations of math expression components (#735, #777).

|fixed| Evaluating results of Gurobi global expressions containing pure decision variables / parameters (#780).

|changed| SOS2 piecewise cost example in docs to explicitly include the new decision variable in the investment cost `where` string (see #525).

|fixed| Timeseries capacity factor accounts for time resolution (#762).

|fixed| Levelised cost accounts for energy that is generated and exported (`flow_export`) (#767).

|new| all math is defined during init and then stored in `model._def.math`, with the option to completely replace `plan.yaml` as the base mode (#763, #739).

|new| documentation on SPORES-specific configuration options (#750, #752).

|fixed| SPORES mode models not being appropriately serialised on saving to NetCDF (#751, #752).

|new| backend `get_objective` method, similar to `get_global_expression` etc. (#761)

|new| arrays in model results containing the objective function value of solved models.
Arrays have the name of the corresponding objective in math.
E.g., `model.results.min_cost_optimisation` will give the objective function value for the base math objective.

|changed| SPORES mode `baseline` run renamed to `0` and `spores` array dimension set to an integer dtype

|changed| SPORES configuration option `skip_baseline_run` renamed to `use_latest_results`

|new| `config.solve.spores.use_latest_results` allows for running from existing baseline (e.g. `plan` mode) results _and_ for continuing a set of SPORES runs.
E.g., if there are results for 4 SPORES, the run can be continued for 6 more iterations by setting `spores.use_latest_results` and updating `spores.number` to `10` (4 + 6).

### Internal changes

|fixed| SPORES tests to vary capacities of costed technologies rather than be able to simply vary the capacity of a free heat transmission technology between SPORES (#782).

|fixed| Randomly failing tests that rely on random sampling from the core code, by setting a global test suite random seed (#789).

|new| `pydantic.RootModel` used for storing model definition dictionaries with arbitrary keys (`techs`, `nodes`, etc.).

|new| Add `rich` as a dev dependency for much more readable repr strings of our pydantic models.

|changed| Separate `inputs` and `results` into separate datasets rather than filtered views on the same `_model_data`, private dataset.
Accordingly, Remove `is_result` array attribute and save to separate NetCDF "groups"

|changed| Removed all `attributes` from `_model_data.attrs`, storing them instead in pydantic model objects attached to the main calliope model object.
On saving to file, attributes are stored in the `attrs` of an empty dataset as a distinct NetCDF "group".

## 0.7.0.dev6 (2025-03-24)

### User-facing changes

|new| working SPORES mode, upgraded from v0.6 to include a selection of scoring algorithms (#716).

|new| backend `set_objective` method, to switch between pre-defined objectives (#716).

|changed| |backwards-incompatible| `from` and `to` parameters (to define start and end point of a transmission link) are now `link_from` and `link_to` (#717).

|changed| |backwards-incompatible| `operate` and `spores` mode configuration options are now nested within the main configuration (e.g., `build.operate_window` is now `build.operate.window` and `solve.spores_number` is now `solve.spores.number`) (#704).

|changed| coin-or-cbc is now available cross-platform on conda-forge and so is the recommended open-source solver to install a user environment with (#744).

|changed| Upper bound pins for dependencies removed where possible, to minimise clashes when using calliope as a dependency in a project (#744).

|changed| |backwards-incompatible| to ensure the model configuration always remains in sync with the results, `kwargs` in `model.build()` and `model.solve()` now directly affect `model.config` (#704)

|changed| `template:` can now be used anywhere within YAML definition files, not just in the `nodes`, `techs` and `data_tables` sections (#719).

|changed| Removed `inheritance` math helper function since we use `base_tech` for abstract base technologies and templates are now applied too early to be available later (#719).
To refer to template inheritance, set a parameter within a template as all children will share the same value.

### Internal changes

|changed| Moved to using `pydantic` to document and validate our configuration, rather than JSON schema (#704, #717).

|changed| As with base dependencies, moved to pinning lower bound only for development dependencies (#744).

|changed| Curtailed `calliope.AttrDict` relevance, with I/O moved to `calliope.io` and attribute access moved to `pydantic` models.
`AttrDict` is still used to merge overrides and templates into the model definition dictionary, before creating the `pydantic` models.

## 0.7.0.dev5 (2024-12-04)

### User-facing changes

|changed| "An overview of the Calliope terminology" information admonition to remove self-references and improve understandability.
Now also includes a visual depiction of how the different defined components connect together (#699).

|fixed| Area-based parameters have appropriate documented units of `area` rather than `area^2` (#701).

|fixed| Technology capacity lower bound constraints so that `[cap-type]_min` (e.g., `flow_cap_min`) is not always enforced if the `purchased_units` variable is active (#643).

|changed| Single data entries defined in YAML indexed parameters will not be automatically broadcast along indexed dimensions.
To achieve the same functionality as in `<v0.7.dev4`, the user must set the new `init` configuration option `broadcast_param_data` to True (#615).

|changed| Helper functions are now documented on their own page within the "Defining your own math" section of the documentation (#698).

|new| `where(array, condition)` math helper function to apply a where array _inside_ an expression, to enable extending component dimensions on-the-fly, and applying filtering to different components within the expression (#604, #679).

|new| Data tables can inherit options from `templates`, like `techs` and `nodes` (#676).

|new| dimension renaming functionality when loading from a data source, using the `rename_dims` option (#680).

|changed| cost expressions in math, to split out investment costs into the capital cost (`cost_investment`), annualised capital cost (`cost_investment_annualised`), fixed operation costs (`cost_operation_fixed`) and variable operation costs (`cost_operation_variable`, previously `cost_var`) (#645).

|new| Math has been removed from `model.math`, and can now be accessed via `model.math.data` (#639).

|new| (non-NaN) Default values and data types for parameters appear in math documentation (if they appear in the model definition schema) (#677).

|changed| `data_sources` -> `data_tables` and `data_sources.source` -> `data_tables.data`.
This change has occurred to avoid confusion between data "sources" and model energy "sources" (#673).

### Internal changes

|changed| updated transmission technologies to/from -> link_to/link_from to avoid conflicts with protected `python` terminology.

|changed| Model configuration, data tables, techs/nodes data, math and general model definition now uses `pydantic`.

|changed| Model definition reading is now defined in a single place (preprocess/model_definition.py).

|changed| Moved YAML reading/importing functionality out of `AttrDict`. It is now part of our `io` functionality.

|fixed| Avoided gurobi 12.0 incompatibility with pyomo by setting the lower bound to v6.8.2.

## 0.7.0.dev4 (2024-09-10)

### User-facing changes

|fixed| Decision variable domain in math docs to use $\in$ instead of $\forall$ (#652).

|fixed| Clarity of `flow_cap_min` description in documentation (#653).

|changed| API/schema documentation is de-ranked in documentation search bar results (#670).

|new| Math component cross-references in both directions ("uses" and "used in") in Markdown math documentation (#643).

|fixed| Duplicated links in math documentation (#651).

|changed| `node_groups` and `tech_groups` changed to a general top-level `templates` key,
accessed via the `template` key (replacing `inherit`) in `nodes` and `techs` (#600).

|fixed| Contribution of `cost_om_annual_investment_fraction` to total investment costs, to not apply to depreciated costs (#645).

|fixed| Math for multi-carrier variable export costs (#663).

|new| Piecewise constraints added to the YAML math with its own unique syntax (#107).
These constraints will be added to the optimisation problem using Special Ordered Sets of Type 2 (SOS2) variables.

|new| Direct interface to the Gurobi Python API using `!#yaml config.build.backend: gurobi` or `!#python model.build(backend="gurobi")`.
Tests show that using the gurobi solver via the Python API reduces peak memory consumption and runtime by at least 30% for the combined model build and solve steps.
This requires the `gurobipy` package which can be installed with `mamba`: `mamba install gurobi::gurobi`.

|fixed| Force a header row in tabular data loaded from CSV to (#596).
Fixes issue where unexpected index levels can end up in the loaded data (#573).

|fixed| Single element lists/sets in the model Dataset attribute dictionary are restored to lists/sets on loading from NetCDF (#614).

|new| Decision variables and global expressions can have a `title` defined, which will be available in the model results as attributes of those components and can be used for e.g. visualisation (#582).
Parameter titles from the model definition schema will also propagate to the model inputs.

|fixed| Backend parameter updates propagate correctly through global expressions in the order those expressions were defined (#616).

|fixed| If setting `model.backend.verbose_strings()`, rebuilt model components from making backend parameter updates will automatically have verbose strings (#623).

|fixed| Erroneous use of `dimensions:` in docs example of an indexed parameter (#612).

|changed| `add_dimensions` to `add_dims` in `data_sources` definition to align with `dims` in indexed parameter definition (#621).

|new| Allow extracting shadow prices into results by listing constraints in `config.solve.shadow_prices`, e.g. `config.solve.shadow_prices: ["system_balance"]`  Shadow prices will be added as variables to the model results as `shadow_price_{constraintname}`, e.g. `shadow_price_system_balance`.

|new| Model stores key timestamps as attributes:

* `timestamp_model_creation`: at the start of `Model.__init__()`
* `timestamp_build_started`: at the start of `Model.build()`
* `timestamp_build_complete`: at the end of `Model.build()`
* `timestamp_solve_started`: at the start of `Model.solve()`
* `timestamp_solve_complete`: at the end of `Model.solve()`

### Internal changes

|changed| `model._model_def_dict` has been removed.

|new| `CalliopeMath` is a new helper class to handle math additions, including separate methods for pre-defined math, user-defined math and validation checks.

|changed| `MathDocumentation` has been extracted from `Model`/`LatexBackend`, and now is a postprocessing module which can take models as input.

|new| `gurobipy` is a development dependency that will be added as an optional dependency to the conda-forge calliope feedstock recipe.

|changed| Added any new math dicts defined with `calliope.Model.backend.add_[...](...)` to the backend math dict registry stored in `calliope.Model.backend.inputs.attrs["math"]`.

|changed| Function vectorisation when creating backend component arrays uses `numpy.frompyfunc` instead of `xarray.apply_ufunc`, so that masking with a `where` array can be done at function calltime.
This requires pre-broadcasting all arrays being passed to the vectorised function, but reduces memory peaks in the Gurobi backend interface in particular.

|changed| Default parameter values are not used to fill NaNs when adding parameters to the backend, but when evaluating expressions.
This reduces memory footprint of parameter arrays.

|fixed| Removed unused debug parameter in `Model.__init__()`

|changed| Ruff linter checking was extended with pydocstrings, flake8-pytest, and pyupgrade.

|changed| Moved from black formatting to the Ruff formatter (black-based, but faster).

## 0.7.0.dev3 (2024-02-14)

### User-facing changes

|new| `mkdocs_tabbed` option when writing math documentation to file (`calliope.Model.math_documentation.write(...)`) which will add YAML snippets to all rendered math as a separate "tab" if writing to Markdown.
Requires the [PyMdown tabbed extension](https://facelessuser.github.io/pymdown-extensions/extensions/tabbed/) to render the tabs correctly in an [MkDocs](https://www.mkdocs.org/) project.

|new| List of pre-defined parameters given in the `pre-defined` math documentation, with references back to the constraints/variables/global expressions in which they are defined (either in the `expression` string or the `where` string).

|new| Units and default values for variables and global expressions added to the math documentation.

|new| Variables and global expressions can have a `default` value, which is used to fill missing array elements when doing math operations.
These default values ensure that `NaN` doesn't creep into the built optimisation problem math and are set to values that lead to them having no impact on the optimal solution.

|new| Utility function `calliope.util.schema.update_model_schema(...)` to add user-defined parameters to the model schema / update existing parameters using YAML schema syntax.
`calliope.util.schema.reset()` can be used to clean the model schema and return to the original, pre-defined schema.

|fixed| Timeseries clustering file can be a non-ISO standard date format.
Both the index and the values of the timeseries (both being date strings) should be in the user-defined `config.init.time_format`.

|fixed| the decision variable `purchased_units` is linked to `flow_cap` even if neither of the parameters `flow_cap_min` or `flow_cap_max` have been defined by the user.

|changed| `inbuilt` math -> `pre-defined` math and `custom` math -> `pre-defined` math in the documentation.

|changed| Calliope attribute dictionaries (AttrDicts) no longer sort dictionary keys on `union`. Key order is now: original dictionary key order + any new keys being added in the order they appear in the new dictionary.

|fixed| Dimensions with numeric data can be defined in tabular data _or_ YAML and will appear as numeric in the processed Calliope model input dataset.
If all dimension data can be coerced to a numeric data type (e.g. `["10", 100, "-1"]`), then it _will_ be coerced (e.g., `[10, 100, -1]`).

### Internal changes

|new| `py.typed` file so that mypy recognises Calliope as a typed library when it is imported as a dependency.

|fixed| Spelling of Black config option `skip-magic-trailing-comma`.

## 0.7.0.dev2 (2024-01-26)

v0.7 includes a major change to how Calliope internally operates.
Along with this, there are multiple changes to how Calliope models are defined and configured.
This requires adapting models to work with 0.7.
We group changes into those that are primarily user-facing and relevant for all Calliope users, and those that are primarily internal, and relevant only for Calliope developers.

### User-facing changes

This section gives a brief summary of changes.
For more detail, see our migrating from v0.6 to v0.7 section in our [documentation](https://calliope.readthedocs.io/en/latest/migrating/).

|new| Storage buffers available in all technology base classes.

|new| Multiple carriers and different carriers in/out available in all technology base classes.

|new| `node_groups` added to match `tech_groups`.

|new| technology efficiencies split into inflow and outflow efficiencies.

|new| Technology capacities and efficiencies can be differentiated between technology carriers.

|new| Parameters can be defined outside the scope of `nodes` and `techs` using the top-level `parameters` key in YAML.

|new| Any parameters can be indexed over arbitrary dimensions, both core Calliope dimensions and new, user-defined dimensions.

|new| Non-timeseries data can be loaded from CSV files or in-memory Pandas DataFrames using the top-level `data_sources` key in YAML.

|new| User-defined mathematical formulations using the new Calliope math syntax can be loaded when creating a model.

|new| Shadow prices obtained from a dual LP problem can be read by using `model.backend.shadow_prices.get("constraint_name")`.

|changed| |backwards-incompatible| Updated to support Python versions >= 3.10.

|changed| |backwards-incompatible| Updated to Pandas >= v2.1, Pyomo >= v6.4, Xarray >= v2023.10.

|changed| |backwards-incompatible| Flat technology definitions, removing the distinction between `essentials`, `constraints` and `costs`.

|changed| |backwards-incompatible| Timeseries data is defined under the `data_sources` top-level key, not with `file=`/`df=` at the technology level.

|changed| |backwards-incompatible| Demand and carrier consumption values are strictly positive instead of strictly negative.

|changed| |backwards-incompatible| `model.run()` method → two-stage `model.build()` + `model.solve()` methods.

|changed| |backwards-incompatible| `model` and `run` top-level keys → `config.init`/`.build`/`.solve`.

|changed| |backwards-incompatible| `locations` top-level key and `loc` data dimensions → `nodes`.

|changed| |backwards-incompatible| `parent` technology parameter → `base_tech` + `inherit`.

|changed| |backwards-incompatible| Cost parameters are flattened and use the indexed parameter syntax.

|changed| |backwards-incompatible| `links` top-level key → transmission links defined in `techs`.

|changed| |backwards-incompatible| Various parameters/decision variables renamed (namely `energy_` → `flow_`, `carrier_prod`/`_con` → `flow_out`/`_in`, and `resource` → `source_use`/`sink_use`).

|changed| |backwards-incompatible| Various configuration options renamed.

|changed| |backwards-incompatible| `force_resource` technology parameter → `source_use_equals` / `sink_use_equals`.

|changed| |backwards-incompatible| `units` + `purchased` decision variables → `purchased_units`.

|changed| |backwards-incompatible| Parameters added to explicitly trigger MILP and storage decision variables/constraints.

|changed| |backwards-incompatible| Structure of input and output data within a Calliope model updated to remove concatenated `loc::tech::carrier` sets and technology subsets (e.g. `techs_supply`) in favour of sparse arrays indexed over core dimensions only (`nodes`, `techs`, `carriers`, `timesteps`).

|changed| |backwards-incompatible| `coordinates.lat`/`lon` node parameter → `latitude`/`longitude`.

|changed| |backwards-incompatible| Distance units default to kilometres and can be reverted to metres with `config.init.distance_unit`.

|changed| |backwards-incompatible| `operate` mode input parameters now expected to match `plan` mode decision variable names (e.g., `flow_cap`).

|changed| |backwards-incompatible| Cyclic storage is defined per-technology, not as a top-level configuration option.

|changed| Documentation has been overhauled.

|removed| `_equals` constraints.
Use both `_min` and `_max` constraints to the same value.

|removed| `x`/`y` coordinates.
Use geographic lat/lon coordinates (in `EPSG:4326` projection) instead.

|removed| Comma-separated node definitions.
Inheriting duplicate definitions from `node_groups` instead.

|removed| `supply_plus` and `conversion_plus` technology base classes.
Use `supply` and `conversion` technology base classes instead.

|removed| `carrier` key.
Use `carrier_in` and `carrier_out` instead.

|removed| `carrier_tiers` and `carrier_ratios`.
Use indexed parameter definitions for `flow_out_eff` and your own math instead.

|removed| `calliope.Model.get_formatted_array`.
The Calliope internal representation of data now matches the format achieved by calling this method in v0.6.

|removed| Group constraints.
Use your own math instead.

|removed| Configuration options for features we no longer support.

|removed| Plotting.
See our documentation for example of how to visualise your data with Plotly.

|removed| Clustering.
Cluster your data before creating your Calliope model.
Mapping of timeseries dates to representative days is still possible.

### Internal changes

|new| Automatic release uploads to PyPI and new accompanying pre-release pipeline.

|new| Choice of issue templates.

|new| YAML schema to catch the worst offences perpetrated in the model definition / configuration.
This schema is also rendered as a reference page in the documentation, replacing `defaults`/`config` tables.

|new| The model mathematical formulation (constraints, decision variables, objectives) is stored in a YAML configuration file: `math/base.yaml`.
Equation expressions and the logic to decide on when to apply a constraint/create a variable etc. are given in string format.
These strings are parsed according to a set of documented rules.

|changed| Development environment installation instructions (they're now simpler!).

|changed| Documentation has been ported to Markdown pages and is built using MKDocs and the Material theme.

|changed| Pre-processed model data checks are conducted according to a YAML configuration, instead of a hard-coded set of python functions.
An API will be created in due course to allow the user to add their own checks to the configuration.

|changed| Costs are now Pyomo expressions rather than decision variables.

|changed| When a model is loaded into an active session, configuration dictionaries are stored as dictionaries instead of serialised YAML strings in the model data attributes dictionary.
Serialisation and de-serialisation only occur on saving and loading from NetCDF, respectively.

|changed| Backend interface has been abstracted to enable non-Pyomo solver interfaces to be implemented in due course.

|changed| Repository structure has been re-configured to use the `src` layout, to rely on the `pyproject.toml` configuration file for most config, and to use only `.txt` requirements files (for pip+conda cross-compatibility)

|changed| CI moved from Azure pipelines (back) to GitHub Actions.

|changed| Stronger reliance on `pre-commit`, including a CI check to run it in Pull Requests.

## 0.6.10 (2023-01-18)

|changed| |backwards-incompatible| Updated to Numpy v1.23, Pandas v1.5, Pyomo v6.4, Ruamel.yaml v0.17, Scikit-learn v1.2, Xarray v2022.3, GLPK v5. This enables Calliope to be installed on Apple Silicon devices, but changes the result of algorithmic timeseries clustering. [In scikit-learn version 0.24.0, the method of random sampling for K-Means clustering was changed](https://scikit-learn.org/0.24/whats_new/v0.24.html#changed-models). This change will lead to different optimisation results if using [K-Means clustering](https://calliope.readthedocs.io/en/v0.6.10/user/advanced_features.html#time-resolution-adjustment) in your model.

|changed| |backwards-incompatible| Removed support for Python version 3.7 since some updated dependencies are not available in this version.

|changed| Installation instructions for developers have changed since we no longer duplicate pinned packages between the development/testing requirements file (`requirements.yml`) and the package requirements file (`requirements.txt`). See [the documentation](https://calliope.readthedocs.io/en/v0.6.10/user/installation.html) for updated instructions.

|fixed| Set ordering in the model dataset is consistent before and after optimising a model with clustered timeseries. Previously, the link between clusters and timesteps would become mixed following optimisation, so running `model.run(force_rerun=True)` would yield a different result.

## 0.6.9 (2023-01-10)

|changed| Updated to Python 3.9, with compatibility testing continuing for versions 3.8 and 3.9. Multi-platform CI tests are run on Python 3.9 instead of Python 3.8. CI tests on a Linux machine are also run for versions 3.7 and 3.8. This has been explicitly mentioned in the documentation.

|changed| Updated to Click 8.0.

|changed| Updated CBC Windows binary link in documentation to version 2.10.8.

|fixed| SPORES mode scoring will ignore technologies with energy capacities that are equal to their minimum capacities (i.e., `energy_cap_min`) or which have fixed energy capacities (`energy_cap_equals`).

|fixed| SPORE number is retained when continuing a model run in SPORES mode when solutions already exist for SPORE >= 1. Previously, the SPORE number would be reset to zero.

|fixed| Malformed carrier-specific group constraints are skipped without skipping all subsequent group constraints.

|fixed| Spurious negative values in `storage_inital` in operate mode are ignored in subsequent optimisation runs (#379). Negative values are a result of optimisation tolerances allowing a strictly positive decision variable to end up with (very small in magnitude) negative values. Forcing these to zero between operate mode runs ensures that Pyomo doesn't raise an exception that input values are outside the valid domain (NonNegativeReals).

|fixed| `om_annual` investment costs will be calculated for technologies with only an `om_annual` cost defined in their configuration (#373). Previously, no investment costs would be calculated in this edge case.

## 0.6.8 (2022-02-07)

|new| run configuration parameter to enable relaxation of the `demand_share_per_timestep_decision` constraint.

|new| `storage_cap_min/equals/max` group constraints added.

|changed| Updated to Pyomo 6.2, pandas 1.3, xarray 0.20, numpy 1.20.

|changed| |backwards-incompatible| parameters defaulting to False now default to None, to avoid confusion with zero. To 'switch off' a constraint, a user should now set it to 'null' rather than 'false' in their YAML configuration.

|changed| `INFO` logging level includes logs for dataset cleaning steps before saving to NetCDF and for instantiation of timeseries clustering/resampling (if taking place).

|fixed| `demand_share_per_timestep_decision` constraint set includes all expected (location, technology, carrier) items. In the previous version, not all expected items were captured.

|fixed| Mixed dtype xarray dataset variables, where one dtype is boolean, are converted to float if possible. This overcomes an error whereby the NetCDF file cannot be created due to a mixed dtype variable.

## 0.6.7 (2021-06-29)

|new| `spores` run mode can skip the cost-optimal run, with the user providing initial conditions for `spores_score` and slack system cost.

|new| Support for Pyomo's `gurobi_persistent` solver interface, which enables a more memory- and time-efficient update and re-running of models. A new backend interface has been added to re-build constraints / the objective in the Gurobi persistent solver after updating Pyomo parameters.

|new| A scenario can now be a mix of overrides *and* other scenarios, not just overrides.

|new| `model.backend.rerun()` can work with both `spores` and `plan` run modes (previously only `plan` worked). In the `spores` case, this only works with a built backend that has not been previously run (i.e. `model.run(build_only=True)`), but allows a user to update constraints etc. before running the SPORES method.

|changed| |backwards-incompatible| Carrier-specific group constraints are only allowed in isolation (one constraint in the group).

|changed| If `ensure_feasibility` is set to `True`, `unmet_demand` will always be returned in the model results, even if the model is feasible. Fixes issue #355.

|changed| Updated to Pyomo 6.0, pandas 1.2, xarray 0.17.

|changed| Update CBC Windows binary link in documentation.

|fixed| AttrDict now has a `__name__` attribute, which makes pytest happy.

|fixed| CLI plotting command has been re-enabled. Fixes issue #341.

|fixed| Group constraints are more robust to variations in user inputs. This entails a trade-off whereby some previously accepted user configurations will no longer be possible, since we want to avoid the complexity of processing them.

|fixed| `demand_share_per_timestep_decision` now functions as expected, where it previously did not enforce the per-timestep share after having decided upon it.

|fixed| Various bugs squashed in running operate mode.

|fixed| Handle number of timesteps lower than the horizon length in `operate` mode (#337).

## 0.6.6 (2020-10-08)

|new| `spores` run mode now available, to find Spatially-explicit Practically Optimal REsultS (SPORES)

|new| New group constraints `carrier_con_min`, `carrier_con_max`, `carrier_con_equals` which restrict the total consumed energy of a subgroup of conversion and/or demand technologies.

|new| Add ability to pass timeseries as dataframes in `calliope.Model` instead of only as CSV files.

|new| Pyomo backend interfaces added to get names of all model objects (`get_all_model_attrs`) and to attach custom constraints to the backend model (`add_constraint`).

|changed| Parameters are assigned a domain in Pyomo based on their dtype in `model_data`

|changed| Internal code reorganisation.

|changed| Updated to Pyomo 5.7, pandas 1.1, and xarray 0.16

|fixed| One-way transmission technologies can have `om` costs

|fixed| Silent override of nested dicts when parsing YAML strings

## 0.6.5 (2020-01-14)

|new| New group constraints `energy_cap_equals`, `resource_area_equals`, and  `energy_cap_share_equals` to add the equality constraint to existing `min/max` group constraints.

|new| New group constraints `carrier_prod_min`, `carrier_prod_max`, and  `carrier_prod_equals` which restrict the absolute energy produced by a subgroup of technologies and locations.

|new| Introduced a `storage_discharge_depth` constraint, which allows to set a minimum stored-energy level to be preserved by a storage technology.

|new| New group constraints `net_import_share_min`, `net_import_share_max`, and `net_import_share_equals` which restrict the net imported energy of a certain carrier into subgroups of locations.

|changed| |backwards-incompatible| Group constraints with the prefix `supply_share` are renamed to use the prefix `carrier_prod_share`. This ensures consistent naming for all group constraints.

|changed| Allowed 'energy_cap_min' for transmission technologies.

|changed| Minor additions made to troubleshooting and development documentation.

|changed| |backwards-incompatible| The backend interface to update a parameter value (`Model.backend.update_param()`) has been updated to allow multiple values in a parameter to be updated at once, using a dictionary.

|changed| Allowed `om_con` cost for demand technologies. This is conceived to allow better representing generic international exports as demand sinks with a given revenue (e.g. the average electricity price on a given bidding zone), not restricted to any particular type of technology.

|changed| |backwards-incompatible| `model.backend.rerun()` returns a calliope Model object instead of an xarray Dataset, allowing a user to access calliope Model methods, such as `get_formatted_array`.

|changed| Carrier ratios can be loaded from file, to allow timeseries carrier ratios to be defined, e.g. ``carrier_ratios.carrier_out_2.heat: file=ratios.csv``.

|changed| Objective function options turned into Pyomo parameters. This allows them to update through the `Model.backend.update_param()` functionality.

|changed| All model defaults have been moved to `defaults.yaml`, removing the need for `model.yaml`. A default location, link and group constraint have been added to `defaults.yaml` to validate input model keys.

|changed| |backwards-incompatible| Revised internal logging and warning structure. Less critical warnings during model checks are now logged directly to the INFO log level, which is displayed by default in the CLI, and can be enabled when running in Python by calling `calliope.set_log_verbosity()` without any options. The `calliope.set_log_level` function has been renamed to `calliope.set_log_verbosity` and includes the ability to easily turn on and off the display of solver output.

|changed| All group constraint values are parameters so they can be updated in the backend model

|fixed| Operate mode checks cleaned up to warn less frequently and to not be so aggressive at editing a users model to fit the operate mode requirements.

|fixed| Documentation distinctly renders inline Python, YAML, and shell code snippets.

|fixed| Tech groups are used to filter technologies to which group constraints can be applied. This ensures that transmission and storage technologies are included in cost and energy capacity group constraints. More comprehensive tests have been added accordingly.

|fixed| Models saved to NetCDF now include the fully built internal YAML model and debug data so that `Model.save_commented_model_yaml()` is available after loading a NetCDF model from disk

|fixed| Fix an issue preventing the deprecated `charge_rate` constraint from working in 0.6.4.

|fixed| Fix an issue that prevented 0.6.4 from loading NetCDF models saved with older versions of Calliope. It is still recommended to only load models with the same version of Calliope that they were saved with, as not all functionality will work when mixing versions.

|fixed| |backwards-incompatible| Updated to require pandas 0.25, xarray 0.14, and scikit-learn 0.22, and verified Python 3.8 compatibility. Because of a bugfix in scikit-learn 0.22, models using k-means clustering with a specified random seed may return different clusters from Calliope 0.6.5 on.

## 0.6.4 (2019-05-27)

|new| New model-wide constraint that can be applied to all, or a subset of, locations and technologies in a model, covering:

* `demand_share`, `supply_share`, `demand_share_per_timestep`, `supply_share_per_timestep`, each of which can specify `min`, `max`, and `equals`, as well as `energy_cap_share_min` and `energy_cap_share_max`. These supersede the `group_share` constraints, which are now deprecated and will be removed in v0.7.0.
* `demand_share_per_timestep_decision`, allowing the model to make decisions on the per-timestep shares of carrier demand met from different technologies.
* `cost_max`, `cost_min`, `cost_equals`, `cost_var_max`, `cost_var_min`, `cost_var_equals`, `cost_investment_max`, `cost_investment_min`, `cost_investment_equals`, which allow a user to constrain costs, including those not used in the objective.
* `energy_cap_min`, `energy_cap_max`, `resource_area_min`, `resource_area_max` which allow to constrain installed capacities of groups of technologies in specific locations.

|new| `asynchronous_prod_con` parameter added to the constraints, to allow a user to fix a storage or transmission technology to only be able to produce or consume energy in a given timestep. This ensures that unphysical dissipation of energy cannot occur in these technologies, by activating a binary variable (`prod_con_switch`) in the backend.

|new| Multi-objective optimisation problems can be defined by linear scalarisation of cost classes, using `run.objective_options.cost_class` (e.g. `{'monetary': 1, 'emissions': 0.1}`, which models an emissions price of 0.1 units of currency per unit of emissions)

|new| Storage capacity can be tied to energy capacity with a new `energy_cap_per_storage_cap_equals` constraint.

|new| The ratio of energy capacity and storage capacity can be constrained with a new `energy_cap_per_storage_cap_min` constraint.

|new| Easier way to save an LP file with a ``--save_lp`` command-line option and a ``Model.to_lp`` method

|new| Documentation has a new layout, better search, and is restructured with various content additions, such as a section on troubleshooting.

|new| Documentation for developers has been improved to include an overview of the internal package structure and a guide to contributing code via a pull request.

|changed| |backwards-incompatible| Scenarios in YAML files defined as list of override names, not comma-separated strings: `fusion_scenario: cold_fusion,high_cost` becomes `fusion_scenario: ['cold_fusion', 'high_cost']`. No change to the command-line interface.

|changed| `charge_rate` has been renamed to `energy_cap_per_storage_cap_max`. `charge_rate` will be removed in Calliope 0.7.0.

|changed| Default value of resource_area_max now is ``inf`` instead of ``0``, deactivating the constraint by default.

|changed| Constraint files are auto-loaded in the pyomo backend and applied in the order set by 'ORDER' variables given in each constraint file (such that those constraints which depend on pyomo expressions existing are built after the expressions are built).

|changed| Error on defining a technology in both directions of the same link.

|changed| Any inexistent locations and / or technologies defined in model-wide (group) constraints will be caught and filtered out, raising a warning of their existence in the process.

|changed| Error on required column not existing in CSV is more explicit.

|changed| |backwards-incompatible| Exit code for infeasible problems now is 1 (no success). This is a breaking change when relying on the exit code.

|changed| `get_formatted_array` improved in both speed and memory consumption.

|changed| `model` and `run` configurations are now available as attributes of the Model object, specifically as editable dictionaries which automatically update a YAML string in the `model_data` xarray dataset attribute list (i.e. the information is stored when sending to the solver backend and when saving to and loading from NetCDF file)

|changed| All tests and example models have been updated to solve with Coin-CBC, instead of GLPK. Documentation has been updated to reflect this, and aid in installing CBC (which is not simple for Windows users).

|changed| Additional and improved pre-processing checks and errors for common model mistakes.

|fixed| Total levelised cost of energy considers all costs, but energy generation only from ``supply``, ``supply_plus``, ``conversion``, and ``conversion_plus``.

|fixed| If a space is left between two locations in a link (i.e. `A, B` instead of `A,B`), the space is stripped, instead of leading to the expectation of a location existing with the name ` B`.

|fixed| Timeseries efficiencies can be included in operate mode without failing on preprocessing checks.

|fixed| Name of data variables is retained when accessed through `model.get_formatted_array()`

|fixed| Systemwide constraints work in models without transmission systems.

|fixed| Updated documentation on amendments of abstract base technology groups.

|fixed| Models without time series data fail gracefully.

|fixed| Unknown technology parameters are detected and the user is warned.

|fixed| Loc::techs with empty cost classes (i.e. value == None) are handled by a warning and cost class deletion, instead of messy failure.

## 0.6.3 (2018-10-03)

|new| Addition of ``flows`` plotting function. This shows production and how much they exchange with other locations. It also provides a slider in order to see flows' evolution through time.

|new| ``calliope generate_runs`` in the command line interface can now produce scripts for remote clusters which require SLURM-based submission (``sbatch...``).

|new| |backwards-incompatible| Addition of ``scenarios``, which complement and expand the existing ``overrides`` functionality.  ``overrides`` becomes a top-level key in model configuration, instead of a separate file. The ``calliope run`` command has a new ``--scenario`` option which replaces --override_file, while ``calliope generate_runs`` has a new ``--scenarios`` option which replaces --override_file and takes a semicolon-separated list of scenario names or of group1,group2 combinations. To convert existing overrides to the new approach, simply group them under a top-level ``overrides`` key and import your existing overrides file from the main model configuration file with ``import: ['your_overrides_file.yaml']``.

|new| Addition of ``calliope generate_scenarios`` command to allow automating the construction of scenarios which consist of many combinations of overrides.

|new| Added ``--override_dict`` option to ``calliope run`` and ``calliope generate_runs`` commands

|new| Added solver performance comparison in the docs. CPLEX & Gurobi are, as expected, the best options. If going open-source & free, CBC is much quicker than GLPK!

|new| Calliope is tested and confirmed to run on Python 3.7

|changed| `resource_unit` - available to `supply`, `supply_plus`, and `demand` technologies - can now be defined as 'energy_per_area', 'energy', or 'energy_per_cap'. 'power' has been removed. If 'energy_per_area' then available resource is the resource (CSV or static value) * resource_area, if 'energy_per_cap' it is resource * energy_cap. Default is 'energy', i.e. resource = available_resource.

|changed| Updated to xarray v0.10.8, including updates to timestep aggregation and NetCDF I/O to handle updated xarray functionality.

|changed| Removed ``calliope convert`` command. If you need to convert a 0.5.x model, first use ``calliope convert`` in Calliope 0.6.2 and then upgrade to 0.6.3 or higher.

|changed| Removed comment persistence in AttrDict and the associated API in order to improve compatibility with newer versions of ruamel.yaml

|fixed| Operate mode is more robust, by being explicit about timestep and loc_tech indexing in `storage_initial` preparation and `resource_cap` checks, respectively, instead of assuming an order.

|fixed| When setting `ensure_feasibility`, the resulting `unmet_demand` variable can also be negative, accounting for possible infeasibility when there is unused supply, once all demand has been met (assuming no load shedding abilities). This is particularly pertinent when the `force_resource` constraint is in place.

|fixed| When applying systemwide constraints to transmission technologies, they are no longer silently ignored. Instead, the constraint value is doubled (to account for the constant existence of a pair of technologies to describe one link) and applied to the relevant transmission techs.

|fixed| Permit groups in override files to specify imports of other YAML files

|fixed| If only `interest_rate` is defined within a cost class of a technology, the entire cost class is correctly removed after deleting the `interest_rate` key. This ensures an empty cost key doesn't break things later on. Fixes issue #113.

|fixed| If time clustering with 'storage_inter_cluster' = True, but no storage technologies, the model doesn't break. Fixes issue #142.

## 0.6.2 (2018-06-04)

|new| ``units_max_systemwide`` and ``units_equals_systemwide`` can be applied to an integer/binary constrained technology (capacity limited by ``units`` not ``energy_cap``, or has an associated ``purchase`` (binary) cost). Constraint works similarly to existing ``energy_cap_max_systemwide``, limiting the number of units of a technology that can be purchased across all locations in the model.

|new| |backwards-incompatible| ``primary_carrier`` for `conversion_plus` techs is now split into ``primary_carrier_in`` and ``primary_carrier_out``. Previously, it only accounted for output costs, by separating it, `om_con` and `om_prod` are correctly accounted for. These are required conversion_plus essentials if there's more than one input and output carrier, respectively.

|new| Storage can be set to cyclic using ``run.cyclic_storage``. The last timestep in the series will then be used as the 'previous day' conditions for the first timestep in the series. This also applies to ``storage_inter_cluster``, if clustering. Defaults to False, with intention of defaulting to True in 0.6.3.

|new| On clustering timeseries into representative days, an additional set of decision variables and constraints is generated. This addition allows for tracking stored energy between clusters, by considering storage between every `datestep` of the original (unclustered) timeseries as well as storage variation within a cluster.

|new| CLI now uses the IPython debugger rather than built-in ``pdb``, which provides highlighting, tab completion, and other UI improvements

|new| AttrDict now persists comments when reading from and writing to YAML files, and gains an API to view, add and remove comments on keys

|fixed| Fix CLI error when running a model without transmission technologies

|fixed| Allow plotting for inputs-only models, single location models, and models without location coordinates

|fixed| Fixed negative ``om_con`` costs in conversion and conversion_plus technologies

## 0.6.1 (2018-05-04)

|new| Addition of user-defined datestep clustering, accessed by `clustering_func`: `file=filename.csv:column` in time aggregation config

|new| Added ``layout_updates`` and ``plotly_kwarg_updates`` parameters to plotting functions to override the generated Plotly configuration and layout

|changed| Cost class and sense (maximize/minimize) for objective function may now be specified in run configuration (default remains monetary cost minimization)

|changed| Cleaned up and documented ``Model.save_commented_model_yaml()`` method

|fixed| Fixed error when calling ``--save_plots`` in CLI

|fixed| Minor improvements to warnings

|fixed| Pure dicts can be used to create a ``Model`` instance

|fixed| ``AttrDict.union`` failed on all-empty nested dicts

## 0.6.0 (2018-04-20)

Version 0.6.0 is an almost complete rewrite of most of Calliope's internals. See [New in v0.6.0](https://calliope.readthedocs.io/en/v0.6.0/user/whatsnew.html) for a more detailed description of the many changes.

### Major changes

|changed| |backwards-incompatible| Substantial changes to model configuration format, including more verbose names for most settings, and removal of run configuration files.

|new| |backwards-incompatible| Complete rewrite of Pyomo backend, including new various new and improved functionality to interact with a built model (see :doc:`user/ref_05_to_06`).

|new| Addition of a ``calliope convert`` CLI tool to convert 0.5.x models to 0.6.0.

|new| Experimental ability to link to non-Pyomo backends.

|new| New constraints: ``resource_min_use`` constraint for ``supply`` and ``supply_plus`` techs.

|changed| |backwards-incompatible| Removal of settings and constraints includes ``subset_x``, ``subset_y``, ``s_time``, ``r2``, ``r_scale_to_peak``, ``weight``.

|changed| |backwards-incompatible| ``system_margin`` constraint replaced with ``reserve_margin`` constraint.

|changed| |backwards-incompatible| Removed the ability to load additional custom constraints or objectives.

## 0.5.5 (2018-02-28)

* |fixed| Allow `r_area` to be non-zero if either of `e_cap.max` or `e_cap.equals` is set, not just `e_cap.max`.
* |fixed| Ensure static parameters in resampled timeseries are caught in constraint generation
* |fixed| Fix time masking when set_t.csv contains sub-hourly resolutions

## 0.5.4 (2017-11-10)

### Major changes

* |fixed| `r_area_per_e_cap` and `r_cap_equals_e_cap` constraints have been separated from r_area and r_cap constraints to ensure that user specified `r_area.max` and `r_cap.max` constraints are observed.

* |changed| technologies and location subsets are now communicated with the solver as a combined location:technology subset, to reduce the problem size, by ignoring technologies at locations in which they have not been allowed. This has shown drastic improvements in Pyomo preprocessing time and memory consumption for certain models.

### Other changes

* |fixed| Allow plotting carrier production using `calliope.analysis.plot_carrier_production` if that carrier does not have an associated demand technology (previously would raise an exception).
* |fixed| Define time clustering method (sum/mean) for more constraints that can be time varying. Previously only included `r` and `e_eff`.
* |changed| storage technologies default `s_cap.max` to `inf`, not 0 and are automatically included in the `loc_tech_store` subset. This ensures relevant constraints are not ignored by storage technologies.
* |changed| Some values in the urban scale MILP example were updated to provide results that would show the functionality more clearly
* |changed| technologies have set colours in the urban scale example model, as random colours were often hideous.
* |changed| ruamel.yaml, not ruamel_yaml, is now used for parsing YAML files.
* |fixed| e_cap constraints for unmet_demand technologies are ignored in operational mode. Capacities are fixed for all other technologies, which previously raised an exception, as a fixed infinite capacity is not physically allowable.
* |fixed| stack_weights were strings rather than numeric datatypes on reading NetCDF solution files.

## 0.5.3 (2017-08-22)

### Major changes

* |new| (BETA) Mixed integer linear programming (MILP) capabilities, when using ``purchase`` cost and/or ``units.max/min/equals`` constraints. Integer/Binary decision variables will be applied to the relevant technology-location sets, avoiding unnecessary complexity by describing all technologies with these decision variables.

### Other changes

* |changed| YAML parser is now ruamel_yaml, not pyyaml. This allows scientific notation of numbers in YAML files (#57)
* |fixed| Description of PV technology in urban scale example model now more realistic
* |fixed| Optional ramping constraint no longer uses backward-incompatible definitions (#55)
* |fixed| One-way transmission no longer forces unidirectionality in the wrong direction
* |fixed| Edge case timeseries resource combinations, where infinite resource sneaks into an incompatible constraint, are now flagged with a warning and ignored in that constraint (#61)
* |fixed| e_cap.equals: 0 sets a technology to a capacity of zero, instead of ignoring the constraint (#63)
* |fixed| depreciation_getter now changes with location overrides, instead of just checking the technology level constraints (#64)
* |fixed| Time clustering now functions in models with time-varying costs (#66)
* |changed| Solution now includes time-varying costs (costs_variable)
* |fixed| Saving to NetCDF does not affect in-memory solution (#62)


## 0.5.2 (2017-06-16)

* |changed| Calliope now uses Python 3.6 by default. From Calliope 0.6.0 on, Python 3.6 will likely become the minimum required version.
* |fixed| Fixed a bug in distance calculation if both lat/lon metadata and distances for links were specified.
* |fixed| Fixed a bug in storage constraints when both ``s_cap`` and ``e_cap`` were constrained but no ``c_rate`` was given.
* |fixed| Fixed a bug in the system margin constraint.

## 0.5.1 (2017-06-14)

|new| |backwards-incompatible| Better coordinate definitions in metadata. Location coordinates are now specified by a dictionary with either lat/lon (for geographic coordinates) or x/y (for generic Cartesian coordinates), e.g. ``{lat: 40, lon: -2}`` or ``{x: 0, y: 1}``. For geographic coordinates, the ``map_boundary`` definition for plotting was also updated in accordance. See the built-in example models for details.

|new| Unidirectional transmission links are now possible. See the [documentation on transmission links](https://calliope.readthedocs.io/en/v0.5.1/user/configuration.html#transmission-links).

### Other changes

* |fixed| Missing urban-scale example model files are now included in the distribution
* |fixed| Edge cases in ``conversion_plus`` constraints addressed
* |changed| Documentation improvements


## 0.5.0 (2017-05-04)

### Major changes

|new| Urban-scale example model, major revisions to the documentation to accommodate it, and a new ``calliope.examples`` module to hold multiple example models. In addition, the ``calliope new`` command now accepts a ``--template`` option to select a template other than the default national-scale example model, e.g.: ``calliope new my_urban_model --template=UrbanScale``.

|new| Allow technologies to generate revenue (by specifying negative costs)

|new| Allow technologies to export their carrier directly to outside the system boundary

|new| Allow storage & supply_plus technologies to define a charge rate (c_rate), linking storage capacity (s_cap) with charge/discharge capacity (e_cap) by s_cap * c_rate => e_cap. As such, either s_cap.max & c_rate or e_cap.max & c_rate can be defined for a technology. The smallest of `s_cap.max * c_rate` and `e_cap.max` will be taken if all three are defined.

|changed| |backwards-incompatible| Revised technology definitions and internal definition of sets and subsets, in particular subsets of various technology types. Supply technologies are now split into two types: ``supply`` and ``supply_plus``. Most of the more advanced functionality of the original ``supply`` technology is now contained in ``supply_plus``, making it necessary to update model definitions accordingly. In addition to the existing ``conversion`` technology type, a new more complex ``conversion_plus`` was added.

### Other changes

* |changed| |backwards-incompatible| Creating a ``Model()`` with no arguments now raises a ``ModelError`` rather than returning an instance of the built-in national-scale example model. Use the new ``calliope.examples`` module to access example models.
* |changed| Improvements to the national-scale example model and its tutorial notebook
* |changed| Removed SolutionModel class
* |fixed| Other minor fixes

## 0.4.1 (2017-01-12)

* |new| Allow profiling with the ``--profile`` and ``--profile_filename`` command-line options
* |new| Permit setting random seed with ``random_seed`` in the run configuration
* |changed| Updated installation documentation using conda-forge package
* |fixed| Other minor fixes

## 0.4.0 (2016-12-09)

### Major changes

|new| Added new methods to deal with time resolution: clustering, resampling, and heuristic timestep selection

|changed| |backwards-incompatible| Major change to solution data structure. Model solution is now returned as a single [xarray DataSet](https://docs.xarray.dev/en/v0.8.2/data-structures.html#dataset) instead of multiple pandas DataFrames and Panels. Instead of as a generic HDF5 file, complete solutions can be saved as a NetCDF4 file via xarray's NetCDF functionality.

While the recommended way to save and process model results is by NetCDF4, CSV saving functionality has now been upgraded for more flexibility. Each variable is saved as a separate CSV file with a single value column and as many index columns as required.

|changed| |backwards-incompatible| Model data structures simplified and based on xarray

### Other changes

* |new| Functionality to post-process parallel runs into aggregated NetCDF files in ``calliope.read``
* |changed| Pandas 0.18/0.19 compatibility
* |changed| 1.11 is now the minimum required numpy version. This version makes datetime64 tz-naive by default, thus preventing some odd behavior when displaying time series.
* |changed| Improved logging, status messages, and error reporting
* |fixed| Other minor fixes

## 0.3.7 (2016-03-10)

### Major changes

|changed| Per-location configuration overrides improved. All technology constraints can now be set on a per-location basis, as can costs. This applies to the following settings:

* ``techname.x_map``
* ``techname.constraints.*``
* ``techname.constraints_per_distance.*``
* ``techname.costs.*``

The following settings cannot be overridden on a per-location basis:

* Any other options directly under ``techname``, such as ``techname.parent`` or ``techname.carrier``
* ``techname.costs_per_distance.*``
* ``techname.depreciation.*``

### Other changes

* |fixed| Improved installation instructions
* |fixed| Pyomo 4.2 API compatibility
* |fixed| Other minor fixes

## 0.3.6 (2015-09-23)

* |fixed| Version 0.3.5 changes were not reflected in tutorial

## 0.3.5 (2015-09-18)

### Major changes

|new| New constraint to constrain total (model-wide) installed capacity of a technology (``e_cap.total_max``), in addition to its per-node capacity (``e_cap.max``)

|changed| Removed the ``level`` option for locations. Level is now implicitly derived from the nested structure given by the ``within`` settings. Locations that define no or an empty ``within`` are implicitly at the topmost (0) level.

|changed| |backwards-incompatible| Revised configuration of capacity constraints: ``e_cap_max`` becomes ``e_cap.max``, addition of ``e_cap.min`` and ``e_cap.equals`` (analogous for r_cap, s_cap, rb_cap, r_area). The ``e_cap.equals`` constraint supersedes ``e_cap_max_force`` (analogous for the other constraints). No backwards-compatibility is retained, models must change all constraints to the new formulation. See :ref:`config_reference_constraints` for a complete list of all available constraints. Some additional constraints have name changes:

* ``e_cap_max_scale`` becomes ``e_cap_scale``
* ``rb_cap_follows`` becomes ``rb_cap_follow``, and addition of ``rb_cap_follow_mode``
* ``s_time_max`` becomes ``s_time.max``

|changed| |backwards-incompatible| All optional constraints are now grouped together, under ``constraints.optional``:

* ``constraints.group_fraction.group_fraction`` becomes ``constraints.optional.group_fraction``
* ``constraints.ramping.ramping_rate`` becomes ``constraints.optional.ramping_rate``

### Other changes

* |new| analysis.map_results function to extract solution details from multiple parallel runs
* |new| Various other additions to analysis functionality, particularly in the analysis_utils module
* |new| analysis.get_levelized_cost to get technology and location specific costs
* |new| Allow dynamically loading time mask functions
* |changed| Improved summary table in the model solution: now shows only aggregate information for transmission technologies, also added missing ``s_cap`` column and technology type
* |fixed| Bug causing some total levelized transmission costs to be infinite instead of zero
* |fixed| Bug causing some CSV solution files to be empty

## 0.3.4 (2015-04-27)

* |fixed| Bug in construction and fixed O&M cost calculations in operational mode

## 0.3.3 (2015-04-03)

### Major changes

|changed| In preparation for future enhancements, the ordering of location levels is flipped. The top-level locations at which balancing takes place is now level 0, and may contain level 1 locations. This is a backwards-incompatible change.

|changed| |backwards-incompatible| Refactored time resolution adjustment functionality. Can now give a list of masks in the run configuration which will all be applied, via ``time.masks``, with a base resolution via ``time.resolution`` (or instead, as before, load a resolution series from file via ``time.file``). Renamed the ``time_functions`` submodule to ``time_masks``.

## Other changes

* |new| Models and runs can have a ``name``
* |changed| More verbose ``calliope run``
* |changed| Analysis tools restructured
* |changed| Renamed ``debug.keepfiles`` setting to ``debug.keep_temp_files`` and better documented debug configuration

## 0.3.2 (2015-02-13)

* |new| Run setting ``model_override`` allows specifying the path to a YAML file with overrides for the model configuration, applied at model initialization (path is given relative to the run configuration file used). This is in addition to the existing ``override`` setting, and is applied first (so ``override`` can override ``model_override``).
* |new| Run settings ``output.save_constraints`` and ``output.save_constraints_options``
* |new| Run setting ``parallel.post_run``
* |changed| Solution column names more in line with model component names
* |changed| Can specify more than one output format as a list, e.g. ``output.format: ['csv', 'hdf']``
* |changed| Run setting ``parallel.additional_lines`` renamed to ``parallel.pre_run``
* |changed| Better error messages and CLI error handling
* |fixed| Bug on saving YAML files with numpy dtypes fixed
* Other minor improvements and fixes

## 0.3.1 (2015-01-06)

* Fixes to time_functions
* Other minor improvements and fixes

## 0.3.0 (2014-12-12)

* Python 3 and Pyomo 4 are now minimum requirements
* Significantly improved documentation
* Improved model solution management by saving to HDF5 instead of CSV
* Calculate shares of technologies, including the ability to define groups for the purpose of computing shares
* Improved operational mode
* Simplified time_tools
* Improved output plotting, including dispatch, transmission flows, and installed capacities, and added model configuration to support these plots
* ``r`` can be specified as power or energy
* Improved solution speed
* Better error messages and basic logging
* Better sanity checking and error messages for common mistakes
* Basic distance-dependent constraints (only implemented for e_loss and cost of e_cap for now)
* Other improvements and fixes

## 0.2.0 (2014-03-18)

* Added cost classes with a new set ``k``
* Added energy carriers with a new set ``c``
* Added conversion technologies
* Speed improvements and simplifications
* Ability to arbitrarily nest model configuration files with ``import`` statements
* Added additional constraints
* Improved configuration handling
* Ability to define timestep options in run configuration
* Cleared up terminology (nodes vs locations)
* Improved TimeSummarizer masking and added new masks
* Removed technology classes
* Improved operational mode with results output matching planning mode and dynamic updating of parameters in model instance
* Working parallel_tools
* Improved documentation
* Apache 2.0 licensed
* Other improvements and fixes

## 0.1.0 (2013-12-10)

* Some semblance of documentation
* Usable built-in example model
* Improved and working TimeSummarizer
* More flexible masking for TimeSummarizer
* Ability to add additional constraints without editing core source code
* Some basic test coverage
* Working parallel run configuration system<|MERGE_RESOLUTION|>--- conflicted
+++ resolved
@@ -1,17 +1,16 @@
 ## 0.7.0.dev8
 
+### User-facing changes
+
+|changed| Init config can be updated on re-init _and_ on loading a model from NetCDF, e.g. to apply new subsetting, resampling, clustering, math.
+
+|fixed| Reloading a clustered model from file was attempting to re-cluster (#824).
+
+|fixed| Example notebook outputs no longer clutter search results in docs and search result example notebook pages are grouped under the top-level page header (#675).
+
 ### Internal changes
 
 |fixed| Remove `stderr` redirect at pyomo backend model solve stage to avoid random infinite recursion errors in CI tests (#833).
-
-<<<<<<< HEAD
-=======
-|fixed| Reloading a clustered model from file was attempting to re-cluster (#824).
-
-|changed| Init config can be updated on re-init _and_ on loading a model from NetCDF, e.g. to apply new subsetting, resampling, clustering, math.
-
-|fixed| Example notebook outputs no longer clutter search results in docs and search result example notebook pages are grouped under the top-level page header (#675).
->>>>>>> df911f18
 
 ## 0.7.0.dev7 (2025-09-05)
 
