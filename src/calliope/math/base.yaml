dimensions:
  carriers:
    title: "Energy / commodity carriers"
    dtype: string
    ordered: false
    iterator: carrier
  costs:
    title: "Cost classes"
    dtype: string
    ordered: false
    iterator: cost
  nodes:
    title: "Geographic spatial nodes"
    dtype: string
    ordered: false
    iterator: node
  techs:
    title: "Technologies"
    dtype: string
    ordered: false
    iterator: tech
  timesteps:
    title: "Time steps"
    dtype: datetime
    ordered: true
    iterator: timestep
  clusters:
    title: "Date clusters"
    dtype: integer
    ordered: true
    iterator: cluster
  datesteps:
    title: "Date steps"
    dtype: date
    ordered: true
    iterator: datestep



parameters:
  area_use_max:
    default: .inf
    title: Maximum usable area.
    description: >-
      If set to a finite value, limits the upper bound of the `area_use` decision variable to this value.
    unit: $\text{area}$

  area_use_min:
    default: 0
    title: Minimum usable area.
    description: >-
      Limits the lower bound of the `area_use` decision variable to this value.
    unit: $\text{area}$

  area_use_per_flow_cap:
    default: .nan
    title: Area use per flow capacity
    description: >-
      If set, forces `area_use` to follow `flow_cap` with the given numerical ratio (e.g. setting to 1.5 means that `area_use == 1.5 * flow_cap`).
    unit: $\frac{\text{area}}{\text{power}}$

  available_area:
    default: .inf
    title: Available area
    description: >-
      Available area for resource area use by all technologies at a node.
    resample_method: mean
    unit: area.

  bigM:
    default: 1e6
    title: Big M
    description: >-
      BigM is a large value used to define certain optimisation problems.
      See https://en.wikipedia.org/wiki/Big_M_method for more information.
      This value should be larger than the largest values that any decision variables can take, but should not be **too** large
      (i.e., do not set it greater than 3 orders of magnitude above the numeric range of the model).
      If too large, numerical problems may arise in the optimisation.
    unit: unitless

  cost_flow_cap_per_distance:
    default: 0
    title: Cost of flow capacity, per unit distance
    description: >-
      Cost per unit of the decision variable `flow_cap` and per unit distance of a transmission link.
      Applied to transmission links only.
    unit: $\frac{\text{cost}}{\text{power}\times\text{distance}}$


  cost_flow_cap:
    default: 0
    title: Cost of flow capacity.
    description: >-
      Cost per unit of the decision variable `flow_cap`.
    unit: $\frac{\text{cost}}{\text{power}}$

  cost_export:
    default: 0
    resample_method: mean
    title: Carrier export cost.
    description: >-
      Cost per unit of `flow_export` in each timestep.
      Usually used in the negative sense, as a subsidy.
    unit: $\frac{\text{cost}}{\text{energy}}$

  cost_interest_rate:
    default: 0
    title: Interest rate.
    description: >-
      Used when computing levelized costs and technology depreciation_rate (relative to lifetime).
    unit: unitless

  cost_om_annual:
    default: 0
    title: Annual O&M costs
    description: >-
      Annual costs applied per unit `flow_cap`.
      These costs are not subject to being recalculated relative to technology lifetime, only scaled to reflect the fraction of one year that the model represents (e.g., 7 days ~= 0.02 of a year).
    unit: $\frac{\text{cost}}{\text{power}}$

  cost_om_annual_investment_fraction:
    default: 0
    title: Fractional annual O&M costs.
    description: >-
      Add an additional cost to total investment costs (except `cost_om_annual`) that is a fraction of that total.
    unit: unitless.

  cost_flow_in:
    default: 0
    resample_method: mean
    title: Carrier inflow cost.
    description: >-
      Cost per unit of `flow_in` in each timestep.
    unit: $\frac{\text{cost}}{\text{energy}}$

  cost_source_use:
    default: 0
    resample_method: mean
    title: Resource use cost.
    description: >-
      Cost per unit of `source_use` in `supply` technologies.
    unit: $\frac{\text{cost}}{\text{energy}}$

  cost_flow_out:
    default: 0
    resample_method: mean
    title: Carrier outflow cost
    description: >-
      Cost per unit of `flow_out` in each timestep.
    unit: $\frac{\text{cost}}{\text{energy}}$

  cost_area_use:
    default: 0
    title: Cost of area use.
    description: >-
      Cost per unit `area_use`.
    unit: $\text{area}$

  cost_source_cap:
    default: 0
    title: Cost of source flow capacity.
    description: >-
      Cost per unit `source_cap`.
    unit: $\frac{\text{cost}}{\text{power}}$

  cost_storage_cap:
    default: 0
    title: Cost of storage capacity.
    description: >-
      Cost per unit `storage_cap`, i.e., the maximum available capacity of the storage technology's "reservoir".
    unit: $\frac{\text{cost}}{\text{energy}}$

  cost_depreciation_rate:
    default: 1
    title: Depreciation rate.
    description: >-
      Applied to "annualise" investment costs so they are comparable to variable costs.
      If not provided, this will be calculated using technology `lifetime` and `cost_interest_rate`.
    unit: unitless.

  distance:
    default: 1.0
    resample_method: mean
    title: Distance spanned by link.
    description: >-
      Used for `..._per_distance` constraints.
      If not defined, it will be automatically derived from latitude/longitude of nodes in a link.
    unit: distance.

  export_max:
    default: .inf
    title: Maximum allowed carrier export
    description: >-
      If `carrier_export` is defined, limit the allowed export of produced carrier for a technology.
    unit: power.

  export_min:
    default: 0
    title: Minimum allowed carrier export
    description: >-
      If `carrier_export` is defined, set a lower bound on the amount of produced carrier that _must_ be exported for a technology.
    unit: power.

  flow_cap_per_storage_cap_min:
    default: 0
    title: Minimum flow capacity per storage capacity
    description: >-
      ratio of minimum charge/discharge (kW) for a given storage capacity (kWh).
    unit: $\text{hour}^{-1}$

  flow_cap_per_storage_cap_max:
    default: .inf
    title: Maximum flow capacity per storage capacity
    description: >-
      ratio of maximum charge/discharge (kW) for a given storage capacity (kWh).
    unit: $\text{hour}^{-1}$

  flow_cap_max:
    default: .inf
    title: Maximum rated flow capacity.
    description: >-
      Limits `flow_cap` to a maximum.
    unit: power.

  flow_cap_max_systemwide:
    default: .inf
    title: System-wide maximum rated flow capacity.
    description: >-
      Limits the sum of `flow_cap` over all nodes in the model to a maximum.
    unit: power or $\frac{\text{power}}{\text{unit}}$

  flow_cap_min:
    default: 0
    title: Minimum rated flow capacity.
    description: >-
      Limits `flow_cap` to a minimum.
    unit: power or $\frac{\text{power}}{\text{unit}}$

  flow_cap_min_systemwide:
    default: 0
    title: System-wide minimum rated flow capacity.
    description: >-
      Limits the sum of `flow_cap` over all nodes in the model to a minimum.
    unit: power.

  flow_out_min_relative:
    default: 0
    resample_method: mean
    title: Minimum outflow
    description: >-
      Set to a value between 0 and 1 to force minimum `flow_out` as a fraction of the technology rated capacity.
    unit: unitless.

  flow_in_eff:
    default: 1.0
    resample_method: mean
    title: Inflow efficiency
    description: >-
      Conversion efficiency from `source`/`flow_in` (tech dependent) into the technology.
      Set as value between 1 (no loss) and 0 (all lost).
    unit: unitless.

  flow_in_eff_per_distance:
    default: 1.0
    resample_method: mean
    title: Inflow (i.e., export from node) efficiency per distance of transmission links.
    description: >-
      Total link efficiency will be calculated as $\text{flow\_in\_eff}\times{}\text{flow\_in\_eff\_per\_distance}^\text{distance}$.
      Set as value between 1 (no loss) and 0 (all lost).
    unit: $\frac{\text{1}}{\text{distance}}$

  flow_out_eff:
    default: 1.0
    resample_method: mean
    title: Outflow efficiency
    description: >-
      Conversion efficiency from the technology to `sink`/`flow_out` (tech dependent).
      Set as value between 1 (no loss) and 0 (all lost).
    unit: unitless.

  flow_out_eff_per_distance:
    default: 1.0
    resample_method: mean
    title: Outflow (i.e., import from node) efficiency per distance of transmission links.
    description: >-
      Total link efficiency will be calculated as $\text{flow\_out\_eff}\times{}\text{flow\_out\_eff\_per\_distance}^\text{distance}$.
      Set as value between 1 (no loss) and 0 (all lost).
    unit: $\frac{\text{1}}{\text{distance}}$

  flow_out_parasitic_eff:
    default: 1.0
    resample_method: mean
    title: Plant parasitic efficiency
    description: >-
      Additional losses as flow gets transferred from the plant to the carrier, e.g. due to plant parasitic consumption.
      Set as value between 1 (no loss) and 0 (all lost).
    unit: unitless.

  flow_ramping:
    default: 1.0
    title: Ramping rate
    description: >-
      limit maximum outflow / inflow / outflow - inflow (technology base class dependent) to a fraction of maximum capacity, which increases by that fraction at each timestep.
    unit: $\frac{1}{\text{hour}}$

  lifetime:
    default: .inf
    resample_method: mean
    title: Technology lifetime
    description: >-
      Must be defined if fixed capital costs are defined.
      A reasonable value for many technologies is around 20-25 years.
    unit: years.

  objective_cost_weights:
    default: 1
    title: Objective cost class weights.
    description: Weightings for cost classes to apply in the objective function.
    unit: unitless

  sink_use_min:
    default: 0
    resample_method: sum
    title: Minimum bound on sink.
    description: >-
      Minimum sink use to remove a carrier from the system (e.g., electricity demand, transport distance).
      Unit dictated by `source_unit`.
    unit: energy | $\frac{\text{energy}}{\text{power}}$ | $\frac{\text{energy}}{\text{area}}$

  sink_use_max:
    default: .inf
    resample_method: sum
    title: Maximum bound on sink.
    description: >-
      Maximum sink use to remove a carrier from the system (e.g., electricity demand, transport distance).
      Unit dictated by `source_unit`.
    unit: energy | $\frac{\text{energy}}{\text{power}}$ | $\frac{\text{energy}}{\text{area}}$

  sink_use_equals:
    default: .nan
    resample_method: sum
    title: Required sink use.
    description: >-
      Required amount of carrier removal from the system (e.g., electricity demand, transport distance).
      Unit dictated by `source_unit`.
    unit: energy | $\frac{\text{energy}}{\text{power}}$ | $\frac{\text{energy}}{\text{area}}$

  source_eff:
    default: 1.0
    resample_method: mean
    title: Source inflow efficiency
    description: >-
      Conversion efficiency from the technology from `source`.
      Set as value between 1 (no loss) and 0 (all lost).
    unit: unitless.

  source_use_min:
    default: 0
    resample_method: sum
    title: Minimum bound on source.
    description: >-
      Minimum source use to add a carrier from the system (e.g., biofuel, coal, rainfall, wind flow).
      Unit dictated by `source_unit`.
    unit: energy | $\frac{\text{energy}}{\text{power}}$ | $\frac{\text{energy}}{\text{area}}$

  source_use_max:
    default: .inf
    resample_method: sum
    title: Maximum bound on sink.
    description: >-
      Maximum sink use to remove a carrier from the system (e.g., biofuel, coal, rainfall, wind flow).
      Unit dictated by `source_unit`.
    unit: energy | $\frac{\text{energy}}{\text{power}}$ | $\frac{\text{energy}}{\text{area}}$

  source_use_equals:
    default: .nan
    resample_method: sum
    title: Required sink use.
    description: >-
      Required amount of carrier removal from the system (e.g., biofuel, coal, rainfall, wind flow).
      Unit dictated by `source_unit`.
    unit: energy | $\frac{\text{energy}}{\text{power}}$ | $\frac{\text{energy}}{\text{area}}$

  source_cap_max:
    default: .inf
    resample_method: mean
    title: Maximum installed source consumption capacity.
    description: >-
      Upper limit on `source_cap` decision variable.
    unit: power.

  source_cap_min:
    default: 0
    resample_method: mean
    title: Minimum installed source consumption capacity
    description: >-
      Lower limit on `source_cap` decision variable.
    unit: power.

  storage_cap_max:
    default: .inf
    title: Maximum storage capacity.
    description: >-
      Limit upper bound of `storage_cap` decision variable.
    unit: energy.

  storage_cap_min:
    default: 0
    title: Minimum storage capacity.
    description: >-
      Limit lower bound of `storage_cap` decision variable.
    unit: energy.

  storage_discharge_depth:
    default: 0
    resample_method: mean
    title: Storage depth of discharge.
    description: >-
      Defines the minimum level of storage state of charge, as a fraction of total storage capacity.
    unit: unitless.

  storage_initial:
    default: 0
    title: Initial storage level.
    description: >-
      Set stored flow in device at the first timestep, as a fraction of total storage capacity.
    unit: unitless.

  storage_loss:
    default: 0
    resample_method: mean
    title: Storage loss rate
    description: >-
        Rate of storage loss per hour, used to calculate lost stored flow as `(1 - storage_loss)^hours_per_timestep`.
    unit: $\frac{\text{1}}{\text{hour}}$

  timestep_resolution:
    default: 1
    resample_method: sum
    title: Resolution per timestep.
    unit: hours.

  timestep_weights:
    default: 1
    resample_method: mean
    title: Weight per timestep.
    unit: unitless.

lookups:
  base_tech:
    dtype: string
    one_of: [demand, supply, conversion, storage, transmission]
    title: Abstract base technology name.
    description: Should be the name of one of the abstract base classes, from which some initial parameter defaults will be derived and with which certain base math will be triggered.

  carrier_in:
    description: >-
      Carrier(s) consumed by this technology.
      Only `transmission`, `conversion`, `storage`, and `demand` technologies can define this parameter
    dtype: bool
    pivot_values_to_dim: carriers
    default: False

  carrier_out:
    description: >-
      Carrier(s) produced by this technology.
      Only `transmission`, `conversion`, `storage`, and `supply` technologies can define this parameter
    dtype: bool
    default: false
    pivot_values_to_dim: carriers

  carrier_export:
    description: >-
      Carrier(s) produced by this technology that can be exported out of the system boundaries without having to go to a pre-defined `sink` (i.e., via a `demand` technology).
      Must be a subset of `carrier_out`.
    dtype: bool
    default: false
    pivot_values_to_dim: carriers

  cluster_first_timestep:
    dtype: bool
    default: false
    title: Cluster first timestep.
    description: >-
      If true, the timestep is the first in the given clustered day.

  definition_matrix:
    dtype: bool
    default: false
    description: >-
      Whether a technology is defined with particular carriers and at a particular node.

  include_storage:
    dtype: bool
    default: false
    title: Storage method switch.
    description: When true, math will be triggered to allow discontinuous carrier inflow and outflows across timesteps.

  cyclic_storage:
    dtype: bool
    default: true
    title: Cyclic storage switch.
    description: >
      If true, link storage levels in the last model timestep with the first model timestep.
      `inter_cluster_storage` custom math must be included if using time clustering and setting this to `true`.

  sink_unit:
    dtype: string
    default: absolute
    title: Sink unit
    description: >-
      Sets the unit of `Sink` to either `absolute` (unit: `energy`), `per_area` (unit: `energy/area`), or `per_cap` (unit: `energy/power`).
      `per_area` uses the `area_use` decision variable to scale the sink while `per_cap` uses the `flow_cap` decision variable.
    one_of: [absolute, per_area, per_cap]

  source_unit:
    dtype: string
    default: absolute
    title: Source unit
    description: >-
      Sets the unit of `Source` to either `absolute` (unit: `energy`), `per_area` (unit: `energy/area`), or `per_cap` (unit: `energy/power`).
      `per_area` uses the `area_use` decision variable to scale the source while `per_cap` uses the `flow_cap` decision variable.
    one_of: [absolute, per_area, per_cap]

  source_cap_equals_flow_cap:
    dtype: bool
    default: false
    title: Source capacity equals flow capacity.
    description: If true, the decision variables `source_cap` and `flow_cap` are forced to equal one another.

  one_way:
    dtype: bool
    default: false
    title: One way transmission.
    description: Forces a transmission technology to only move flow in one direction on the link, i.e. from `from` to `to`.

  lookup_cluster_last_timestep:
    description: The last timestep of each cluster.
    dtype: datetime
    resample_method: first

  latitude:
    title: Latitude (WGS84 / EPSG4326).
    dtype: float
    resample_method: mean

  longitude:
    title: Longitude (WGS84 / EPSG4326).
    dtype: float
    resample_method: mean


constraints:
  flow_capacity_per_storage_capacity_min:
    description: >-
      Set the lower bound of storage flow capacity relative to its storage capacity.
    foreach: [nodes, techs, carriers]
    where: "storage_cap AND flow_cap_per_storage_cap_min"
    equations:
      - expression: flow_cap >= storage_cap * flow_cap_per_storage_cap_min

  flow_capacity_per_storage_capacity_max:
    description: >-
      Set the upper bound of storage flow capacity relative to its storage capacity.
    foreach: [nodes, techs, carriers]
    where: "storage_cap AND flow_cap_per_storage_cap_max"
    equations:
      - expression: flow_cap <= storage_cap * flow_cap_per_storage_cap_max

  source_capacity_equals_flow_capacity:
    description: >-
      Set a `supply` technology's flow capacity to equal its source capacity.
    foreach: [nodes, techs, carriers]
    where: source_cap AND source_cap_equals_flow_cap==True
    equations:
      - expression: source_cap == flow_cap

  force_zero_area_use:
    description: >-
      Set a technology's area use to zero if its flow capacity upper bound is zero.
    foreach: [nodes, techs]
    where: "area_use AND flow_cap_max==0"
    equations:
      - expression: area_use == 0

  area_use_per_flow_capacity:
    description: >-
      Set a fixed relationship between a technology's flow capacity and its area use.
    foreach: [nodes, techs, carriers]
    where: "area_use AND area_use_per_flow_cap"
    equations:
      - expression: area_use == flow_cap * area_use_per_flow_cap

  area_use_capacity_per_loc:
    description: >-
      Set an upper bound on the total area that all technologies with `area_use` can occupy at a given node.
    foreach: [nodes]
    where: "area_use AND available_area"
    equations:
      - expression: sum(area_use, over=techs) <= available_area

  flow_capacity_systemwide_max:
    description: >-
      Set an upper bound on flow capacity of a technology across all nodes in which the technology exists.
    foreach: [techs, carriers]
    where: "flow_cap_max_systemwide"
    equations:
      - expression: sum(flow_cap, over=nodes) <= flow_cap_max_systemwide

  flow_capacity_systemwide_min:
    description: >-
      Set a lower bound on flow capacity of a technology across all nodes in which the technology exists.
    foreach: [techs, carriers]
    where: "flow_cap_min_systemwide"
    equations:
      - expression: sum(flow_cap, over=nodes) >= flow_cap_min_systemwide

  balance_conversion:
    description: >-
      Fix the relationship between a `conversion` technology's outflow and consumption.
    foreach: [nodes, techs, timesteps]
    where: base_tech==conversion AND NOT include_storage==true
    equations:
      - expression: sum(flow_out_inc_eff, over=carriers) == sum(flow_in_inc_eff, over=carriers)

# --8<-- [start:flow_out_max]
  flow_out_max:
    description: >-
      Set the upper bound of a technology's outflow.
    foreach: [nodes, techs, carriers, timesteps]
    where: "carrier_out"
    equations:
      - expression: flow_out <= flow_cap * timestep_resolution * flow_out_parasitic_eff
# --8<-- [end:flow_out_max]

  flow_out_min:
    description: >-
      Set the lower bound of a technology's outflow.
    foreach: [nodes, techs, carriers, timesteps]
    where: "flow_out_min_relative"
    equations:
      - expression: flow_out >= flow_cap * timestep_resolution * flow_out_min_relative

  flow_in_max:
    description: >-
      Set the upper bound of a technology's inflow.
    foreach: [nodes, techs, carriers, timesteps]
    where: "carrier_in"
    equations:
      - expression: flow_in <= flow_cap * timestep_resolution

  source_max:
    description: >-
      Set the upper bound of a `supply` technology's source consumption.
    foreach: [nodes, techs, timesteps]
    where: source_cap
    equations:
      - expression: source_use <= timestep_resolution * source_cap

  storage_max:
    description: >-
      Set the upper bound of the amount of carrier a technology can store.
    foreach: [nodes, techs, timesteps]
    where: "storage"
    equations:
      - expression: storage <= storage_cap

  storage_discharge_depth_limit:
    description: >-
      Set the lower bound of the stored carrier a technology must keep in reserve at all times.
    foreach: [nodes, techs, timesteps]
    where: "storage AND storage_discharge_depth"
    equations:
      - expression: storage - storage_discharge_depth * storage_cap >= 0

  system_balance:
    description: >-
      Set the global carrier balance of the optimisation problem by fixing the total production of
      a given carrier to equal the total consumption of that carrier at every node in every timestep.
    foreach: [nodes, carriers, timesteps]
    equations:
      - expression: >-
          sum(flow_out, over=techs) -
          sum(flow_in, over=techs) -
          sum(flow_export, over=techs) +
          (unmet_demand + unused_supply) == 0

  balance_demand:
    description: >-
      Set the upper bound on, or a fixed total of,
      that a demand technology must dump to its sink in each timestep.
    foreach: [nodes, techs, carriers, timesteps]
    where: "base_tech==demand"
    equations:
      - where: "sink_use_equals"
        expression: "flow_in_inc_eff == sink_use_equals * $sink_scaler"
      - where: "NOT sink_use_equals AND sink_use_max"
        expression: "flow_in_inc_eff <= sink_use_max * $sink_scaler"
    sub_expressions:
      sink_scaler: &sink_scaler
        - where: "sink_unit==per_area"
          expression: "area_use"
        - where: "sink_unit==per_cap"
          expression: "sum(flow_cap, over=carriers)"
        - where: "sink_unit==absolute"
          expression: "1"

  balance_demand_min_use:
    description: >-
      Set the lower bound on the quantity of flow a
      `demand` technology must dump to its sink in each timestep.
    foreach: [nodes, techs, carriers, timesteps]
    where: "sink_use_min AND NOT sink_use_equals AND base_tech==demand"
    equations:
      - expression: "flow_in_inc_eff >= sink_use_min * $sink_scaler"
    sub_expressions:
      sink_scaler: *sink_scaler

  balance_supply_no_storage:
    description: >-
      Fix the outflow of a `supply` technology to its consumption of the available source.
    foreach: [nodes, techs, carriers, timesteps]
    where: "base_tech==supply AND NOT include_storage==True"
    equations:
      - expression: flow_out_inc_eff == source_use * source_eff

  balance_supply_with_storage:
    description: >-
      Fix the outflow of a `supply` technology to its consumption of the available source,
      with a storage buffer to temporally offset the outflow from source consumption.
    foreach: [nodes, techs, carriers, timesteps]
    where: "storage AND base_tech==supply"
    equations:
      - expression: storage == $storage_previous_step + source_use * source_eff - flow_out_inc_eff
    sub_expressions:
      storage_previous_step: &storage_previous_step
        - where: timesteps==get_val_at_index(timesteps=0) AND NOT cyclic_storage==True
          expression: storage_initial * storage_cap
        - where: >-
            (
              (timesteps==get_val_at_index(timesteps=0) AND cyclic_storage==True)
              OR NOT timesteps==get_val_at_index(timesteps=0)
            ) AND NOT cluster_first_timestep==True
          expression: (1 - storage_loss) ** roll(timestep_resolution, timesteps=1) * roll(storage, timesteps=1)
        - where: >-
            cluster_first_timestep==True AND NOT
            (timesteps==get_val_at_index(timesteps=0) AND NOT cyclic_storage==True)
          expression: >-
            (1 - storage_loss) **
            select_from_lookup_arrays(timestep_resolution, timesteps=lookup_cluster_last_timestep) *
            select_from_lookup_arrays(storage, timesteps=lookup_cluster_last_timestep)

  source_availability_supply:
    description: >-
      Set the upper bound on, or a fixed total of,
      a `supply` technology's ability to consume its available resource.
    foreach: [nodes, techs, timesteps]
    where: "source_use AND (source_use_equals OR source_use_max)"
    equations:
      - where: "source_use_equals"
        expression: "source_use == source_use_equals * $source_scaler"
      - where: "NOT source_use_equals AND source_use_max"
        expression: "source_use <= source_use_max * $source_scaler"
    sub_expressions:
      source_scaler: &source_scaler
        - where: "source_unit==per_area"
          expression: "area_use"
        - where: "source_unit==per_cap"
          expression: "sum(flow_cap, over=carriers)"
        - where: "source_unit==absolute"
          expression: "1"

  balance_supply_min_use:
    description: >-
      Set the lower bound on the quantity of its source a `supply` technology must use in each timestep.
    foreach: [nodes, techs, timesteps]
    where: "source_use_min AND NOT source_use_equals AND base_tech==supply"
    equations:
      - expression: "source_use >= source_use_min * $source_scaler"
    sub_expressions:
      source_scaler: *source_scaler

  balance_storage:
    description: >-
      Fix the quantity of carrier stored in a `storage` technology at the end of each timestep
      based on the net flow of carrier charged and discharged
      and the quantity of carrier stored at the start of the timestep.
    foreach: [nodes, techs, timesteps]
    where: (include_storage==true or base_tech==storage) AND NOT (base_tech==supply OR base_tech==demand)
    equations:
      - expression: >-
          storage == $storage_previous_step -
            sum(flow_out_inc_eff, over=carriers) + sum(flow_in_inc_eff, over=carriers)
    sub_expressions:
      storage_previous_step: *storage_previous_step

  # --8<-- [start:constraint]
  set_storage_initial:
    description: >-
      Fix the relationship between carrier stored in a `storage` technology at
      the start and end of the whole model period.
    foreach: [nodes, techs]
    where: "storage AND storage_initial AND cyclic_storage==True"
    equations:
      - expression: >-
          storage[timesteps=$final_step] * (
            (1 - storage_loss) ** timestep_resolution[timesteps=$final_step]
          ) == storage_initial * storage_cap
    slices:
      final_step:
        - expression: get_val_at_index(timesteps=-1)
    active: true # optional; defaults to true.
  # --8<-- [end:constraint]

  balance_transmission:
    description: >-
      Fix the relationship between between carrier flowing into and out of a
      `transmission` link in each timestep.
    foreach: [techs, timesteps]
    where: "base_tech==transmission"
    equations:
      - expression: sum(flow_out_inc_eff, over=[nodes, carriers]) == sum(flow_in_inc_eff, over=[nodes, carriers])

  symmetric_transmission:
    description: >-
      Fix the flow capacity of two `transmission` technologies representing the same link in the system.
    foreach: [nodes, techs]
    where: "base_tech==transmission"
    equations:
      - expression: sum(flow_cap, over=carriers) == link_flow_cap

  export_balance:
    description: >-
      Set the lower bound of a technology's outflow to a technology's carrier export,
      for any technologies that can export carriers out of the system.
    foreach: [nodes, techs, carriers, timesteps]
    where: "flow_export"
    equations:
      - expression: flow_out >= flow_export

  ramping_up:
    description: >-
      Set the upper bound on a technology's ability to ramp outflow up
      beyond a certain percentage compared to the previous timestep.
    foreach: [nodes, techs, carriers, timesteps]
    where: "flow_ramping AND NOT timesteps==get_val_at_index(timesteps=0)"
    equations:
      - expression: $flow - roll($flow, timesteps=1) <= flow_ramping * flow_cap
    sub_expressions:
      flow: &ramping_flow
        - where: "carrier_out AND NOT carrier_in"
          expression: flow_out / timestep_resolution
        - where: "carrier_in AND NOT carrier_out"
          expression: flow_in / timestep_resolution
        - where: "carrier_in AND carrier_out"
          expression: (flow_out - flow_in) / timestep_resolution

  ramping_down:
    description: >-
      Set the upper bound on a technology's ability to ramp outflow down
      beyond a certain percentage compared to the previous timestep.
    foreach: [nodes, techs, carriers, timesteps]
    where: "flow_ramping AND NOT timesteps==get_val_at_index(timesteps=0)"
    equations:
      - expression: -1 * flow_ramping * flow_cap <= $flow - roll($flow, timesteps=1)
    sub_expressions:
      flow: *ramping_flow

variables:
  flow_cap:
    title: Technology flow (a.k.a. nominal) capacity
    description: >-
      A technology's flow capacity, also known as its nominal or nameplate capacity.
    default: 0
    unit: power
    foreach: [nodes, techs, carriers]
    bounds:
      min: flow_cap_min
      max: flow_cap_max

  link_flow_cap:
    title: Link flow capacity
    description: >-
      A transmission technology's flow capacity, also known as its nominal or nameplate capacity.
    default: 0
    unit: power
    foreach: [techs]
    where: base_tech==transmission
    bounds:
      min: 0
      max: .inf

  flow_out:
    title: Carrier outflow
    description: >-
      The outflow of a technology per timestep,
      also known as the flow discharged (from `storage` technologies)
      or the flow received (by `transmission` technologies) on a link.
    default: 0
    unit: energy
    foreach: [nodes, techs, carriers, timesteps]
    where: "carrier_out"
    bounds:
      min: 0
      max: .inf

  flow_in:
    title: Carrier inflow
    description: >-
      The inflow to a technology per timestep,
      also known as the flow consumed (by `storage` technologies)
      or the flow sent (by `transmission` technologies) on a link.
    default: 0
    unit: energy
    foreach: [nodes, techs, carriers, timesteps]
    where: "carrier_in"
    bounds:
      min: 0
      max: .inf

  flow_export:
    title: Carrier export
    description: >-
      The flow of a carrier exported outside the system boundaries by a technology per timestep.
    default: 0
    unit: energy
    foreach: [nodes, techs, carriers, timesteps]
    where: "carrier_export"
    bounds:
      min: export_min
      max: export_max

  area_use:
    title: Area utilisation
    description: >-
      The area in space utilised directly (e.g., solar PV panels)
      or indirectly (e.g., biofuel crops) by a technology.
    default: 0
    unit: area
    foreach: [nodes, techs]
    where: "(area_use_min OR area_use_max OR area_use_per_flow_cap OR sink_unit==per_area OR source_unit==per_area)"
    bounds:
      min: area_use_min
      max: area_use_max

  source_use:
    title: Source flow use
    description: >-
      The carrier flow consumed from outside the system boundaries by a `supply` technology.
    default: 0
    unit: energy
    foreach: [nodes, techs, timesteps]
    where: "base_tech==supply"
    bounds:
      min: 0
      max: .inf

  source_cap:
    title: Source flow capacity
    description: >-
      The upper limit on a flow that can be consumed from outside the system boundaries
      by a `supply` technology in each timestep.
    default: 0
    unit: power
    foreach: [nodes, techs]
    where: "base_tech==supply"
    bounds:
      min: source_cap_min
      max: source_cap_max

  # --8<-- [start:variable]
  storage_cap:
    title: Stored carrier capacity
    description: >-
      The upper limit on a carrier that can
      be stored by a technology in any timestep.
    default: 0
    unit: energy
    foreach: [nodes, techs]
    where: "include_storage==True OR base_tech==storage"
    domain: real # optional; defaults to real.
    bounds:
      min: storage_cap_min
      max: storage_cap_max
    active: true # optional; defaults to true.
  # --8<-- [end:variable]

  storage:
    title: Stored carrier
    description: >-
      The carrier stored by a `storage` technology in each timestep.
    default: 0
    unit: energy
    foreach: [nodes, techs, timesteps]
    where: "include_storage==True OR base_tech==storage"
    bounds:
      min: 0
      max: .inf

  unmet_demand:
    title: Unmet demand (load shedding)
    description: >-
      Virtual source of carrier flow to ensure model feasibility.
      This should only be considered a debugging rather than a modelling tool as it may
      distort the model in other ways due to the large impact it has on the objective function value.
      When present in a model in which it has been requested, it indicates an inability
      for technologies in the model to reach a sufficient combined supply capacity to meet demand.
    default: 0
    unit: energy
    foreach: [nodes, carriers, timesteps]
    where: "config.ensure_feasibility==True"
    bounds:
      min: 0
      max: .inf

  unused_supply:
    title: Unused supply (curtailment)
    description: >-
      Virtual sink of carrier flow to ensure model feasibility.
      This should only be considered a debugging rather than a modelling tool as it may
      distort the model in other ways due to the large impact it has on the objective function value.
      In model results, the negation of this variable is combined with
      `unmet_demand` and presented as only one variable: `unmet_demand`.
      When present in a model in which it has been requested, it indicates an inability
      for technologies in the model to reach a sufficient combined consumption capacity
      to meet required outflow (e.g. from renewables without the possibility of curtailment).
    default: 0
    unit: energy
    foreach: [nodes, carriers, timesteps]
    where: "config.ensure_feasibility==True"
    bounds:
      min: -.inf
      max: 0

objectives:
  # --8<-- [start:objective]
  min_cost_optimisation:
    description: >-
      Minimise the total cost of installing and operating
      all technologies in the system.
      If multiple cost classes are present (e.g., monetary and co2 emissions),
      the weighted sum of total costs is minimised.
      Cost class weights can be defined in the indexed parameter
      `objective_cost_weights`.
    equations:
      - expression: >-
          sum(
            sum(cost, over=[nodes, techs])
            * objective_cost_weights,
            over=costs
          ) + $unmet_demand
    sub_expressions:
      unmet_demand:
        - expression: >-
            sum(
              sum(unmet_demand - unused_supply, over=[carriers, nodes])
              * timestep_weights,
              over=timesteps
            ) * bigM
    sense: minimise
    active: true # optional; defaults to true.
  # --8<-- [end:objective]

global_expressions:
  flow_out_inc_eff:
    title: Carrier outflow including losses
    description: >-
      Outflows after taking efficiency losses into account.
    default: 0
    unit: energy
    foreach: [nodes, techs, carriers, timesteps]
    where: flow_out
    equations:
      - where: base_tech==transmission
        expression: >-
          flow_out / (
            flow_out_eff * flow_out_parasitic_eff *
            flow_out_eff_per_distance ** distance
          )
      - where: NOT base_tech==transmission
        expression: flow_out / (flow_out_eff * flow_out_parasitic_eff)

  flow_in_inc_eff:
    title: Carrier inflow including losses
    description: >-
      Inflows after taking efficiency losses into account.
    default: 0
    unit: energy
    foreach: [nodes, techs, carriers, timesteps]
    where: flow_in
    equations:
      - where: base_tech==transmission
        expression: flow_in * flow_in_eff * flow_in_eff_per_distance ** distance
      - where: NOT base_tech==transmission
        expression: flow_in * flow_in_eff

  cost_operation_variable:
    title: Variable operating costs
    description: >-
      The operating costs per timestep of a technology.
    default: 0
    unit: $\frac{\text{cost}}{\text{hour}}$
    foreach: [nodes, techs, costs, timesteps]
    where: "cost_export OR cost_flow_in OR cost_flow_out OR cost_source_use"
    equations:
      - expression: timestep_weights * ($cost_export + $cost_flow_out + $cost_flow_in)
    sub_expressions:
      cost_export:
        - expression: sum(cost_export * flow_export, over=carriers)
      cost_flow_in:
        - where: "base_tech==supply"
          expression: cost_source_use * source_use
        - where: "NOT base_tech==supply"
          expression: sum(cost_flow_in * flow_in, over=carriers)
      cost_flow_out:
        - expression: sum(cost_flow_out * flow_out, over=carriers)

  cost_investment_flow_cap:
    title: Flow capacity investment costs
    description: >-
      The investment costs associated with the nominal/rated capacity of a technology.
    default: 0
    unit: cost
    foreach: [nodes, techs, carriers, costs]
    where: flow_cap AND (cost_flow_cap OR cost_flow_cap_per_distance)
    equations:
      - expression: $cost_sum * flow_cap
    sub_expressions:
      cost_sum:
        - where: base_tech==transmission
          expression: (cost_flow_cap + cost_flow_cap_per_distance * distance) * 0.5
        - where: NOT base_tech==transmission
          expression: cost_flow_cap

  cost_investment_storage_cap:
    title: Storage capacity investment costs
    description: >-
      The investment costs associated with the storage capacity of a technology.
    default: 0
    unit: cost
    foreach: [nodes, techs, costs]
    where: cost_storage_cap AND storage_cap
    equations:
      - expression: cost_storage_cap * storage_cap

  cost_investment_source_cap:
    title: Source flow capacity investment costs
    description: >-
      The investment costs associated with the source consumption capacity of a technology.
    default: 0
    unit: cost
    foreach: [nodes, techs, costs]
    where: cost_source_cap AND source_cap
    equations:
      - expression: cost_source_cap * source_cap

  cost_investment_area_use:
    title: Area utilisation investment costs
    description: >-
      The investment costs associated with the area used by a technology.
    default: 0
    unit: cost
    foreach: [nodes, techs, costs]
    where: cost_area_use AND area_use
    equations:
      - expression: cost_area_use * area_use

  cost_investment:
    title: Total investment costs
    description: >-
      The installation costs of a technology, including those linked to the nameplate capacity,
      land use, and storage size.
    default: 0
    unit: cost
    foreach: [nodes, techs, costs]
    where: >-
      cost_investment_flow_cap OR cost_investment_storage_cap OR cost_investment_source_cap OR
      cost_investment_area_use
    equations:
      - expression: >-
          sum(cost_investment_flow_cap, over=carriers) +
          cost_investment_storage_cap +
          cost_investment_source_cap +
          cost_investment_area_use

  cost_investment_annualised:
    title: Equivalent annual investment costs
    description: >-
      An annuity factor has been applied to scale lifetime investment costs to annual values that can be directly compared to operation costs.
      If the modeling period is not equal to one full year, this will be scaled accordingly.
    default: 0
    unit: cost
    foreach: [nodes, techs, costs]
    where: cost_investment
    equations:
      - expression: $annualisation_weight * $depreciation_rate * cost_investment
    sub_expressions:
      annualisation_weight: &annualisation_weight
        - expression: sum(timestep_resolution * timestep_weights, over=timesteps) / 8760
      depreciation_rate:
        - where: cost_depreciation_rate
          expression: cost_depreciation_rate
        - where: NOT cost_depreciation_rate AND (NOT cost_interest_rate OR cost_interest_rate==0)
          expression: 1 / lifetime
        - where: NOT cost_depreciation_rate AND cost_interest_rate>0
          expression: >-
            (cost_interest_rate * ((1 + cost_interest_rate) ** lifetime)) /
            (((1 + cost_interest_rate) ** lifetime) - 1)

  cost_operation_fixed:
    title: Total fixed operation costs
    description: >-
      The fixed, annual operation costs of a technology, which are calculated relative to investment costs.
      If the modeling period is not equal to one full year, this will be scaled accordingly.
    default: 0
    unit: cost
    foreach: [nodes, techs, costs]
    where: (cost_om_annual AND flow_cap) OR (cost_investment AND cost_om_annual_investment_fraction)
    equations:
      - expression: >-
          $annualisation_weight * (
            sum(cost_om_annual * flow_cap, over=carriers) +
            cost_investment * cost_om_annual_investment_fraction
          )
    sub_expressions:
      annualisation_weight: *annualisation_weight

  # --8<-- [start:expression]
  cost:
    title: Total costs
    description: >-
      The total annualised costs of a technology,
      including installation and operation costs.
    default: 0
    unit: cost
    foreach: [nodes, techs, costs]
    where: "cost_investment_annualised OR cost_operation_variable OR cost_operation_fixed"
    equations:
      - expression: >-
          cost_investment_annualised + sum(cost_operation_variable, over=timesteps) + cost_operation_fixed
    active: true # optional; defaults to true.
  # --8<-- [end:expression]

piecewise_constraints: {}
<<<<<<< HEAD
=======

postprocessed:
  capacity_factor:
    title: Capacity factor
    description: >-
      The fraction of a technology's capacity that is utilised for carrier outflow in each time period.
    unit: unitless
    default: 0
    foreach: [nodes, techs, carriers, timesteps]
    where: flow_out AND flow_cap>0
    equations:
      - expression: flow_out / (flow_cap * timestep_resolution)

  systemwide_capacity_factor:
    title: Systemwide capacity factor
    description: >-
      The fraction of a technology's capacity that is utilised for carrier outflow,
      averaged over the full time horizon and all nodes.
    unit: unitless
    foreach: [techs, carriers]
    default: 0
    where: flow_out AND flow_cap>0
    equations:
      - expression: >-
          sum(flow_out * timestep_weights, over=[nodes, timesteps]) /
          (sum(flow_cap, over=nodes) * sum(timestep_resolution * timestep_weights, over=timesteps))

  total_generation:
    title: Total generation
    description: >-
      Sum of technology carrier outflow across all nodes and time periods.
    unit: energy
    foreach: [techs, carriers]
    default: 0
    where: flow_out AND NOT base_tech==demand
    equations:
      - expression: sum(flow_out + flow_export * timestep_weights, over=[nodes, timesteps])

  systemwide_levelised_cost:
    title: Systemwide levelised cost of energy (LCOE)
    description: >-
      Levelised cost of each technology's generated carrier,
      averaged over all nodes and time periods.
    unit: $\frac{\text{cost}}{\text{energy}}$
    foreach: [techs, carriers, costs]
    default: 0
    where: total_generation>0 AND any(cost, over=nodes)
    equations:
      - expression: sum(cost, over=nodes) / total_generation

  total_levelised_cost:
    title: Total levelised cost of energy (LCOE)
    description: >-
      Levelised cost of each carrier in the system,
      averaged over all technologies, nodes, and time periods.
    unit: $\frac{\text{cost}}{\text{energy}}$
    foreach: [carriers, costs]
    default: 0
    where: sum(total_generation, over=techs)>0
    equations:
      - expression: sum(cost, over=[nodes, techs]) / sum(total_generation, over=techs)

  unmet_sum:
    title: Net unmet demand
    description: >-
      Net unmet demand for each time period, node, and carrier.
      This accounts for the net effect of the two dummy variables:
      unmet demand (load shedding) and unused supply (forced curtailment).
      Note: this should only be used for debugging.
    unit: energy
    foreach: [nodes, carriers, timesteps]
    default: 0
    where: config.ensure_feasibility == True
    equations:
      - expression: unmet_demand + unused_supply

  curtailment:
    title: Curtailment
    description: >-
      Fraction of outflow curtailed compared to that could have been generated if utilising all available resource.
      This is useful for renewable energy technologies, for which unused resource in any hour is effectively lost revenue.
    unit: unitless
    foreach: [nodes, techs, timesteps]
    where: base_tech==supply AND source_use_max>0 AND NOT source_use_max==inf AND source_cap>0
    default: 0
    equations:
      - expression: 1 - (source_use / (source_use_max * $source_scaler))
    sub_expressions:
      source_scaler: *source_scaler

  total_curtailment:
    title: Total curtailment
    description: >-
      Fraction of outflow curtailed compared to that could have been generated if utilising all available resource,
      averaged over the full time horizon.
      This is useful for renewable energy technologies, for which unused resource in any hour is effectively lost revenue.
    unit: unitless
    foreach: [nodes, techs]
    where: base_tech==supply AND source_use_max AND source_cap>0
    default: 0
    equations:
      - expression: 1 - (sum(source_use, over=timesteps) / sum(source_use_max * $source_scaler, over=timesteps))
    sub_expressions:
      source_scaler: *source_scaler

>>>>>>> 9f82d638
checks:
  must_have_base:
    where: NOT base_tech
    message: An abstract `base_tech` must be defined for every technology at every node.
    errors: raise

  distance_only_for_transmission:
    where: NOT base_tech==transmission AND (distance or flow_in_eff_per_distance or flow_out_eff_per_distance or cost_flow_cap_per_distance)
    message: Only transmission technologies can define `distance` or `..._per_distance`.
    errors: raise

  unbounded_flow_cap_cost:
    where: cost_flow_cap<0 AND NOT flow_cap_max
    message: Cannot have a negative `cost_flow_cap` as there is an unset corresponding `flow_cap_max` constraint
    errors: raise

  unbounded_storage_cap_cost:
    where: cost_storage_cap<0 AND NOT storage_cap_max
    message: Cannot have a negative `cost_storage_cap` as there is an unset corresponding `storage_cap_max` constraint
    errors: raise

  unbounded_area_use_cost:
    where: cost_area_use<0 AND NOT area_use_max
    message: Cannot have a negative `cost_area_use` as there is an unset corresponding `area_use_max` constraint
    errors: raise

  unbounded_source_use_cost:
    where: cost_source_cap<0 AND NOT source_use_max
    message: Cannot have a negative `cost_source_cap` as there is an unset corresponding `source_use_max` constraint
    errors: raise

  finite_source_use:
    where: source_use_equals==inf or sink_use_equals==inf
    message: "Cannot include infinite values in `source_use_equals`/`sink_use_equals`"
    errors: raise

  all_or_nothing_lat_lon:
    where: (any(latitude, over=nodes) or any(longitude, over=nodes)) AND NOT (latitude or longitude)
    message: "Must define node latitude and longitude for _all_ nodes or _no_ nodes."
    errors: raise

  export_only_for_outflows:
    where: carrier_export AND NOT any(carrier_out, over=nodes)
    message: "Export carriers must be one of the technology outflow carriers."
    errors: raise

  storage_initial_max:
    where: storage_initial AND (storage_initial<0 OR storage_initial>1)
    message: "storage_initial is a fraction, requiring values within the interval [0, 1]."
    errors: raise

  lat_lons_out_of_range:
    where: latitude < -90 OR latitude > 90 OR longitude < -180 OR longitude > 180
    message: Node latitude/longitude must be specified in WGS84 / EPSG4326 format.
    errors: warn

  flow_in_for_supply_tech:
    where: base_tech==supply AND cost_flow_in
    message: "`cost_flow_in` does not apply to `supply` technologies. Use `cost_source_use` instead."
    errors: warn

  flow_out_for_demand_tech:
    where: base_tech==demand AND cost_flow_out
    message: "`cost_flow_out` does not apply to `demand` technologies. Use `cost_flow_in` instead."
    errors: warn

  no_storage_discharge_depth_when_clustering:
    where: storage_discharge_depth AND lookup_cluster_last_timestep
    message: >-
      storage_discharge_depth is currently not allowed when time clustering is active.
    errors: raise

  cyclic_storage_needs_inter_cluster:
    where: cyclic_storage AND lookup_cluster_last_timestep
    message: >-
      Include the `storage_inter_cluster_storage` pre-defined math to allow cyclic storage alongside timeseries clustering.
    errors: raise<|MERGE_RESOLUTION|>--- conflicted
+++ resolved
@@ -1242,8 +1242,6 @@
   # --8<-- [end:expression]
 
 piecewise_constraints: {}
-<<<<<<< HEAD
-=======
 
 postprocessed:
   capacity_factor:
@@ -1349,7 +1347,6 @@
     sub_expressions:
       source_scaler: *source_scaler
 
->>>>>>> 9f82d638
 checks:
   must_have_base:
     where: NOT base_tech
