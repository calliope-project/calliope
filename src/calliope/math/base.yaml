--- conflicted
+++ resolved
@@ -95,14 +95,9 @@
     equations:
       - expression: flow_in <= flow_cap * timestep_resolution
 
-<<<<<<< HEAD
-  source_use_max:
+  source_max:
     description: >-
       Set the upper bound of a `supply` technology's source consumption.
-=======
-  source_max:
-    description: "Set the upper bound of a `supply` technology's source consumption."
->>>>>>> 3dc75978
     foreach: [nodes, techs, timesteps]
     where: source_cap
     equations:
@@ -390,26 +385,18 @@
         expression: flow_cap <= purchased_units * bigM
 
   flow_capacity_max_purchase_milp:
-<<<<<<< HEAD
-    description: >-
-      Set the upper bound on, or a fixed total of, a technology's flow capacity,
-      for any technology with binary capacity purchasing.
-=======
-    description: "Set the upper bound on, or a fixed total of, a technology's flow capacity, for any technology with integer capacity purchasing."
->>>>>>> 3dc75978
+    description: >-
+      Set the upper bound on a technology's flow capacity,
+      for any technology with integer capacity purchasing.
     foreach: [nodes, techs, carriers]
     where: "purchased_units AND flow_cap_max"
     equations:
       - expression: flow_cap <= flow_cap_max * purchased_units
 
   flow_capacity_min_purchase_milp:
-<<<<<<< HEAD
     description: >-
       Set the lower bound on a technology's flow capacity,
-      for any technology with binary capacity purchasing.
-=======
-    description: "Set the lower bound on a technology's flow capacity, for any technology with integer capacity purchasing."
->>>>>>> 3dc75978
+      for any technology with integer capacity purchasing.
     foreach: [nodes, techs, carriers]
     where: "purchased_units AND flow_cap_min"
     equations:
@@ -417,21 +404,17 @@
 
   storage_capacity_max_purchase_milp:
     description: >-
-      Set the upper bound on, or a fixed total of, a technology's storage capacity,
-      for any technology with binary capacity purchasing.
+      Set the upper bound on a technology's storage capacity,
+      for any technology with integer capacity purchasing.
     foreach: [nodes, techs]
     where: "purchased_units AND storage_cap_max"
     equations:
       - expression: storage_cap <= storage_cap_max * purchased_units
 
   storage_capacity_min_purchase_milp:
-<<<<<<< HEAD
     description: >-
       Set the lower bound on a technology's storage capacity,
-      for any technology with binary capacity purchasing.
-=======
-    description: "Set the lower bound on a technology's storage capacity, for any technology with integer capacity purchasing."
->>>>>>> 3dc75978
+      for any technology with integer capacity purchasing.
     foreach: [nodes, techs]
     where: "purchased_units AND storage_cap_min"
     equations:
@@ -614,42 +597,21 @@
       min: 0
       max: .inf
 
-<<<<<<< HEAD
-  purchased:
-    description: >-
-      Binary switch defining whether a technology has been purchased or not,
-      for any technology set to require binary capacity purchasing.
-      This is used to set a fixed cost for a technology,
-      irrespective of its installed capacity,
-      on top of which a cost for the quantity of installed capacity can also be applied.
-    unit: integer
-    foreach: [nodes, techs]
-    where: "cap_method=binary"
-    domain: integer
-    bounds:
-      min: 0
-      max: 1
-
-  units:
-    description: >-
+  purchased_units:
+    description: |
       Integer number of a technology that has been purchased,
       for any technology set to require integer capacity purchasing.
-      This is used to allow installation of fixed capacity units of technologies.
+      This is used to allow installation of fixed capacity units of technologies (
+      if `flow_cap_max` == `flow_cap_min`) and/or to set a fixed cost for a technology,
+      irrespective of its installed capacity.
+      On top of a fixed technology cost,
+      a continuous cost for the quantity of installed capacity can still be applied.
+
       Since technology capacity is no longer a continuous decision variable,
       it is possible for these technologies to have a lower bound set on outflow/consumption
       which will only be enforced in those timesteps that the technology is operating.
-      Otherwise, the same lower bound forces the technology to produce/consume that
-      minimum amount of carrier in *every* timestep.
-=======
-  purchased_units:
-    description: |
-      Integer number of a technology that has been purchased, for any technology set to require integer capacity purchasing.
-      This is used to allow installation of fixed capacity units of technologies (if `flow_cap_max` == `flow_cap_min`) and/or to set a fixed cost for a technology, irrespective of its installed capacity.
-      On top of a fixed technology cost, a continuous cost for the quantity of installed capacity can still be applied.
-
-      Since technology capacity is no longer a continuous decision variable, it is possible for these technologies to have a lower bound set on outflow/consumption which will only be enforced in those timesteps that the technology is operating.
-      Otherwise, the same lower bound forces the technology to produce/consume that minimum amount of carrier in *every* timestep."
->>>>>>> 3dc75978
+      Otherwise, the same lower bound forces the technology to produce/consume
+      that minimum amount of carrier in *every* timestep.
     unit: integer
     foreach: [nodes, techs]
     where: "cap_method=integer"
@@ -659,13 +621,9 @@
       max: purchased_units_max
 
   operating_units:
-<<<<<<< HEAD
     description: >-
       Integer number of a technology that is operating in each timestep,
       for any technology set to require integer capacity purchasing.
-=======
-    description: "Integer number of a technology that is operating in each timestep, for any technology set to require integer capacity purchasing."
->>>>>>> 3dc75978
     unit: integer
     foreach: [nodes, techs, timesteps]
     where: "integer_dispatch=True AND cap_method=integer"
@@ -675,7 +633,9 @@
       max: .inf
 
   available_flow_cap:
-    description: Flow capacity that will be set to zero if the technology is not operating in a given timestep and will be set to the value of the decision variable `flow_cap` otherwise.
+    description: >-
+      Flow capacity that will be set to zero if the technology is not operating in a given
+      timestep and will be set to the value of the decision variable `flow_cap` otherwise.
     unit: power
     foreach: [nodes, techs, carriers, timesteps]
     where: integer_dispatch=True AND flow_cap_max AND NOT flow_cap_per_unit
