constraints:
  flow_capacity_per_storage_capacity_min:
    description: "Set the lower bound of a `storage`/`supply_plus` technology's flow capacity relative to its storage capacity."
    foreach: [nodes, techs]
    where: "storage_cap AND flow_cap_per_storage_cap_min"
    equations:
      - expression: flow_cap >= storage_cap * flow_cap_per_storage_cap_min

  flow_capacity_per_storage_capacity_max:
    description: "Set the upper bound of a `storage`/`supply_plus` technology's flow capacity relative to its storage capacity."
    foreach: [nodes, techs]
    where: "storage_cap AND flow_cap_per_storage_cap_max"
    equations:
      - expression: flow_cap <= storage_cap * flow_cap_per_storage_cap_max

  source_capacity_equals_flow_capacity:
    description: "Set a `supply_plus` technology's flow capacity to equal its source capacity."
    foreach: [nodes, techs]
    where: source_cap AND source_cap_equals_flow_cap=True
    equations:
      - expression: source_cap == flow_cap

  force_zero_area_use:
    description: "Set a technology's area use to zero if its flow capacity upper bound is zero."
    foreach: [nodes, techs]
    where: "area_use AND flow_cap_max=0"
    equations:
      - expression: area_use == 0

  area_use_per_flow_capacity:
    description: "Set a fixed relationship between a technology's flow capacity and its area use."
    foreach: [nodes, techs]
    where: "area_use AND area_use_per_flow_cap"
    equations:
      - expression: area_use == flow_cap * area_use_per_flow_cap

  area_use_capacity_per_loc:
    description: "Set an upper bound on the total area that all technologies with a area_use can occupy at a given node."
    foreach: [nodes]
    where: "area_use AND available_area"
    equations:
      - expression: sum(area_use, over=techs) <= available_area

  flow_capacity_systemwide_max:
    description: "Set an upper bound on flow capacity of a technology across all nodes in which the technology exists."
    foreach: [techs]
    where: "flow_cap_max_systemwide"
    equations:
      - expression: sum(flow_cap, over=nodes) <= flow_cap_max_systemwide

  flow_capacity_systemwide_min:
    description: "Set a lower bound on flow capacity of a technology across all nodes in which the technology exists."
    foreach: [techs]
    where: "flow_cap_min_systemwide"
    equations:
      - expression: sum(flow_cap, over=nodes) >= flow_cap_min_systemwide

  balance_conversion_plus_primary:
    description: "Fix the relationship between total outflow and total inflow of `conversion_plus` technologies for `in` (consumption) and `out` (production) carrier flows."
    foreach: [nodes, techs, timesteps]
    where: "inheritance(conversion_plus) AND carrier_ratios>0"
    equations:
      - expression: reduce_carrier_dim(flow_out / carrier_ratios[carrier_tiers=out], carrier_tier=out) == reduce_carrier_dim(flow_in * carrier_ratios[carrier_tiers=in], carrier_tier=in) * flow_eff

  flow_out_max_conversion_plus:
    description: "Set the upper bound in each timestep of a `conversion_plus` technology's total outflow on its `out` carrier flows."
    foreach: [nodes, techs, timesteps]
    where: "inheritance(conversion_plus) AND NOT operating_units"
    equations:
      - expression: reduce_carrier_dim(flow_out, carrier_tier=out) <= timestep_resolution * flow_cap

  flow_out_min_conversion_plus:
    description: "Set the lower bound in each timestep of a `conversion_plus` technology's total outflow on its `out` carrier flows."
    foreach: [nodes, techs, timesteps]
    where: "flow_out_min_relative AND inheritance(conversion_plus) AND NOT operating_units"
    equations:
      - expression: reduce_carrier_dim(flow_out, carrier_tier=out) >= timestep_resolution * flow_cap * flow_out_min_relative

  balance_conversion_plus_non_primary:
    description: "Fix the relationship between a `conversion_plus` technology's total `in_2`/`in_3` (consumption) and `out_2`/`out_3` (production) carrier flows and its `in` (consumption) and `out` (production) carrier flows."
    foreach: [nodes, techs, carrier_tiers, timesteps]
    where: "inheritance(conversion_plus) AND [in_2, out_2, in_3, out_3] in carrier_tiers AND carrier_ratios>0"
    equations:
      - expression: $c_1 == $c_2
    sub_expressions:
      c_1:
        - where: "[in_2, in_3] in carrier_tiers"
          expression: reduce_carrier_dim(flow_in / carrier_ratios[carrier_tiers=in], carrier_tier=in)
        - where: "[out_2, out_3] in carrier_tiers"
          expression: reduce_carrier_dim(flow_out / carrier_ratios[carrier_tiers=out], carrier_tier=out)
      c_2:
        - where: "[in_2] in carrier_tiers"
          expression: reduce_carrier_dim(flow_in / carrier_ratios[carrier_tiers=in_2], carrier_tier=in_2)
        - where: "[in_3] in carrier_tiers"
          expression: reduce_carrier_dim(flow_in / carrier_ratios[carrier_tiers=in_3], carrier_tier=in_3)
        - where: "[out_2] in carrier_tiers"
          expression: reduce_carrier_dim(flow_out / carrier_ratios[carrier_tiers=out_2], carrier_tier=out_2)
        - where: "[out_3] in carrier_tiers"
          expression: reduce_carrier_dim(flow_out / carrier_ratios[carrier_tiers=out_3], carrier_tier=out_3)

  conversion_plus_flow_to_zero:
    description: "Set a `conversion_plus` technology's carrier flow to zero if its `carrier_ratio` is zero."
    foreach: [nodes, techs, carriers, timesteps]
    where: "carrier_ratios=0 AND inheritance(conversion_plus)"
    equations:
      - expression: $flow_in_or_out == 0
    sub_expressions:
      flow_in_or_out:
        - where: "[in, in_2, in_3] in carrier_tiers"
          expression: flow_in
        - where: "[out, out_2, out_3] in carrier_tiers"
          expression: flow_out

  balance_conversion:
    description: "Fix the relationship between a `conversion` technology's outflow and consumption."
    foreach: [nodes, techs, timesteps]
    where: "inheritance(conversion)"
    equations:
      - expression: reduce_carrier_dim(flow_out, carrier_tier=out) == reduce_carrier_dim(flow_in, carrier_tier=in) * flow_eff

  flow_out_max:
    description: "Set the upper bound of a non-`conversion_plus` technology's outflow."
    foreach: [nodes, techs, carriers, timesteps]
    where: "NOT inheritance(conversion_plus) AND NOT operating_units AND allowed_flow_out=True AND [out] in carrier_tiers"
    equations:
      - expression: flow_out <= flow_cap * timestep_resolution * parasitic_eff

  flow_out_min:
    description: "Set the lower bound of a non-`conversion_plus` technology's outflow."
    foreach: [nodes, techs, carriers, timesteps]
    where: "flow_out_min_relative AND NOT inheritance(conversion_plus) AND NOT operating_units AND allowed_flow_out=True AND [out] in carrier_tiers"
    equations:
      - expression: flow_out >= flow_cap * timestep_resolution * flow_out_min_relative

  flow_in_max:
    description: "Set the upper bound of a non-`conversion_plus` technology's inflow."
    foreach: [nodes, techs, carriers, timesteps]
    where: "(inheritance(transmission) OR inheritance(demand) OR inheritance(storage)) AND (NOT operating_units OR inheritance(demand)) AND allowed_flow_in=True AND [in] in carrier_tiers"
    equations:
      - expression: flow_in <= flow_cap * timestep_resolution

  source_use_max:
    description: "Set the upper bound of a `supply_plus` technology's source consumption."
    foreach: [nodes, techs, timesteps]
    where: inheritance(supply_plus)
    equations:
      - expression: source_use <= timestep_resolution * source_cap

  storage_max:
    description: "Set the upper bound of the amount of carrier a `storage`/`supply_plus` technology can store."
    foreach: [nodes, techs, timesteps]
    where: "storage"
    equations:
      - expression: storage - storage_cap <= 0

  storage_discharge_depth_limit:
    description: "Set the lower bound of the stored carrier a `storage`/`supply_plus` technology must keep in reserve at all times."
    foreach: [nodes, techs, timesteps]
    where: "storage AND storage_discharge_depth"
    equations:
      - expression: storage - storage_discharge_depth * storage_cap >= 0

  system_balance:
    description: "Set the global carrier balance of the optimisation problem by fixing the total production of a given carrier to equal the total consumption of that carrier at every node in every timestep."
    foreach: [nodes, carriers, timesteps]
    equations:
      - expression: "sum(flow_out, over=techs) - sum(flow_in, over=techs) - $flow_export + $unmet_demand_and_unused_supply == 0"
    sub_expressions:
      flow_export:
        - where: "any(export_carrier, over=techs)"
          expression: sum(flow_export, over=techs)
        - where: "NOT any(export_carrier, over=techs)"
          expression: "0"
      unmet_demand_and_unused_supply:
        - where: "config.ensure_feasibility=True"
          expression: unmet_demand + unused_supply
        - where: "NOT config.ensure_feasibility=True"
          expression: "0"

  balance_supply:
    description: "Set the upper bound on, or a fixed total of, a `supply` technology's ability to produce a carrier based on the quantity of  available source."
    foreach: [nodes, techs, carriers, timesteps]
    where: "(source_equals OR source_max) AND inheritance(supply)"
    equations:
      - where: "source_equals AND flow_eff > 0"
        expression: "flow_out / flow_eff == source_equals * $source_scaler"
      - where: "(NOT source_equals) AND sink_max AND flow_eff > 0"
        expression: "flow_out / flow_eff <= source_max * $source_scaler"
      - where: "flow_eff = 0"
        expression: "flow_out == 0"
    sub_expressions:
      source_scaler: &source_scaler
        - where: "source_unit=per_area"
          expression: "area_use"
        - where: "source_unit=per_cap"
          expression: "flow_cap"
        - where: "source_unit=absolute"
          expression: "1"

  balance_supply_min_use:
    description: "Set the lower bound on the quantity of its source a `supply` technology must use in each timestep."
    foreach: [nodes, techs, carriers, timesteps]
    where: "source_min AND NOT source_equals AND inheritance(supply) AND flow_eff>0"
    equations:
      - expression: "flow_out / flow_eff >= source_min * $source_scaler"
    sub_expressions:
      source_scaler: *source_scaler

  balance_demand:
    foreach: [nodes, techs, carriers, timesteps]
    where: "inheritance(demand)"
    equations:
      - where: "sink_equals"
        expression: "$flow_in == sink_equals * $sink_scaler"
      - where: "NOT sink_equals AND sink_max"
        expression: "$flow_in <= sink_max * $sink_scaler"
    sub_expressions:
      flow_in:
        - expression: flow_in * flow_eff
      sink_scaler: &sink_scaler
        - where: "sink_unit=per_area"
          expression: "area_use"
        - where: "sink_unit=per_cap"
          expression: "flow_cap"
        - where: "sink_unit=absolute"
          expression: "1"

  balance_demand_min_use:
    description: "Set the lower bound on the quantity of flow a `demand` technology must dump to its sink in each timestep."
    foreach: [nodes, techs, carriers, timesteps]
    where: "sink_min AND NOT source_equals AND inheritance(supply) AND flow_eff>0"
    equations:
      - expression: "sink_min * $sink_scaler <= flow_in * flow_eff"
    sub_expressions:
      sink_scaler: *sink_scaler

  balance_supply_plus_no_storage:
    description: "Set the upper bound on, or a fixed total of, a `supply_plus` (without storage) technology's ability to produce flow based on only the quantity of consumed resource."
    foreach: [nodes, techs, carriers, timesteps]
    where: "inheritance(supply_plus) AND NOT include_storage=True"
    equations:
      - expression: source_use * source_eff == $flow_out
    sub_expressions:
      flow_out: &flow_out_with_parasitic
        - where: flow_eff=0 OR parasitic_eff=0
          expression: "0"
        - where: NOT (flow_eff=0 OR parasitic_eff=0)
          expression: flow_out / (flow_eff * parasitic_eff)

  balance_supply_plus_with_storage:
    description: "Set the upper bound on, or a fixed total of, a `supply_plus` (with storage) technology's ability to produce flow based on the quantity of consumed resource and available stored carrier."
    foreach: [nodes, techs, carriers, timesteps]
    where: "storage AND inheritance(supply_plus)"
    equations:
      - expression: storage == $storage_previous_step + source_use * source_eff - $flow_out
    sub_expressions:
      flow_out: *flow_out_with_parasitic
      storage_previous_step: &storage_previous_step
        - where: timesteps=get_val_at_index(timesteps=0) AND NOT config.cyclic_storage=True
          expression: storage_initial * storage_cap
        - where: ((timesteps=get_val_at_index(timesteps=0) AND config.cyclic_storage=True) OR NOT timesteps=get_val_at_index(timesteps=0)) AND NOT lookup_cluster_first_timestep=True
          expression: (1 - storage_loss) ** roll(timestep_resolution, timesteps=1) * roll(storage, timesteps=1)
        - where: lookup_cluster_first_timestep=True AND NOT (timesteps=get_val_at_index(timesteps=0) AND NOT config.cyclic_storage=True)
          expression: (1 - storage_loss) ** select_from_lookup_arrays(timestep_resolution, timesteps=lookup_cluster_last_timestep) * select_from_lookup_arrays(storage, timesteps=lookup_cluster_last_timestep)

  source_availability_supply_plus:
    description: "Set the upper bound on, or a fixed total of, a `supply_plus` technology's ability to consume its available resource."
    foreach: [nodes, techs, timesteps]
    where: "source_use AND (source_equals OR source_max)"
    equations:
      - where: "source_equals"
        expression: "source_use == source_equals * $source_scaler"
      - where: "NOT source_equals AND source_max"
        expression: "source_use <= source_max * $source_scaler"
    sub_expressions:
      source_scaler: *source_scaler

  balance_storage:
    description: "Fix the quantity of carrier stored in a `storage` technology at the end of each timestep based on the net flow of carrier charged and discharged and the quantity of carrier stored at the start of the timestep."
    foreach: [nodes, techs, carriers, timesteps]
    where: "inheritance(storage)"
    equations:
      - expression: storage == $storage_previous_step - $flow_out + flow_in * flow_eff
    sub_expressions:
      flow_out:
        - where: flow_eff > 0
          expression: flow_out / flow_eff
        - where: flow_eff = 0
          expression: "0"
      storage_previous_step: *storage_previous_step

  set_storage_initial:
    description: "Fix the relationship between carrier stored in a `storage` technology at the start and end of the whole model period."
    foreach: [nodes, techs]
    where: "storage AND storage_initial AND config.cyclic_storage=True"
    equations:
      - expression: storage[timesteps=$final_step] * ((1 - storage_loss) ** timestep_resolution[timesteps=$final_step]) == storage_initial * storage_cap
    slices:
      final_step:
        - expression: get_val_at_index(timesteps=-1)

  balance_transmission:
    description: "Fix the relationship between between carrier flowing into and out of a `transmission` link in each timestep."
    foreach: [nodes, techs, carriers, timesteps]
    where: "inheritance(transmission) AND allowed_flow_out=True"
    equations:
      - expression: "flow_out == select_from_lookup_arrays(flow_in, techs=link_remote_techs, nodes=link_remote_nodes) * flow_eff"

  symmetric_transmission:
    description: "Fix the flow capacity of two `transmission` technologies representing the same link in the system."
    foreach: [nodes, techs]
    where: "inheritance(transmission)"
    equations:
      - expression: flow_cap == select_from_lookup_arrays(flow_cap, techs=link_remote_techs, nodes=link_remote_nodes)

  export_balance:
    description: "Set the lower bound of a technology's outflow to a technology's carrier export, for any technologies that can export carriers out of the system."
    foreach: [nodes, techs, carriers, timesteps]
    where: "export_carrier AND export=True"
    equations:
      - expression: flow_out >= flow_export

  flow_export_max:
    description: "Set the upper bound of a technology's carrier export, for any technologies that can export carriers out of the system."
    foreach: [nodes, techs, carriers, timesteps]
    where: "flow_export AND export_max"
    equations:
      - where: "operating_units"
        expression: flow_export <= export_max * operating_units
      - where: "NOT operating_units"
        expression: flow_export <= export_max

  unit_commitment_milp:
    description: "Set the upper bound of the number of integer units of technology that can exist, for any technology using integer units to define its capacity."
    foreach: [nodes, techs, timesteps]
    where: "operating_units"
    equations:
      - expression: operating_units <= units

  flow_out_max_milp:
    description: "Set the upper bound of a non-`conversion_plus` technology's ability to produce carriers, for any technology using integer units to define its capacity."
    foreach: [nodes, techs, carriers, timesteps]
    where: "operating_units AND NOT inheritance(conversion_plus) AND allowed_flow_out=True"
    equations:
      - expression: flow_out <= operating_units * timestep_resolution * flow_cap_per_unit * parasitic_eff

  flow_out_max_conversion_plus_milp:
    description: "Set the upper bound of a `conversion_plus` technology's ability to outflow across all of its `out` carriers, if it uses integer units to define its capacity."
    foreach: [nodes, techs, timesteps]
    where: "operating_units AND inheritance(conversion_plus) AND allowed_flow_out=True"
    equations:
      - expression: reduce_carrier_dim(flow_out, carrier_tier=out) <= operating_units * timestep_resolution * flow_cap_per_unit

  flow_in_max_milp:
    description: "Set the upper bound of a non-`conversion_plus` technology's ability to consume carriers, for any technology using integer units to define its capacity."
    foreach: [nodes, techs, carriers, timesteps]
    where: "operating_units AND NOT inheritance(conversion_plus) AND allowed_flow_in=True"
    equations:
      - expression: flow_in <= operating_units * timestep_resolution * flow_cap_per_unit

  flow_out_min_milp:
    description: "Set the lower bound of a non-`conversion_plus` technology's ability to produce carriers, for any technology using integer units to define its capacity."
    foreach: [nodes, techs, carriers, timesteps]
    where: "operating_units AND flow_out_min_relative AND NOT inheritance(conversion_plus) AND allowed_flow_out=True"
    equations:
      - expression: flow_out >= operating_units * timestep_resolution * flow_cap_per_unit * flow_out_min_relative

  flow_out_min_conversion_plus_milp:
    description: "Set the lower bound of a `conversion_plus` technology's ability to outflow across all of its `out` carriers, if it uses integer units to define its capacity."
    foreach: [nodes, techs, timesteps]
    where: "operating_units AND flow_out_min_relative AND inheritance(conversion_plus) AND allowed_flow_out=True"
    equations:
      - expression: reduce_carrier_dim(flow_out, carrier_tier=out) >= operating_units * timestep_resolution * flow_cap_per_unit * flow_out_min_relative

  storage_capacity_units_milp:
    description: "Fix the storage capacity of any technology using integer units to define its capacity."
    foreach: [nodes, techs]
    where: "operating_units AND storage"
    equations:
      - expression: storage_cap == units * storage_cap_per_unit

  flow_capacity_units_milp:
    description: "Fix the flow capacity of any technology using integer units to define its capacity."
    foreach: [nodes, techs]
    where: "operating_units AND flow_cap_per_unit"
    equations:
      - expression: flow_cap == units * flow_cap_per_unit

  flow_capacity_max_purchase_milp:
    description: "Set the upper bound on, or a fixed total of, a technology's flow capacity, for any technology with binary capacity purchasing."
    foreach: [nodes, techs]
    where: "purchased AND flow_cap_max"
    equations:
      - expression: flow_cap <= flow_cap_max * purchased

  flow_capacity_min_purchase_milp:
    description: "Set the lower bound on a technology's flow capacity, for any technology with binary capacity purchasing."
    foreach: [nodes, techs]
    where: "purchased AND flow_cap_min AND NOT flow_cap_equals"
    equations:
      - expression: flow_cap >= flow_cap_min * purchased

  storage_capacity_max_purchase_milp:
    description: "Set the upper bound on, or a fixed total of, a technology's storage capacity, for any technology with binary capacity purchasing."
    foreach: [nodes, techs]
    where: "purchased AND storage_cap_max"
    equations:
      - expression: storage_cap <= storage_cap_max * purchased

  storage_capacity_min_purchase_milp:
    description: "Set the lower bound on a technology's storage capacity, for any technology with binary capacity purchasing."
    foreach: [nodes, techs]
    where: "purchased AND storage_cap_min AND NOT storage_cap_equals"
    equations:
      - expression: storage_cap >= storage_cap_min * purchased

  unit_capacity_max_systemwide_milp:
    description: "Set the upper bound on the total number of units of a technology that can be purchased across all nodes where the technology can exist, for any technology using integer units to define its capacity."
    foreach: [techs]
    where: "(purchased OR units) AND units_max_systemwide"
    equations:
      - expression: $summed_components <= units_max_systemwide
    sub_expressions: &unit_capacity_systemwide_milp_sub_exprs
      summed_components:
        - where: purchased
          expression: sum(purchased, over=nodes)
        - where: units
          expression: sum(units, over=nodes)

  unit_capacity_min_systemwide_milp:
    description: "Set the lower bound on the total number of units of a technology that can be purchased across all nodes where the technology can exist, for any technology using integer units to define its capacity."
    foreach: [techs]
    where: "(purchased OR units) AND units_min_systemwide"
    equations:
      - expression: $summed_components >= units_min_systemwide
    sub_expressions: *unit_capacity_systemwide_milp_sub_exprs

  async_flow_in_milp:
    description: "Set a technology's ability to have inflow in the same timestep that it has outflow, for any technology using the asynchronous flow binary switch."
    foreach: [nodes, techs, timesteps]
    where: "async_flow_switch"
    equations:
      - expression: reduce_carrier_dim(flow_in, carrier_tier=in) <= (1 - async_flow_switch) * bigM

  async_flow_out_milp:
    description: "Set a technology's ability to have outflow in the same timestep that it has inflow, for any technology using the asynchronous flow binary switch."
    foreach: [nodes, techs, timesteps]
    where: "async_flow_switch"
    equations:
      - expression: reduce_carrier_dim(flow_out, carrier_tier=out) <= async_flow_switch * bigM

  ramping_up:
    description: "Set the upper bound on a technology's ability to ramp outflow up beyond a certain percentage compared to the previous timestep."
    foreach: [nodes, techs, carriers, timesteps]
    where: "flow_ramping AND NOT timesteps=get_val_at_index(timesteps=0)"
    equations:
      - expression: $flow - roll($flow, timesteps=1) <= flow_ramping * flow_cap
    sub_expressions:
      flow: &ramping_flow
        - where: "allowed_flow_out=True AND NOT allowed_flow_in=True"
          expression: flow_out / timestep_resolution
        - where: "allowed_flow_in=True AND NOT allowed_flow_out=True"
          expression: flow_in / timestep_resolution
        - where: "allowed_flow_in=True AND allowed_flow_out=True"
          expression: (flow_out - flow_in) / timestep_resolution

  ramping_down:
    description: "Set the upper bound on a technology's ability to ramp outflow down beyond a certain percentage compared to the previous timestep."
    foreach: [nodes, techs, carriers, timesteps]
    where: "flow_ramping AND NOT timesteps=get_val_at_index(timesteps=0)"
    equations:
      - expression: -1 * flow_ramping * flow_cap <= $flow - roll($flow, timesteps=1)
    sub_expressions:
      flow: *ramping_flow

variables:
  flow_cap:
    description: "A technology's flow capacity, also known as its nominal or nameplate capacity."
    unit: power
    foreach: [nodes, techs]
    bounds:
      min: flow_cap_min
      max: flow_cap_max

  flow_out:
    description: "The outflow of a technology per timestep, also known as the flow discharged (from `storage` technologies) or the flow received (by `transmission` technologies) on a link."
    unit: energy
    foreach: [nodes, techs, carriers, timesteps]
    where: "allowed_flow_out=True AND [out, out_2, out_3] in carrier_tiers"
    bounds:
      min: 0
      max: .inf

  flow_in:
    description: "The inflow to a technology per timestep, also known as the flow consumed (by `storage` technologies) or the flow sent (by `transmission` technologies) on a link."
    unit: energy
    foreach: [nodes, techs, carriers, timesteps]
    where: "allowed_flow_in=True AND [in, in_2, in_3] in carrier_tiers"
    bounds:
      min: 0
      max: .inf

  flow_export:
    description: "The flow of a carrier exported outside the system boundaries by a technology per timestep."
    unit: energy
    foreach: [nodes, techs, carriers, timesteps]
    where: "export_carrier AND export=True"
    bounds:
      min: 0
      max: .inf

  area_use:
    description: "The area in space utilised directly (e.g., solar PV panels) or indirectly (e.g., biofuel crops) by a technology."
    unit: area
    foreach: [nodes, techs]
    where: "(area_use_min OR area_use_max OR area_use_per_flow_cap OR sink_unit=per_area OR source_unit=per_area)"
    bounds:
      min: area_use_min
      max: area_use_max

  source_use:
    description: "The carrier flow consumed from outside the system boundaries by a `supply_plus` technology."
    unit: energy
    foreach: [nodes, techs, timesteps]
    where: "inheritance(supply_plus)"
    bounds:
      min: 0
      max: .inf

  source_cap:
    description: "The upper limit on a flow that can be consumed from outside the system boundaries by a `supply_plus` technology in each timestep."
    unit: power
    foreach: [nodes, techs]
    where: "inheritance(supply_plus)"
    bounds:
      min: source_cap_min
      max: source_cap_max

  storage_cap:
    description: "The upper limit on a carrier that can be stored by a `supply_plus` or `storage` technology in any timestep."
    unit: energy
    foreach: [nodes, techs]
    where: "(inheritance(storage) OR inheritance(supply_plus)) AND include_storage=True"
    bounds:
      min: storage_cap_min
      max: storage_cap_max

  storage:
    description: "The carrier stored by a `supply_plus` or `storage` technology in each timestep."
    unit: energy
    foreach: [nodes, techs, timesteps]
    where: "(inheritance(storage) OR inheritance(supply_plus)) AND include_storage=True"
    bounds:
      min: 0
      max: .inf

  purchased:
    description: "Binary switch defining whether a technology has been purchased or not, for any technology set to require binary capacity purchasing. This is used to set a fixed cost for a technology, irrespective of its installed capacity, on top of which a cost for the quantity of installed capacity can also be applied."
    unit: integer
    foreach: [nodes, techs]
    where: "cap_method=binary"
    domain: integer
    bounds:
      min: 0
      max: 1

  units:
    description: "Integer number of a technology that has been purchased, for any technology set to require inteter capacity purchasing. This is used to allow installation of fixed capacity units of technologies. Since technology capacity is no longer a continuous decision variable, it is possible for these technologies to have a lower bound set on outflow/consumption which will only be enforced in those timesteps that the technology is operating (otherwise, the same lower bound forces the technology to produce/consume that minimum amount of carrier in *every* timestep)."
    unit: integer
    foreach: [nodes, techs]
    where: "cap_method=integer"
    domain: integer
    bounds:
      min: units_min
      max: units_max

  operating_units:
    description: "Integer number of a technology that is operating in each timestep, for any technology set to require inteter capacity purchasing."
    unit: integer
    foreach: [nodes, techs, timesteps]
    where: "cap_method=integer"
    domain: integer
    bounds:
      min: 0
      max: .inf

  async_flow_switch:
    description: "Binary switch to force asynchronous outflow/consumption of a `storage`/`supply_plus`/`transmission` technology. This ensures that a technology with carrier flow efficiencies < 100% cannot produce and consume a flow simultaneously to remove unwanted carrier from the system."
    unit: integer
    foreach: [nodes, techs, timesteps]
    where: "force_async_flow=True"
    domain: integer
    bounds:
      min: 0
      max: 1

  unmet_demand:
    description: "Virtual source of carrier flow to ensure model feasibility. This should only be considered a debugging rather than a modelling tool as it may distort the model in other ways due to the large impact it has on the objective function value. When present in a model in which it has been requested, it indicates an inability for technologies in the model to reach a sufficient combined supply capacity to meet demand."
    unit: energy
    foreach: [nodes, carriers, timesteps]
    where: "config.ensure_feasibility=True"
    bounds:
      min: 0
      max: .inf

  unused_supply:
    description: "Virtual sink of carrier flow to ensure model feasibility. This should only be considered a debugging rather than a modelling tool as it may distort the model in other ways due to the large impact it has on the objective function value. In model results, the negation of this variable is combined with `unmet_demand` and presented as only one variable: `unmet_demand`. When present in a model in which it has been requested, it indicates an inability for technologies in the model to reach a sufficient combined consumption capacity to meet required outflow (e.g. from renewables without the possibility of curtailment)."
    unit: energy
    foreach: [nodes, carriers, timesteps]
    where: "config.ensure_feasibility=True"
    bounds:
      min: -.inf
      max: 0

objectives:
  minmax_cost_optimisation:
<<<<<<< HEAD
    description: "Minimise the total cost of installing and operation all technologies in the system. If multiple cost classes are present (e.g., monetary and co2 emissions), the weighted sum of total costs is minimised. Cost class weights can be defined in `config.objective_options.cost_class`."
=======
    description: "Minimise the total cost of installing and operation all technologies in the system. If multiple cost classes are present (e.g., monetary and co2 emissions), the weighted sum of total costs is minimised. Cost class weights can be defined in the top-level parameter `objective_cost_class`."
>>>>>>> a20cd529
    equations:
      - where: "any(cost, over=[nodes, techs, costs])"
        expression: sum(sum(cost, over=[nodes, techs]) * objective_cost_class, over=costs) + $unmet_demand
      - where: "NOT any(cost, over=[nodes, techs, costs])"
        expression: $unmet_demand
    sub_expressions:
      unmet_demand:
        - where: "config.ensure_feasibility=True"
          expression: sum(sum(unmet_demand - unused_supply, over=[carriers, nodes])  * timestep_weights, over=timesteps) * bigM
        - where: "NOT config.ensure_feasibility=True"
          expression: "0"
    sense: minimise

global_expressions:
  cost_var:
    description: "The operating costs per timestep of a technology"
    unit: cost_per_time
    foreach: [nodes, techs, costs, timesteps]
    where: "cost_export OR cost_om_con OR cost_om_prod"
    equations:
      - expression: timestep_weights * ($cost_export + $cost_om_prod + $cost_om_con)
    sub_expressions:
      cost_export:
        - where: "export_carrier AND cost_export"
          expression: cost_export * sum(flow_export, over=carriers)
        - where: "NOT cost_export"
          expression: "0"
      cost_om_con:
        - where: "cost_om_con AND inheritance(supply_plus)"
          expression: cost_om_con * source_use
        - where: "cost_om_con AND inheritance(supply) AND flow_eff>0 AND [out] in carrier_tiers"
          expression: cost_om_con * reduce_carrier_dim(flow_out, carrier_tier=out) / flow_eff
        - where: "cost_om_con AND inheritance(conversion_plus)"
          expression: cost_om_con * reduce_primary_carrier_dim(flow_in, carrier_tier=in)
        - where: "cost_om_con AND NOT (inheritance(conversion_plus) OR inheritance(supply_plus) OR inheritance(supply)) AND [in] in carrier_tiers"
          expression: cost_om_con * reduce_carrier_dim(flow_in, carrier_tier=in)
        - where: "NOT cost_om_con"
          expression: "0"
      cost_om_prod:
        - where: "cost_om_prod AND inheritance(conversion_plus)"
          expression: cost_om_prod * reduce_primary_carrier_dim(flow_out, carrier_tier=out)
        - where: "cost_om_prod AND NOT inheritance(conversion_plus)"
          expression: cost_om_prod * reduce_carrier_dim(flow_out, carrier_tier=out)
        - where: "NOT cost_om_prod"
          expression: "0"

  cost_investment:
    description: "The installation costs of a technology, including annualised investment costs and annual maintenance costs."
    unit: cost
    foreach: [nodes, techs, costs]
    where: "(cost_flow_cap OR cost_om_annual OR cost_om_annual_investment_fraction OR cost_purchase OR cost_area_use OR cost_source_cap OR cost_storage_cap)"
    equations:
      - expression: >
          annualisation_weight * (
            cost_depreciation_rate * (
                $cost_flow_cap + $cost_storage_cap + $cost_source_cap
                + $cost_area_use + $cost_of_purchase
              ) * ($multiplier + cost_om_annual_investment_fraction)
              + cost_om_annual * flow_cap
          )
    sub_expressions:
      multiplier:
        - where: "inheritance(transmission)"
          expression: "0.5"
        - where: "NOT inheritance(transmission)"
          expression: "1"
      cost_flow_cap:
        - where: "cost_flow_cap"
          expression: cost_flow_cap * flow_cap
        - where: "NOT cost_flow_cap"
          expression: "0"
      cost_storage_cap:
        - where: "cost_storage_cap AND storage_cap"
          expression: cost_storage_cap * storage_cap
        - where: "NOT (cost_storage_cap AND storage_cap)"
          expression: "0"
      cost_source_cap:
        - where: "cost_source_cap AND source_cap"
          expression: cost_source_cap * source_cap
        - where: "NOT (cost_source_cap AND source_cap)"
          expression: "0"
      cost_area_use:
        - where: "cost_area_use AND area_use"
          expression: "cost_area_use * area_use"
        - where: "NOT (cost_area_use AND area_use)"
          expression: "0"
      cost_of_purchase:
        - where: "cost_purchase AND purchased"
          expression: "cost_purchase * purchased"
        - where: "cost_purchase AND units"
          expression: "cost_purchase * units"
        - where: "NOT (cost_purchase AND (purchased OR units))"
          expression: "0"

  cost:
    description: "The total annualised costs of a technology, including installation and operation costs."
    unit: cost
    foreach: [nodes, techs, costs]
    where: "cost_investment OR cost_var"
    equations:
      - expression: $cost_investment + $cost_var_sum
    sub_expressions:
      cost_investment:
        - where: "cost_investment"
          expression: cost_investment
        - where: "NOT cost_investment"
          expression: "0"
      cost_var_sum:
        - where: "cost_var"
          expression: sum(cost_var, over=timesteps)
        - where: "NOT cost_var"
          expression: "0"<|MERGE_RESOLUTION|>--- conflicted
+++ resolved
@@ -614,11 +614,7 @@
 
 objectives:
   minmax_cost_optimisation:
-<<<<<<< HEAD
-    description: "Minimise the total cost of installing and operation all technologies in the system. If multiple cost classes are present (e.g., monetary and co2 emissions), the weighted sum of total costs is minimised. Cost class weights can be defined in `config.objective_options.cost_class`."
-=======
     description: "Minimise the total cost of installing and operation all technologies in the system. If multiple cost classes are present (e.g., monetary and co2 emissions), the weighted sum of total costs is minimised. Cost class weights can be defined in the top-level parameter `objective_cost_class`."
->>>>>>> a20cd529
     equations:
       - where: "any(cost, over=[nodes, techs, costs])"
         expression: sum(sum(cost, over=[nodes, techs]) * objective_cost_class, over=costs) + $unmet_demand
