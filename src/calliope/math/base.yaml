--- conflicted
+++ resolved
@@ -1242,8 +1242,6 @@
   # --8<-- [end:expression]
 
 piecewise_constraints: {}
-<<<<<<< HEAD
-=======
 
 postprocessed:
   capacity_factor:
@@ -1349,7 +1347,6 @@
     sub_expressions:
       source_scaler: *source_scaler
 
->>>>>>> 27412c9a
 checks:
   must_have_base:
     where: NOT base_tech
@@ -1377,13 +1374,8 @@
     errors: raise
 
   unbounded_source_use_cost:
-<<<<<<< HEAD
     where: cost_source_cap<0 AND NOT source_cap_max
     message: Cannot have a negative `cost_source_cap` as there is an unset corresponding `source_cap_max` constraint
-=======
-    where: cost_source_cap<0 AND NOT source_use_max
-    message: Cannot have a negative `cost_source_cap` as there is an unset corresponding `source_use_max` constraint
->>>>>>> 27412c9a
     errors: raise
 
   finite_source_use:
@@ -1406,14 +1398,6 @@
     message: "storage_initial is a fraction, requiring values within the interval [0, 1]."
     errors: raise
 
-<<<<<<< HEAD
-=======
-  lat_lons_out_of_range:
-    where: latitude < -90 OR latitude > 90 OR longitude < -180 OR longitude > 180
-    message: Node latitude/longitude must be specified in WGS84 / EPSG4326 format.
-    errors: warn
-
->>>>>>> 27412c9a
   flow_in_for_supply_tech:
     where: base_tech==supply AND cost_flow_in
     message: "`cost_flow_in` does not apply to `supply` technologies. Use `cost_source_use` instead."
@@ -1427,13 +1411,8 @@
   no_storage_discharge_depth_when_clustering:
     where: storage_discharge_depth AND lookup_cluster_last_timestep
     message: >-
-<<<<<<< HEAD
-      storage_discharge_depth is currently not allowed when time clustering is active.
-    errors: raise
-=======
       storage_discharge_depth will currently have no effect when time clustering is active.
     errors: warn
->>>>>>> 27412c9a
 
   cyclic_storage_needs_inter_cluster:
     where: cyclic_storage AND lookup_cluster_last_timestep
