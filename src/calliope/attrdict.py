# Copyright (C) since 2013 Calliope contributors listed in AUTHORS.
# Licensed under the Apache 2.0 License (see LICENSE file).
"""AttrDict implementation (a subclass of regular dict) used for managing model configuration."""

import copy
import logging

<<<<<<< HEAD
import numpy as np
import ruamel.yaml as ruamel_yaml
from ruamel.yaml.scalarstring import walk_tree
=======
>>>>>>> 9f33ecbe
from typing_extensions import Self

logger = logging.getLogger(__name__)


class __Missing:
    def __nonzero__(self):
        return False


_MISSING = __Missing()


class AttrDict(dict):
    """Extended `dict` class."""

    __name__ = "AttrDict"

    __getattr__ = dict.__getitem__
    __setattr__ = dict.__setitem__

    def __init__(self, source_dict=None):
        """A subclass of ``dict`` with key access by attributes.

        Examples:
            d = AttrDict({'a': 1, 'b': 2})
            d.a == 1  # True

        Includes a range of additional methods to read and write to YAML,
        and to deal with nested keys.
        """
        super().__init__()

        if source_dict is not None:
            if isinstance(source_dict, dict):
                self.init_from_dict(source_dict)
            else:
                raise ValueError("Must pass a dict to AttrDict")

    def copy(self):
        """Override copy method so that it returns an AttrDict."""
        return AttrDict(self.as_dict().copy())

    def __deepcopy__(self, memo):
        """Override copy method so that it returns an AttrDict."""
        return AttrDict(copy.deepcopy(self.as_dict(), memo))

    def init_from_dict(self, d):
        """Initialize a new AttrDict from the given dict.

        Handles any nested dicts by turning them into AttrDicts too:
            d = AttrDict({'a': 1, 'b': {'x': 1, 'y': 2}})
            d.b.x == 1  # True

        """
        for k, v in d.items():
            # First, keys must be strings, not ints
            if isinstance(k, int):
                k = str(k)

            # Now, assign to the key, handling nested AttrDicts properly
            if isinstance(v, dict):
                self.set_key(k, AttrDict(v))
            elif isinstance(v, list):
                # Modifying the list in-place so that if it is a modified
                # list subclass, e.g. CommentedSeq, it is not killed
                for i in range(len(v)):
                    if isinstance(v[i], dict):
                        v[i] = AttrDict(v[i])
                self.set_key(k, v)
            else:
                self.set_key(k, v)

    def set_key(self, key, value):
        """Set the given ``key`` to the given ``value``.

        Handles nested keys, e.g.:
            d = AttrDict()
            d.set_key('foo.bar', 1)
            d.foo.bar == 1  # True

        """
        if isinstance(value, dict) and not isinstance(value, AttrDict):
            value = AttrDict(value)
        if "." in key:
            key, remainder = key.split(".", 1)
            try:
                self[key].set_key(remainder, value)
            except KeyError:
                self[key] = AttrDict()
                self[key].set_key(remainder, value)
            except AttributeError:
                if self[key] is None:  # If the value is None, we replace it
                    self[key] = AttrDict()
                    self[key].set_key(remainder, value)
                # Else there is probably something there, and we don't just
                # want to overwrite so stop and warn the user
                else:
                    raise KeyError("Cannot set nested key on non-dict key.")
        else:
            if key in self and isinstance(value, AttrDict):
                for k, v in value.items():
                    self[key].set_key(k, v)
            else:
                self[key] = value

    def get_key(self, key, default=_MISSING):
        """Looks up the given ``key``.

        Deals with nested keys.

        If default is anything but ``_MISSING``, the given default is
        returned if the key does not exist.
        """
        if "." in key:
            # Nested key of form "foo.bar"
            key, remainder = key.split(".", 1)
            if default != _MISSING:
                try:
                    value = self[key].get_key(remainder, default)
                except KeyError:
                    # subdict exists, but doesn't contain key
                    return default
                except AttributeError:
                    # key points to non-dict thing, so no get_key attribute
                    return default
            else:
                value = self[key].get_key(remainder)
        else:
            # Single, non-nested key of form "foo"
            if default != _MISSING:
                return self.get(key, default)
            else:
                return self[key]
        return value

    def del_key(self, key):
        """Delete the given key. Properly deals with nested keys."""
        if "." in key:
            key, remainder = key.split(".", 1)
            try:
                del self[key][remainder]
            except KeyError:
                self[key].del_key(remainder)

            # If we removed the last subkey, delete the parent key too
            if len(self[key].keys()) == 0:
                del self[key]

        else:
            del self[key]

    def as_dict(self, flat=False):
        """Return the AttrDict as a pure dict (with nested dicts if necessary)."""
        if flat:
            return self.as_dict_flat()
        else:
            return self.as_dict_nested()

    def as_dict_nested(self):
        """Return the AttrDict as a pure dict, converting nested AttrDicts."""
        d = {}
        for k, v in self.items():
            if isinstance(v, AttrDict):
                d[k] = v.as_dict()
            elif isinstance(v, list):
                d[k] = [i if not isinstance(i, AttrDict) else i.as_dict() for i in v]
            else:
                d[k] = v
        return d

    def as_dict_flat(self):
        """Return a flat dictionary."""
        d = {}
        keys = self.keys_nested()
        for k in keys:
            d[k] = self.get_key(k)
        return d

<<<<<<< HEAD
    def to_yaml(self, path: str | None = None) -> str:
        """Return a serialised YAML string."""
        result = self.copy()
        yaml_ = ruamel_yaml.YAML()
        yaml_.indent = 2
        yaml_.block_seq_indent = 0
        yaml_.sort_base_mapping_type_on_output = False

        # Numpy objects should be converted to regular Python objects,
        # so that they are properly displayed in the resulting YAML output
        for k in result.keys_nested():
            # Convert numpy numbers to regular python ones
            v = result.get_key(k)
            if isinstance(v, np.floating):
                result.set_key(k, float(v))
            elif isinstance(v, np.integer):
                result.set_key(k, int(v))
            # Lists are turned into seqs so that they are formatted nicely
            elif isinstance(v, list):
                result.set_key(k, yaml_.seq(v))

        result = result.as_dict()

        # handle multi-line strings.
        walk_tree(result)

        stream = io.StringIO()
        yaml_.dump(result, stream)
        yaml_str = stream.getvalue()
        if path:
            with open(path, "w") as f:
                f.write(yaml_str)
        return yaml_str

=======
>>>>>>> 9f33ecbe
    def keys_nested(self, subkeys_as="list"):
        """Returns all keys in the AttrDict, including nested keys.

        Nested subdicts may be either regular dicts or AttrDicts.

        If ``subkeys_as='list'`` (default), then a list of
        all keys is returned, in the form ``['a', 'b.b1', 'b.b2']``.

        If ``subkeys_as='dict'``, a list containing keys and dicts of
        subkeys is returned, in the form ``['a', {'b': ['b1', 'b2']}]``.

        """
        keys = []
        for k, v in self.items():
            # Check if dict instance (which AttrDict is too),
            # and for non-emptyness of the dict
            if isinstance(v, dict) and v:
                if subkeys_as == "list":
                    keys.extend([k + "." + kk for kk in v.keys_nested()])
                elif subkeys_as == "dict":
                    keys.append({k: v.keys_nested(subkeys_as=subkeys_as)})
            else:
                keys.append(k)
        return keys

    def union(
        self,
        other: Self | dict,
        allow_override: bool = False,
        allow_replacement: bool = False,
        allow_subdict_override_with_none: bool = False,
    ):
        """In-place merge with another AttrDict.

        Args:
            other (Self | dict): other AttrDict to use in union. Takes precedence.
            allow_override (bool, optional): whether or not to allow overrides of
                already defined keys. Defaults to False.
            allow_replacement (bool, optional): allow "_REPLACE_" key to replace an
                entire sub-dict. Defaults to False.
            allow_subdict_override_with_none (bool, optional): if False, keys in the
                form `this.that: None` in `other` will be ignored if subdicts exist in
                self like `this.that.foo: 1`, rather than wiping them. Defaults to False.

        Raises:
            KeyError: `other` has an already defined key and `allow_override == False`
        """
        if not isinstance(other, AttrDict):
            # FIXME-yaml: remove AttrDict wrapping in uses of this function.
            other = AttrDict(other)
        self_keys = self.keys_nested()
        other_keys = other.keys_nested()
        if allow_replacement:
            WIPE_KEY = "_REPLACE_"
            override_keys = [k for k in other_keys if WIPE_KEY not in k]
            wipe_keys = [
                k.split("." + WIPE_KEY)[0] for k in other_keys if WIPE_KEY in k
            ]
        else:
            override_keys = other_keys
            wipe_keys = []
        for k in override_keys:
            if not allow_override and k in self_keys:
                raise KeyError(f"Key defined twice: {k}")
            else:
                other_value = other.get_key(k)
                # If other value is None, and would overwrite an entire subdict,
                # we skip it
                if not (
                    other_value is None and isinstance(self.get_key(k, None), AttrDict)
                ):
                    self.set_key(k, other_value)
        for k in wipe_keys:
            self.del_key(k)
            self.set_key(k, other.get_key(k + "." + WIPE_KEY))<|MERGE_RESOLUTION|>--- conflicted
+++ resolved
@@ -5,12 +5,6 @@
 import copy
 import logging
 
-<<<<<<< HEAD
-import numpy as np
-import ruamel.yaml as ruamel_yaml
-from ruamel.yaml.scalarstring import walk_tree
-=======
->>>>>>> 9f33ecbe
 from typing_extensions import Self
 
 logger = logging.getLogger(__name__)
@@ -190,43 +184,6 @@
             d[k] = self.get_key(k)
         return d
 
-<<<<<<< HEAD
-    def to_yaml(self, path: str | None = None) -> str:
-        """Return a serialised YAML string."""
-        result = self.copy()
-        yaml_ = ruamel_yaml.YAML()
-        yaml_.indent = 2
-        yaml_.block_seq_indent = 0
-        yaml_.sort_base_mapping_type_on_output = False
-
-        # Numpy objects should be converted to regular Python objects,
-        # so that they are properly displayed in the resulting YAML output
-        for k in result.keys_nested():
-            # Convert numpy numbers to regular python ones
-            v = result.get_key(k)
-            if isinstance(v, np.floating):
-                result.set_key(k, float(v))
-            elif isinstance(v, np.integer):
-                result.set_key(k, int(v))
-            # Lists are turned into seqs so that they are formatted nicely
-            elif isinstance(v, list):
-                result.set_key(k, yaml_.seq(v))
-
-        result = result.as_dict()
-
-        # handle multi-line strings.
-        walk_tree(result)
-
-        stream = io.StringIO()
-        yaml_.dump(result, stream)
-        yaml_str = stream.getvalue()
-        if path:
-            with open(path, "w") as f:
-                f.write(yaml_str)
-        return yaml_str
-
-=======
->>>>>>> 9f33ecbe
     def keys_nested(self, subkeys_as="list"):
         """Returns all keys in the AttrDict, including nested keys.
 
@@ -275,7 +232,6 @@
             KeyError: `other` has an already defined key and `allow_override == False`
         """
         if not isinstance(other, AttrDict):
-            # FIXME-yaml: remove AttrDict wrapping in uses of this function.
             other = AttrDict(other)
         self_keys = self.keys_nested()
         other_keys = other.keys_nested()
