# Copyright (C) since 2013 Calliope contributors listed in AUTHORS.
# Licensed under the Apache 2.0 License (see LICENSE file).
"""AttrDict implementation (a subclass of regular dict) used for managing model configuration."""

import copy
import io
import logging
from pathlib import Path

import numpy as np
import ruamel.yaml as ruamel_yaml
from ruamel.yaml.scalarstring import walk_tree
from typing_extensions import Self

from calliope.util.tools import relative_path

logger = logging.getLogger(__name__)


class __Missing:
    def __nonzero__(self):
        return False


_MISSING = __Missing()


def _yaml_load(src):
    """Load YAML from a file object or path with useful parser errors."""
    yaml = ruamel_yaml.YAML(typ="safe")
    if not isinstance(src, str):
        try:
            src_name = src.name
        except AttributeError:
            src_name = "<yaml stringio>"
        # Force-load file streams as that allows the parser to print
        # much more context when it encounters an error
        src = src.read()
    else:
        src_name = "<yaml string>"
    try:
        result = yaml.load(src)
        if not isinstance(result, dict):
            raise ValueError(f"Could not parse {src_name} as YAML")
        return result
    except ruamel_yaml.YAMLError:
        logger.error(f"Parser error when reading YAML from {src_name}.")
        raise


class AttrDict(dict):
    """Extended `dict` class."""

    __name__ = "AttrDict"

    __getattr__ = dict.__getitem__
    __setattr__ = dict.__setitem__

    def __init__(self, source_dict=None):
        """A subclass of ``dict`` with key access by attributes.

        Examples:
            d = AttrDict({'a': 1, 'b': 2})
            d.a == 1  # True

        Includes a range of additional methods to read and write to YAML,
        and to deal with nested keys.
        """
        super().__init__()

        if source_dict is not None:
            if isinstance(source_dict, dict):
                self.init_from_dict(source_dict)
            else:
                raise ValueError("Must pass a dict to AttrDict")

    def copy(self):
        """Override copy method so that it returns an AttrDict."""
        return AttrDict(self.as_dict().copy())

    def __deepcopy__(self, memo):
        """Override copy method so that it returns an AttrDict."""
        return AttrDict(copy.deepcopy(self.as_dict(), memo))

    def init_from_dict(self, d):
        """Initialize a new AttrDict from the given dict.

        Handles any nested dicts by turning them into AttrDicts too:
            d = AttrDict({'a': 1, 'b': {'x': 1, 'y': 2}})
            d.b.x == 1  # True

        """
        for k, v in d.items():
            # First, keys must be strings, not ints
            if isinstance(k, int):
                k = str(k)

            # Now, assign to the key, handling nested AttrDicts properly
            if isinstance(v, dict):
                self.set_key(k, AttrDict(v))
            elif isinstance(v, list):
                # Modifying the list in-place so that if it is a modified
                # list subclass, e.g. CommentedSeq, it is not killed
                for i in range(len(v)):
                    if isinstance(v[i], dict):
                        v[i] = AttrDict(v[i])
                self.set_key(k, v)
            else:
                self.set_key(k, v)

    @classmethod
    def _resolve_imports(
        cls,
        loaded: Self,
        resolve_imports: bool | str,
        base_path: str | Path | None = None,
        allow_override: bool = False,
    ) -> Self:
        if (
            isinstance(resolve_imports, bool)
            and resolve_imports is True
            and "import" in loaded
        ):
            loaded_dict = loaded
        elif (
            isinstance(resolve_imports, str)
            and resolve_imports + ".import" in loaded.keys_nested()
        ):
            loaded_dict = loaded.get_key(resolve_imports)
        else:  # Return right away if no importing to be done
            return loaded

        # If we end up here, we have something to import
        imports = loaded_dict.get_key("import")
        if not isinstance(imports, list):
            raise ValueError("`import` must be a list.")

        for k in imports:
            path = relative_path(base_path, k)
            imported = cls.from_yaml(path)
            # loaded is added to imported (i.e. it takes precedence)
            imported.union(loaded_dict, allow_override=allow_override)
            loaded_dict = imported
        # 'import' key itself is no longer needed
        loaded_dict.del_key("import")

        if isinstance(resolve_imports, str):
            loaded.set_key(resolve_imports, loaded_dict)
        else:
            loaded = loaded_dict

        return loaded

    @classmethod
    def from_yaml(
        cls,
        filename: str | Path,
        resolve_imports: bool | str = True,
        allow_override: bool = False,
    ) -> Self:
        """Returns an AttrDict initialized from the given path or file path.

        If `resolve_imports` is True, top-level `import:` statements
        are resolved recursively.
        If `resolve_imports` is False, top-level `import:` statements
        are treated like any other key and not further processed.
        If `resolve_imports` is a string, such as `foobar`, import
        statements underneath that key are resolved, i.e. `foobar.import:`.
        When resolving import statements, anything defined locally
        overrides definitions in the imported file.

        Args:
            filename (str | Path): YAML file.
            resolve_imports (bool | str, optional): top-level `import:` solving option.
                Defaults to True.
            allow_override (bool, optional): whether or not to allow overrides of already defined keys.
                Defaults to False.

        Returns:
            Self: constructed AttrDict
        """
        filename = Path(filename)
        loaded = cls(_yaml_load(filename.read_text(encoding="utf-8")))
        loaded = cls._resolve_imports(
            loaded, resolve_imports, filename, allow_override=allow_override
        )
        return loaded

    @classmethod
    def from_yaml_string(
        cls,
        string: str,
        resolve_imports: bool | str = True,
        allow_override: bool = False,
    ) -> Self:
        """Returns an AttrDict initialized from the given string.

        Input string must be valid YAML.

        If `resolve_imports` is True, top-level `import:` statements
        are resolved recursively.
        If `resolve_imports` is False, top-level `import:` statements
        are treated like any other key and not further processed.
        If `resolve_imports` is a string, such as `foobar`, import
        statements underneath that key are resolved, i.e. `foobar.import:`.
        When resolving import statements, anything defined locally
        overrides definitions in the imported file.

        Args:
            string (str): Valid YAML string.
            resolve_imports (bool | str, optional): top-level `import:` solving option.
                Defaults to True.
            allow_override (bool, optional): whether or not to allow overrides of already defined keys.
                Defaults to False.

        Returns:
            calliope.AttrDict:

        """
        loaded = cls(_yaml_load(string))
        loaded = cls._resolve_imports(
            loaded, resolve_imports, allow_override=allow_override
        )
        return loaded

    def set_key(self, key, value):
        """Set the given ``key`` to the given ``value``.

        Handles nested keys, e.g.:
            d = AttrDict()
            d.set_key('foo.bar', 1)
            d.foo.bar == 1  # True

        """
        if isinstance(value, dict) and not isinstance(value, AttrDict):
            value = AttrDict(value)
        if "." in key:
            key, remainder = key.split(".", 1)
            try:
                self[key].set_key(remainder, value)
            except KeyError:
                self[key] = AttrDict()
                self[key].set_key(remainder, value)
            except AttributeError:
                if self[key] is None:  # If the value is None, we replace it
                    self[key] = AttrDict()
                    self[key].set_key(remainder, value)
                # Else there is probably something there, and we don't just
                # want to overwrite so stop and warn the user
                else:
                    raise KeyError("Cannot set nested key on non-dict key.")
        else:
            if key in self and isinstance(value, AttrDict):
                for k, v in value.items():
                    self[key].set_key(k, v)
            else:
                self[key] = value

    def get_key(self, key, default=_MISSING):
        """Looks up the given ``key``.

        Deals with nested keys.

        If default is anything but ``_MISSING``, the given default is
        returned if the key does not exist.
        """
        if "." in key:
            # Nested key of form "foo.bar"
            key, remainder = key.split(".", 1)
            if default != _MISSING:
                try:
                    value = self[key].get_key(remainder, default)
                except KeyError:
                    # subdict exists, but doesn't contain key
                    return default
                except AttributeError:
                    # key points to non-dict thing, so no get_key attribute
                    return default
            else:
                value = self[key].get_key(remainder)
        else:
            # Single, non-nested key of form "foo"
            if default != _MISSING:
                return self.get(key, default)
            else:
                return self[key]
        return value

    def del_key(self, key):
        """Delete the given key. Properly deals with nested keys."""
        if "." in key:
            key, remainder = key.split(".", 1)
            try:
                del self[key][remainder]
            except KeyError:
                self[key].del_key(remainder)

            # If we removed the last subkey, delete the parent key too
            if len(self[key].keys()) == 0:
                del self[key]

        else:
            del self[key]

    def as_dict(self, flat=False):
        """Return the AttrDict as a pure dict (with nested dicts if necessary)."""
        if flat:
            return self.as_dict_flat()
        else:
            return self.as_dict_nested()

    def as_dict_nested(self):
        """Return the AttrDict as a pure dict, converting nested AttrDicts."""
        d = {}
        for k, v in self.items():
            if isinstance(v, AttrDict):
                d[k] = v.as_dict()
            elif isinstance(v, list):
                d[k] = [i if not isinstance(i, AttrDict) else i.as_dict() for i in v]
            else:
                d[k] = v
        return d

    def as_dict_flat(self):
        """Return a flat dictionary."""
        d = {}
        keys = self.keys_nested()
        for k in keys:
            d[k] = self.get_key(k)
        return d

<<<<<<< HEAD
    def as_yaml_str(self) -> str:
=======
    def to_yaml(self, path: str | None = None) -> str:
>>>>>>> e35ee0ea
        """Return a serialised YAML string."""
        result = self.copy()
        yaml_ = ruamel_yaml.YAML()
        yaml_.indent = 2
        yaml_.block_seq_indent = 0
        yaml_.sort_base_mapping_type_on_output = False

        # Numpy objects should be converted to regular Python objects,
        # so that they are properly displayed in the resulting YAML output
        for k in result.keys_nested():
            # Convert numpy numbers to regular python ones
            v = result.get_key(k)
            if isinstance(v, np.floating):
                result.set_key(k, float(v))
            elif isinstance(v, np.integer):
                result.set_key(k, int(v))
            # Lists are turned into seqs so that they are formatted nicely
            elif isinstance(v, list):
                result.set_key(k, yaml_.seq(v))

        result = result.as_dict()

        # handle multi-line strings.
        walk_tree(result)

        stream = io.StringIO()
        yaml_.dump(result, stream)
<<<<<<< HEAD
        return stream.getvalue()

    def save_yaml(self, path: str) -> None:
        """Save AttrDict as a yaml file.

        Args:
            path (str): path of saved YAML.
        """
        yaml_str = self.as_yaml_str()
        with open(path, "w") as f:
            f.write(yaml_str)
=======
        yaml_str = stream.getvalue()
        if path:
            with open(path, "w") as f:
                f.write(yaml_str)
        return yaml_str
>>>>>>> e35ee0ea

    def keys_nested(self, subkeys_as="list"):
        """Returns all keys in the AttrDict, including nested keys.

        Nested subdicts may be either regular dicts or AttrDicts.

        If ``subkeys_as='list'`` (default), then a list of
        all keys is returned, in the form ``['a', 'b.b1', 'b.b2']``.

        If ``subkeys_as='dict'``, a list containing keys and dicts of
        subkeys is returned, in the form ``['a', {'b': ['b1', 'b2']}]``.

        """
        keys = []
        for k, v in self.items():
            # Check if dict instance (which AttrDict is too),
            # and for non-emptyness of the dict
            if isinstance(v, dict) and v:
                if subkeys_as == "list":
                    keys.extend([k + "." + kk for kk in v.keys_nested()])
                elif subkeys_as == "dict":
                    keys.append({k: v.keys_nested(subkeys_as=subkeys_as)})
            else:
                keys.append(k)
        return keys

    def union(
        self,
        other: Self | dict,
        allow_override: bool = False,
        allow_replacement: bool = False,
        allow_subdict_override_with_none: bool = False,
    ):
        """In-place merge with another AttrDict.

        Args:
            other (Self | dict): other AttrDict to use in union. Takes precedence.
            allow_override (bool, optional): whether or not to allow overrides of
                already defined keys. Defaults to False.
            allow_replacement (bool, optional): allow "_REPLACE_" key to replace an
                entire sub-dict. Defaults to False.
            allow_subdict_override_with_none (bool, optional): if False, keys in the
                form `this.that: None` in `other` will be ignored if subdicts exist in
                self like `this.that.foo: 1`, rather than wiping them. Defaults to False.

        Raises:
            KeyError: `other` has an already defined key and `allow_override == False`
        """
        self_keys = self.keys_nested()
        other_keys = other.keys_nested()
        if allow_replacement:
            WIPE_KEY = "_REPLACE_"
            override_keys = [k for k in other_keys if WIPE_KEY not in k]
            wipe_keys = [
                k.split("." + WIPE_KEY)[0] for k in other_keys if WIPE_KEY in k
            ]
        else:
            override_keys = other_keys
            wipe_keys = []
        for k in override_keys:
            if not allow_override and k in self_keys:
                raise KeyError(f"Key defined twice: {k}")
            else:
                other_value = other.get_key(k)
                # If other value is None, and would overwrite an entire subdict,
                # we skip it
                if not (
                    other_value is None and isinstance(self.get_key(k, None), AttrDict)
                ):
                    self.set_key(k, other_value)
        for k in wipe_keys:
            self.del_key(k)
            self.set_key(k, other.get_key(k + "." + WIPE_KEY))<|MERGE_RESOLUTION|>--- conflicted
+++ resolved
@@ -329,11 +329,7 @@
             d[k] = self.get_key(k)
         return d
 
-<<<<<<< HEAD
-    def as_yaml_str(self) -> str:
-=======
     def to_yaml(self, path: str | None = None) -> str:
->>>>>>> e35ee0ea
         """Return a serialised YAML string."""
         result = self.copy()
         yaml_ = ruamel_yaml.YAML()
@@ -361,25 +357,21 @@
 
         stream = io.StringIO()
         yaml_.dump(result, stream)
-<<<<<<< HEAD
-        return stream.getvalue()
-
-    def save_yaml(self, path: str) -> None:
-        """Save AttrDict as a yaml file.
-
-        Args:
-            path (str): path of saved YAML.
-        """
-        yaml_str = self.as_yaml_str()
-        with open(path, "w") as f:
-            f.write(yaml_str)
-=======
         yaml_str = stream.getvalue()
         if path:
             with open(path, "w") as f:
                 f.write(yaml_str)
         return yaml_str
->>>>>>> e35ee0ea
+
+    def save_yaml(self, path: str) -> None:
+        """Save AttrDict as a yaml file.
+
+        Args:
+            path (str): path of saved YAML.
+        """
+        yaml_str = self.as_yaml_str()
+        with open(path, "w") as f:
+            f.write(yaml_str)
 
     def keys_nested(self, subkeys_as="list"):
         """Returns all keys in the AttrDict, including nested keys.
