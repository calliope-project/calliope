--- conflicted
+++ resolved
@@ -251,17 +251,16 @@
         return subset_df
 
 
-<<<<<<< HEAD
 def clean_data_source_timeseries(
     ds: xr.Dataset, init_config: dict, source_file: str
 ) -> xr.Dataset:
     time_subset: Optional[list[str]] = init_config["time_subset"]
     time_format: str = init_config["time_format"]
 
-    datetime_indices = [i for i in ds.dims if i.endswith("steps")]
+    datetime_indices = [i for i in ds.dims if str(i).endswith("steps")]
     for index_name in datetime_indices:
         ds.coords[index_name] = _datetime_index(
-            ds.coords[index_name], time_format, source_file
+            ds.coords[index_name].to_index(), time_format, source_file
         )
         _check_time_subset(ds.coords[index_name].to_index(), time_subset)
         ds = ds.sel(**{index_name: slice(*time_subset)})
@@ -269,10 +268,7 @@
     return ds
 
 
-def resample(data: xr.Dataset, resolution: str):
-=======
 def resample(data: xr.Dataset, resolution: str) -> xr.Dataset:
->>>>>>> 5d818327
     """
     Function to resample timeseries data from the input resolution (e.g. 1H), to
     the given resolution (e.g. 2H)
