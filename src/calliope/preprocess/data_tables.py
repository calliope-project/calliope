--- conflicted
+++ resolved
@@ -38,14 +38,9 @@
     df: NotRequired[str]
     rename_dims: NotRequired[dict[str, str]]
     add_dims: NotRequired[dict[str, str | list[str]]]
-<<<<<<< HEAD
-    select: dict[str, str | bool | int]
-    drop: Hashable | list[Hashable]
-    template: NotRequired[str]
-=======
     select: NotRequired[dict[str, str | bool | int]]
     drop: NotRequired[Hashable | list[Hashable]]
->>>>>>> a9a610e4
+    template: NotRequired[str]
 
 
 class DataTable:
