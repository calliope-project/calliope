--- conflicted
+++ resolved
@@ -53,11 +53,7 @@
         table_name: str,
         data_table: DataTableDict,
         data_table_dfs: dict[str, pd.DataFrame] | None = None,
-<<<<<<< HEAD
-        model_definition_path: Path = Path("."),
-=======
         model_definition_path: str | Path | None = None,
->>>>>>> 5a2b28ad
     ):
         """Load and format a data table from file / in-memory object.
 
