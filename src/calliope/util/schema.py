--- conflicted
+++ resolved
@@ -25,23 +25,6 @@
     importlib.reload(sys.modules[__name__])
 
 
-<<<<<<< HEAD
-=======
-def update_then_validate_config(
-    config_key: str, config_dict: AttrDict, **update_kwargs
-) -> AttrDict:
-    """Return an updated version of the configuration schema."""
-    to_validate = deepcopy(config_dict[config_key])
-    to_validate.union(update_kwargs, allow_override=True)
-    validate_dict(
-        {"config": {config_key: to_validate}},
-        CONFIG_SCHEMA,
-        f"`{config_key}` configuration",
-    )
-    return to_validate
-
-
->>>>>>> 9f33ecbe
 def update_model_schema(
     top_level_property: Literal["nodes", "techs", "parameters"],
     new_entries: dict,
