# Copyright (C) since 2013 Calliope contributors listed in AUTHORS.
# Licensed under the Apache 2.0 License (see LICENSE file).

"""
Exceptions and Warning handling.
"""

import textwrap
import warnings
from typing import Optional, Union

<<<<<<< HEAD
=======
# Enable simple format when printing ModelWarnings
formatwarning_orig = warnings.showwarning
>>>>>>> 9e13524a

def _formatwarning(message, category, *args, **kwargs):
    """Formats ModelWarnings as "ModelWarning: message" without extra crud"""

<<<<<<< HEAD
    if category in [ModelWarning, BackendWarning]:
        return f"{category.__name__}: {message}\n"
    else:
        return warnings._formatwarning_orig(message, category, *args, **kwargs)
=======
def _formatwarning(message, category, filename, lineno, file=None, line=None):
    """Formats ModelWarnings as "Warning: message" without extra crud"""
    if category == ModelWarning:
        return "Warning: " + str(message) + "\n"
    else:
        return formatwarning_orig(message, category, filename, lineno, file, line)


warnings.showwarning = _formatwarning
>>>>>>> 9e13524a


class ModelError(Exception):
    """
    ModelErrors should stop execution of the model, e.g. due to a problem
    with the model formulation or input data.

    """

    pass


class BackendError(Exception):
    pass


class ModelWarning(Warning):
    """
    ModelWarnings should be raised for possible model errors, but
    where execution can still continue.

    """

    pass


class BackendWarning(Warning):
    pass


def warn(message, _class=ModelWarning):
    warnings.formatwarning = _formatwarning
    warnings.warn(message, _class)
    warnings.formatwarning = warnings._formatwarning_orig


def print_warnings_and_raise_errors(
    warnings: Optional[Union[list[str], dict[str, list[str]]]] = None,
    errors: Optional[Union[list[str], dict[str, list[str]]]] = None,
    during: str = "model processing",
    bullet: str = " * ",
) -> None:
    """
    Concatenate collections of warnings/errors and print (warnings) / raise ModelError (errors) with a bullet point list of the concatenated collections.

    Lists will return simple bullet lists:
    E.g. warnings=["foo", "bar"] becomes:

        Possible issues found during model processing:
        * foo
        * bar

    Dicts of lists will return nested bullet lists:
    E.g. errors={"foo": ["foobar", "foobaz"]} becomes:

        Errors during model processing:
        * foo
            * foobar
            * foobaz

    Args:
        warnings (Optional[Union[list[str], dict[str, list[str]]]], optional):
            List of warning strings or dictionary of warning strings.
            If None or an empty list, no warnings will be printed.
            Defaults to None.
        errors (Optional[Union[list[str], dict[str, list[str]]]], optional):
            List of error strings or dictionary of error strings.
            If None or an empty list, no errors will be raised.
            Defaults to None.
        during (str, optional):
            Substring that will be placed at the top of the concatenated list of warnings/errors to point to during which phase of data processing they occurred.
            Defaults to "model processing".
        bullet (str, optional): Type of bullet points to use. Defaults to " * ".

    Raises:
        ModelError: If errors is not None or is a non-empty list/dict

    """
    spacer = " " * len(bullet)

    def _sort_strings(stringlist: list[str]) -> list[str]:
        return sorted(list(set(stringlist)))

    def _predicate(string_: str) -> bool:
        return not string_.startswith((bullet, spacer))

    def _indenter(strings: Union[list[str], dict[str, list[str]]]) -> str:
        if isinstance(strings, dict):
            sorted_strings = []
            for k, v in strings.items():
                sorted_strings.append(str(k) + ":")
                sorted_strings.extend(_sort_strings([spacer + bullet + i for i in v]))
        else:
            sorted_strings = _sort_strings(strings)
        return textwrap.indent("\n".join(sorted_strings), bullet, predicate=_predicate)

    if warnings:
        warn(f"Possible issues found during {during}:\n" + _indenter(warnings))

    if errors:
        raise ModelError(f"Errors during {during}:\n" + _indenter(errors))

    return None<|MERGE_RESOLUTION|>--- conflicted
+++ resolved
@@ -8,32 +8,6 @@
 import textwrap
 import warnings
 from typing import Optional, Union
-
-<<<<<<< HEAD
-=======
-# Enable simple format when printing ModelWarnings
-formatwarning_orig = warnings.showwarning
->>>>>>> 9e13524a
-
-def _formatwarning(message, category, *args, **kwargs):
-    """Formats ModelWarnings as "ModelWarning: message" without extra crud"""
-
-<<<<<<< HEAD
-    if category in [ModelWarning, BackendWarning]:
-        return f"{category.__name__}: {message}\n"
-    else:
-        return warnings._formatwarning_orig(message, category, *args, **kwargs)
-=======
-def _formatwarning(message, category, filename, lineno, file=None, line=None):
-    """Formats ModelWarnings as "Warning: message" without extra crud"""
-    if category == ModelWarning:
-        return "Warning: " + str(message) + "\n"
-    else:
-        return formatwarning_orig(message, category, filename, lineno, file, line)
-
-
-warnings.showwarning = _formatwarning
->>>>>>> 9e13524a
 
 
 class ModelError(Exception):
@@ -62,6 +36,15 @@
 
 class BackendWarning(Warning):
     pass
+
+
+def _formatwarning(message, category, *args, **kwargs):
+    """Formats ModelWarnings as "ModelWarning: message" without extra crud"""
+
+    if category in [ModelWarning, BackendWarning]:
+        return f"{category.__name__}: {message}\n"
+    else:
+        return warnings._formatwarning_orig(message, category, *args, **kwargs)
 
 
 def warn(message, _class=ModelWarning):
