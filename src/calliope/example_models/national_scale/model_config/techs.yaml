##
# TECHNOLOGY DEFINITIONS
##

# Note: '-start' and '-end' is used in tutorial documentation only

# cost_dim_setter-start
tech_groups:
  cost_dim_setter:
    cost_flow_cap:
      data: null
      index: monetary
      dims: costs
    cost_flow_in:
      data: null
      index: monetary
      dims: costs
    cost_flow_out:
      data: null
      index: monetary
      dims: costs
    cost_storage_cap:
      data: null
      index: monetary
      dims: costs
    cost_area_use:
      data: null
      index: monetary
      dims: costs
    cost_source_cap:
      data: null
      index: monetary
      dims: costs
    cost_interest_rate:
      data: 0.10
      index: monetary
      dims: costs

  free_transmission:
    name: "Local power transmission"
    color: "#6783E3"
    carrier_in: power
    carrier_out: power
    parent: transmission
# cost_dim_setter-end

techs:
  ##
  # Supply
  ##

  # ccgt-start
  ccgt:
<<<<<<< HEAD
    name: "Combined cycle gas turbine"
    color: "#E37A72"
    parent: supply
    inherit: cost_dim_setter
    carrier_out: power
    source_max: .inf
    flow_eff: 0.5
    flow_cap_max: 40000 # kW
    flow_cap_max_systemwide: 100000 # kW
    flow_ramping: 0.8
    lifetime: 25

    cost_flow_cap.data: 750 # USD per kW
    cost_flow_in.data: 0.02 # USD per kWh
=======
    essentials:
      name: "Combined cycle gas turbine"
      color: "#E37A72"
      parent: supply
      carrier_out: power
    constraints:
      source_max: inf
      flow_out_eff: 0.5
      flow_cap_max: 40000 # kW
      flow_cap_max_systemwide: 100000 # kW
      flow_ramping: 0.8
      lifetime: 25
    costs:
      monetary:
        interest_rate: 0.10
        flow_cap: 750 # USD per kW
        flow_in: 0.02 # USD per kWh
>>>>>>> 42975f0a
  # ccgt-end

  # csp-start
  csp:
<<<<<<< HEAD
    name: "Concentrating solar power"
    color: "#F9CF22"
    parent: supply
    inherit: cost_dim_setter
    carrier_out: power
    source_unit: per_area
    include_storage: True
    storage_cap_max: 614033
    flow_cap_per_storage_cap_max: 1
    storage_loss: 0.002
    flow_eff: 0.4
    parasitic_eff: 0.9
    area_use_max: .inf
    flow_cap_max: 10000
    lifetime: 25

    cost_storage_cap.data: 50
    cost_area_use.data: 200
    cost_source_cap.data: 200
    cost_flow_cap.data: 1000
    cost_flow_out.data: 0.002
=======
    essentials:
      name: "Concentrating solar power"
      color: "#F9CF22"
      parent: supply_plus
      carrier_out: power
    switches:
      source_unit: per_area
      include_storage: True
    constraints:
      storage_cap_max: 614033
      flow_cap_per_storage_cap_max: 1
      storage_loss: 0.002
      source_max: file=csp_resource.csv
      flow_out_eff: 0.4
      flow_out_parasitic_eff: 0.9
      area_use_max: inf
      flow_cap_max: 10000
      lifetime: 25
    costs:
      monetary:
        interest_rate: 0.10
        storage_cap: 50
        area_use: 200
        source_cap: 200
        flow_cap: 1000
        flow_out: 0.002
>>>>>>> 42975f0a
  # csp-end

  ##
  # Storage
  ##
  # battery-start
  battery:
<<<<<<< HEAD
    name: "Battery storage"
    color: "#3B61E3"
    parent: storage
    inherit: cost_dim_setter
    carrier_in: power
    carrier_out: power
    flow_cap_max: 1000 # kW
    storage_cap_max: .inf
    flow_cap_per_storage_cap_max: 4
    flow_eff: 0.95 # 0.95 * 0.95 = 0.9025 round trip efficiency
    storage_loss: 0 # No loss over time assumed
    lifetime: 25

    cost_storage_cap.data: 200 # USD per kWh storage capacity
=======
    essentials:
      name: "Battery storage"
      color: "#3B61E3"
      parent: storage
      carrier: power
    constraints:
      flow_cap_max: 1000 # kW
      storage_cap_max: inf
      flow_cap_per_storage_cap_max: 4
      # 0.95 * 0.95 = 0.9025 round trip efficiency
      flow_out_eff: 0.95
      flow_in_eff: 0.95
      storage_loss: 0 # No loss over time assumed
      lifetime: 25
    costs:
      monetary:
        interest_rate: 0.10
        storage_cap: 200 # USD per kWh storage capacity
>>>>>>> 42975f0a
  # battery-end

  ##
  # Demand
  ##
  # demand-start
  demand_power:
    name: "Power demand"
    color: "#072486"
    parent: demand
    carrier_in: power
  # demand-end

  ##
  # Transmission
  ##

  # transmission-start
<<<<<<< HEAD

  region1_to_region2:
    from: region1
    to: region2
    name: "AC power transmission"
    color: "#8465A9"
    parent: transmission
    inherit: cost_dim_setter
    carrier_in: power
    carrier_out: power
    flow_out_eff: 0.85
    lifetime: 25
    cost_flow_cap.data: 200
    cost_flow_out.data: 0.002
    flow_cap_max: 10000

  region1_to_region1_1:
    from: region1
    to: region1_1
    inherit: free_transmission
  region1_to_region1_2:
    from: region1
    to: region1_2
    inherit: free_transmission
  region1_to_region1_3:
    from: region1
    to: region1_3
    inherit: free_transmission

=======
  ac_transmission:
    essentials:
      name: "AC power transmission"
      color: "#8465A9"
      parent: transmission
      carrier: power
    constraints:
      flow_out_eff: 0.85
      lifetime: 25
    costs:
      monetary:
        interest_rate: 0.10
        flow_cap: 200
        flow_out: 0.002

  free_transmission:
    essentials:
      name: "Local power transmission"
      color: "#6783E3"
      parent: transmission
      carrier: power
    constraints:
      flow_cap_max: inf
      flow_out_eff: 1.0
    costs:
      monetary:
        flow_out: 0
>>>>>>> 42975f0a
  # transmission-end<|MERGE_RESOLUTION|>--- conflicted
+++ resolved
@@ -51,14 +51,13 @@
 
   # ccgt-start
   ccgt:
-<<<<<<< HEAD
     name: "Combined cycle gas turbine"
     color: "#E37A72"
     parent: supply
     inherit: cost_dim_setter
     carrier_out: power
     source_max: .inf
-    flow_eff: 0.5
+    flow_out_eff: 0.5
     flow_cap_max: 40000 # kW
     flow_cap_max_systemwide: 100000 # kW
     flow_ramping: 0.8
@@ -66,30 +65,10 @@
 
     cost_flow_cap.data: 750 # USD per kW
     cost_flow_in.data: 0.02 # USD per kWh
-=======
-    essentials:
-      name: "Combined cycle gas turbine"
-      color: "#E37A72"
-      parent: supply
-      carrier_out: power
-    constraints:
-      source_max: inf
-      flow_out_eff: 0.5
-      flow_cap_max: 40000 # kW
-      flow_cap_max_systemwide: 100000 # kW
-      flow_ramping: 0.8
-      lifetime: 25
-    costs:
-      monetary:
-        interest_rate: 0.10
-        flow_cap: 750 # USD per kW
-        flow_in: 0.02 # USD per kWh
->>>>>>> 42975f0a
   # ccgt-end
 
   # csp-start
   csp:
-<<<<<<< HEAD
     name: "Concentrating solar power"
     color: "#F9CF22"
     parent: supply
@@ -100,8 +79,8 @@
     storage_cap_max: 614033
     flow_cap_per_storage_cap_max: 1
     storage_loss: 0.002
-    flow_eff: 0.4
-    parasitic_eff: 0.9
+    flow_out_eff: 0.4
+    flow_out_parasitic_eff: 0.9
     area_use_max: .inf
     flow_cap_max: 10000
     lifetime: 25
@@ -111,34 +90,6 @@
     cost_source_cap.data: 200
     cost_flow_cap.data: 1000
     cost_flow_out.data: 0.002
-=======
-    essentials:
-      name: "Concentrating solar power"
-      color: "#F9CF22"
-      parent: supply_plus
-      carrier_out: power
-    switches:
-      source_unit: per_area
-      include_storage: True
-    constraints:
-      storage_cap_max: 614033
-      flow_cap_per_storage_cap_max: 1
-      storage_loss: 0.002
-      source_max: file=csp_resource.csv
-      flow_out_eff: 0.4
-      flow_out_parasitic_eff: 0.9
-      area_use_max: inf
-      flow_cap_max: 10000
-      lifetime: 25
-    costs:
-      monetary:
-        interest_rate: 0.10
-        storage_cap: 50
-        area_use: 200
-        source_cap: 200
-        flow_cap: 1000
-        flow_out: 0.002
->>>>>>> 42975f0a
   # csp-end
 
   ##
@@ -146,7 +97,6 @@
   ##
   # battery-start
   battery:
-<<<<<<< HEAD
     name: "Battery storage"
     color: "#3B61E3"
     parent: storage
@@ -156,31 +106,13 @@
     flow_cap_max: 1000 # kW
     storage_cap_max: .inf
     flow_cap_per_storage_cap_max: 4
-    flow_eff: 0.95 # 0.95 * 0.95 = 0.9025 round trip efficiency
+    # 0.95 * 0.95 = 0.9025 round trip efficiency
+    flow_out_eff: 0.95
+    flow_in_eff: 0.95
     storage_loss: 0 # No loss over time assumed
     lifetime: 25
 
     cost_storage_cap.data: 200 # USD per kWh storage capacity
-=======
-    essentials:
-      name: "Battery storage"
-      color: "#3B61E3"
-      parent: storage
-      carrier: power
-    constraints:
-      flow_cap_max: 1000 # kW
-      storage_cap_max: inf
-      flow_cap_per_storage_cap_max: 4
-      # 0.95 * 0.95 = 0.9025 round trip efficiency
-      flow_out_eff: 0.95
-      flow_in_eff: 0.95
-      storage_loss: 0 # No loss over time assumed
-      lifetime: 25
-    costs:
-      monetary:
-        interest_rate: 0.10
-        storage_cap: 200 # USD per kWh storage capacity
->>>>>>> 42975f0a
   # battery-end
 
   ##
@@ -199,7 +131,6 @@
   ##
 
   # transmission-start
-<<<<<<< HEAD
 
   region1_to_region2:
     from: region1
@@ -229,33 +160,4 @@
     to: region1_3
     inherit: free_transmission
 
-=======
-  ac_transmission:
-    essentials:
-      name: "AC power transmission"
-      color: "#8465A9"
-      parent: transmission
-      carrier: power
-    constraints:
-      flow_out_eff: 0.85
-      lifetime: 25
-    costs:
-      monetary:
-        interest_rate: 0.10
-        flow_cap: 200
-        flow_out: 0.002
-
-  free_transmission:
-    essentials:
-      name: "Local power transmission"
-      color: "#6783E3"
-      parent: transmission
-      carrier: power
-    constraints:
-      flow_cap_max: inf
-      flow_out_eff: 1.0
-    costs:
-      monetary:
-        flow_out: 0
->>>>>>> 42975f0a
   # transmission-end