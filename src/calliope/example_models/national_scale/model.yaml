--- conflicted
+++ resolved
@@ -27,9 +27,4 @@
     index: [monetary]
     dims: costs
 
-<<<<<<< HEAD
-  bigM:
-    data: 1e6 # Sets the scale of unmet demand, which cannot be too high, otherwise the optimisation will not converge
-=======
-  bigM: 1e6 # Sets the scale of unmet demand, which cannot be too high, otherwise the optimisation will not converge
->>>>>>> a20cd529
+  bigM: 1e6 # Sets the scale of unmet demand, which cannot be too high, otherwise the optimisation will not converge