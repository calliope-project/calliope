--- conflicted
+++ resolved
@@ -20,7 +20,7 @@
     carrier_in: electricity
     carrier_out: electricity
     flow_cap_max: 2000
-    flow_eff: 0.98
+    flow_out_eff: 0.98
     lifetime: 25
     cost_flow_cap_per_distance:
       data: 0.01
@@ -35,7 +35,7 @@
     carrier_in: heat
     carrier_out: heat
     flow_cap_max: 2000
-    flow_eff_per_distance: 0.975
+    flow_out_eff_per_distance: 0.975
     lifetime: 25
     cost_flow_cap_per_distance:
       data: 0.3
@@ -47,7 +47,6 @@
   ##-GRID SUPPLY-##
   # supply-start
   supply_grid_power:
-<<<<<<< HEAD
     name: "National grid import"
     color: "#C5ABE3"
     parent: supply
@@ -82,44 +81,11 @@
       data: 0.025 # 2.5p/kWh gas price #ppt
       index: monetary
       dims: costs
-=======
-    essentials:
-      name: "National grid import"
-      color: "#C5ABE3"
-      parent: supply
-      carrier: electricity
-    constraints:
-      source_max: inf
-      flow_cap_max: 2000
-      lifetime: 25
-    costs:
-      monetary:
-        interest_rate: 0.10
-        flow_cap: 15
-        flow_in: 0.1 # 10p/kWh electricity price #ppt
-
-  supply_gas:
-    essentials:
-      name: "Natural gas import"
-      color: "#C98AAD"
-      parent: supply
-      carrier: gas
-    constraints:
-      source_max: inf
-      flow_cap_max: 2000
-      lifetime: 25
-    costs:
-      monetary:
-        interest_rate: 0.10
-        flow_cap: 1
-        flow_in: 0.025 # 2.5p/kWh gas price #ppt
->>>>>>> 42975f0a
   # supply-end
 
   ##-Renewables-##
   # pv-start
   pv:
-<<<<<<< HEAD
     name: "Solar photovoltaic power"
     color: "#F9D956"
     parent: supply
@@ -136,7 +102,7 @@
     # Reference: https://doi.org/10.1016/j.energy.2016.08.060
     source_equals: file=pv_resource.csv:per_area
 
-    parasitic_eff: 0.85 # inverter losses
+    flow_out_parasitic_eff: 0.85 # inverter losses
     flow_cap_max: 250
     area_use_max: 1500
     lifetime: 25
@@ -145,33 +111,11 @@
       index: monetary
       dims: costs
 
-=======
-    essentials:
-      name: "Solar photovoltaic power"
-      color: "#F9D956"
-      parent: supply_power_plus
-    switches:
-      source_unit: per_area
-      export: true
-    constraints:
-      area_use_per_flow_cap: 7 # 7m2 of panels needed to fit 1kWp of panels
-      export_carrier: electricity
-      source_equals: file=pv_resource.csv:per_area # Already accounts for panel efficiency - kWh/m2. Source: Renewables.ninja Solar PV Power - Version: 1.1 - License: https://creativecommons.org/licenses/by-nc/4.0/ - Reference: https://doi.org/10.1016/j.energy.2016.08.060
-      flow_out_parasitic_eff: 0.85 # inverter losses
-      flow_cap_max: 250
-      area_use_max: 1500
-      lifetime: 25
-    costs:
-      monetary:
-        interest_rate: 0.10
-        flow_cap: 1350
->>>>>>> 42975f0a
   # pv-end
 
   # Conversion
   # boiler-start
   boiler:
-<<<<<<< HEAD
     name: "Natural gas boiler"
     color: "#8E2999"
     parent: conversion
@@ -179,34 +123,17 @@
     carrier_in: gas
     carrier_out: heat
     flow_cap_max: 600
-    flow_eff: 0.85
+    flow_out_eff: 0.85
     lifetime: 25
     cost_om_con:
       data: 0.004 # .4p/kWh
       index: monetary
       dims: costs
-=======
-    essentials:
-      name: "Natural gas boiler"
-      color: "#8E2999"
-      parent: conversion
-      carrier_out: heat
-      carrier_in: gas
-    constraints:
-      flow_cap_max: 600
-      flow_out_eff: 0.85
-      lifetime: 25
-    costs:
-      monetary:
-        interest_rate: 0.10
-        flow_in: 0.004 # .4p/kWh
->>>>>>> 42975f0a
   # boiler-end
 
   # Conversion_plus
   # chp-start
   chp:
-<<<<<<< HEAD
     name: "Combined heat and power"
     color: "#E4AB97"
     parent: conversion
@@ -218,7 +145,7 @@
       data: 1500
       index: electricity
       dims: carriers
-    flow_eff:
+    flow_out_eff:
       data: 0.405
       index: electricity
       dims: carriers
@@ -236,30 +163,6 @@
       data: file=export_power.csv
       index: [[monetary, electricity]]
       dims: [costs, carriers]
-=======
-    essentials:
-      name: "Combined heat and power"
-      color: "#E4AB97"
-      parent: conversion_plus
-      primary_carrier_out: electricity
-      carrier_in: gas
-      carrier_out: electricity
-      carrier_out_2: heat
-    switches:
-      export: true
-    constraints:
-      export_carrier: electricity
-      flow_cap_max: 1500
-      flow_out_eff: 0.405
-      carrier_ratios.carrier_out_2.heat: 0.8
-      lifetime: 25
-    costs:
-      monetary:
-        interest_rate: 0.10
-        flow_cap: 750
-        flow_out: 0.004 # .4p/kWh for 4500 operating hours/year
-        export: file=export_power.csv
->>>>>>> 42975f0a
   # chp-end
 
   ##-DEMAND-##
@@ -279,7 +182,6 @@
 
   ##-DISTRIBUTION-##
   # transmission-start
-<<<<<<< HEAD
 
   X1_to_X2:
     from: X1
@@ -307,36 +209,4 @@
     inherit: heat_pipes
     distance: 4
 
-# transmission-end
-=======
-  power_lines:
-    essentials:
-      name: "Electrical power distribution"
-      color: "#6783E3"
-      parent: transmission
-      carrier: electricity
-    constraints:
-      flow_cap_max: 2000
-      flow_out_eff: 0.98
-      lifetime: 25
-    costs:
-      monetary:
-        interest_rate: 0.10
-        flow_cap_per_distance: 0.01
-
-  heat_pipes:
-    essentials:
-      name: "District heat distribution"
-      color: "#823739"
-      parent: transmission
-      carrier: heat
-    constraints:
-      flow_cap_max: 2000
-      flow_out_eff_per_distance: 0.975
-      lifetime: 25
-    costs:
-      monetary:
-        interest_rate: 0.10
-        flow_cap_per_distance: 0.3
-  # transmission-end
->>>>>>> 42975f0a
+# transmission-end