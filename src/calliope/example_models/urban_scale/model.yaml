# --8<-- [start:import]
import: # Import other files from paths relative to this file, or absolute paths
  - "scenarios.yaml"
# --8<-- [end:import]

# --8<-- [start:config]
config:
  init:
    name: Urban-scale example model
    # What version of Calliope this model is intended for
    calliope_version: 0.7.0
    # Time series data path - can either be a path relative to this file, or an absolute path
    time_subset: ["2005-07-01", "2005-07-02"] # Subset of timesteps

  build:
    mode: plan # Choices: plan, operate
    ensure_feasibility: true # Switching on unmet demand
    add_math: ["additional_math.yaml"]

  solve:
    solver: cbc
# --8<-- [end:config]

<<<<<<< HEAD
model:
  import:
    - "model_config/techs.yaml"
    - "model_config/locations.yaml"

  # --8<-- [start:parameters]
  parameters:
    objective_cost_weights:
      data: 1
      index: monetary
      dims: costs
    # `bigM` sets the scale of unmet demand, which cannot be too high, otherwise the optimisation will not converge
    bigM: 1e6
  # --8<-- [end:parameters]

  # --8<-- [start:data-sources]
  data_sources:
    demand:
      source: data_sources/demand.csv
      rows: timesteps
      columns: [techs, nodes]
      add_dims:
        parameters: sink_use_equals
    pv_resource:
      source: data_sources/pv_resource.csv
      rows: timesteps
      columns: [comment, scaler]
      add_dims:
        parameters: source_use_equals
        techs: pv
      select:
        scaler: per_area
      drop: [comment, scaler]
    export_power:
      source: data_sources/export_power.csv
      rows: timesteps
      columns: nodes
      add_dims:
        parameters: cost_export
        techs: chp
        costs: monetary
        carriers: electricity
  # --8<-- [end:data-sources]

math:
  parameters:
    heat_to_power_ratio:
      type: float
      default: .nan

  constraints:
    link_chp_outputs:
      description: Fix the relationship between heat and electricity output
      foreach: [nodes, techs, timesteps]
      where: "[chp] in techs"
      equations:
        - expression: flow_out[carriers=electricity] * heat_to_power_ratio == flow_out[carriers=heat]

    balance_conversion:
      # Remove the link between CHP inflow and heat outflow (now dealt with in `link_chp_outputs`)
      equations:
        - where: "NOT [chp] in techs"
          expression: sum(flow_out_inc_eff, over=carriers) == sum(flow_in_inc_eff, over=carriers)
        - where: "[chp] in techs"
          expression: flow_out_inc_eff[carriers=electricity] == sum(flow_in_inc_eff, over=carriers)
=======
# --8<-- [start:parameters]
parameters:
  objective_cost_weights:
    data: 1
    index: monetary
    dims: costs
  # `bigM` sets the scale of unmet demand, which cannot be too high, otherwise the optimisation will not converge
  bigM: 1e6
# --8<-- [end:parameters]

# --8<-- [start:data-tables]
data_tables:
  demand:
    data: data_tables/demand.csv
    rows: timesteps
    columns: [techs, nodes]
    add_dims:
      parameters: sink_use_equals
  pv_resource:
    data: data_tables/pv_resource.csv
    rows: timesteps
    columns: [comment, scaler]
    add_dims:
      parameters: source_use_equals
      techs: pv
    select:
      scaler: per_area
    drop: [comment, scaler]
  export_power:
    data: data_tables/export_power.csv
    rows: timesteps
    columns: nodes
    add_dims:
      parameters: cost_export
      techs: chp
      costs: monetary
      carriers: electricity
# --8<-- [end:data-tables]
>>>>>>> 4063431c
<|MERGE_RESOLUTION|>--- conflicted
+++ resolved
@@ -21,7 +21,6 @@
     solver: cbc
 # --8<-- [end:config]
 
-<<<<<<< HEAD
 model:
   import:
     - "model_config/techs.yaml"
@@ -38,15 +37,15 @@
   # --8<-- [end:parameters]
 
   # --8<-- [start:data-sources]
-  data_sources:
+  data_tables:
     demand:
-      source: data_sources/demand.csv
+      source: data_tables/demand.csv
       rows: timesteps
       columns: [techs, nodes]
       add_dims:
         parameters: sink_use_equals
     pv_resource:
-      source: data_sources/pv_resource.csv
+      source: data_tables/pv_resource.csv
       rows: timesteps
       columns: [comment, scaler]
       add_dims:
@@ -56,7 +55,7 @@
         scaler: per_area
       drop: [comment, scaler]
     export_power:
-      source: data_sources/export_power.csv
+      source: data_tables/export_power.csv
       rows: timesteps
       columns: nodes
       add_dims:
@@ -86,44 +85,4 @@
         - where: "NOT [chp] in techs"
           expression: sum(flow_out_inc_eff, over=carriers) == sum(flow_in_inc_eff, over=carriers)
         - where: "[chp] in techs"
-          expression: flow_out_inc_eff[carriers=electricity] == sum(flow_in_inc_eff, over=carriers)
-=======
-# --8<-- [start:parameters]
-parameters:
-  objective_cost_weights:
-    data: 1
-    index: monetary
-    dims: costs
-  # `bigM` sets the scale of unmet demand, which cannot be too high, otherwise the optimisation will not converge
-  bigM: 1e6
-# --8<-- [end:parameters]
-
-# --8<-- [start:data-tables]
-data_tables:
-  demand:
-    data: data_tables/demand.csv
-    rows: timesteps
-    columns: [techs, nodes]
-    add_dims:
-      parameters: sink_use_equals
-  pv_resource:
-    data: data_tables/pv_resource.csv
-    rows: timesteps
-    columns: [comment, scaler]
-    add_dims:
-      parameters: source_use_equals
-      techs: pv
-    select:
-      scaler: per_area
-    drop: [comment, scaler]
-  export_power:
-    data: data_tables/export_power.csv
-    rows: timesteps
-    columns: nodes
-    add_dims:
-      parameters: cost_export
-      techs: chp
-      costs: monetary
-      carriers: electricity
-# --8<-- [end:data-tables]
->>>>>>> 4063431c
+          expression: flow_out_inc_eff[carriers=electricity] == sum(flow_in_inc_eff, over=carriers)