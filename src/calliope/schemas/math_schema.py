--- conflicted
+++ resolved
@@ -3,12 +3,8 @@
 """Schema for Calliope mathematical definition."""
 
 from collections.abc import Iterable
-<<<<<<< HEAD
 from itertools import chain
-from typing import Literal, Self
-=======
 from typing import Literal
->>>>>>> 60be5337
 
 from pydantic import Field, model_validator
 from typing_extensions import Self
