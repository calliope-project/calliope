# Copyright (C) since 2013 Calliope contributors listed in AUTHORS.
# Licensed under the Apache 2.0 License (see LICENSE file).
"""Schema for Calliope mathematical definition."""

from typing import Literal

from pydantic import Field, model_validator

from calliope.schemas.general import (
    AttrStr,
    CalliopeBaseModel,
    CalliopeDictModel,
    CalliopeListModel,
    NumericVal,
    UniqueList,
)


class ExpressionItem(CalliopeBaseModel):
    """Schema for equations, subexpressions and slices."""

    where: str = "True"
    """Condition to determine whether the accompanying expression is built."""
    expression: str
    """Expression for this component.
    - Equations: LHS OPERATOR RHS, where LHS and RHS are math expressions and OPERATOR is one of [==, <=, >=].
    - Subexpressions: be one term or a combination of terms using the operators [+, -, *, /, **].
    - Slices: a list of set items or a call to a helper function.
    """


class MathComponent(CalliopeBaseModel):
    """Generic math component class."""

    title: str = ""
    """The component long name, for use in visualisation."""
    description: str = ""
    """A verbose description of the component."""
    active: bool = True
    """If False, this component will be ignored during the build phase."""


class MathIndexedComponent(MathComponent):
    """Generic indexed component class."""

    foreach: UniqueList[AttrStr] = Field(default_factory=list)
    """Sets (a.k.a. dimensions) of the model over which the math formulation component
    will be built."""
    where: str = "True"
    """Top-level condition to determine whether the component exists in this
    optimisation problem. At all if `foreach` is not given, or for specific index items
    within the product of the sets given by `foreach`."""


class Equations(CalliopeListModel):
    """List of equations that can be updated when a parent pydantic model is updated."""

    root: list[ExpressionItem] = Field(default_factory=list)


class SubExpressions(CalliopeDictModel):
    """Dictionary of sub-expressions that can be updated when a parent pydantic model is updated."""

    root: dict[AttrStr, Equations] = Field(default_factory=dict)


class Constraint(MathIndexedComponent):
    """Schema for named constraints."""

    equations: Equations
    """Constraint math equations."""
    sub_expressions: SubExpressions = SubExpressions()
    """Constraint named sub-expressions."""
    slices: SubExpressions = SubExpressions()
    """Constraint named index slices."""


class PiecewiseConstraint(MathIndexedComponent):
    """Schema for named piece-wise constraints.

    These link an `x`-axis decision variable with a `y`-axis decision variable with
    values at specified breakpoints.
    """

    x_expression: str
    """X variable name whose values are assigned at each breakpoint."""
    y_expression: str
    """Y variable name whose values are assigned at each breakpoint."""
    x_values: str
    """X parameter name containing data, indexed over the `breakpoints` dimension."""
    y_values: str
    """Y parameter name containing data, indexed over the `breakpoints` dimension."""


class GlobalExpression(MathIndexedComponent):
    """Schema for named global expressions.

    Can be used to combine parameters and variables and then used in one or more
    expressions elsewhere in the math formulation (i.e., in constraints, objectives,
    and other global expressions).

    NOTE: If expecting to use global expression `A` in global expression `B`, `A` must
    be defined above `B`.
    """

    unit: str = ""
    """Generalised unit of the component (e.g., length, time, quantity_per_hour, ...)."""
    default: NumericVal | None = None
    """If set, will be the default value for the expression."""
    equations: Equations
    """Global expression math equations."""
    sub_expressions: SubExpressions = SubExpressions()
    """Global expression named sub-expressions."""
    slices: SubExpressions = SubExpressions()
    """Global expression named index slices."""
    order: int
    """Order in which to apply this global expression relative to all others, if different to its definition order."""


class Bounds(CalliopeBaseModel):
    """Bounds of decision variables.

    Either derived per-index item from a multi-dimensional input parameter, or given as
    a single value that is applied across all decision variable index items.
    """

    max: AttrStr | NumericVal
    """Decision variable upper bound, either as a reference to an input parameter or as a number."""
    min: AttrStr | NumericVal
    """Decision variable lower bound, either as a reference to an input parameter or as a number."""


class Variable(MathIndexedComponent):
    """Schema for optimisation problem variables.

    A decision variable must be referenced in at least one constraint or in the
    objective for it to exist in the optimisation problem that is sent to the solver.
    """

    unit: str = ""
    """Generalised unit of the component (e.g., length, time, quantity_per_hour, ...)."""
    default: NumericVal | None = None
    """If set, will be the default value for the variable."""
    domain: Literal["real", "integer"] = "real"
    """Allowed values that the decision variable can take.
    Either real (a.k.a. continuous) or integer."""
    bounds: Bounds


class Objective(MathComponent):
    """Schema for optimisation problem objectives.

    Only one objective, the one referenced in model configuration `build.objective`
    will be activated for the optimisation problem.
    """

    equations: Equations
    """Objective math equations."""
    sub_expressions: SubExpressions = SubExpressions()
    """Objective named sub-expressions."""
    slices: SubExpressions = SubExpressions()
    """Objective named index slices."""
    sense: Literal["minimise", "maximise", "minimize", "maximize"]
    """Whether the objective function should be minimised or maximised in the
    optimisation."""
    foreach: UniqueList[AttrStr] = Field(default_factory=list, frozen=True)
    """Objectives are always adimensional."""


class Variables(CalliopeDictModel):
    """Calliope model variables dictionary."""

    root: dict[AttrStr, Variable] = Field(default_factory=dict)


class GlobalExpressions(CalliopeDictModel):
    """Calliope model global_expressions dictionary."""

    root: dict[AttrStr, GlobalExpression] = Field(default_factory=dict)


class Constraints(CalliopeDictModel):
    """Calliope model constraints dictionary."""

    root: dict[AttrStr, Constraint] = Field(default_factory=dict)


class PiecewiseConstraints(CalliopeDictModel):
    """Calliope model piecewise_constraints dictionary."""

    root: dict[AttrStr, PiecewiseConstraint] = Field(default_factory=dict)


class Objectives(CalliopeDictModel):
    """Calliope model objectives dictionary."""

    root: dict[AttrStr, Objective] = Field(default_factory=dict)


class MathSchema(CalliopeBaseModel):
    """Mathematical definition of Calliope math.

    Contains mathematical programming components available for optimising with Calliope.
    Can contain partial definitions if they are meant to be layered on top of another.
    E.g.: layering 'plan' and 'operate' math.
    """

    model_config = {"title": "Model math schema"}

    variables: Variables = Variables()
    """All decision variables to include in the optimisation problem."""
    global_expressions: GlobalExpressions = GlobalExpressions()
    """All global expressions that can be applied to the optimisation problem."""
    constraints: Constraints = Constraints()
    """All constraints to apply to the optimisation problem."""
    piecewise_constraints: PiecewiseConstraints = PiecewiseConstraints()
    """All _piecewise_ constraints to apply to the optimisation problem."""
<<<<<<< HEAD
    objectives: dict[AttrStr, Objective] = Field(default={})
    """Possible objectives to apply to the optimisation problem."""

    @model_validator(mode="before")
    @classmethod
    def set_expr_order(cls, data: dict) -> dict:
        """Set the position of the global expression in the order of application.

        Args:
            data (dict): Raw global expression data dictionary.

        Returns:
            dict: `data` with the `order` field set even if not given in the input.
        """
        grp = "global_expressions"
        for default_order, key in enumerate(data.get(grp, {}).keys()):
            data[grp][key]["order"] = data[grp][key].get("order", default_order)
        return data
=======
    objectives: Objectives = Objectives()
    """Possible objectives to apply to the optimisation problem."""


class CalliopeInputMath(CalliopeDictModel):
    """Calliope input math dictionary."""

    root: dict[AttrStr, CalliopeDictModel] = Field(default_factory=dict)


class CalliopeMath(CalliopeBaseModel):
    """Calliope math attribute container."""

    init: CalliopeInputMath = CalliopeInputMath()
    build: MathSchema = MathSchema()
>>>>>>> 962a4ad0
<|MERGE_RESOLUTION|>--- conflicted
+++ resolved
@@ -215,8 +215,7 @@
     """All constraints to apply to the optimisation problem."""
     piecewise_constraints: PiecewiseConstraints = PiecewiseConstraints()
     """All _piecewise_ constraints to apply to the optimisation problem."""
-<<<<<<< HEAD
-    objectives: dict[AttrStr, Objective] = Field(default={})
+    objectives: Objectives = Objectives()
     """Possible objectives to apply to the optimisation problem."""
 
     @model_validator(mode="before")
@@ -230,13 +229,12 @@
         Returns:
             dict: `data` with the `order` field set even if not given in the input.
         """
-        grp = "global_expressions"
-        for default_order, key in enumerate(data.get(grp, {}).keys()):
-            data[grp][key]["order"] = data[grp][key].get("order", default_order)
+        grp = data.get("global_expressions", {})
+        if not isinstance(grp, dict):
+            return data
+        for default_order, key in enumerate(grp.keys()):
+            grp[key]["order"] = grp[key].get("order", default_order)
         return data
-=======
-    objectives: Objectives = Objectives()
-    """Possible objectives to apply to the optimisation problem."""
 
 
 class CalliopeInputMath(CalliopeDictModel):
@@ -249,5 +247,4 @@
     """Calliope math attribute container."""
 
     init: CalliopeInputMath = CalliopeInputMath()
-    build: MathSchema = MathSchema()
->>>>>>> 962a4ad0
+    build: MathSchema = MathSchema()