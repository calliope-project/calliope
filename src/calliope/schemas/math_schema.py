--- conflicted
+++ resolved
@@ -373,17 +373,13 @@
     root: dict[AttrStr, Objective] = Field(default_factory=dict)
 
 
-<<<<<<< HEAD
-class PostprocessArrays(CalliopeDictModel):
+class PostprocessArrays(MathDictModel):
     """Calliope model postprocessed expressions dictionary."""
 
     root: dict[AttrStr, PostprocessArray] = Field(default_factory=dict)
 
 
-class Checks(CalliopeDictModel):
-=======
 class Checks(MathDictModel):
->>>>>>> 744107dc
     """Calliope math checks dictionary."""
 
     root: dict[AttrStr, Check] = Field(default_factory=dict)
