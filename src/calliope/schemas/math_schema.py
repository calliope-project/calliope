--- conflicted
+++ resolved
@@ -113,13 +113,8 @@
 class MathEquationComponent(CalliopeBaseModel):
     """Components necessary to generate math expressions."""
 
-<<<<<<< HEAD
-    equations: Equations
-    """Math equation expressions and where strings."""
-=======
     equations: Equations = Equations()
     """Constraint math equations."""
->>>>>>> c45f5f5a
     sub_expressions: SubExpressions = SubExpressions()
     """Named sub-expressions."""
     slices: SubExpressions = SubExpressions()
@@ -177,17 +172,13 @@
     """Generalised unit of the component (e.g., length, time, quantity_per_hour, ...)."""
     default: NumericVal = float("nan")
     """If set, will be the default value for the expression."""
-<<<<<<< HEAD
-    order: int = 0
-=======
     equations: Equations = Equations()
     """Global expression math equations."""
     sub_expressions: SubExpressions = SubExpressions()
     """Global expression named sub-expressions."""
     slices: SubExpressions = SubExpressions()
     """Global expression named index slices."""
-    order: int
->>>>>>> c45f5f5a
+    order: int = 0
     """Order in which to apply this global expression relative to all others, if different to its definition order."""
 
 
