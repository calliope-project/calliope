--- conflicted
+++ resolved
@@ -1,13 +1,5 @@
 # Parameters for which loading from file via `data_sources` is prohibited
 active: >-
-<<<<<<< HEAD
-  Technology/Node activation (`active`) can only be used in the YAML model definition.
-definition_matrix: >-
-  `definition_matrix` is a protected array.
-  It will be generated internally based on the values you assign to the `carrier_in` and `carrier_out` parameters.
-inherit: >-
-  Technology/Node inheritance (`inherit`) can only be used in the YAML model definition.
-=======
   Technology/Node activation (`active`) can only be used in the
   YAML model definition.
 definition_matrix: >-
@@ -16,5 +8,4 @@
   the `carrier_in` and `carrier_out` parameters.
 inherit: >-
   Technology/Node inheritance (`inherit`) can only be used in the
-  YAML model definition.
->>>>>>> cbc5ad11
+  YAML model definition.