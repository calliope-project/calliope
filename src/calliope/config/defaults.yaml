--- conflicted
+++ resolved
@@ -438,12 +438,8 @@
         area_use: 0 # name: Cost of area use ¦ unit: m\ :sup:`-2` ¦
         source_cap: 0 # name: Cost of source flow capacity ¦ unit: kW :sup:`-1` ¦
         storage_cap: 0 # name: Cost of storage capacity ¦ unit: kWh :sup:`-1` ¦
-<<<<<<< HEAD
-    exists: true
-=======
         depreciation_rate: 1 # name: Depreciation rate for annualisation of investment costs ¦ unit: fraction ¦
     active: true
->>>>>>> c53bfa79
 
 nodes:
   default_node:
