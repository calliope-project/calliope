--- conflicted
+++ resolved
@@ -1,10 +1,6 @@
 fail:
   - where: not base_tech
-<<<<<<< HEAD
-    message: A base_tech abstract technology group must be defined for every technology at every node.
-=======
     message: An abstract `base_tech` must be defined for every technology at every node.
->>>>>>> 60b0df8d
 
   - where: not base_tech=transmission and (distance or flow_in_eff_per_distance or flow_out_eff_per_distance or cost_flow_cap_per_distance or cost_purchase_per_distance)
     message: Only transmission technologies can define `distance` or `..._per_distance` parameters.
