# yaml-language-server: $schema=https://json-schema.org/draft/2020-12/schema#

$schema: "https://json-schema.org/draft/2020-12/schema"
title: Model configuration schema
description: All configuration options when calling Calliope models.
type: object
additionalProperties: false
properties:
  config:
    type: object
    description: All configuration options used for a Calliope model
    additionalProperties: false
    properties:
      init:
        type: object
        description: All configuration options used when initialising a Calliope model

      build:
        type: object
        description: >
          All configuration options used when building a Calliope optimisation problem (`calliope.Model.build`).
          Additional configuration items will be passed onto math string parsing and can therefore be accessed in the `where` strings by `config.[item-name]`, where "[item-name]" is the name of your own configuration item.

      solve:
        type: object
        description: All configuration options used when solving a Calliope optimisation problem (`calliope.Model.solve`).
<<<<<<< HEAD
        additionalProperties: false
        properties:
          spores_number:
            type: integer
            default: 3
            description: SPORES mode number of iterations after the initial base run.
          spores_tracking_parameter:
            type: ["null", string]
            description: If given, a parameter name with which to filter technologies for consideration in SPORES scoring.
          spores_save_per_spore:
            type: boolean
            default: false
            description: Whether or not to save the result of each SPORES mode run between iterations. If False, will consolidate all iterations into one dataset after completion of N iterations (defined by `spores_number`) and save that one dataset.
          spores_save_per_spore_path:
            type: string
            description: If saving per spore, the path to save to.
          spores_skip_baseline_run:
            type: boolean
            default: false
            description: If the model already contains `plan` mode results, use those as the initial base run results and start with SPORES iterations immediately.
          save_logs:
            type: ["null", string]
            default: null
            description: If given, should be a path to a directory in which to save optimisation logs.
          solver_io:
            type: ["null", string]
            default: null
            description: >
              Some solvers have different interfaces that perform differently.
              For instance, setting `solver_io="python"` when using the solver `gurobi` tends to reduce the time to send the optimisation problem to the solver.
          solver_options:
            type: ["null", object]
            default: null
            description: Any solver options, as key-value pairs, to pass to the chosen solver
          solver:
            type: string
            default: cbc
            description: Solver to use. Any solvers that have Pyomo interfaces can be used. Refer to the Pyomo documentation for the latest list.
          zero_threshold:
            type: number
            default: 1e-10
            description: On postprocessing the optimisation results, values smaller than this threshold will be considered as optimisation artefacts and will be set to zero.
          shadow_prices:
            type: array
            uniqueItems: true
            items:
              type: string
              description: Names of model constraints.
            default: []
            description: List of constraints for which to extract shadow prices. Shadow prices will be added as variables to the model results as `shadow_price_{constraintname}`.
=======
>>>>>>> ed45bf76

  parameters:
    type: [object, "null"]
    description: >-
      Calliope model arbitrary parameter definitions.
      See the model definition schema for more guidance on content.
    additionalProperties: false
    patternProperties:
      '^[^_^\d][\w]*$': {}

  data_tables:
    type: [object, "null"]
    description: >-
      Reference to files from which to load parts (or all) of the model definition.
      Loaded data will be _overridden_ by any data provided in the YAML definitions.
      Conflicting data between loaded files will be resolved by overriding in the order the data is provided.
      That is, data in list item `N` takes precedence over data in list item `N-1`.
    additionalProperties: false
    patternProperties: &nested_pattern
      '^[^_^\d][\w]*$':
        type: object
        patternProperties:
          '^[^_^\d][\w]*$': {}

  techs:
    type: [object, "null"]
    description: >-
      Calliope model technology definitions.
      See the model definition schema for more guidance on content.
    additionalProperties: false
    patternProperties: *nested_pattern

  nodes:
    type: [object, "null"]
    description: >-
      Calliope model node definitions.
      See the model definition schema for more guidance on content.
    additionalProperties: false
    patternProperties: *nested_pattern

  overrides:
    type: [object, "null"]
    description: >-
      Overrides to apply to _any_ part of the model YAML configuration / definition.
    additionalProperties: false
    patternProperties: *nested_pattern

  scenarios:
    type: [object, "null"]
    description: Groups of overrides to define named scenarios.
    additionalProperties: false
    patternProperties:
      '^[^_^\d][\w]*$':
        OneOf:
          - type: array
            items:
              type: string
              pattern: '^[^_^\d][\w]*$'
          - type: string
            pattern: '^[^_^\d][\w]*$'<|MERGE_RESOLUTION|>--- conflicted
+++ resolved
@@ -24,59 +24,6 @@
       solve:
         type: object
         description: All configuration options used when solving a Calliope optimisation problem (`calliope.Model.solve`).
-<<<<<<< HEAD
-        additionalProperties: false
-        properties:
-          spores_number:
-            type: integer
-            default: 3
-            description: SPORES mode number of iterations after the initial base run.
-          spores_tracking_parameter:
-            type: ["null", string]
-            description: If given, a parameter name with which to filter technologies for consideration in SPORES scoring.
-          spores_save_per_spore:
-            type: boolean
-            default: false
-            description: Whether or not to save the result of each SPORES mode run between iterations. If False, will consolidate all iterations into one dataset after completion of N iterations (defined by `spores_number`) and save that one dataset.
-          spores_save_per_spore_path:
-            type: string
-            description: If saving per spore, the path to save to.
-          spores_skip_baseline_run:
-            type: boolean
-            default: false
-            description: If the model already contains `plan` mode results, use those as the initial base run results and start with SPORES iterations immediately.
-          save_logs:
-            type: ["null", string]
-            default: null
-            description: If given, should be a path to a directory in which to save optimisation logs.
-          solver_io:
-            type: ["null", string]
-            default: null
-            description: >
-              Some solvers have different interfaces that perform differently.
-              For instance, setting `solver_io="python"` when using the solver `gurobi` tends to reduce the time to send the optimisation problem to the solver.
-          solver_options:
-            type: ["null", object]
-            default: null
-            description: Any solver options, as key-value pairs, to pass to the chosen solver
-          solver:
-            type: string
-            default: cbc
-            description: Solver to use. Any solvers that have Pyomo interfaces can be used. Refer to the Pyomo documentation for the latest list.
-          zero_threshold:
-            type: number
-            default: 1e-10
-            description: On postprocessing the optimisation results, values smaller than this threshold will be considered as optimisation artefacts and will be set to zero.
-          shadow_prices:
-            type: array
-            uniqueItems: true
-            items:
-              type: string
-              description: Names of model constraints.
-            default: []
-            description: List of constraints for which to extract shadow prices. Shadow prices will be added as variables to the model results as `shadow_price_{constraintname}`.
-=======
->>>>>>> ed45bf76
 
   parameters:
     type: [object, "null"]
