--- conflicted
+++ resolved
@@ -60,8 +60,6 @@
           Additional configuration items will be passed onto math string parsing and can therefore be accessed in the `where` strings by `config.[item-name]`, where "[item-name]" is the name of your own configuration item.
         additionalProperties: true
         properties:
-<<<<<<< HEAD
-=======
           add_math:
             type: array
             default: []
@@ -70,10 +68,9 @@
             items:
               type: string
               description: >
-                If referring to an pre-defined Calliope math file (see documentation for available files), do not append the reference with ".yaml".
+                If referring to a pre-defined Calliope math file (see documentation for available files), do not append the reference with ".yaml".
                 If referring to your own math file, ensure the file type is given as a suffix (".yaml" or ".yml").
                 Relative paths will be assumed to be relative to the model definition file given when creating a calliope Model (`calliope.Model(model_definition=...)`).
->>>>>>> 4063431c
           ignore_mode_math:
             type: boolean
             default: false
@@ -120,15 +117,11 @@
             description: >-
               If true, the Calliope math definition will be scanned for parsing errors _before_ undertaking the much more expensive operation of building the optimisation problem.
               You can switch this off (e.g., if you know there are no parsing errors) to reduce overall build time.
-<<<<<<< HEAD
           time_resample:
             type: ["null", string]
             default: null
             description: setting to adjust time resolution, e.g. "2h" for 2-hourly
             pattern: "^[0-9]+[a-zA-Z]"
-=======
-
->>>>>>> 4063431c
       solve:
         type: object
         description: All configuration options used when solving a Calliope optimisation problem (`calliope.Model.solve`).
