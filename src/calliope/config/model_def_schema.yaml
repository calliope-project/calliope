
# yaml-language-server: $schema=https://json-schema.org/draft/2020-12/schema#

$schema: https://json-schema.org/draft/2020-12/schema#
title: Model definition schema
description: All options available to configure a Calliope model.
type: object
additionalProperties: false
$defs:
  unIndexedParamVal:
    type: [string, boolean, number, "null"]
    description: zero-dimensional (i.e., un-indexed) parameter.

  IndexedParamIndex:
    description: >-
      Model dimension members to apply the parameter value(s) to.
      If an array of arrays, sub-arrays must have same length as number of `dims`.
    oneOf:
      - type: [string, integer, number]
      - type: array
        uniqueItems: true
        minItems: 1
        items:
          oneOf:
            - type: array
              minItems: 1
              items:
                type: [string, integer, number]
            - type: [string, integer, number]

  IndexedParamData:
    description: >-
      parameter value(s).
      If data is one value, will be applied to all dimension members.
      If a list, must be same length as the index array.
    oneOf:
      - type: [string, boolean, integer, number, "null"]
      - type: array
        minItems: 1
        items:
          type: [string, boolean, integer, number, "null"]

  IndexedParam:
    type: object
    description: Indexed parameter.
    additionalProperties: false
    required: ["data", "index", "dims"]
    properties:
      data:
        $ref: "#/$defs/IndexedParamData"
      index:
        $ref: "#/$defs/IndexedParamIndex"
      dims:
        description: >-
          Model dimension(s) over which the parameter is indexed.
          Must be same length as the sub-arrays of `index` (if `indexed` does not have any sub-arrays or is simply a single value, `dims` must be of length 1).
        oneOf:
          - type: string
          - type: array
            uniqueItems: true
            minItems: 1
            items:
              type: string
  TechDims:
    dims:
      description: >-
        Model dimension(s) over which the parameter is indexed.
        Must be same length as the sub-arrays of `index` (if `indexed` does not have any sub-arrays or is simply a single value, `dims` must be of length 1).
        Cannot include `techs` or `nodes` as these will be added automatically in preprocessing.
      oneOf:
        - type: string
        - type: array
          uniqueItems: true
          minItems: 1
          items:
            type: string
            not:
              enum: [techs, nodes]

  TechCostDims:
    description: >-
      Model dimension(s) over which the parameter is indexed.
      Must be same length as the sub-arrays of `index` (if `indexed` does not have any sub-arrays or is simply a single value, `dims` must be of length 1).
      Cannot include `techs` or `nodes` as these will be added automatically in preprocessing.
      Must include `costs`run.objective
    oneOf:
      - type: string
        enum: [costs]
      - type: array
        uniqueItems: true
        minItems: 1
        items:
          type: string
          not:
            enum: [techs, nodes]
        contains:
          const: costs

  TechParamNullNumber:
    oneOf:
      - type: ["null", number]
      - type: object
        description: Indexed tech-level parameter with null/numeric dtype.
        additionalProperties: false
        required: ["data", "index", "dims"]
        properties:
          data:
            description: >-
              parameter value(s).
              If data is one value, will be applied to all dimension members.
              If a list, must be same length as the index array.
            oneOf:
              - type: "null"
              - type: number
                minimum: 0
              - type: array
                minItems: 1
                items:
                  oneOf:
                    - type: "null"
                    - type: number
                      minimum: 0
          index:
            $ref: "#/$defs/IndexedParamIndex"
          dims:
            $ref: "#/$defs/TechDims"

  TechCostNullNumber:
    oneOf:
      - type: ["null", number]
        x-type: float
      - type: object
        description: Indexed tech-level cost.
        additionalProperties: false
        required: ["data", "index", "dims"]
        properties:
          data:
            description: >-
              parameter value(s).
              If data is one value, will be applied to all dimension members.
              If a list, must be same length as the index array.
            oneOf:
              - type: "null"
              - type: number
              - type: array
                minItems: 1
                items:
                  oneOf:
                    - type: "null"
                    - type: number
          index:
            $ref: "#/$defs/IndexedParamIndex"
          dims:
            $ref: "#/$defs/TechCostDims"

  ActiveDef:
    type: boolean
    title: Activated component.
    description:
      If false, the model component (tech/node/link) will not make its way through to preprocessing.
      If a node, links between this node and others, via transmission technologies, will also be deactivated.
    default: true

properties:
  parameters:
    type: object
    description: Calliope model arbitrary parameter definitions.
    additionalProperties: false
    properties:
      bigM:
        description: >-
          BigM is a large value used to define certain optimisation problems.
          See https://en.wikipedia.org/wiki/Big_M_method for more information.
          This value should be larger than the largest values that any decision variables can take, but should not be **too** large
          (i.e., do not set it greater than 3 orders of magnitude above the numeric range of the model).
          If too large, numerical problems may arise in the optimisation.
        default: 1e9
        x-type: float
        oneOf:
          - type: number
          - type: object
            additionalProperties: false
            properties:
              data:
                type: number
      objective_cost_weights:
        $ref: "#/$defs/TechCostNullNumber"
        default: 1
        x-type: float
        description: Weightings for cost classes to apply in the objective function.
    patternProperties:
      '^[^_^\d][\w]*$':
        oneOf:
          - $ref: "#/$defs/unIndexedParamVal"
          - $ref: "#/$defs/IndexedParam"

  techs:
    type: object
    description: Calliope model technology definitions.
    additionalProperties: false
    patternProperties:
      '^[^_^\d][\w]*$':
        type: object
        description: A named technology.
        allOf:
          - required: ["base_tech"]
          - oneOf:
            - required: ["base_tech", "carrier_in", "carrier_out"]
              not:
                required: ["to", "from"]
              properties:
                base_tech: {const: conversion}
            - required: ["base_tech", "carrier_in"]
              not:
                  required: ["carrier_out", "to", "from"]
              properties:
                base_tech: {const: demand}

            - required: ["base_tech", "carrier_in", "carrier_out"]
              not:
                required: ["to", "from"]
              properties:
                base_tech: {const: storage}

            - required: ["base_tech", "carrier_out"]
              not:
                  required: ["carrier_in", "to", "from"]
              properties:
                base_tech: {const: supply}

            - required: ["base_tech", "from", "to", "carrier_in", "carrier_out"]
              properties:
                base_tech: {const: transmission}
                from:
                  title: Starting node.
                  description: The resulting link technology will have `flow_out` == `import` and `flow_in` == `export` at this node.
                  type: string
                to:
                  title: Ending node.
                  description: The resulting link technology will have `flow_out` == `import` and `flow_in` == `export` at this node.
                  type: string

        patternProperties: &pattern_def
          '^(cost_[\w]+)$':
            $ref: "#/$defs/TechCostNullNumber"
        unevaluatedProperties: &uneval_def
          oneOf:
            - $ref: "#/$defs/unIndexedParamVal"
            - type: object
              description: Indexed tech-level parameter with any dtype.
              additionalProperties: false
              required: ["data", "index", "dims"]
              properties:
                data:
                  $ref: "#/$defs/IndexedParamData"
                index:
                  $ref: "#/$defs/IndexedParamIndex"
                dims:
                  $ref: "#/$defs/TechDims"

        properties:
          active:
            $ref: "#/$defs/ActiveDef"

          base_tech:
            type: string
            x-type: str
            enum: [demand, supply, conversion, storage, transmission]
            title: Abstract base technology name.
            description: Should be the name of one of the abstract base classes, from which some initial parameter defaults will be derived and with which certain base math will be triggered.

          color:
            type: ["null", string]
            default: .nan
            description: Color that can be used when plotting results.
            x-type: str
          carrier_in:
            description: >-
              Carrier(s) consumed by this technology.
              Only `transmission`, `conversion`, `storage`, and `demand` technologies can define this parameter
            x-type: float
            oneOf:
              - type: string
              - type: array
                uniqueItems: true
                minItems: 2
                items:
                  type: string
          carrier_out:
            description: >-
              Carrier(s) produced by this technology.
              Only `transmission`, `conversion`, `storage`, and `supply` technologies can define this parameter
            x-type: float
            oneOf:
              - type: string
              - type: array
                uniqueItems: true
                minItems: 2
                items:
                  type: string

          carrier_export:
            description: >-
              Carrier(s) produced by this technology that can be exported out of the system boundaries without having to go to a pre-defined `sink` (i.e., via a `demand` technology).
              Must be a subset of `carrier_out`.
            x-type: float
            oneOf:
              - type: string
              - type: array
                uniqueItems: true
                minItems: 2

          name:
            type: ["null", string]
            x-resample_method: first
            x-type: str
            title: Technology longname.
            description: Long name of technology, which can be used in post-processing (e.g., plotting).
            default: .nan

          cap_method:
            type: string
            default: continuous
            x-resample_method: first
            x-type: str
            title: Capacity method switch.
            description: One of 'continuous' (LP model) or 'integer' (integer/binary unit capacity).
            enum: [continuous, integer]

          integer_dispatch:
            type: boolean
            default: false
            x-resample_method: first
            x-type: float
            title: Integer dispatch switch.
            description: |
              When true, will limit per-timestep out/inflows relative to the number of units of a technology that are in operation.
              Requires `cap_method=integer`.

          include_storage:
            type: boolean
            default: false
            x-resample_method: first
            x-type: float
            title: Storage method switch.
            description: When true, math will be triggered to allow discontinuous carrier inflow and outflows across timesteps.

          force_async_flow:
            type: boolean
            default: false
            x-resample_method: first
            x-type: float
            title: Force asynchronous out/inflow.
            description: If True, non-zero `flow_out` and `flow_in` cannot both occur in the same timestep.

          flow_cap_per_storage_cap_min:
            $ref: "#/$defs/TechParamNullNumber"
            default: 0
            x-type: float
            title: Minimum flow capacity per storage capacity
            description: >-
              ratio of minimum charge/discharge (kW) for a given storage capacity (kWh).
            x-unit: $\text{hour}^{-1}$

          flow_cap_per_storage_cap_max:
            $ref: "#/$defs/TechParamNullNumber"
            default: .inf
            x-type: float
            title: Maximum flow capacity per storage capacity
            description: >-
              ratio of maximum charge/discharge (kW) for a given storage capacity (kWh).
            x-unit: $\text{hour}^{-1}$

          flow_cap:
            $ref: "#/$defs/TechParamNullNumber"
            default: .inf
            x-type: float
            x-operate-param: true
            title: Rated flow capacity.
            description: >-
              Sets `flow_cap` to a parameter in operate mode.
              NOTE: this parameter cannot be used in `plan` mode as it clashes with the decision variable of the same name.
            x-unit: power.

          flow_cap_initial:
            $ref: "#/$defs/TechParamNullNumber"
            default: 0
            x-type: float
            title: Initial / existing flow capacity in pathway optimisation.
            description: >-
              Sets `flow_cap` lower bound in first investment period during pathway optimisation.
              Unit: power.

          decommission_initial_cap:
            $ref: "#/$defs/TechParamNullNumber"
            default: 0
            x-type: float
            title: The per-investment step fraction of initial capacity being decommissioned.
            description: >-
              Removes the defined fraction of initial capacity (`flow_cap_initial`, `storage_cap_initial`, etc.) in each investstep.
              This is usually defined over the `investsteps` dimension to provide different fractions (ultimately adding up to 1) per investment step.
              Unit: fraction.

          flow_cap_max:
            $ref: "#/$defs/TechParamNullNumber"
            default: .inf
            x-type: float
            title: Maximum rated flow capacity.
            description: >-
              Limits `flow_cap` to a maximum.
            x-unit: power.

          flow_cap_max_systemwide:
            $ref: "#/$defs/TechParamNullNumber"
            default: .inf
            x-type: float
            title: System-wide maximum rated flow capacity.
            description: >-
              Limits the sum of `flow_cap` over all nodes in the model to a maximum.
              If `cap_method=integer`, this will be scaled by the number of integer units of a technology purchased.
            x-unit: power or $\frac{\text{power}}{\text{unit}}$.

          flow_cap_min:
            $ref: "#/$defs/TechParamNullNumber"
            default: 0
            x-type: float
            title: Minimum rated flow capacity.
            description: >-
              Limits `flow_cap` to a minimum.
              NOTE: this will _force_ `flow_cap` to a minimum value unless `cap_method` is set to `integer`.
              If `cap_method=integer`, this will be scaled by the number of integer units of a technology purchased.
            x-unit: power or $\frac{\text{power}}{\text{unit}}$.

          flow_cap_min_systemwide:
            $ref: "#/$defs/TechParamNullNumber"
            default: 0
            x-type: float
            title: System-wide minimum rated flow capacity.
            description: >-
              Limits the sum of `flow_cap` over all nodes in the model to a minimum.
              NOTE: this will _force_ the sum of `flow_cap` to a minimum value unless `cap_method` is set to `integer`.
            x-unit: power.

          flow_out_min_relative:
            $ref: "#/$defs/TechParamNullNumber"
            default: 0
            x-type: float
            x-resample_method: mean
            title: Minimum outflow
            description: >-
              Set to a value between 0 and 1 to force minimum `flow_out` as a fraction of the technology rated capacity.
              If non-zero and `cap_method` is `continuous`, this will force the technology to operate above its minimum value at every timestep.
            x-unit: fraction.

          flow_cap_per_unit:
            $ref: "#/$defs/TechParamNullNumber"
            default: .nan
            x-type: float
            title: Flow capacity per purchased unit
            description: >-
              Set the capacity of each integer unit of a technology purchased, if `cap_method` is `integer`.
            x-unit: $\frac{\text{power}}{\text{unit}}$.

          flow_in_eff:
            $ref: "#/$defs/TechParamNullNumber"
            default: 1.0
            x-type: float
            x-resample_method: mean
            title: Inflow efficiency
            description: >-
              Conversion efficiency from `source`/`flow_in` (tech dependent) into the technology.
              Set as value between 1 (no loss) and 0 (all lost).
            x-unit: fraction.

          flow_out_eff:
            $ref: "#/$defs/TechParamNullNumber"
            default: 1.0
            x-type: float
            x-resample_method: mean
            title: Outflow efficiency
            description: >-
              Conversion efficiency from the technology to `sink`/`flow_out` (tech dependent).
              Set as value between 1 (no loss) and 0 (all lost).
            x-unit: fraction.

          flow_out_parasitic_eff:
            $ref: "#/$defs/TechParamNullNumber"
            default: 1.0
            x-type: float
            x-resample_method: mean
            title: Plant parasitic efficiency
            description: >-
              Additional losses as flow gets transferred from the plant to the carrier, e.g. due to plant parasitic consumption.
              Set as value between 1 (no loss) and 0 (all lost).
            x-unit: fraction.

          flow_ramping:
            $ref: "#/$defs/TechParamNullNumber"
            default: 1.0
            x-type: float
            title: Ramping rate
            description: >-
              limit maximum outflow / inflow / outflow - inflow (technology base class dependent) to a fraction of maximum capacity, which increases by that fraction at each timestep.
            x-unit: $\frac{\text{fraction}}{\text{hour}}$.

          export_max:
            $ref: "#/$defs/TechParamNullNumber"
            default: .inf
            x-type: float
            title: Maximum allowed carrier export
            description: >-
              If `carrier_export` is defined, limit the allowed export of produced carrier for a technology.
            x-unit: power.

          lifetime:
            type: ["null", number]
            default: .inf
            x-resample_method: mean
            x-type: float
            title: Technology lifetime
            description: >-
              Must be defined if fixed capital costs are defined.
              A reasonable value for many technologies is around 20-25 years.
            x-unit: years.

          area_use:
            $ref: "#/$defs/TechParamNullNumber"
            default: .inf
            x-type: float
            x-operate-param: true
            title: Area used.
            description: >-
              Sets `area_use` to a parameter in operate mode.
              NOTE: this parameter cannot be used in `plan` mode as it clashes with the decision variable of the same name.
            x-unit: $\text{area}^{2}$.

          area_use_initial:
            $ref: "#/$defs/TechParamNullNumber"
            default: 0
            x-type: float
            title: Initial / existing area use in pathway optimisation.
            description: >-
              Sets `area_use` lower bound in first investment period during pathway optimisation.
              Unit: $\text{area}^{2}$.

          area_use_max:
            $ref: "#/$defs/TechParamNullNumber"
            default: .inf
            x-type: float
            title: Maximum usable area.
            description: >-
              If set to a finite value, limits the upper bound of the `area_use` decision variable to this value.
            x-unit: $\text{area}^{2}$.

          area_use_min:
            $ref: "#/$defs/TechParamNullNumber"
            default: 0
            x-type: float
            title: Minimum usable area.
            description: >-
              Limits the lower bound of the `area_use` decision variable to this value.
            x-unit: $\text{area}^{2}$.

          area_use_per_flow_cap:
            $ref: "#/$defs/TechParamNullNumber"
            default: .nan
            x-type: float
            title: Area use per flow capacity
            description: >-
              If set, forces `area_use` to follow `flow_cap` with the given numerical ratio (e.g. setting to 1.5 means that `area_use == 1.5 * flow_cap`).
            x-unit: $\frac{\text{area}^{2}}{\text{power}}$.

          storage_cap:
            $ref: "#/$defs/TechParamNullNumber"
            default: .inf
            x-type: float
            x-operate-param: true
            title: Rated storage capacity.
            description: >-
              Sets `storage_cap` to a parameter in operate mode.
              NOTE: this parameter cannot be used in `plan` mode as it clashes with the decision variable of the same name.
<<<<<<< HEAD
              Unit: energy.

          storage_cap_initial:
            $ref: "#/$defs/TechParamNullNumber"
            default: 0
            x-type: float
            title: Initial / existing storage capacity in pathway optimisation.
            description: >-
              Sets `storage_cap` lower bound in first investment period during pathway optimisation.
              Unit: energy.
=======
            x-unit: $\text{area}^{2}$.
>>>>>>> ade817d7

          storage_cap_max:
            $ref: "#/$defs/TechParamNullNumber"
            default: .inf
            x-type: float
            title: Maximum storage capacity.
            description: >-
              Limit upper bound of `storage_cap` decision variable.
            x-unit: energy.

          storage_cap_min:
            $ref: "#/$defs/TechParamNullNumber"
            default: 0
            x-type: float
            title: Minimum storage capacity.
            description: >-
              Limit lower bound of `storage_cap` decision variable.
            x-unit: energy.

          storage_cap_per_unit:
            $ref: "#/$defs/TechParamNullNumber"
            default: .nan
            x-type: float
            title: Storage capacity per purchased unit.
            description: >-
              Set the storage capacity of each integer unit of a technology purchased.
            x-unit: $\frac{\text{energy}}{\text{unit}}$.

          storage_discharge_depth:
            $ref: "#/$defs/TechParamNullNumber"
            default: 0
            x-resample_method: mean
            x-type: float
            title: Storage depth of discharge.
            description: >-
              Defines the minimum level of storage state of charge, as a fraction of total storage capacity.
            x-unit: fraction.

          storage_initial:
            $ref: "#/$defs/TechParamNullNumber"
            default: 0
            x-type: float
            title: Initial storage level.
            description: >-
              Set stored flow in device at the first timestep, as a fraction of total storage capacity.
            x-unit: fraction.

          storage_loss:
            $ref: "#/$defs/TechParamNullNumber"
            default: 0
            x-resample_method: mean
            x-type: float
            title: Storage loss rate
            description: >-
               Rate of storage loss per hour, used to calculate lost stored flow as `(1 - storage_loss)^hours_per_timestep`.
            x-unit: $\frac{\text{fraction}}{\text{hour}}$.

          cyclic_storage:
            type: boolean
            default: true
            x-type: float
            title: Cyclic storage switch.
            description: >
              If true, link storage levels in the last model timestep with the first model timestep.
              `inter_cluster_storage` custom math must be included if using time clustering and setting this to `true`.
              This must be set to `false` if using `operate` mode.
            x-unit: boolean.

          purchased_units_min_systemwide:
            $ref: "#/$defs/TechParamNullNumber"
            default: 0
            x-type: float
            title: System-wide minimum installed integer units of a technology.
            description: >-
              sets the lower bound of the sum across all nodes of the decision variable `units` for a particular technology.
            x-unit: integer.

          purchased_units_max_systemwide:
            $ref: "#/$defs/TechParamNullNumber"
            default: .inf
            x-type: float
            title: System-wide maximum installed integer units of a technology.
            description: >-
              sets the upper bound of the sum across all nodes of the decision variable `units` for a particular technology.
            x-unit: integer.

          purchased_units:
            $ref: "#/$defs/TechParamNullNumber"
            default: .inf
            x-type: float
            x-operate-param: true
            title: Number of purchased units.
            description: >-
              Sets `purchased_units` to a parameter in operate mode.
              NOTE: this parameter cannot be used in `plan` mode as it clashes with the decision variable of the same name.
            x-unit: integer

          purchased_units_min:
            $ref: "#/$defs/TechParamNullNumber"
            default: 0
            x-type: float
            title:  Minimum number of purchased units
            description: >-
              Limits the lower bound of units purchased if `cap_method` is `integer`.
            x-unit: integer.

          purchased_units_max:
            $ref: "#/$defs/TechParamNullNumber"
            default: .inf
            x-type: float
            title: Maximum number of purchased units.
            description: >-
              Limits the upper bound of units purchased if `cap_method` is `integer`.
              If set to `1`, will effectively set the `purchased_units` to a binary decision variable.
            x-unit: integer.

          sink_unit:
            type: string
            default: absolute
            x-resample_method: first
            x-type: str
            title: Sink unit
            description: >-
              Sets the unit of `Sink` to either `absolute` x-unit: energy), `per_area` x-unit: energy/area), or `per_cap` x-unit: energy/power).
              `per_area` uses the `area_use` decision variable to scale the sink while `per_cap` uses the `flow_cap` decision variable.
            enum: [absolute, per_area, per_cap]

          sink_use_min:
            $ref: "#/$defs/TechParamNullNumber"
            default: 0
            x-resample_method: sum
            x-type: float
            title: Minimum bound on sink.
            description: >-
              Minimum sink use to remove a carrier from the system (e.g., electricity demand, transport distance).
              Unit dictated by `source_unit`.

          sink_use_max:
            $ref: "#/$defs/TechParamNullNumber"
            default: .inf
            x-resample_method: sum
            x-type: float
            title: Maximum bound on sink.
            description: >-
              Maximum sink use to remove a carrier from the system (e.g., electricity demand, transport distance).
              Unit dictated by `source_unit`.

          sink_use_equals:
            $ref: "#/$defs/TechParamNullNumber"
            default: .nan
            x-resample_method: sum
            x-type: float
            title: Required sink use.
            description: >-
              Required amount of carrier removal from the system (e.g., electricity demand, transport distance).
              Unit dictated by `source_unit`.

          source_unit:
            type: string
            default: absolute
            x-resample_method: first
            x-type: str
            title: Source unit
            description: >-
              Sets the unit of `Source` to either `absolute` (e.g. kWh), `per_area` (e.g. kWh/m2), or `per_cap` (e.g. kWh/kW).
              `per_area` uses the `area_use` decision variable to scale the source while `per_cap` uses the `flow_cap` decision variable.
            enum: [absolute, per_area, per_cap]

          source_cap_equals_flow_cap:
            type: boolean
            default: false
            x-resample_method: first
            x-type: float
            title: Source capacity equals flow capacity.
            description: If true, the decision variables `source_cap` and `flow_cap` are forced to equal one another.

          source_eff:
            $ref: "#/$defs/TechParamNullNumber"
            default: 1.0
            x-resample_method: mean
            x-type: float
            title: Source inflow efficiency
            description: >-
              Conversion efficiency from the technology from `source`.
              Set as value between 1 (no loss) and 0 (all lost).
            x-unit: fraction.

          source_use_min:
            $ref: "#/$defs/TechParamNullNumber"
            default: 0
            x-resample_method: sum
            x-type: float
            title: Minimum bound on source.
            description: >-
              Minimum source use to add a carrier from the system (e.g., biofuel, coal, rainfall, wind flow).
              Unit dictated by `source_unit`.

          source_use_max:
            $ref: "#/$defs/TechParamNullNumber"
            default: .inf
            x-resample_method: sum
            x-type: float
            title: Maximum bound on sink.
            description: >-
              Maximum sink use to remove a carrier from the system (e.g., biofuel, coal, rainfall, wind flow).
              Unit dictated by `source_unit`.

          source_use_equals:
            $ref: "#/$defs/TechParamNullNumber"
            default: .nan
            x-resample_method: sum
            x-type: float
            title: Required sink use.
            description: >-
              Required amount of carrier removal from the system (e.g., biofuel, coal, rainfall, wind flow).
              Unit dictated by `source_unit`.

          source_cap:
            $ref: "#/$defs/TechParamNullNumber"
            default: .inf
            x-type: float
            x-operate-param: true
            title: Installed source consumption capacity.
            description: >-
              Sets `source_cap` to a parameter in operate mode.
              NOTE: this parameter cannot be used in `plan` mode as it clashes with the decision variable of the same name.
            x-unit: power.

          source_cap_initial:
            $ref: "#/$defs/TechParamNullNumber"
            default: 0
            x-type: float
            title: Initial / existing source capacity in pathway optimisation.
            description: >-
              Sets `source_cap` lower bound in first investment period during pathway optimisation.
              Unit: power.

          source_cap_max:
            type: number
            default: .inf
            x-resample_method: mean
            x-type: float
            title: Maximum installed source consumption capacity.
            description: >-
              Upper limit on `source_cap` decision variable.
            x-unit: power.

          source_cap_min:
            type: number
            default: 0
            x-resample_method: mean
            x-type: float
            title: Minimum installed source consumption capacity
            description: >-
              Lower limit on `source_cap` decision variable.
            x-unit: power.

          one_way:
            type: boolean
            default: false
            x-resample_method: first
            x-type: float
            title: One way transmission.
            description: Forces a transmission technology to only move flow in one direction on the link, i.e. from `from` to `to`.

          distance:
            type: ["null", number]
            default: 1.0
            x-resample_method: mean
            x-type: float
            title: Distance spanned by link.
            description: >-
              Used for `..._per_distance` constraints.
              If not defined, it will be automatically derived from latitude/longitude of nodes in a link.

          flow_in_eff_per_distance:
            $ref: "#/$defs/TechParamNullNumber"
            default: 1.0
            x-resample_method: mean
            x-type: float
            title: Inflow (i.e., export from node) efficiency per distance of transmission links.
            description: >-
              Total link efficiency will be calculated as $\text{flow\_in\_eff}\times{}\text{flow\_in\_eff\_per\_distance}^\text{distance}$.
              Set as value between 1 (no loss) and 0 (all lost).

          flow_out_eff_per_distance:
            $ref: "#/$defs/TechParamNullNumber"
            default: 1.0
            x-resample_method: mean
            x-type: float
            title: Outflow (i.e., import from node) efficiency per distance of transmission links.
            description: >-
              Total link efficiency will be calculated as $\text{flow\_out\_eff}\times{}\text{flow\_out\_eff\_per\_distance}^\text{distance}$.
              Set as value between 1 (no loss) and 0 (all lost).

          cost_flow_cap_per_distance:
            $ref: "#/$defs/TechCostNullNumber"
            default: 0
            x-type: float
            title: Cost of flow capacity, per unit distance
            description: >-
              Cost per unit of the decision variable `flow_cap` and per unit distance of a transmission link.
              Applied to transmission links only.
            x-unit: $(\text{power}\times\text{distance})^{-1}$

          cost_purchase_per_distance:
            $ref: "#/$defs/TechCostNullNumber"
            default: 0
            x-type: float
            title: Purchase cost per unit distance for transmission techs.
            description: >-
              Cost applied if the binary variable `purchased` is 1 or per unit of the integer variable `units`.
              Requires the parameter `cap_method` to be `integer`.
            x-unit: $(\text{purchased\_units}\times\text{distance})^{-1}$

          cost_flow_cap:
            $ref: "#/$defs/TechCostNullNumber"
            default: 0
            x-type: float
            title: Cost of flow capacity.
            description: >-
              Cost per unit of the decision variable `flow_cap`.
            x-unit: $\text{power}^{-1}$.

          cost_export:
            $ref: "#/$defs/TechCostNullNumber"
            default: 0
            x-resample_method: mean
            x-type: float
            title: Carrier export cost.
            description: >-
              Cost per unit of `flow_export` in each timestep.
              Usually used in the negative sense, as a subsidy.
            x-unit: $\text{energy}^{-1}$.

          cost_interest_rate:
            $ref: "#/$defs/TechCostNullNumber"
            default: 0
            x-type: float
            title: Interest rate.
            description: >-
              Used when computing levelized costs and technology depreciation_rate (relative to lifetime).
            x-unit: fraction

          cost_om_annual:
            $ref: "#/$defs/TechCostNullNumber"
            default: 0
            x-type: float
            title: Annual O&M costs
            description: >-
              Annual costs applied per unit `flow_cap`.
              These costs are not subject to being recalculated relative to technology lifetime, only scaled to reflect the fraction of one year that the model represents (e.g., 7 days ~= 0.02 of a year).
            x-unit: $\text{power}^{-1}$.

          cost_om_annual_investment_fraction:
            $ref: "#/$defs/TechCostNullNumber"
            default: 0
            x-type: float
            title: Fractional annual O&M costs.
            description: >-
              Add an additional cost to total investment costs (except `cost_om_annual`) that is a fraction of that total.
            x-unit: fraction / total investment.

          cost_flow_in:
            $ref: "#/$defs/TechCostNullNumber"
            default: 0
            x-resample_method: mean
            x-type: float
            title: Carrier inflow cost.
            description: >-
              Cost per unit of `flow_in` in each timestep.
            x-unit: $\text{energy}^{-1}$.

          cost_flow_out:
            $ref: "#/$defs/TechCostNullNumber"
            default: 0
            x-resample_method: mean
            x-type: float
            title: Carrier outflow cost
            description: >-
              Cost per unit of `flow_in` in each timestep.
            x-unit: $\text{energy}^{-1}$.

          cost_purchase:
            $ref: "#/$defs/TechCostNullNumber"
            default: 0
            x-type: float
            title: Purchase cost.
            description: >-
              Cost applied to the variable `purchased_units`.
              Requires the parameter `cap_method` to be `integer`.
            x-unit: $\text{purchased\_unit}^{-1}$

          cost_area_use:
            $ref: "#/$defs/TechCostNullNumber"
            default: 0
            x-type: float
            title: Cost of area use.
            description: >-
              Cost per unit `area_use`.
            x-unit: $\text{area}^{-2}$.

          cost_source_cap:
            $ref: "#/$defs/TechCostNullNumber"
            default: 0
            x-type: float
            title: Cost of source flow capacity.
            description: >-
              Cost per unit `source_cap`.
            x-unit: $\text{power}^{-1}$.

          cost_storage_cap:
            $ref: "#/$defs/TechCostNullNumber"
            default: 0
            x-type: float
            title: Cost of storage capacity.
            description: >-
              Cost per unit `storage_cap`, i.e., the maximum available capacity of the storage technology's "reservoir".
            x-unit: $\text{energy}^{-1}$.

          cost_depreciation_rate:
            $ref: "#/$defs/TechCostNullNumber"
            default: 1
            x-type: float
            title: Depreciation rate.
            description: >-
              Applied to "annualise" investment costs so they are comparable to variable costs.
              If not provided, this will be calculated using technology `lifetime` and `cost_interest_rate`.
            x-unit: fraction.

  nodes:
    type: object
    description: Calliope model node definitions.
    additionalProperties: false
    patternProperties:
      '^[^_^\d][\w]*$':
        type: object
        title: A named node.
        dependentRequired": {
          latitude: ["longitude"],
          longitude: ["latitude"]
        }

        patternProperties: *pattern_def
        unevaluatedProperties: *uneval_def
        properties:
          active:
            $ref: "#/$defs/ActiveDef"
          latitude:
            type: number
            x-type: float
            title: Latitude (WGS84 / EPSG4326).
            minimum: -90
            maximum: 90
          longitude:
            type: number
            x-type: float
            title: Longitude (WGS84 / EPSG4326).
            minimum: -180
            maximum: 180
          available_area:
            type: number
            x-type: float
            minimum: 0
            default: .inf
            x-resample_method: mean<|MERGE_RESOLUTION|>--- conflicted
+++ resolved
@@ -389,7 +389,7 @@
             title: Initial / existing flow capacity in pathway optimisation.
             description: >-
               Sets `flow_cap` lower bound in first investment period during pathway optimisation.
-              Unit: power.
+            x-unit: power.
 
           decommission_initial_cap:
             $ref: "#/$defs/TechParamNullNumber"
@@ -399,7 +399,7 @@
             description: >-
               Removes the defined fraction of initial capacity (`flow_cap_initial`, `storage_cap_initial`, etc.) in each investstep.
               This is usually defined over the `investsteps` dimension to provide different fractions (ultimately adding up to 1) per investment step.
-              Unit: fraction.
+            x-unit: fraction.
 
           flow_cap_max:
             $ref: "#/$defs/TechParamNullNumber"
@@ -541,7 +541,7 @@
             title: Initial / existing area use in pathway optimisation.
             description: >-
               Sets `area_use` lower bound in first investment period during pathway optimisation.
-              Unit: $\text{area}^{2}$.
+            x-unit: $\text{area}^{2}$.
 
           area_use_max:
             $ref: "#/$defs/TechParamNullNumber"
@@ -579,8 +579,7 @@
             description: >-
               Sets `storage_cap` to a parameter in operate mode.
               NOTE: this parameter cannot be used in `plan` mode as it clashes with the decision variable of the same name.
-<<<<<<< HEAD
-              Unit: energy.
+            x-unit: energy.
 
           storage_cap_initial:
             $ref: "#/$defs/TechParamNullNumber"
@@ -589,10 +588,7 @@
             title: Initial / existing storage capacity in pathway optimisation.
             description: >-
               Sets `storage_cap` lower bound in first investment period during pathway optimisation.
-              Unit: energy.
-=======
-            x-unit: $\text{area}^{2}$.
->>>>>>> ade817d7
+            x-unit: energy.
 
           storage_cap_max:
             $ref: "#/$defs/TechParamNullNumber"
@@ -828,7 +824,7 @@
             title: Initial / existing source capacity in pathway optimisation.
             description: >-
               Sets `source_cap` lower bound in first investment period during pathway optimisation.
-              Unit: power.
+            x-unit: power.
 
           source_cap_max:
             type: number
