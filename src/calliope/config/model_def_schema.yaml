# yaml-language-server: $schema=https://json-schema.org/draft/2020-12/schema#

$schema: https://json-schema.org/draft/2020-12/schema#
title: Model definition schema
description: All options available to configure a Calliope model.
type: object
additionalProperties: false
$defs:
  unIndexedParamVal:
    type: [string, boolean, number, "null"]
    description: zero-dimensional (i.e., un-indexed) parameter.

  IndexedParamIndex:
    description: >-
      Model dimension members to apply the parameter value(s) to.
      If an array of arrays, sub-arrays must have same length as number of `dims`.
    oneOf:
      - type: [string, integer, number]
      - type: array
        uniqueItems: true
        minItems: 1
        items:
          oneOf:
            - type: array
              minItems: 1
              items:
                type: [string, integer, number]
            - type: [string, integer, number]

  IndexedParamData:
    description: >-
      parameter value(s).
      If data is one value, will be applied to all dimension members.
      If a list, must be same length as the index array.
    oneOf:
      - type: [string, boolean, integer, number, "null"]
      - type: array
        minItems: 1
        items:
          type: [string, boolean, integer, number, "null"]

  IndexedParam:
    type: object
    description: Indexed parameter.
    additionalProperties: false
    required: ["data", "index", "dims"]
    properties:
      data:
        $ref: "#/$defs/IndexedParamData"
      index:
        $ref: "#/$defs/IndexedParamIndex"
      dims:
        description: >-
          Model dimension(s) over which the parameter is indexed.
          Must be same length as the sub-arrays of `index` (if `indexed` does not have any sub-arrays or is simply a single value, `dims` must be of length 1).
        oneOf:
          - type: string
          - type: array
            uniqueItems: true
            minItems: 1
            items:
              type: string
  TechDims:
    dims:
      description: >-
        Model dimension(s) over which the parameter is indexed.
        Must be same length as the sub-arrays of `index` (if `indexed` does not have any sub-arrays or is simply a single value, `dims` must be of length 1).
        Cannot include `techs` or `nodes` as these will be added automatically in preprocessing.
      oneOf:
        - type: string
        - type: array
          uniqueItems: true
          minItems: 1
          items:
            type: string
            not:
              enum: [techs, nodes]

  TechCostDims:
    description: >-
      Model dimension(s) over which the parameter is indexed.
      Must be same length as the sub-arrays of `index` (if `indexed` does not have any sub-arrays or is simply a single value, `dims` must be of length 1).
      Cannot include `techs` or `nodes` as these will be added automatically in preprocessing.
      Must include `costs` as the string or as an element of the array.
    oneOf:
      - type: string
        enum: [costs]
      - type: array
        uniqueItems: true
        minItems: 1
        items:
          type: string
          not:
            enum: [techs, nodes]
        contains:
          const: costs

  TechParamNullNumber:
    oneOf:
      - type: ["null", number]
      - type: object
        description: Indexed tech-level parameter with null/numeric dtype.
        additionalProperties: false
        required: ["data", "index", "dims"]
        properties:
          data:
            description: >-
              parameter value(s).
              If data is one value, will be applied to all dimension members.
              If a list, must be same length as the index array.
            oneOf:
              - type: "null"
              - type: number
                minimum: 0
              - type: array
                minItems: 1
                items:
                  oneOf:
                    - type: "null"
                    - type: number
                      minimum: 0
          index:
            $ref: "#/$defs/IndexedParamIndex"
          dims:
            $ref: "#/$defs/TechDims"

  TechCostNullNumber:
    oneOf:
      - type: ["null", number]
        x-type: float
      - type: object
        description: Indexed tech-level cost.
        additionalProperties: false
        required: ["data", "index", "dims"]
        properties:
          data:
            description: >-
              parameter value(s).
              If data is one value, will be applied to all dimension members.
              If a list, must be same length as the index array.
            oneOf:
              - type: "null"
              - type: number
              - type: array
                minItems: 1
                items:
                  oneOf:
                    - type: "null"
                    - type: number
          index:
            $ref: "#/$defs/IndexedParamIndex"
          dims:
            $ref: "#/$defs/TechCostDims"

  ActiveDef:
    type: boolean
    title: Activated component.
    description:
      If false, the model component (tech/node/link) will not make its way through to preprocessing.
      If a node, links between this node and others, via transmission technologies, will also be deactivated.
    default: true

properties:
  parameters:
    type: object
    description: Calliope model arbitrary parameter definitions.
    additionalProperties: false
    patternProperties:
      '^[^_^\d][\w]*$':
        oneOf:
          - $ref: "#/$defs/unIndexedParamVal"
          - $ref: "#/$defs/IndexedParam"

  techs:
    type: object
    description: Calliope model technology definitions.
    additionalProperties: false
    patternProperties:
      '^[^_^\d][\w]*$':
        type: object
        description: A named technology.
        allOf:
          - required: ["base_tech"]
          - oneOf:
              - required: ["base_tech", "carrier_in", "carrier_out"]
                not:
                  required: ["link_to", "link_from"]
                properties:
                  base_tech: {const: conversion}
              - required: ["base_tech", "carrier_in"]
                not:
                  required: ["carrier_out", "link_to", "link_from"]
                properties:
                  base_tech: {const: demand}

              - required: ["base_tech", "carrier_in", "carrier_out"]
                not:
                  required: ["link_to", "link_from"]
                properties:
                  base_tech: {const: storage}

              - required: ["base_tech", "carrier_out"]
                not:
                  required: ["carrier_in", "link_to", "link_from"]
                properties:
                  base_tech: {const: supply}

              - required:
                  [
                    "base_tech",
                    "link_from",
                    "link_to",
                    "carrier_in",
                    "carrier_out",
                  ]
                properties:
                  base_tech: {const: transmission}
                  from:
                    title: Starting node.
                    description: The resulting link technology will have `flow_out` == `import` and `flow_in` == `export` at this node.
                    type: string
                  to:
                    title: Ending node.
                    description: The resulting link technology will have `flow_out` == `import` and `flow_in` == `export` at this node.
                    type: string

        patternProperties: &pattern_def
          '^(cost_[\w]+)$':
            $ref: "#/$defs/TechCostNullNumber"
        unevaluatedProperties: &uneval_def
          oneOf:
            - $ref: "#/$defs/unIndexedParamVal"
            - type: object
              description: Indexed tech-level parameter with any dtype.
              additionalProperties: false
              required: ["data", "index", "dims"]
              properties:
                data:
                  $ref: "#/$defs/IndexedParamData"
                index:
                  $ref: "#/$defs/IndexedParamIndex"
                dims:
                  $ref: "#/$defs/TechDims"

        properties:
          active:
            $ref: "#/$defs/ActiveDef"

          base_tech:
            type: string
            x-type: str
            enum: [demand, supply, conversion, storage, transmission]
            title: Abstract base technology name.
            description: Should be the name of one of the abstract base classes, from which some initial parameter defaults will be derived and with which certain base math will be triggered.

          color:
            type: ["null", string]
            default: .nan
            description: Color that can be used when plotting results.
            x-type: str

          carrier_in:
            description: >-
              Carrier(s) consumed by this technology.
              Only `transmission`, `conversion`, `storage`, and `demand` technologies can define this parameter
            x-type: float
            oneOf:
              - type: "null"
              - type: string
              - type: array
                uniqueItems: true
                minItems: 2
                items:
                  type: string

          carrier_out:
            description: >-
              Carrier(s) produced by this technology.
              Only `transmission`, `conversion`, `storage`, and `supply` technologies can define this parameter
            x-type: float
            oneOf:
              - type: "null"
              - type: string
              - type: array
                uniqueItems: true
                minItems: 2
                items:
                  type: string

          carrier_export:
            description: >-
              Carrier(s) produced by this technology that can be exported out of the system boundaries without having to go to a pre-defined `sink` (i.e., via a `demand` technology).
              Must be a subset of `carrier_out`.
            x-type: float
            oneOf:
              - type: "null"
              - type: string
              - type: array
                uniqueItems: true
                minItems: 2

          name:
            type: ["null", string]
            x-resample_method: first
            x-type: str
            title: Technology long-name.
            description: Long name of technology, which can be used in post-processing (e.g., plotting).
            default: .nan

          cap_method:
            type: string
            default: continuous
            x-resample_method: first
            x-type: str
            title: Capacity method switch.
            description: One of 'continuous' (LP model) or 'integer' (integer/binary unit capacity).
            enum: [continuous, integer]

          sink_unit:
            type: string
            default: absolute
            x-resample_method: first
            x-type: str
            title: Sink unit
            description: >-
              Sets the unit of `Sink` to either `absolute` (unit: `energy`), `per_area` (unit: `energy/area`), or `per_cap` (unit: `energy/power`).
              `per_area` uses the `area_use` decision variable to scale the sink while `per_cap` uses the `flow_cap` decision variable.
            enum: [absolute, per_area, per_cap]

          source_unit:
            type: string
            default: absolute
            x-resample_method: first
            x-type: str
            title: Source unit
            description: >-
              Sets the unit of `Source` to either `absolute` (unit: `energy`), `per_area` (unit: `energy/area`), or `per_cap` (unit: `energy/power`).
              `per_area` uses the `area_use` decision variable to scale the source while `per_cap` uses the `flow_cap` decision variable.
            enum: [absolute, per_area, per_cap]

  nodes:
    type: object
    description: Calliope model node definitions.
    additionalProperties: false
    patternProperties:
      '^[^_^\d][\w]*$':
        type: object
        title: A named node.

        patternProperties: *pattern_def
        unevaluatedProperties: *uneval_def
        properties:
          active:
            $ref: "#/$defs/ActiveDef"
<<<<<<< HEAD
          latitude:
            type: number
            x-type: float
            title: Latitude (WGS84 / EPSG4326).
            minimum: -90
            maximum: 90
          longitude:
            type: number
            x-type: float
            title: Longitude (WGS84 / EPSG4326).
            minimum: -180
            maximum: 180
=======
          available_area:
            type: number
            x-type: float
            minimum: 0
            default: .inf
            x-resample_method: mean
            title: Available area at the given node.
            description: >-
              Limits the total area that can be occupied by all technologies which have the `area_use` decision variable activated.
            x-unit: $\text{area}$.
>>>>>>> 962a4ad0
<|MERGE_RESOLUTION|>--- conflicted
+++ resolved
@@ -352,7 +352,6 @@
         properties:
           active:
             $ref: "#/$defs/ActiveDef"
-<<<<<<< HEAD
           latitude:
             type: number
             x-type: float
@@ -364,16 +363,4 @@
             x-type: float
             title: Longitude (WGS84 / EPSG4326).
             minimum: -180
-            maximum: 180
-=======
-          available_area:
-            type: number
-            x-type: float
-            minimum: 0
-            default: .inf
-            x-resample_method: mean
-            title: Available area at the given node.
-            description: >-
-              Limits the total area that can be occupied by all technologies which have the `area_use` decision variable activated.
-            x-unit: $\text{area}$.
->>>>>>> 962a4ad0
+            maximum: 180