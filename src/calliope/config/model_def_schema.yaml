
# yaml-language-server: $schema=https://json-schema.org/draft/2020-12/schema#

$schema: https://json-schema.org/draft/2020-12/schema#
title: Model definition schema
description: All options available to configure a Calliope model.
type: object
additionalProperties: false
$defs:
  unIndexedParamVal:
    type: [string, boolean, number, "null"]
    description: zero-dimensional (i.e., un-indexed) parameter.

  IndexedParamIndex:
    description: >-
      Model dimension members to apply the parameter value(s) to.
      If an array of arrays, sub-arrays must have same length as number of `dims`.
    oneOf:
      - type: [string, integer, number]
      - type: array
        uniqueItems: true
        minItems: 1
        items:
          oneOf:
            - type: array
              minItems: 1
              items:
                type: [string, integer, number]
            - type: [string, integer, number]

  IndexedParamData:
    description: >-
      parameter value(s).
      If data is one value, will be applied to all dimension members.
      If a list, must be same length as the index array.
    oneOf:
      - type: [string, boolean, integer, number, "null"]
      - type: array
        minItems: 1
        items:
          type: [string, boolean, integer, number, "null"]

  IndexedParam:
    type: object
    description: Indexed parameter.
    additionalProperties: false
    required: ["data", "index", "dims"]
    properties:
      data:
        $ref: "#/$defs/IndexedParamData"
      index:
        $ref: "#/$defs/IndexedParamIndex"
      dims:
        description: >-
          Model dimension(s) over which the parameter is indexed.
          Must be same length as the sub-arrays of `index` (if `indexed` does not have any sub-arrays or is simply a single value, `dims` must be of length 1).
        oneOf:
          - type: string
          - type: array
            uniqueItems: true
            minItems: 1
            items:
              type: string
  TechDims:
    dims:
      description: >-
        Model dimension(s) over which the parameter is indexed.
        Must be same length as the sub-arrays of `index` (if `indexed` does not have any sub-arrays or is simply a single value, `dims` must be of length 1).
        Cannot include `techs` or `nodes` as these will be added automatically in preprocessing.
      oneOf:
        - type: string
        - type: array
          uniqueItems: true
          minItems: 1
          items:
            type: string
            not:
              enum: [techs, nodes]

  TechCostDims:
    description: >-
      Model dimension(s) over which the parameter is indexed.
      Must be same length as the sub-arrays of `index` (if `indexed` does not have any sub-arrays or is simply a single value, `dims` must be of length 1).
      Cannot include `techs` or `nodes` as these will be added automatically in preprocessing.
      Must include `costs` as the string or as an element of the array.
    oneOf:
      - type: string
        enum: [costs]
      - type: array
        uniqueItems: true
        minItems: 1
        items:
          type: string
          not:
            enum: [techs, nodes]
        contains:
          const: costs

  TechParamNullNumber:
    oneOf:
      - type: ["null", number]
      - type: object
        description: Indexed tech-level parameter with null/numeric dtype.
        additionalProperties: false
        required: ["data", "index", "dims"]
        properties:
          data:
            description: >-
              parameter value(s).
              If data is one value, will be applied to all dimension members.
              If a list, must be same length as the index array.
            oneOf:
              - type: "null"
              - type: number
                minimum: 0
              - type: array
                minItems: 1
                items:
                  oneOf:
                    - type: "null"
                    - type: number
                      minimum: 0
          index:
            $ref: "#/$defs/IndexedParamIndex"
          dims:
            $ref: "#/$defs/TechDims"

  TechCostNullNumber:
    oneOf:
      - type: ["null", number]
        x-type: float
      - type: object
        description: Indexed tech-level cost.
        additionalProperties: false
        required: ["data", "index", "dims"]
        properties:
          data:
            description: >-
              parameter value(s).
              If data is one value, will be applied to all dimension members.
              If a list, must be same length as the index array.
            oneOf:
              - type: "null"
              - type: number
              - type: array
                minItems: 1
                items:
                  oneOf:
                    - type: "null"
                    - type: number
          index:
            $ref: "#/$defs/IndexedParamIndex"
          dims:
            $ref: "#/$defs/TechCostDims"

  ActiveDef:
    type: boolean
    title: Activated component.
    description:
      If false, the model component (tech/node/link) will not make its way through to preprocessing.
      If a node, links between this node and others, via transmission technologies, will also be deactivated.
    default: true

properties:
  parameters:
    type: object
    description: Calliope model arbitrary parameter definitions.
    additionalProperties: false
    patternProperties:
      '^[^_^\d][\w]*$':
        oneOf:
          - $ref: "#/$defs/unIndexedParamVal"
          - $ref: "#/$defs/IndexedParam"

  techs:
    type: object
    description: Calliope model technology definitions.
    additionalProperties: false
    patternProperties:
      '^[^_^\d][\w]*$':
        type: object
        description: A named technology.
        allOf:
          - required: ["base_tech"]
          - oneOf:
            - required: ["base_tech", "carrier_in", "carrier_out"]
              not:
                required: ["link_to", "link_from"]
              properties:
                base_tech: {const: conversion}
            - required: ["base_tech", "carrier_in"]
              not:
                  required: ["carrier_out", "link_to", "link_from"]
              properties:
                base_tech: {const: demand}

            - required: ["base_tech", "carrier_in", "carrier_out"]
              not:
                required: ["link_to", "link_from"]
              properties:
                base_tech: {const: storage}

            - required: ["base_tech", "carrier_out"]
              not:
                  required: ["carrier_in", "link_to", "link_from"]
              properties:
                base_tech: {const: supply}

            - required: ["base_tech", "link_from", "link_to", "carrier_in", "carrier_out"]
              properties:
                base_tech: {const: transmission}
                from:
                  title: Starting node.
                  description: The resulting link technology will have `flow_out` == `import` and `flow_in` == `export` at this node.
                  type: string
                to:
                  title: Ending node.
                  description: The resulting link technology will have `flow_out` == `import` and `flow_in` == `export` at this node.
                  type: string

        patternProperties: &pattern_def
          '^(cost_[\w]+)$':
            $ref: "#/$defs/TechCostNullNumber"
        unevaluatedProperties: &uneval_def
          oneOf:
            - $ref: "#/$defs/unIndexedParamVal"
            - type: object
              description: Indexed tech-level parameter with any dtype.
              additionalProperties: false
              required: ["data", "index", "dims"]
              properties:
                data:
                  $ref: "#/$defs/IndexedParamData"
                index:
                  $ref: "#/$defs/IndexedParamIndex"
                dims:
                  $ref: "#/$defs/TechDims"

        properties:
          active:
            $ref: "#/$defs/ActiveDef"

          base_tech:
            type: string
            x-type: str
            enum: [demand, supply, conversion, storage, transmission]
            title: Abstract base technology name.
            description: Should be the name of one of the abstract base classes, from which some initial parameter defaults will be derived and with which certain base math will be triggered.

          color:
            type: ["null", string]
            default: .nan
            description: Color that can be used when plotting results.
            x-type: str

          carrier_in:
            description: >-
              Carrier(s) consumed by this technology.
              Only `transmission`, `conversion`, `storage`, and `demand` technologies can define this parameter
            x-type: float
            oneOf:
              - type: string
              - type: array
                uniqueItems: true
                minItems: 2
                items:
                  type: string

          carrier_out:
            description: >-
              Carrier(s) produced by this technology.
              Only `transmission`, `conversion`, `storage`, and `supply` technologies can define this parameter
            x-type: float
            oneOf:
              - type: string
              - type: array
                uniqueItems: true
                minItems: 2
                items:
                  type: string

          carrier_export:
            description: >-
              Carrier(s) produced by this technology that can be exported out of the system boundaries without having to go to a pre-defined `sink` (i.e., via a `demand` technology).
              Must be a subset of `carrier_out`.
            x-type: float
            oneOf:
              - type: string
              - type: array
                uniqueItems: true
                minItems: 2

          name:
            type: ["null", string]
            x-resample_method: first
            x-type: str
            title: Technology long-name.
            description: Long name of technology, which can be used in post-processing (e.g., plotting).
            default: .nan

          cap_method:
            type: string
            default: continuous
            x-resample_method: first
            x-type: str
            title: Capacity method switch.
            description: One of 'continuous' (LP model) or 'integer' (integer/binary unit capacity).
            enum: [continuous, integer]

<<<<<<< HEAD
=======
          integer_dispatch:
            type: boolean
            default: false
            x-resample_method: first
            x-type: float
            title: Integer dispatch switch.
            description: |
              When true, will limit per-timestep out/inflows relative to the number of units of a technology that are in operation.
              Requires `cap_method=integer`.

          include_storage:
            type: boolean
            default: false
            x-resample_method: first
            x-type: float
            title: Storage method switch.
            description: When true, math will be triggered to allow discontinuous carrier inflow and outflows across timesteps.

          force_async_flow:
            type: boolean
            default: false
            x-resample_method: first
            x-type: float
            title: Force asynchronous out/inflow.
            description: If True, non-zero `flow_out` and `flow_in` cannot both occur in the same timestep.

          flow_cap_per_storage_cap_min:
            $ref: "#/$defs/TechParamNullNumber"
            default: 0
            x-type: float
            title: Minimum flow capacity per storage capacity
            description: >-
              ratio of minimum charge/discharge (kW) for a given storage capacity (kWh).
            x-unit: $\text{hour}^{-1}$

          flow_cap_per_storage_cap_max:
            $ref: "#/$defs/TechParamNullNumber"
            default: .inf
            x-type: float
            title: Maximum flow capacity per storage capacity
            description: >-
              ratio of maximum charge/discharge (kW) for a given storage capacity (kWh).
            x-unit: $\text{hour}^{-1}$

          flow_cap:
            $ref: "#/$defs/TechParamNullNumber"
            default: .inf
            x-type: float
            x-operate-param: true
            title: Rated flow capacity.
            description: >-
              Sets `flow_cap` to a parameter in operate mode.
              NOTE: this parameter cannot be used in `plan` mode as it clashes with the decision variable of the same name.
            x-unit: power.

          flow_cap_max:
            $ref: "#/$defs/TechParamNullNumber"
            default: .inf
            x-type: float
            title: Maximum rated flow capacity.
            description: >-
              Limits `flow_cap` to a maximum.
            x-unit: power.

          flow_cap_max_systemwide:
            $ref: "#/$defs/TechParamNullNumber"
            default: .inf
            x-type: float
            title: System-wide maximum rated flow capacity.
            description: >-
              Limits the sum of `flow_cap` over all nodes in the model to a maximum.
              If `cap_method=integer`, this will be scaled by the number of integer units of a technology purchased.
            x-unit: power or $\frac{\text{power}}{\text{unit}}$.

          flow_cap_min:
            $ref: "#/$defs/TechParamNullNumber"
            default: 0
            x-type: float
            title: Minimum rated flow capacity.
            description: >-
              This acts as lower limit (lower bound) for flow_cap.
              If `cap_method` = integer, this will be scaled by the number of integer units of a technology purchased.

              !!! note
                  If `cap_method` = continuous (which is set by default), then setting `flow_cap_min` to any value greater than 0 forces the model to always respect that limit, which in turn forces investment into the technology.
                  Use this to enforce given investment plans, or to account for existing technologies that cannot be decommissioned.

                  An example: If `cap_method` = continuous and `flow_cap_min` = 100, then flow_cap has to be at least 100.
                  This means that going to 0 is not possible, unless you switch to `cap_method` = integer (see [cap_method][]).

            x-unit: power or $\frac{\text{power}}{\text{unit}}$.

          flow_cap_min_systemwide:
            $ref: "#/$defs/TechParamNullNumber"
            default: 0
            x-type: float
            title: System-wide minimum rated flow capacity.
            description: >-
              Limits the sum of `flow_cap` over all nodes in the model to a minimum.
              NOTE: this will _force_ the sum of `flow_cap` to a minimum value unless `cap_method` is set to `integer`.
            x-unit: power.

          flow_out_min_relative:
            $ref: "#/$defs/TechParamNullNumber"
            default: 0
            x-type: float
            x-resample_method: mean
            title: Minimum outflow
            description: >-
              Set to a value between 0 and 1 to force minimum `flow_out` as a fraction of the technology rated capacity.
              If non-zero and `cap_method` is `continuous`, this will force the technology to operate above its minimum value at every timestep.
            x-unit: fraction.

          flow_cap_per_unit:
            $ref: "#/$defs/TechParamNullNumber"
            default: .nan
            x-type: float
            title: Flow capacity per purchased unit
            description: >-
              Set the capacity of each integer unit of a technology purchased, if `cap_method` is `integer`.
            x-unit: $\frac{\text{power}}{\text{unit}}$.

          flow_in_eff:
            $ref: "#/$defs/TechParamNullNumber"
            default: 1.0
            x-type: float
            x-resample_method: mean
            title: Inflow efficiency
            description: >-
              Conversion efficiency from `source`/`flow_in` (tech dependent) into the technology.
              Set as value between 1 (no loss) and 0 (all lost).
            x-unit: fraction.

          flow_out_eff:
            $ref: "#/$defs/TechParamNullNumber"
            default: 1.0
            x-type: float
            x-resample_method: mean
            title: Outflow efficiency
            description: >-
              Conversion efficiency from the technology to `sink`/`flow_out` (tech dependent).
              Set as value between 1 (no loss) and 0 (all lost).
            x-unit: fraction.

          flow_out_parasitic_eff:
            $ref: "#/$defs/TechParamNullNumber"
            default: 1.0
            x-type: float
            x-resample_method: mean
            title: Plant parasitic efficiency
            description: >-
              Additional losses as flow gets transferred from the plant to the carrier, e.g. due to plant parasitic consumption.
              Set as value between 1 (no loss) and 0 (all lost).
            x-unit: fraction.

          flow_ramping:
            $ref: "#/$defs/TechParamNullNumber"
            default: 1.0
            x-type: float
            title: Ramping rate
            description: >-
              limit maximum outflow / inflow / outflow - inflow (technology base class dependent) to a fraction of maximum capacity, which increases by that fraction at each timestep.
            x-unit: $\frac{\text{fraction}}{\text{hour}}$.

          export_max:
            $ref: "#/$defs/TechParamNullNumber"
            default: .inf
            x-type: float
            title: Maximum allowed carrier export
            description: >-
              If `carrier_export` is defined, limit the allowed export of produced carrier for a technology.
            x-unit: power.

          lifetime:
            type: ["null", number]
            default: .inf
            x-resample_method: mean
            x-type: float
            title: Technology lifetime
            description: >-
              Must be defined if fixed capital costs are defined.
              A reasonable value for many technologies is around 20-25 years.
            x-unit: years.

          area_use:
            $ref: "#/$defs/TechParamNullNumber"
            default: .inf
            x-type: float
            x-operate-param: true
            title: Area used.
            description: >-
              Sets `area_use` to a parameter in operate mode.
              NOTE: this parameter cannot be used in `plan` mode as it clashes with the decision variable of the same name.
            x-unit: $\text{area}$.

          area_use_max:
            $ref: "#/$defs/TechParamNullNumber"
            default: .inf
            x-type: float
            title: Maximum usable area.
            description: >-
              If set to a finite value, limits the upper bound of the `area_use` decision variable to this value.
            x-unit: $\text{area}$.

          area_use_min:
            $ref: "#/$defs/TechParamNullNumber"
            default: 0
            x-type: float
            title: Minimum usable area.
            description: >-
              Limits the lower bound of the `area_use` decision variable to this value.
            x-unit: $\text{area}$.

          area_use_per_flow_cap:
            $ref: "#/$defs/TechParamNullNumber"
            default: .nan
            x-type: float
            title: Area use per flow capacity
            description: >-
              If set, forces `area_use` to follow `flow_cap` with the given numerical ratio (e.g. setting to 1.5 means that `area_use == 1.5 * flow_cap`).
            x-unit: $\frac{\text{area}}{\text{power}}$.

          storage_cap:
            $ref: "#/$defs/TechParamNullNumber"
            default: .inf
            x-type: float
            x-operate-param: true
            title: Rated storage capacity.
            description: >-
              Sets `storage_cap` to a parameter in operate mode.
              NOTE: this parameter cannot be used in `plan` mode as it clashes with the decision variable of the same name.
            x-unit: $\text{area}$.

          storage_cap_max:
            $ref: "#/$defs/TechParamNullNumber"
            default: .inf
            x-type: float
            title: Maximum storage capacity.
            description: >-
              Limit upper bound of `storage_cap` decision variable.
            x-unit: energy.

          storage_cap_min:
            $ref: "#/$defs/TechParamNullNumber"
            default: 0
            x-type: float
            title: Minimum storage capacity.
            description: >-
              Limit lower bound of `storage_cap` decision variable.
            x-unit: energy.

          storage_cap_per_unit:
            $ref: "#/$defs/TechParamNullNumber"
            default: .nan
            x-type: float
            title: Storage capacity per purchased unit.
            description: >-
              Set the storage capacity of each integer unit of a technology purchased.
            x-unit: $\frac{\text{energy}}{\text{unit}}$.

          storage_discharge_depth:
            $ref: "#/$defs/TechParamNullNumber"
            default: 0
            x-resample_method: mean
            x-type: float
            title: Storage depth of discharge.
            description: >-
              Defines the minimum level of storage state of charge, as a fraction of total storage capacity.
            x-unit: fraction.

          storage_initial:
            $ref: "#/$defs/TechParamNullNumber"
            default: 0
            x-type: float
            title: Initial storage level.
            description: >-
              Set stored flow in device at the first timestep, as a fraction of total storage capacity.
            x-unit: fraction.

          storage_loss:
            $ref: "#/$defs/TechParamNullNumber"
            default: 0
            x-resample_method: mean
            x-type: float
            title: Storage loss rate
            description: >-
               Rate of storage loss per hour, used to calculate lost stored flow as `(1 - storage_loss)^hours_per_timestep`.
            x-unit: $\frac{\text{fraction}}{\text{hour}}$.

          cyclic_storage:
            type: boolean
            default: true
            x-type: float
            title: Cyclic storage switch.
            description: >
              If true, link storage levels in the last model timestep with the first model timestep.
              `inter_cluster_storage` custom math must be included if using time clustering and setting this to `true`.
              This must be set to `false` if using `operate` mode.
            x-unit: boolean.

          purchased_units_min_systemwide:
            $ref: "#/$defs/TechParamNullNumber"
            default: 0
            x-type: float
            title: System-wide minimum installed integer units of a technology.
            description: >-
              sets the lower bound of the sum across all nodes of the decision variable `units` for a particular technology.
            x-unit: integer.

          purchased_units_max_systemwide:
            $ref: "#/$defs/TechParamNullNumber"
            default: .inf
            x-type: float
            title: System-wide maximum installed integer units of a technology.
            description: >-
              sets the upper bound of the sum across all nodes of the decision variable `units` for a particular technology.
            x-unit: integer.

          purchased_units:
            $ref: "#/$defs/TechParamNullNumber"
            default: .inf
            x-type: float
            x-operate-param: true
            title: Number of purchased units.
            description: >-
              Sets `purchased_units` to a parameter in operate mode.
              NOTE: this parameter cannot be used in `plan` mode as it clashes with the decision variable of the same name.
            x-unit: integer

          purchased_units_min:
            $ref: "#/$defs/TechParamNullNumber"
            default: 0
            x-type: float
            title:  Minimum number of purchased units
            description: >-
              Limits the lower bound of units purchased if `cap_method` is `integer`.
            x-unit: integer.

          purchased_units_max:
            $ref: "#/$defs/TechParamNullNumber"
            default: .inf
            x-type: float
            title: Maximum number of purchased units.
            description: >-
              Limits the upper bound of units purchased if `cap_method` is `integer`.
              If set to `1`, will effectively set the `purchased_units` to a binary decision variable.
            x-unit: integer.

>>>>>>> 485b3d5a
          sink_unit:
            type: string
            default: absolute
            x-resample_method: first
            x-type: str
            title: Sink unit
            description: >-
              Sets the unit of `Sink` to either `absolute` (unit: `energy`), `per_area` (unit: `energy/area`), or `per_cap` (unit: `energy/power`).
              `per_area` uses the `area_use` decision variable to scale the sink while `per_cap` uses the `flow_cap` decision variable.
            enum: [absolute, per_area, per_cap]

          source_unit:
            type: string
            default: absolute
            x-resample_method: first
            x-type: str
            title: Source unit
            description: >-
              Sets the unit of `Source` to either `absolute` (unit: `energy`), `per_area` (unit: `energy/area`), or `per_cap` (unit: `energy/power`).
              `per_area` uses the `area_use` decision variable to scale the source while `per_cap` uses the `flow_cap` decision variable.
            enum: [absolute, per_area, per_cap]

<<<<<<< HEAD
=======
          source_cap_equals_flow_cap:
            type: boolean
            default: false
            x-resample_method: first
            x-type: float
            title: Source capacity equals flow capacity.
            description: If true, the decision variables `source_cap` and `flow_cap` are forced to equal one another.

          source_eff:
            $ref: "#/$defs/TechParamNullNumber"
            default: 1.0
            x-resample_method: mean
            x-type: float
            title: Source inflow efficiency
            description: >-
              Conversion efficiency from the technology from `source`.
              Set as value between 1 (no loss) and 0 (all lost).
            x-unit: fraction.

          source_use_min:
            $ref: "#/$defs/TechParamNullNumber"
            default: 0
            x-resample_method: sum
            x-type: float
            title: Minimum bound on source.
            description: >-
              Minimum source use to add a carrier from the system (e.g., biofuel, coal, rainfall, wind flow).
              Unit dictated by `source_unit`.

          source_use_max:
            $ref: "#/$defs/TechParamNullNumber"
            default: .inf
            x-resample_method: sum
            x-type: float
            title: Maximum bound on sink.
            description: >-
              Maximum sink use to remove a carrier from the system (e.g., biofuel, coal, rainfall, wind flow).
              Unit dictated by `source_unit`.

          source_use_equals:
            $ref: "#/$defs/TechParamNullNumber"
            default: .nan
            x-resample_method: sum
            x-type: float
            title: Required sink use.
            description: >-
              Required amount of carrier removal from the system (e.g., biofuel, coal, rainfall, wind flow).
              Unit dictated by `source_unit`.

          source_cap:
            $ref: "#/$defs/TechParamNullNumber"
            default: .inf
            x-type: float
            x-operate-param: true
            title: Installed source consumption capacity.
            description: >-
              Sets `source_cap` to a parameter in operate mode.
              NOTE: this parameter cannot be used in `plan` mode as it clashes with the decision variable of the same name.
            x-unit: power.

          source_cap_max:
            type: number
            default: .inf
            x-resample_method: mean
            x-type: float
            title: Maximum installed source consumption capacity.
            description: >-
              Upper limit on `source_cap` decision variable.
            x-unit: power.

          source_cap_min:
            type: number
            default: 0
            x-resample_method: mean
            x-type: float
            title: Minimum installed source consumption capacity
            description: >-
              Lower limit on `source_cap` decision variable.
            x-unit: power.

          one_way:
            type: boolean
            default: false
            x-resample_method: first
            x-type: float
            title: One way transmission.
            description: Forces a transmission technology to only move flow in one direction on the link, i.e. from `link_from` to `link_to`.

          distance:
            type: ["null", number]
            default: 1.0
            x-resample_method: mean
            x-type: float
            title: Distance spanned by link.
            description: >-
              Used for `..._per_distance` constraints.
              If not defined, it will be automatically derived from latitude/longitude of nodes in a link.

          flow_in_eff_per_distance:
            $ref: "#/$defs/TechParamNullNumber"
            default: 1.0
            x-resample_method: mean
            x-type: float
            title: Inflow (i.e., export from node) efficiency per distance of transmission links.
            description: >-
              Total link efficiency will be calculated as $\text{flow\_in\_eff}\times{}\text{flow\_in\_eff\_per\_distance}^\text{distance}$.
              Set as value between 1 (no loss) and 0 (all lost).

          flow_out_eff_per_distance:
            $ref: "#/$defs/TechParamNullNumber"
            default: 1.0
            x-resample_method: mean
            x-type: float
            title: Outflow (i.e., import from node) efficiency per distance of transmission links.
            description: >-
              Total link efficiency will be calculated as $\text{flow\_out\_eff}\times{}\text{flow\_out\_eff\_per\_distance}^\text{distance}$.
              Set as value between 1 (no loss) and 0 (all lost).

          cost_flow_cap_per_distance:
            $ref: "#/$defs/TechCostNullNumber"
            default: 0
            x-type: float
            title: Cost of flow capacity, per unit distance
            description: >-
              Cost per unit of the decision variable `flow_cap` and per unit distance of a transmission link.
              Applied to transmission links only.
            x-unit: $(\text{power}\times\text{distance})^{-1}$

          cost_purchase_per_distance:
            $ref: "#/$defs/TechCostNullNumber"
            default: 0
            x-type: float
            title: Purchase cost per unit distance for transmission techs.
            description: >-
              Cost applied if the binary variable `purchased` is 1 or per unit of the integer variable `units`.
              Requires the parameter `cap_method` to be `integer`.
            x-unit: $(\text{purchased\_units}\times\text{distance})^{-1}$

          cost_flow_cap:
            $ref: "#/$defs/TechCostNullNumber"
            default: 0
            x-type: float
            title: Cost of flow capacity.
            description: >-
              Cost per unit of the decision variable `flow_cap`.
            x-unit: $\text{power}^{-1}$.

          cost_export:
            $ref: "#/$defs/TechCostNullNumber"
            default: 0
            x-resample_method: mean
            x-type: float
            title: Carrier export cost.
            description: >-
              Cost per unit of `flow_export` in each timestep.
              Usually used in the negative sense, as a subsidy.
            x-unit: $\text{energy}^{-1}$.

          cost_interest_rate:
            $ref: "#/$defs/TechCostNullNumber"
            default: 0
            x-type: float
            title: Interest rate.
            description: >-
              Used when computing levelized costs and technology depreciation_rate (relative to lifetime).
            x-unit: fraction

          cost_om_annual:
            $ref: "#/$defs/TechCostNullNumber"
            default: 0
            x-type: float
            title: Annual O&M costs
            description: >-
              Annual costs applied per unit `flow_cap`.
              These costs are not subject to being recalculated relative to technology lifetime, only scaled to reflect the fraction of one year that the model represents (e.g., 7 days ~= 0.02 of a year).
            x-unit: $\text{power}^{-1}$.

          cost_om_annual_investment_fraction:
            $ref: "#/$defs/TechCostNullNumber"
            default: 0
            x-type: float
            title: Fractional annual O&M costs.
            description: >-
              Add a fraction of the sum of all investment costs except `cost_om_annual` as an additional cost, to represent fixed annual O&M costs. Warning: the sum of all investment costs includes not just those associated with `flow_cap` but also others like those associated with `area_use`!
            x-unit: fraction / total investment.

          cost_flow_in:
            $ref: "#/$defs/TechCostNullNumber"
            default: 0
            x-resample_method: mean
            x-type: float
            title: Carrier inflow cost.
            description: >-
              Cost per unit of `flow_in` in each timestep.
            x-unit: $\text{energy}^{-1}$.

          cost_flow_out:
            $ref: "#/$defs/TechCostNullNumber"
            default: 0
            x-resample_method: mean
            x-type: float
            title: Carrier outflow cost
            description: >-
              Cost per unit of `flow_in` in each timestep.
            x-unit: $\text{energy}^{-1}$.

          cost_purchase:
            $ref: "#/$defs/TechCostNullNumber"
            default: 0
            x-type: float
            title: Purchase cost.
            description: >-
              Cost applied to the variable `purchased_units`.
              Requires the parameter `cap_method` to be `integer`.
            x-unit: $\text{purchased\_unit}^{-1}$

          cost_area_use:
            $ref: "#/$defs/TechCostNullNumber"
            default: 0
            x-type: float
            title: Cost of area use.
            description: >-
              Cost per unit `area_use`.
            x-unit: $\text{area}^{-1}$.

          cost_source_cap:
            $ref: "#/$defs/TechCostNullNumber"
            default: 0
            x-type: float
            title: Cost of source flow capacity.
            description: >-
              Cost per unit `source_cap`.
            x-unit: $\text{power}^{-1}$.

          cost_storage_cap:
            $ref: "#/$defs/TechCostNullNumber"
            default: 0
            x-type: float
            title: Cost of storage capacity.
            description: >-
              Cost per unit `storage_cap`, i.e., the maximum available capacity of the storage technology's "reservoir".
            x-unit: $\text{energy}^{-1}$.

          cost_depreciation_rate:
            $ref: "#/$defs/TechCostNullNumber"
            default: 1
            x-type: float
            title: Depreciation rate.
            description: >-
              Applied to "annualise" investment costs so they are comparable to variable costs.
              If not provided, this will be calculated using technology `lifetime` and `cost_interest_rate`.
            x-unit: fraction.

>>>>>>> 485b3d5a
  nodes:
    type: object
    description: Calliope model node definitions.
    additionalProperties: false
    patternProperties:
      '^[^_^\d][\w]*$':
        type: object
        title: A named node.
        dependentRequired": {
          latitude: ["longitude"],
          longitude: ["latitude"]
        }

        patternProperties: *pattern_def
        unevaluatedProperties: *uneval_def
        properties:
          active:
            $ref: "#/$defs/ActiveDef"
          latitude:
            type: number
            x-type: float
            title: Latitude (WGS84 / EPSG4326).
            minimum: -90
            maximum: 90
          longitude:
            type: number
            x-type: float
            title: Longitude (WGS84 / EPSG4326).
            minimum: -180
<<<<<<< HEAD
            maximum: 180
=======
            maximum: 180
          available_area:
            type: number
            x-type: float
            minimum: 0
            default: .inf
            x-resample_method: mean
            title: Available area at the given node.
            description: >-
              Limits the total area that can be occupied by all technologies which have the `area_use` decision variable activated.
            x-unit: $\text{area}$.
>>>>>>> 485b3d5a
<|MERGE_RESOLUTION|>--- conflicted
+++ resolved
@@ -1,4 +1,3 @@
-
 # yaml-language-server: $schema=https://json-schema.org/draft/2020-12/schema#
 
 $schema: https://json-schema.org/draft/2020-12/schema#
@@ -183,40 +182,47 @@
         allOf:
           - required: ["base_tech"]
           - oneOf:
-            - required: ["base_tech", "carrier_in", "carrier_out"]
-              not:
-                required: ["link_to", "link_from"]
-              properties:
-                base_tech: {const: conversion}
-            - required: ["base_tech", "carrier_in"]
-              not:
+              - required: ["base_tech", "carrier_in", "carrier_out"]
+                not:
+                  required: ["link_to", "link_from"]
+                properties:
+                  base_tech: {const: conversion}
+              - required: ["base_tech", "carrier_in"]
+                not:
                   required: ["carrier_out", "link_to", "link_from"]
-              properties:
-                base_tech: {const: demand}
-
-            - required: ["base_tech", "carrier_in", "carrier_out"]
-              not:
-                required: ["link_to", "link_from"]
-              properties:
-                base_tech: {const: storage}
-
-            - required: ["base_tech", "carrier_out"]
-              not:
+                properties:
+                  base_tech: {const: demand}
+
+              - required: ["base_tech", "carrier_in", "carrier_out"]
+                not:
+                  required: ["link_to", "link_from"]
+                properties:
+                  base_tech: {const: storage}
+
+              - required: ["base_tech", "carrier_out"]
+                not:
                   required: ["carrier_in", "link_to", "link_from"]
-              properties:
-                base_tech: {const: supply}
-
-            - required: ["base_tech", "link_from", "link_to", "carrier_in", "carrier_out"]
-              properties:
-                base_tech: {const: transmission}
-                from:
-                  title: Starting node.
-                  description: The resulting link technology will have `flow_out` == `import` and `flow_in` == `export` at this node.
-                  type: string
-                to:
-                  title: Ending node.
-                  description: The resulting link technology will have `flow_out` == `import` and `flow_in` == `export` at this node.
-                  type: string
+                properties:
+                  base_tech: {const: supply}
+
+              - required:
+                  [
+                    "base_tech",
+                    "link_from",
+                    "link_to",
+                    "carrier_in",
+                    "carrier_out",
+                  ]
+                properties:
+                  base_tech: {const: transmission}
+                  from:
+                    title: Starting node.
+                    description: The resulting link technology will have `flow_out` == `import` and `flow_in` == `export` at this node.
+                    type: string
+                  to:
+                    title: Ending node.
+                    description: The resulting link technology will have `flow_out` == `import` and `flow_in` == `export` at this node.
+                    type: string
 
         patternProperties: &pattern_def
           '^(cost_[\w]+)$':
@@ -307,357 +313,6 @@
             description: One of 'continuous' (LP model) or 'integer' (integer/binary unit capacity).
             enum: [continuous, integer]
 
-<<<<<<< HEAD
-=======
-          integer_dispatch:
-            type: boolean
-            default: false
-            x-resample_method: first
-            x-type: float
-            title: Integer dispatch switch.
-            description: |
-              When true, will limit per-timestep out/inflows relative to the number of units of a technology that are in operation.
-              Requires `cap_method=integer`.
-
-          include_storage:
-            type: boolean
-            default: false
-            x-resample_method: first
-            x-type: float
-            title: Storage method switch.
-            description: When true, math will be triggered to allow discontinuous carrier inflow and outflows across timesteps.
-
-          force_async_flow:
-            type: boolean
-            default: false
-            x-resample_method: first
-            x-type: float
-            title: Force asynchronous out/inflow.
-            description: If True, non-zero `flow_out` and `flow_in` cannot both occur in the same timestep.
-
-          flow_cap_per_storage_cap_min:
-            $ref: "#/$defs/TechParamNullNumber"
-            default: 0
-            x-type: float
-            title: Minimum flow capacity per storage capacity
-            description: >-
-              ratio of minimum charge/discharge (kW) for a given storage capacity (kWh).
-            x-unit: $\text{hour}^{-1}$
-
-          flow_cap_per_storage_cap_max:
-            $ref: "#/$defs/TechParamNullNumber"
-            default: .inf
-            x-type: float
-            title: Maximum flow capacity per storage capacity
-            description: >-
-              ratio of maximum charge/discharge (kW) for a given storage capacity (kWh).
-            x-unit: $\text{hour}^{-1}$
-
-          flow_cap:
-            $ref: "#/$defs/TechParamNullNumber"
-            default: .inf
-            x-type: float
-            x-operate-param: true
-            title: Rated flow capacity.
-            description: >-
-              Sets `flow_cap` to a parameter in operate mode.
-              NOTE: this parameter cannot be used in `plan` mode as it clashes with the decision variable of the same name.
-            x-unit: power.
-
-          flow_cap_max:
-            $ref: "#/$defs/TechParamNullNumber"
-            default: .inf
-            x-type: float
-            title: Maximum rated flow capacity.
-            description: >-
-              Limits `flow_cap` to a maximum.
-            x-unit: power.
-
-          flow_cap_max_systemwide:
-            $ref: "#/$defs/TechParamNullNumber"
-            default: .inf
-            x-type: float
-            title: System-wide maximum rated flow capacity.
-            description: >-
-              Limits the sum of `flow_cap` over all nodes in the model to a maximum.
-              If `cap_method=integer`, this will be scaled by the number of integer units of a technology purchased.
-            x-unit: power or $\frac{\text{power}}{\text{unit}}$.
-
-          flow_cap_min:
-            $ref: "#/$defs/TechParamNullNumber"
-            default: 0
-            x-type: float
-            title: Minimum rated flow capacity.
-            description: >-
-              This acts as lower limit (lower bound) for flow_cap.
-              If `cap_method` = integer, this will be scaled by the number of integer units of a technology purchased.
-
-              !!! note
-                  If `cap_method` = continuous (which is set by default), then setting `flow_cap_min` to any value greater than 0 forces the model to always respect that limit, which in turn forces investment into the technology.
-                  Use this to enforce given investment plans, or to account for existing technologies that cannot be decommissioned.
-
-                  An example: If `cap_method` = continuous and `flow_cap_min` = 100, then flow_cap has to be at least 100.
-                  This means that going to 0 is not possible, unless you switch to `cap_method` = integer (see [cap_method][]).
-
-            x-unit: power or $\frac{\text{power}}{\text{unit}}$.
-
-          flow_cap_min_systemwide:
-            $ref: "#/$defs/TechParamNullNumber"
-            default: 0
-            x-type: float
-            title: System-wide minimum rated flow capacity.
-            description: >-
-              Limits the sum of `flow_cap` over all nodes in the model to a minimum.
-              NOTE: this will _force_ the sum of `flow_cap` to a minimum value unless `cap_method` is set to `integer`.
-            x-unit: power.
-
-          flow_out_min_relative:
-            $ref: "#/$defs/TechParamNullNumber"
-            default: 0
-            x-type: float
-            x-resample_method: mean
-            title: Minimum outflow
-            description: >-
-              Set to a value between 0 and 1 to force minimum `flow_out` as a fraction of the technology rated capacity.
-              If non-zero and `cap_method` is `continuous`, this will force the technology to operate above its minimum value at every timestep.
-            x-unit: fraction.
-
-          flow_cap_per_unit:
-            $ref: "#/$defs/TechParamNullNumber"
-            default: .nan
-            x-type: float
-            title: Flow capacity per purchased unit
-            description: >-
-              Set the capacity of each integer unit of a technology purchased, if `cap_method` is `integer`.
-            x-unit: $\frac{\text{power}}{\text{unit}}$.
-
-          flow_in_eff:
-            $ref: "#/$defs/TechParamNullNumber"
-            default: 1.0
-            x-type: float
-            x-resample_method: mean
-            title: Inflow efficiency
-            description: >-
-              Conversion efficiency from `source`/`flow_in` (tech dependent) into the technology.
-              Set as value between 1 (no loss) and 0 (all lost).
-            x-unit: fraction.
-
-          flow_out_eff:
-            $ref: "#/$defs/TechParamNullNumber"
-            default: 1.0
-            x-type: float
-            x-resample_method: mean
-            title: Outflow efficiency
-            description: >-
-              Conversion efficiency from the technology to `sink`/`flow_out` (tech dependent).
-              Set as value between 1 (no loss) and 0 (all lost).
-            x-unit: fraction.
-
-          flow_out_parasitic_eff:
-            $ref: "#/$defs/TechParamNullNumber"
-            default: 1.0
-            x-type: float
-            x-resample_method: mean
-            title: Plant parasitic efficiency
-            description: >-
-              Additional losses as flow gets transferred from the plant to the carrier, e.g. due to plant parasitic consumption.
-              Set as value between 1 (no loss) and 0 (all lost).
-            x-unit: fraction.
-
-          flow_ramping:
-            $ref: "#/$defs/TechParamNullNumber"
-            default: 1.0
-            x-type: float
-            title: Ramping rate
-            description: >-
-              limit maximum outflow / inflow / outflow - inflow (technology base class dependent) to a fraction of maximum capacity, which increases by that fraction at each timestep.
-            x-unit: $\frac{\text{fraction}}{\text{hour}}$.
-
-          export_max:
-            $ref: "#/$defs/TechParamNullNumber"
-            default: .inf
-            x-type: float
-            title: Maximum allowed carrier export
-            description: >-
-              If `carrier_export` is defined, limit the allowed export of produced carrier for a technology.
-            x-unit: power.
-
-          lifetime:
-            type: ["null", number]
-            default: .inf
-            x-resample_method: mean
-            x-type: float
-            title: Technology lifetime
-            description: >-
-              Must be defined if fixed capital costs are defined.
-              A reasonable value for many technologies is around 20-25 years.
-            x-unit: years.
-
-          area_use:
-            $ref: "#/$defs/TechParamNullNumber"
-            default: .inf
-            x-type: float
-            x-operate-param: true
-            title: Area used.
-            description: >-
-              Sets `area_use` to a parameter in operate mode.
-              NOTE: this parameter cannot be used in `plan` mode as it clashes with the decision variable of the same name.
-            x-unit: $\text{area}$.
-
-          area_use_max:
-            $ref: "#/$defs/TechParamNullNumber"
-            default: .inf
-            x-type: float
-            title: Maximum usable area.
-            description: >-
-              If set to a finite value, limits the upper bound of the `area_use` decision variable to this value.
-            x-unit: $\text{area}$.
-
-          area_use_min:
-            $ref: "#/$defs/TechParamNullNumber"
-            default: 0
-            x-type: float
-            title: Minimum usable area.
-            description: >-
-              Limits the lower bound of the `area_use` decision variable to this value.
-            x-unit: $\text{area}$.
-
-          area_use_per_flow_cap:
-            $ref: "#/$defs/TechParamNullNumber"
-            default: .nan
-            x-type: float
-            title: Area use per flow capacity
-            description: >-
-              If set, forces `area_use` to follow `flow_cap` with the given numerical ratio (e.g. setting to 1.5 means that `area_use == 1.5 * flow_cap`).
-            x-unit: $\frac{\text{area}}{\text{power}}$.
-
-          storage_cap:
-            $ref: "#/$defs/TechParamNullNumber"
-            default: .inf
-            x-type: float
-            x-operate-param: true
-            title: Rated storage capacity.
-            description: >-
-              Sets `storage_cap` to a parameter in operate mode.
-              NOTE: this parameter cannot be used in `plan` mode as it clashes with the decision variable of the same name.
-            x-unit: $\text{area}$.
-
-          storage_cap_max:
-            $ref: "#/$defs/TechParamNullNumber"
-            default: .inf
-            x-type: float
-            title: Maximum storage capacity.
-            description: >-
-              Limit upper bound of `storage_cap` decision variable.
-            x-unit: energy.
-
-          storage_cap_min:
-            $ref: "#/$defs/TechParamNullNumber"
-            default: 0
-            x-type: float
-            title: Minimum storage capacity.
-            description: >-
-              Limit lower bound of `storage_cap` decision variable.
-            x-unit: energy.
-
-          storage_cap_per_unit:
-            $ref: "#/$defs/TechParamNullNumber"
-            default: .nan
-            x-type: float
-            title: Storage capacity per purchased unit.
-            description: >-
-              Set the storage capacity of each integer unit of a technology purchased.
-            x-unit: $\frac{\text{energy}}{\text{unit}}$.
-
-          storage_discharge_depth:
-            $ref: "#/$defs/TechParamNullNumber"
-            default: 0
-            x-resample_method: mean
-            x-type: float
-            title: Storage depth of discharge.
-            description: >-
-              Defines the minimum level of storage state of charge, as a fraction of total storage capacity.
-            x-unit: fraction.
-
-          storage_initial:
-            $ref: "#/$defs/TechParamNullNumber"
-            default: 0
-            x-type: float
-            title: Initial storage level.
-            description: >-
-              Set stored flow in device at the first timestep, as a fraction of total storage capacity.
-            x-unit: fraction.
-
-          storage_loss:
-            $ref: "#/$defs/TechParamNullNumber"
-            default: 0
-            x-resample_method: mean
-            x-type: float
-            title: Storage loss rate
-            description: >-
-               Rate of storage loss per hour, used to calculate lost stored flow as `(1 - storage_loss)^hours_per_timestep`.
-            x-unit: $\frac{\text{fraction}}{\text{hour}}$.
-
-          cyclic_storage:
-            type: boolean
-            default: true
-            x-type: float
-            title: Cyclic storage switch.
-            description: >
-              If true, link storage levels in the last model timestep with the first model timestep.
-              `inter_cluster_storage` custom math must be included if using time clustering and setting this to `true`.
-              This must be set to `false` if using `operate` mode.
-            x-unit: boolean.
-
-          purchased_units_min_systemwide:
-            $ref: "#/$defs/TechParamNullNumber"
-            default: 0
-            x-type: float
-            title: System-wide minimum installed integer units of a technology.
-            description: >-
-              sets the lower bound of the sum across all nodes of the decision variable `units` for a particular technology.
-            x-unit: integer.
-
-          purchased_units_max_systemwide:
-            $ref: "#/$defs/TechParamNullNumber"
-            default: .inf
-            x-type: float
-            title: System-wide maximum installed integer units of a technology.
-            description: >-
-              sets the upper bound of the sum across all nodes of the decision variable `units` for a particular technology.
-            x-unit: integer.
-
-          purchased_units:
-            $ref: "#/$defs/TechParamNullNumber"
-            default: .inf
-            x-type: float
-            x-operate-param: true
-            title: Number of purchased units.
-            description: >-
-              Sets `purchased_units` to a parameter in operate mode.
-              NOTE: this parameter cannot be used in `plan` mode as it clashes with the decision variable of the same name.
-            x-unit: integer
-
-          purchased_units_min:
-            $ref: "#/$defs/TechParamNullNumber"
-            default: 0
-            x-type: float
-            title:  Minimum number of purchased units
-            description: >-
-              Limits the lower bound of units purchased if `cap_method` is `integer`.
-            x-unit: integer.
-
-          purchased_units_max:
-            $ref: "#/$defs/TechParamNullNumber"
-            default: .inf
-            x-type: float
-            title: Maximum number of purchased units.
-            description: >-
-              Limits the upper bound of units purchased if `cap_method` is `integer`.
-              If set to `1`, will effectively set the `purchased_units` to a binary decision variable.
-            x-unit: integer.
-
->>>>>>> 485b3d5a
           sink_unit:
             type: string
             default: absolute
@@ -680,262 +335,6 @@
               `per_area` uses the `area_use` decision variable to scale the source while `per_cap` uses the `flow_cap` decision variable.
             enum: [absolute, per_area, per_cap]
 
-<<<<<<< HEAD
-=======
-          source_cap_equals_flow_cap:
-            type: boolean
-            default: false
-            x-resample_method: first
-            x-type: float
-            title: Source capacity equals flow capacity.
-            description: If true, the decision variables `source_cap` and `flow_cap` are forced to equal one another.
-
-          source_eff:
-            $ref: "#/$defs/TechParamNullNumber"
-            default: 1.0
-            x-resample_method: mean
-            x-type: float
-            title: Source inflow efficiency
-            description: >-
-              Conversion efficiency from the technology from `source`.
-              Set as value between 1 (no loss) and 0 (all lost).
-            x-unit: fraction.
-
-          source_use_min:
-            $ref: "#/$defs/TechParamNullNumber"
-            default: 0
-            x-resample_method: sum
-            x-type: float
-            title: Minimum bound on source.
-            description: >-
-              Minimum source use to add a carrier from the system (e.g., biofuel, coal, rainfall, wind flow).
-              Unit dictated by `source_unit`.
-
-          source_use_max:
-            $ref: "#/$defs/TechParamNullNumber"
-            default: .inf
-            x-resample_method: sum
-            x-type: float
-            title: Maximum bound on sink.
-            description: >-
-              Maximum sink use to remove a carrier from the system (e.g., biofuel, coal, rainfall, wind flow).
-              Unit dictated by `source_unit`.
-
-          source_use_equals:
-            $ref: "#/$defs/TechParamNullNumber"
-            default: .nan
-            x-resample_method: sum
-            x-type: float
-            title: Required sink use.
-            description: >-
-              Required amount of carrier removal from the system (e.g., biofuel, coal, rainfall, wind flow).
-              Unit dictated by `source_unit`.
-
-          source_cap:
-            $ref: "#/$defs/TechParamNullNumber"
-            default: .inf
-            x-type: float
-            x-operate-param: true
-            title: Installed source consumption capacity.
-            description: >-
-              Sets `source_cap` to a parameter in operate mode.
-              NOTE: this parameter cannot be used in `plan` mode as it clashes with the decision variable of the same name.
-            x-unit: power.
-
-          source_cap_max:
-            type: number
-            default: .inf
-            x-resample_method: mean
-            x-type: float
-            title: Maximum installed source consumption capacity.
-            description: >-
-              Upper limit on `source_cap` decision variable.
-            x-unit: power.
-
-          source_cap_min:
-            type: number
-            default: 0
-            x-resample_method: mean
-            x-type: float
-            title: Minimum installed source consumption capacity
-            description: >-
-              Lower limit on `source_cap` decision variable.
-            x-unit: power.
-
-          one_way:
-            type: boolean
-            default: false
-            x-resample_method: first
-            x-type: float
-            title: One way transmission.
-            description: Forces a transmission technology to only move flow in one direction on the link, i.e. from `link_from` to `link_to`.
-
-          distance:
-            type: ["null", number]
-            default: 1.0
-            x-resample_method: mean
-            x-type: float
-            title: Distance spanned by link.
-            description: >-
-              Used for `..._per_distance` constraints.
-              If not defined, it will be automatically derived from latitude/longitude of nodes in a link.
-
-          flow_in_eff_per_distance:
-            $ref: "#/$defs/TechParamNullNumber"
-            default: 1.0
-            x-resample_method: mean
-            x-type: float
-            title: Inflow (i.e., export from node) efficiency per distance of transmission links.
-            description: >-
-              Total link efficiency will be calculated as $\text{flow\_in\_eff}\times{}\text{flow\_in\_eff\_per\_distance}^\text{distance}$.
-              Set as value between 1 (no loss) and 0 (all lost).
-
-          flow_out_eff_per_distance:
-            $ref: "#/$defs/TechParamNullNumber"
-            default: 1.0
-            x-resample_method: mean
-            x-type: float
-            title: Outflow (i.e., import from node) efficiency per distance of transmission links.
-            description: >-
-              Total link efficiency will be calculated as $\text{flow\_out\_eff}\times{}\text{flow\_out\_eff\_per\_distance}^\text{distance}$.
-              Set as value between 1 (no loss) and 0 (all lost).
-
-          cost_flow_cap_per_distance:
-            $ref: "#/$defs/TechCostNullNumber"
-            default: 0
-            x-type: float
-            title: Cost of flow capacity, per unit distance
-            description: >-
-              Cost per unit of the decision variable `flow_cap` and per unit distance of a transmission link.
-              Applied to transmission links only.
-            x-unit: $(\text{power}\times\text{distance})^{-1}$
-
-          cost_purchase_per_distance:
-            $ref: "#/$defs/TechCostNullNumber"
-            default: 0
-            x-type: float
-            title: Purchase cost per unit distance for transmission techs.
-            description: >-
-              Cost applied if the binary variable `purchased` is 1 or per unit of the integer variable `units`.
-              Requires the parameter `cap_method` to be `integer`.
-            x-unit: $(\text{purchased\_units}\times\text{distance})^{-1}$
-
-          cost_flow_cap:
-            $ref: "#/$defs/TechCostNullNumber"
-            default: 0
-            x-type: float
-            title: Cost of flow capacity.
-            description: >-
-              Cost per unit of the decision variable `flow_cap`.
-            x-unit: $\text{power}^{-1}$.
-
-          cost_export:
-            $ref: "#/$defs/TechCostNullNumber"
-            default: 0
-            x-resample_method: mean
-            x-type: float
-            title: Carrier export cost.
-            description: >-
-              Cost per unit of `flow_export` in each timestep.
-              Usually used in the negative sense, as a subsidy.
-            x-unit: $\text{energy}^{-1}$.
-
-          cost_interest_rate:
-            $ref: "#/$defs/TechCostNullNumber"
-            default: 0
-            x-type: float
-            title: Interest rate.
-            description: >-
-              Used when computing levelized costs and technology depreciation_rate (relative to lifetime).
-            x-unit: fraction
-
-          cost_om_annual:
-            $ref: "#/$defs/TechCostNullNumber"
-            default: 0
-            x-type: float
-            title: Annual O&M costs
-            description: >-
-              Annual costs applied per unit `flow_cap`.
-              These costs are not subject to being recalculated relative to technology lifetime, only scaled to reflect the fraction of one year that the model represents (e.g., 7 days ~= 0.02 of a year).
-            x-unit: $\text{power}^{-1}$.
-
-          cost_om_annual_investment_fraction:
-            $ref: "#/$defs/TechCostNullNumber"
-            default: 0
-            x-type: float
-            title: Fractional annual O&M costs.
-            description: >-
-              Add a fraction of the sum of all investment costs except `cost_om_annual` as an additional cost, to represent fixed annual O&M costs. Warning: the sum of all investment costs includes not just those associated with `flow_cap` but also others like those associated with `area_use`!
-            x-unit: fraction / total investment.
-
-          cost_flow_in:
-            $ref: "#/$defs/TechCostNullNumber"
-            default: 0
-            x-resample_method: mean
-            x-type: float
-            title: Carrier inflow cost.
-            description: >-
-              Cost per unit of `flow_in` in each timestep.
-            x-unit: $\text{energy}^{-1}$.
-
-          cost_flow_out:
-            $ref: "#/$defs/TechCostNullNumber"
-            default: 0
-            x-resample_method: mean
-            x-type: float
-            title: Carrier outflow cost
-            description: >-
-              Cost per unit of `flow_in` in each timestep.
-            x-unit: $\text{energy}^{-1}$.
-
-          cost_purchase:
-            $ref: "#/$defs/TechCostNullNumber"
-            default: 0
-            x-type: float
-            title: Purchase cost.
-            description: >-
-              Cost applied to the variable `purchased_units`.
-              Requires the parameter `cap_method` to be `integer`.
-            x-unit: $\text{purchased\_unit}^{-1}$
-
-          cost_area_use:
-            $ref: "#/$defs/TechCostNullNumber"
-            default: 0
-            x-type: float
-            title: Cost of area use.
-            description: >-
-              Cost per unit `area_use`.
-            x-unit: $\text{area}^{-1}$.
-
-          cost_source_cap:
-            $ref: "#/$defs/TechCostNullNumber"
-            default: 0
-            x-type: float
-            title: Cost of source flow capacity.
-            description: >-
-              Cost per unit `source_cap`.
-            x-unit: $\text{power}^{-1}$.
-
-          cost_storage_cap:
-            $ref: "#/$defs/TechCostNullNumber"
-            default: 0
-            x-type: float
-            title: Cost of storage capacity.
-            description: >-
-              Cost per unit `storage_cap`, i.e., the maximum available capacity of the storage technology's "reservoir".
-            x-unit: $\text{energy}^{-1}$.
-
-          cost_depreciation_rate:
-            $ref: "#/$defs/TechCostNullNumber"
-            default: 1
-            x-type: float
-            title: Depreciation rate.
-            description: >-
-              Applied to "annualise" investment costs so they are comparable to variable costs.
-              If not provided, this will be calculated using technology `lifetime` and `cost_interest_rate`.
-            x-unit: fraction.
-
->>>>>>> 485b3d5a
   nodes:
     type: object
     description: Calliope model node definitions.
@@ -944,10 +343,7 @@
       '^[^_^\d][\w]*$':
         type: object
         title: A named node.
-        dependentRequired": {
-          latitude: ["longitude"],
-          longitude: ["latitude"]
-        }
+        dependentRequired": {latitude: ["longitude"], longitude: ["latitude"]}
 
         patternProperties: *pattern_def
         unevaluatedProperties: *uneval_def
@@ -965,18 +361,4 @@
             x-type: float
             title: Longitude (WGS84 / EPSG4326).
             minimum: -180
-<<<<<<< HEAD
-            maximum: 180
-=======
-            maximum: 180
-          available_area:
-            type: number
-            x-type: float
-            minimum: 0
-            default: .inf
-            x-resample_method: mean
-            title: Available area at the given node.
-            description: >-
-              Limits the total area that can be occupied by all technologies which have the `area_use` decision variable activated.
-            x-unit: $\text{area}$.
->>>>>>> 485b3d5a
+            maximum: 180