--- conflicted
+++ resolved
@@ -600,7 +600,6 @@
         if not spores_config.continue_from_latest_results:
             LOGGER.info("Optimisation model | Running baseline model.")
             baseline_results = self.backend._solve(solver_config, warmstart=False)
-<<<<<<< HEAD
             self._spores_save_model(baseline_results, spores_config, 0)
         elif "spores" in self.results.dims:
             latest_spore = self.results.spores.max().item()
@@ -611,10 +610,6 @@
             self.backend.update_parameter(
                 "spores_score", baseline_results.spores_score_cumulative
             )
-=======
-            self._spores_save_model(baseline_results, spores_config, "baseline")
-
->>>>>>> 43787797
         else:
             LOGGER.info("Optimisation model | Using existing baseline model results.")
             baseline_results = self.results.copy()
@@ -624,21 +619,14 @@
                 f"to the configured number of SPORES to run ({spores_config.number})."
             )
 
-<<<<<<< HEAD
         spore_range: list[int] = [
             i for i in range(latest_spore + 1, spores_config.number + 1)
         ]
 
-        if not baseline_results:
-            raise exceptions.ModelError(
-                "Cannot run SPORES without baseline results. "
-                "This issue may be caused by an infeasible baseline model. "
-=======
         if not baseline_results:
             raise exceptions.ModelError(
                 "Cannot run SPORES without baseline results. "
                 "This issue may be caused by an infeasible baseline model."
->>>>>>> 43787797
                 "Ensure your baseline model can solve successfully by running it in `plan` mode."
             )
 
@@ -648,11 +636,6 @@
         self.backend.set_objective("min_spores")
         # We store the results from each iteration in the `results_list` to later concatenate into a single dataset.
         results_list: list[xr.Dataset] = [baseline_results]
-<<<<<<< HEAD
-
-=======
-        spore_range: list[str] = [str(i) for i in range(1, spores_config.number + 1)]
->>>>>>> 43787797
         LOGGER.info(
             f"Optimisation model | Running SPORES with `{spores_config.scoring_algorithm}` scoring algorithm."
         )
@@ -669,7 +652,6 @@
                     f"Stopping SPORES run after SPORE {spore} due to model infeasibility."
                 )
                 break
-<<<<<<< HEAD
 
             results_list.append(iteration_results)
 
@@ -683,15 +665,6 @@
                 dim="spores",
                 combine_attrs="no_conflicts",
             )
-=======
-
-            results_list.append(iteration_results)
-
-        spores_dim = pd.Index(
-            ["baseline", *spore_range[: len(results_list) - 1]], name="spores"
-        )
-        results = xr.concat(results_list, dim=spores_dim, combine_attrs="drop")
->>>>>>> 43787797
         results.attrs["termination_condition"] = ",".join(
             set(result.attrs["termination_condition"] for result in results_list)
         )
@@ -699,22 +672,14 @@
         return results
 
     def _spores_save_model(
-<<<<<<< HEAD
         self, results: xr.Dataset, spores_config: config_schema.SolveSpores, spore: int
-=======
-        self, results: xr.Dataset, spores_config: config_schema.SolveSpores, spore: str
->>>>>>> 43787797
     ) -> None:
         """Save results per SPORE.
 
         Args:
             results (xr.Dataset): Results to save.
             spores_config (config_schema.SolveSpores): SPORES configuration.
-<<<<<<< HEAD
             spore (int): Spore number.
-=======
-            spore (str): Spore number / name.
->>>>>>> 43787797
 
         """
         if spores_config.save_per_spore_path is None:
