--- conflicted
+++ resolved
@@ -655,24 +655,19 @@
 
             self._spores_save_model(iteration_results, spores_config, spore)
 
-<<<<<<< HEAD
-        spores_dim = pd.Index([latest_spore, *spore_range], name="spores")
-        results = xr.concat(results_list, dim=spores_dim, combine_attrs="no_conflicts")
-=======
         spores_dim = pd.Index(
             ["baseline", *spore_range[: len(results_list) - 1]], name="spores"
         )
         results = xr.concat(results_list, dim=spores_dim, combine_attrs="drop")
->>>>>>> d28286fd
-        results.attrs["termination_condition"] = ",".join(
-            set(result.attrs["termination_condition"] for result in results_list)
-        )
         if latest_spore > 0 and spores_config.continue_from_latest_results:
             results = xr.concat(
                 [self.results, results.drop_sel(spores=latest_spore)],
                 dim="spores",
                 combine_attrs="no_conflicts",
             )
+        results.attrs["termination_condition"] = ",".join(
+            set(result.attrs["termination_condition"] for result in results_list)
+        )
 
         return results
 
