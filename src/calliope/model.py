--- conflicted
+++ resolved
@@ -15,12 +15,8 @@
 from calliope import backend, exceptions, io, preprocess
 from calliope.attrdict import AttrDict
 from calliope.postprocess import postprocess as postprocess_results
-<<<<<<< HEAD
-=======
-from calliope.preprocess import load
 from calliope.preprocess.data_tables import DataTable
 from calliope.preprocess.model_data import ModelDataFactory
->>>>>>> e447d172
 from calliope.util.logging import log_time
 from calliope.util.schema import (
     CONFIG_SCHEMA,
@@ -185,32 +181,17 @@
             "defaults": param_metadata["default"],
         }
 
-<<<<<<< HEAD
-        data_sources = [
-            preprocess.DataSource(
-                init_config, source_name, source_dict, data_source_dfs, self._def_path
-=======
         data_tables = [
             DataTable(
-                init_config,
-                source_name,
-                source_dict,
-                data_table_dfs,
-                self._model_def_path,
->>>>>>> e447d172
+                init_config, source_name, source_dict, data_table_dfs, self._def_path
             )
             for source_name, source_dict in model_definition.pop(
                 "data_tables", {}
             ).items()
         ]
 
-<<<<<<< HEAD
-        model_data_factory = preprocess.ModelDataFactory(
-            init_config, model_definition, data_sources, attributes, param_metadata
-=======
         model_data_factory = ModelDataFactory(
             init_config, model_definition, data_tables, attributes, param_metadata
->>>>>>> e447d172
         )
         model_data_factory.build()
 
