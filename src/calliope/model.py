# Copyright (C) since 2013 Calliope contributors listed in AUTHORS.
# Licensed under the Apache 2.0 License (see LICENSE file).
"""Implements the core Model class."""

from __future__ import annotations

import logging
from pathlib import Path
from typing import TYPE_CHECKING

import pandas as pd
import xarray as xr

import calliope
from calliope import backend, config, exceptions, io, preprocess
from calliope.attrdict import AttrDict
from calliope.postprocess import postprocess as postprocess_results
from calliope.preprocess.data_tables import DataTable
from calliope.preprocess.model_data import ModelDataFactory
from calliope.util.logging import log_time
from calliope.util.schema import (
    CONFIG_SCHEMA,
    MODEL_SCHEMA,
    extract_from_schema,
    validate_dict,
)
<<<<<<< HEAD
from calliope.util.tools import climb_template_tree
=======
from calliope.util.tools import relative_path
>>>>>>> 9f33ecbe

if TYPE_CHECKING:
    from calliope.backend.backend_model import BackendModel

LOGGER = logging.getLogger(__name__)


def read_netcdf(path):
    """Return a Model object reconstructed from model data in a NetCDF file."""
    model_data = io.read_netcdf(path)
    return Model(model_definition=model_data)


class Model:
    """A Calliope Model."""

    _TS_OFFSET = pd.Timedelta(1, unit="nanoseconds")
    ATTRS_SAVED = ("applied_math", "config")

    def __init__(
        self,
        model_definition: str | Path | dict | xr.Dataset,
        scenario: str | None = None,
        override_dict: dict | None = None,
        data_table_dfs: dict[str, pd.DataFrame] | None = None,
        **kwargs,
    ):
        """Returns a new Model from YAML model configuration files or a fully specified dictionary.

        Args:
            model_definition (str | Path | dict | xr.Dataset):
                If str or Path, must be the path to a model configuration file.
                If dict or AttrDict, must fully specify the model.
                If an xarray dataset, must be a valid calliope model.
            scenario (str | None, optional):
                Comma delimited string of pre-defined `scenarios` to apply to the model.
                Defaults to None.
            override_dict (dict | None, optional):
                Additional overrides to apply to `config`.
                These will be applied *after* applying any defined `scenario` overrides.
                Defaults to None.
            data_table_dfs (dict[str, pd.DataFrame] | None, optional):
                Model definition `data_table` entries can reference in-memory pandas DataFrames.
                The referenced data must be supplied here as a dictionary of those DataFrames.
                Defaults to None.
            **kwargs: initialisation overrides.
        """
        self._timings: dict = {}
        self.config: config.CalliopeConfig
        self.defaults: AttrDict
        self.applied_math: preprocess.CalliopeMath
        self.backend: BackendModel
        self._is_built: bool = False
        self._is_solved: bool = False

        # try to set logging output format assuming python interactive. Will
        # use CLI logging format if model called from CLI
        timestamp_model_creation = log_time(
            LOGGER, self._timings, "model_creation", comment="Model: initialising"
        )
        if isinstance(model_definition, xr.Dataset):
            if kwargs:
                raise exceptions.ModelError(
                    "Cannot apply initialisation configuration overrides when loading data from an xarray Dataset."
                )
            self._init_from_model_data(model_definition)
        else:
<<<<<<< HEAD
            if isinstance(model_definition, dict):
                model_def_dict = AttrDict(model_definition)
            else:
                kwargs["def_path"] = str(model_definition)
                model_def_dict = AttrDict.from_yaml(model_definition)

            (model_def, applied_overrides) = preprocess.load_scenario_overrides(
                model_def_dict, scenario, override_dict
            )

            self._init_from_model_def_dict(
                model_def, applied_overrides, scenario, data_table_dfs, **kwargs
=======
            if not isinstance(model_definition, dict):
                # Only file definitions allow relative files.
                self._def_path = str(model_definition)
            self._init_from_model_definition(
                model_definition, scenario, override_dict, data_table_dfs, **kwargs
>>>>>>> 9f33ecbe
            )

        self._model_data.attrs["timestamp_model_creation"] = timestamp_model_creation
        version_def = self._model_data.attrs["calliope_version_defined"]
        version_init = self._model_data.attrs["calliope_version_initialised"]
        if version_def is not None and not version_init.startswith(version_def):
            exceptions.warn(
                f"Model configuration specifies calliope version {version_def}, "
                f"but you are running {version_init}. Proceed with caution!"
            )

    @property
    def name(self):
        """Get the model name."""
        return self._model_data.attrs["name"]

    @property
    def inputs(self):
        """Get model input data."""
        return self._model_data.filter_by_attrs(is_result=0)

    @property
    def results(self):
        """Get model result data."""
        return self._model_data.filter_by_attrs(is_result=1)

    @property
    def is_built(self):
        """Get built status."""
        return self._is_built

    @property
    def is_solved(self):
        """Get solved status."""
        return self._is_solved

    def _init_from_model_definition(
        self,
        model_definition: dict | str,
        scenario: str | None,
<<<<<<< HEAD
        data_table_dfs: dict[str, pd.DataFrame] | None = None,
=======
        override_dict: dict | None,
        data_table_dfs: dict[str, pd.DataFrame] | None,
>>>>>>> 9f33ecbe
        **kwargs,
    ) -> None:
        """Initialise the model using pre-processed YAML files and optional dataframes/dicts.

        Args:
            model_definition (calliope.AttrDict): preprocessed model configuration.
            scenario (str | None): scenario specified by users
<<<<<<< HEAD
            data_table_dfs (dict[str, pd.DataFrame] | None, optional): files with additional model information. Defaults to None.
            **kwargs: Initialisation configuration overrides.
=======
            override_dict (dict | None): overrides to apply after scenarios.
            data_table_dfs (dict[str, pd.DataFrame] | None): files with additional model information.
            **kwargs: initialisation overrides.
>>>>>>> 9f33ecbe
        """
        (model_def_full, applied_overrides) = preprocess.prepare_model_definition(
            model_definition, scenario, override_dict
        )
        model_def_full.union({"config.init": kwargs}, allow_override=True)
        # First pass to check top-level keys are all good
        validate_dict(model_def_full, CONFIG_SCHEMA, "Model definition")

        log_time(
            LOGGER,
            self._timings,
            "model_run_creation",
            comment="Model: preprocessing stage 1 (model_run)",
        )
<<<<<<< HEAD
=======
        model_config = AttrDict(extract_from_schema(CONFIG_SCHEMA, "default"))
        model_config.union(model_def_full.pop("config"), allow_override=True)

        init_config = update_then_validate_config("init", model_config)
>>>>>>> 9f33ecbe

        model_config = config.CalliopeConfig(**model_definition.pop("config"))
        init_config = model_config.update({"init": kwargs}).init

        param_metadata = {"default": extract_from_schema(MODEL_SCHEMA, "default")}
        attributes = {
            "calliope_version_defined": init_config.calliope_version,
            "calliope_version_initialised": calliope.__version__,
            "applied_overrides": applied_overrides,
            "scenario": scenario,
            "defaults": param_metadata["default"],
        }
        data_tables: list[DataTable] = []
        for table_name, table_dict in model_def_full.pop("data_tables", {}).items():
            data_tables.append(
                DataTable(table_name, table_dict, data_table_dfs, init_config.def_path)
            )
        model_data_factory = ModelDataFactory(
            init_config, model_def_full, data_tables, attributes, param_metadata
        )
        model_data_factory.build()

        self._model_data = model_data_factory.dataset

        log_time(
            LOGGER,
            self._timings,
            "model_data_creation",
            comment="Model: preprocessing stage 2 (model_data)",
        )

        self._model_data.attrs["name"] = init_config.name

        # Unlike at the build and solve phases, we store the init config overrides in the main model config.
        model_config.init = init_config
        self.config = model_config

        log_time(
            LOGGER,
            self._timings,
            "model_preprocessing_complete",
            comment="Model: preprocessing complete",
        )

    def _init_from_model_data(self, model_data: xr.Dataset) -> None:
        """Initialise the model using a pre-built xarray dataset.

        This must be a Calliope-compatible dataset, usually a dataset from another Calliope model.

        Args:
            model_data (xr.Dataset):
                Model dataset with input parameters as arrays and configuration stored in the dataset attributes dictionary.
        """
        if "applied_math" in model_data.attrs:
            self.applied_math = preprocess.CalliopeMath.from_dict(
                model_data.attrs.pop("applied_math")
            )
        if "config" in model_data.attrs:
            self.config = config.CalliopeConfig(**model_data.attrs.pop("config"))
            self.config.update(model_data.attrs.pop("config_kwarg_overrides"))

        self._model_data = model_data

        if self.results:
            self._is_solved = True

        log_time(
            LOGGER,
            self._timings,
            "model_data_loaded",
            comment="Model: loaded model_data",
        )

    def build(
        self, force: bool = False, add_math_dict: dict | None = None, **kwargs
    ) -> None:
        """Build description of the optimisation problem in the chosen backend interface.

        Args:
            force (bool, optional):
                If ``force`` is True, any existing results will be overwritten.
                Defaults to False.
            add_math_dict (dict | None, optional):
                Additional math to apply on top of the YAML base / additional math files.
                Content of this dictionary will override any matching key:value pairs in the loaded math files.
            **kwargs: build configuration overrides.
        """
        if self._is_built and not force:
            raise exceptions.ModelError(
                "This model object already has a built optimisation problem. Use model.build(force=True) "
                "to force the existing optimisation problem to be overwritten with a new one."
            )
        self._model_data.attrs["timestamp_build_start"] = log_time(
            LOGGER,
            self._timings,
            "build_start",
            comment="Model: backend build starting",
        )

        build_config = self.config.update({"build": kwargs}).build
        mode = build_config.mode
        if mode == "operate":
            if not self._model_data.attrs["allow_operate_mode"]:
                raise exceptions.ModelError(
                    "Unable to run this model in operate (i.e. dispatch) mode, probably because "
                    "there exist non-uniform timesteps (e.g. from time clustering)"
                )
            backend_input = self._prepare_operate_mode_inputs(build_config.operate)
        else:
            backend_input = self._model_data

        init_math_list = [] if build_config.ignore_mode_math else [mode]
        end_math_list = [] if add_math_dict is None else [add_math_dict]
        full_math_list = init_math_list + build_config.add_math + end_math_list
        LOGGER.debug(f"Math preprocessing | Loading math: {full_math_list}")
        model_math = preprocess.CalliopeMath(full_math_list, self.config.init.def_path)

        self.backend = backend.get_model_backend(
            build_config, backend_input, model_math
        )
        self.backend.add_optimisation_components()

        self.applied_math = model_math

        self._model_data.attrs["timestamp_build_complete"] = log_time(
            LOGGER,
            self._timings,
            "build_complete",
            comment="Model: backend build complete",
        )
        self._is_built = True

    def solve(self, force: bool = False, warmstart: bool = False, **kwargs) -> None:
        """Solve the built optimisation problem.

        Args:
            force (bool, optional):
                If ``force`` is True, any existing results will be overwritten.
                Defaults to False.
            warmstart (bool, optional):
                If True and the optimisation problem has already been run in this session
                (i.e., `force` is not True), the next optimisation will be run with
                decision variables initially set to their previously optimal values.
                If the optimisation problem is similar to the previous run, this can
                decrease the solution time.
                Warmstart will not work with some solvers (e.g., CBC, GLPK).
                Defaults to False.
            **kwargs: solve configuration overrides.

        Raises:
            exceptions.ModelError: Optimisation problem must already be built.
            exceptions.ModelError: Cannot run the model if there are already results loaded, unless `force` is True.
            exceptions.ModelError: Some preprocessing steps will stop a run mode of "operate" from being possible.
        """
        # Check that results exist and are non-empty
        if not self.is_built:
            raise exceptions.ModelError(
                "You must build the optimisation problem (`.build()`) "
                "before you can run it."
            )

        if hasattr(self, "results"):
            if self.results.data_vars and not force:
                raise exceptions.ModelError(
                    "This model object already has results. "
                    "Use model.solve(force=True) to force"
                    "the results to be overwritten with a new run."
                )
            else:
                to_drop = self.results.data_vars
        else:
            to_drop = []

        solve_config = self.config.update({"solve": kwargs}).solve
        # FIXME: find a way to avoid overcomplicated passing of settings between modes
        mode = self.config.update(self.config.applied_keyword_overrides).build.mode
        self._model_data.attrs["timestamp_solve_start"] = log_time(
            LOGGER,
            self._timings,
            "solve_start",
            comment=f"Optimisation model | starting model in {mode} mode.",
        )

        shadow_prices = solve_config.shadow_prices
        self.backend.shadow_prices.track_constraints(shadow_prices)

        if mode == "operate":
            results = self._solve_operate(**solve_config.model_dump())
        else:
            results = self.backend._solve(
                warmstart=warmstart, **solve_config.model_dump()
            )

        log_time(
            LOGGER,
            self._timings,
            "solver_exit",
            time_since_solve_start=True,
            comment="Backend: solver finished running",
        )

        # Add additional post-processed result variables to results
        if results.attrs["termination_condition"] in ["optimal", "feasible"]:
            results = postprocess_results.postprocess_model_results(
                results, self._model_data, self.config.solve.zero_threshold
            )

        log_time(
            LOGGER,
            self._timings,
            "postprocess_complete",
            time_since_solve_start=True,
            comment="Postprocessing: ended",
        )

        self._model_data = self._model_data.drop_vars(to_drop)

        self._model_data.attrs.update(results.attrs)
        self._model_data = xr.merge(
            [results, self._model_data], compat="override", combine_attrs="no_conflicts"
        )

        self._model_data.attrs["timestamp_solve_complete"] = log_time(
            LOGGER,
            self._timings,
            "solve_complete",
            time_since_solve_start=True,
            comment="Backend: model solve completed",
        )

        self._is_solved = True

    def run(self, force_rerun=False, **kwargs):
        """Run the model.

        If ``force_rerun`` is True, any existing results will be overwritten.

        Additional kwargs are passed to the backend.
        """
        exceptions.warn(
            "`run()` is deprecated and will be removed in a "
            "future version. Use `model.build()` followed by `model.solve()`.",
            FutureWarning,
        )
        self.build(force=force_rerun)
        self.solve(force=force_rerun)

    def to_netcdf(self, path):
        """Save complete model data (inputs and, if available, results) to a NetCDF file at the given `path`."""
        saved_attrs = {}
        for attr in set(self.ATTRS_SAVED) & set(self.__dict__.keys()):
            if not isinstance(getattr(self, attr), str | list | None):
                saved_attrs[attr] = dict(getattr(self, attr))
            else:
                saved_attrs[attr] = getattr(self, attr)
        saved_attrs["config_kwarg_overrides"] = self.config.applied_keyword_overrides

        io.save_netcdf(self._model_data, path, **saved_attrs)

    def to_csv(
        self, path: str | Path, dropna: bool = True, allow_overwrite: bool = False
    ):
        """Save complete model data (inputs and, if available, results) as a set of CSV files to the given ``path``.

        Args:
            path (str | Path): file path to save at.
            dropna (bool, optional):
                If True, NaN values are dropped when saving, resulting in significantly smaller CSV files.
                Defaults to True
            allow_overwrite (bool, optional):
                If True, allow the option to overwrite the directory contents if it already exists.
                This will overwrite CSV files one at a time, so if the dataset has different arrays to the previous saved models, you will get a mix of old and new files.
                Defaults to False.

        """
        io.save_csv(self._model_data, path, dropna, allow_overwrite)

    def info(self) -> str:
        """Generate basic description of the model, combining its name and a rough indication of the model size.

        Returns:
            str: Basic description of the model.
        """
        info_strings = []
        model_name = self.name
        info_strings.append(f"Model name:   {model_name}")
        msize = dict(self._model_data.dims)
        msize_exists = self._model_data.definition_matrix.sum()
        info_strings.append(
            f"Model size:   {msize} ({msize_exists.item()} valid node:tech:carrier combinations)"
        )
        return "\n".join(info_strings)

    def _prepare_operate_mode_inputs(
        self, operate_config: config.BuildOperate
    ) -> xr.Dataset:
        """Slice the input data to just the length of operate mode time horizon.

        Args:
            operate_config (config.BuildOperate): operate mode configuration options.

        Returns:
            xr.Dataset: Slice of input data.
        """
        self._model_data.coords["windowsteps"] = pd.date_range(
            self.inputs.timesteps[0].item(),
            self.inputs.timesteps[-1].item(),
            freq=operate_config.window,
        )
        horizonsteps = self._model_data.coords["windowsteps"] + pd.Timedelta(
            operate_config.horizon
        )
        # We require an offset because pandas / xarray slicing is _inclusive_ of both endpoints
        # where we only want it to be inclusive of the left endpoint.
        # Except in the last time horizon, where we want it to include the right endpoint.
        clipped_horizonsteps = horizonsteps.clip(
            max=self._model_data.timesteps[-1] + self._TS_OFFSET
        ).drop_vars("timesteps")
        self._model_data.coords["horizonsteps"] = clipped_horizonsteps - self._TS_OFFSET
        sliced_inputs = self._model_data.sel(
            timesteps=slice(
                self._model_data.windowsteps[operate_config.start_window_idx],
                self._model_data.horizonsteps[operate_config.start_window_idx],
            )
        )
        if operate_config.use_cap_results:
            to_parameterise = extract_from_schema(MODEL_SCHEMA, "x-operate-param")
            if not self._is_solved:
                raise exceptions.ModelError(
                    "Cannot use plan mode capacity results in operate mode if a solution does not yet exist for the model."
                )
            for parameter in to_parameterise.keys():
                if parameter in self._model_data:
                    self._model_data[parameter].attrs["is_result"] = 0

        return sliced_inputs

    def _solve_operate(self, **solver_config) -> xr.Dataset:
        """Solve in operate (i.e. dispatch) mode.

        Optimisation is undertaken iteratively for slices of the timeseries, with
        some data being passed between slices.

        Returns:
            xr.Dataset: Results dataset.
        """
        if self.backend.inputs.timesteps[0] != self._model_data.timesteps[0]:
            LOGGER.info("Optimisation model | Resetting model to first time window.")
            self.build(force=True, **self.config.build.applied_keyword_overrides)

        LOGGER.info("Optimisation model | Running first time window.")

        step_results = self.backend._solve(warmstart=False, **solver_config)

        results_list = []

        for idx, windowstep in enumerate(self._model_data.windowsteps[1:]):
            windowstep_as_string = windowstep.dt.strftime("%Y-%m-%d %H:%M:%S").item()
            LOGGER.info(
                f"Optimisation model | Running time window starting at {windowstep_as_string}."
            )
            results_list.append(
                step_results.sel(timesteps=slice(None, windowstep - self._TS_OFFSET))
            )
            previous_step_results = results_list[-1]
            horizonstep = self._model_data.horizonsteps.sel(windowsteps=windowstep)
            new_inputs = self.inputs.sel(
                timesteps=slice(windowstep, horizonstep)
            ).drop_vars(["horizonsteps", "windowsteps"], errors="ignore")

            if len(new_inputs.timesteps) != len(step_results.timesteps):
                LOGGER.info(
                    "Optimisation model | Reaching the end of the timeseries. "
                    "Re-building model with shorter time horizon."
                )
                build_kwargs = AttrDict(self.config.build.applied_keyword_overrides)
                build_kwargs.set_key("operate.start_window_idx", idx + 1)
                self.build(force=True, **build_kwargs)
            else:
                self.backend._dataset.coords["timesteps"] = new_inputs.timesteps
                self.backend.inputs.coords["timesteps"] = new_inputs.timesteps
                for param_name, param_data in new_inputs.data_vars.items():
                    if "timesteps" in param_data.dims:
                        self.backend.update_parameter(param_name, param_data)
                        self.backend.inputs[param_name] = param_data

            if "storage" in step_results:
                self.backend.update_parameter(
                    "storage_initial",
                    self._recalculate_storage_initial(previous_step_results),
                )

            step_results = self.backend._solve(warmstart=False, **solver_config)

        results_list.append(step_results.sel(timesteps=slice(windowstep, None)))
        results = xr.concat(results_list, dim="timesteps", combine_attrs="no_conflicts")
        results.attrs["termination_condition"] = ",".join(
            set(result.attrs["termination_condition"] for result in results_list)
        )

        return results

    def _recalculate_storage_initial(self, results: xr.Dataset) -> xr.DataArray:
        """Calculate the initial level of storage devices for a new operate mode time slice.

        Based on storage levels at the end of the previous time slice.

        Args:
            results (xr.Dataset): Results from the previous time slice.

        Returns:
            xr.DataArray: `storage_initial` values for the new time slice.
        """
        end_storage = results.storage.isel(timesteps=-1).drop_vars("timesteps")

        new_initial_storage = end_storage / self.inputs.storage_cap
        return new_initial_storage<|MERGE_RESOLUTION|>--- conflicted
+++ resolved
@@ -24,11 +24,6 @@
     extract_from_schema,
     validate_dict,
 )
-<<<<<<< HEAD
-from calliope.util.tools import climb_template_tree
-=======
-from calliope.util.tools import relative_path
->>>>>>> 9f33ecbe
 
 if TYPE_CHECKING:
     from calliope.backend.backend_model import BackendModel
@@ -96,26 +91,11 @@
                 )
             self._init_from_model_data(model_definition)
         else:
-<<<<<<< HEAD
-            if isinstance(model_definition, dict):
-                model_def_dict = AttrDict(model_definition)
-            else:
-                kwargs["def_path"] = str(model_definition)
-                model_def_dict = AttrDict.from_yaml(model_definition)
-
-            (model_def, applied_overrides) = preprocess.load_scenario_overrides(
-                model_def_dict, scenario, override_dict
-            )
-
-            self._init_from_model_def_dict(
-                model_def, applied_overrides, scenario, data_table_dfs, **kwargs
-=======
             if not isinstance(model_definition, dict):
                 # Only file definitions allow relative files.
-                self._def_path = str(model_definition)
+                kwargs["def_path"] = str(model_definition)
             self._init_from_model_definition(
                 model_definition, scenario, override_dict, data_table_dfs, **kwargs
->>>>>>> 9f33ecbe
             )
 
         self._model_data.attrs["timestamp_model_creation"] = timestamp_model_creation
@@ -154,14 +134,10 @@
 
     def _init_from_model_definition(
         self,
-        model_definition: dict | str,
+        model_definition: dict | str | Path,
         scenario: str | None,
-<<<<<<< HEAD
-        data_table_dfs: dict[str, pd.DataFrame] | None = None,
-=======
         override_dict: dict | None,
         data_table_dfs: dict[str, pd.DataFrame] | None,
->>>>>>> 9f33ecbe
         **kwargs,
     ) -> None:
         """Initialise the model using pre-processed YAML files and optional dataframes/dicts.
@@ -169,20 +145,15 @@
         Args:
             model_definition (calliope.AttrDict): preprocessed model configuration.
             scenario (str | None): scenario specified by users
-<<<<<<< HEAD
-            data_table_dfs (dict[str, pd.DataFrame] | None, optional): files with additional model information. Defaults to None.
-            **kwargs: Initialisation configuration overrides.
-=======
             override_dict (dict | None): overrides to apply after scenarios.
             data_table_dfs (dict[str, pd.DataFrame] | None): files with additional model information.
             **kwargs: initialisation overrides.
->>>>>>> 9f33ecbe
         """
         (model_def_full, applied_overrides) = preprocess.prepare_model_definition(
             model_definition, scenario, override_dict
         )
         model_def_full.union({"config.init": kwargs}, allow_override=True)
-        # First pass to check top-level keys are all good
+        # First pass to check top-level keys are all good. FIXME-config: remove after pydantic is ready
         validate_dict(model_def_full, CONFIG_SCHEMA, "Model definition")
 
         log_time(
@@ -191,16 +162,8 @@
             "model_run_creation",
             comment="Model: preprocessing stage 1 (model_run)",
         )
-<<<<<<< HEAD
-=======
-        model_config = AttrDict(extract_from_schema(CONFIG_SCHEMA, "default"))
-        model_config.union(model_def_full.pop("config"), allow_override=True)
-
-        init_config = update_then_validate_config("init", model_config)
->>>>>>> 9f33ecbe
-
-        model_config = config.CalliopeConfig(**model_definition.pop("config"))
-        init_config = model_config.update({"init": kwargs}).init
+        model_config = config.CalliopeConfig(**model_def_full.pop("config"))
+        init_config = model_config.init
 
         param_metadata = {"default": extract_from_schema(MODEL_SCHEMA, "default")}
         attributes = {
@@ -232,7 +195,7 @@
         self._model_data.attrs["name"] = init_config.name
 
         # Unlike at the build and solve phases, we store the init config overrides in the main model config.
-        model_config.init = init_config
+        model_config.init = init_config  # FIXME-config: unnecessary?
         self.config = model_config
 
         log_time(
