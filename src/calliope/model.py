--- conflicted
+++ resolved
@@ -489,14 +489,13 @@
                 results, self._model_data
             )
 
-<<<<<<< HEAD
         # Add shadow prices to results
         if shadow_prices:
             for constraint in shadow_prices:
                 var_name = f"shadow_price_{constraint}"
                 self._model_data[var_name] = self.backend.shadow_prices.get(constraint)
                 self._model_data[var_name].attrs["is_result"] = 1
-=======
+
         log_time(
             LOGGER,
             self._timings,
@@ -504,7 +503,6 @@
             time_since_solve_start=True,
             comment="Postprocessing: ended",
         )
->>>>>>> 3ffd0b39
 
         self._model_data = self._model_data.drop_vars(to_drop)
 
