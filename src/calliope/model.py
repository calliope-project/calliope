# Copyright (C) since 2013 Calliope contributors listed in AUTHORS.
# Licensed under the Apache 2.0 License (see LICENSE file).
"""Implements the core Model class."""

from __future__ import annotations

import logging
from pathlib import Path
from typing import TYPE_CHECKING

import numpy as np
import pandas as pd
import xarray as xr

import calliope
from calliope import backend, config, exceptions, io, preprocess
from calliope.attrdict import AttrDict
from calliope.postprocess import postprocess as postprocess_results
from calliope.preprocess.model_data import ModelDataFactory
from calliope.util.logging import log_time
from calliope.util.schema import (
    CONFIG_SCHEMA,
    MODEL_SCHEMA,
    extract_from_schema,
    validate_dict,
)

if TYPE_CHECKING:
    from calliope.backend.backend_model import BackendModel

LOGGER = logging.getLogger(__name__)


def read_netcdf(path):
    """Return a Model object reconstructed from model data in a NetCDF file."""
    model_data = io.read_netcdf(path)
    return Model(model_definition=model_data)


class Model:
    """A Calliope Model."""

    _TS_OFFSET = pd.Timedelta(1, unit="nanoseconds")
    ATTRS_SAVED = ("applied_math", "config", "def_path")

    def __init__(
        self,
        model_definition: str | Path | dict | xr.Dataset,
        scenario: str | None = None,
        override_dict: dict | None = None,
        data_table_dfs: dict[str, pd.DataFrame] | None = None,
        **kwargs,
    ):
        """Returns a new Model from YAML model configuration files or a fully specified dictionary.

        Args:
            model_definition (str | Path | dict | xr.Dataset):
                If str or Path, must be the path to a model configuration file.
                If dict or AttrDict, must fully specify the model.
                If an xarray dataset, must be a valid calliope model.
            scenario (str | None, optional):
                Comma delimited string of pre-defined `scenarios` to apply to the model.
                Defaults to None.
            override_dict (dict | None, optional):
                Additional overrides to apply to `config`.
                These will be applied *after* applying any defined `scenario` overrides.
                Defaults to None.
            data_table_dfs (dict[str, pd.DataFrame] | None, optional):
                Model definition `data_table` entries can reference in-memory pandas DataFrames.
                The referenced data must be supplied here as a dictionary of those DataFrames.
                Defaults to None.
            **kwargs: initialisation overrides.
        """
        self._timings: dict = {}
        self.config: config.CalliopeConfig
        self.defaults: AttrDict
        self.applied_math: preprocess.CalliopeMath
        self.backend: BackendModel
        self.def_path: str | None = None
        self._start_window_idx: int = 0
        self._is_built: bool = False
        self._is_solved: bool = False

        # try to set logging output format assuming python interactive. Will
        # use CLI logging format if model called from CLI
        timestamp_model_creation = log_time(
            LOGGER, self._timings, "model_creation", comment="Model: initialising"
        )
        if isinstance(model_definition, xr.Dataset):
            if kwargs:
                raise exceptions.ModelError(
                    "Cannot apply initialisation configuration overrides when loading data from an xarray Dataset."
                )
            self._init_from_model_data(model_definition)
        else:
            if not isinstance(model_definition, dict):
                # Only file definitions allow relative files.
                self.def_path = str(model_definition)
            self._init_from_model_definition(
                model_definition, scenario, override_dict, data_table_dfs, **kwargs
            )

        self._model_data.attrs["timestamp_model_creation"] = timestamp_model_creation
        version_def = self._model_data.attrs["calliope_version_defined"]
        version_init = self._model_data.attrs["calliope_version_initialised"]
        if version_def is not None and not version_init.startswith(version_def):
            exceptions.warn(
                f"Model configuration specifies calliope version {version_def}, "
                f"but you are running {version_init}. Proceed with caution!"
            )

    @property
    def name(self):
        """Get the model name."""
        return self._model_data.attrs["name"]

    @property
    def inputs(self):
        """Get model input data."""
        return self._model_data.filter_by_attrs(is_result=0)

    @property
    def results(self):
        """Get model result data."""
        return self._model_data.filter_by_attrs(is_result=1)

    @property
    def is_built(self):
        """Get built status."""
        return self._is_built

    @property
    def is_solved(self):
        """Get solved status."""
        return self._is_solved

    def _init_from_model_definition(
        self,
        model_definition: dict | str | Path,
        scenario: str | None,
        override_dict: dict | None,
        data_table_dfs: dict[str, pd.DataFrame] | None,
        **kwargs,
    ) -> None:
        """Initialise the model using pre-processed YAML files and optional dataframes/dicts.

        Args:
            model_definition (calliope.AttrDict): preprocessed model configuration.
            scenario (str | None): scenario specified by users
            override_dict (dict | None): overrides to apply after scenarios.
            data_table_dfs (dict[str, pd.DataFrame] | None): files with additional model information.
            **kwargs: initialisation overrides.
        """
        (model_def_full, applied_overrides) = preprocess.prepare_model_definition(
            model_definition, scenario, override_dict
        )
        model_def_full.union({"config.init": kwargs}, allow_override=True)
        # First pass to check top-level keys are all good. FIXME-config: remove after pydantic is ready
        validate_dict(model_def_full, CONFIG_SCHEMA, "Model definition")

        log_time(
            LOGGER,
            self._timings,
            "model_run_creation",
            comment="Model: preprocessing stage 1 (model_run)",
        )
        model_config = config.CalliopeConfig(**model_def_full.pop("config"))

        param_metadata = {"default": extract_from_schema(MODEL_SCHEMA, "default")}
        attributes = {
            "calliope_version_defined": model_config.init.calliope_version,
            "calliope_version_initialised": calliope.__version__,
            "applied_overrides": applied_overrides,
            "scenario": scenario,
            "defaults": param_metadata["default"],
        }
        # FIXME-config: remove config input once model_def_full uses pydantic
        model_data_factory = ModelDataFactory(
            model_config.init,
            model_def_full,
            self.def_path,
            data_table_dfs,
            attributes,
            param_metadata,
        )
        model_data_factory.build()

        self._model_data = model_data_factory.dataset

        log_time(
            LOGGER,
            self._timings,
            "model_data_creation",
            comment="Model: preprocessing stage 2 (model_data)",
        )

        self._model_data.attrs["name"] = model_config.init.name
        self.config = model_config

        log_time(
            LOGGER,
            self._timings,
            "model_preprocessing_complete",
            comment="Model: preprocessing complete",
        )

    def _init_from_model_data(self, model_data: xr.Dataset) -> None:
        """Initialise the model using a pre-built xarray dataset.

        This must be a Calliope-compatible dataset, usually a dataset from another Calliope model.

        Args:
            model_data (xr.Dataset):
                Model dataset with input parameters as arrays and configuration stored in the dataset attributes dictionary.
        """
        if "applied_math" in model_data.attrs:
            self.applied_math = preprocess.CalliopeMath.from_dict(
                model_data.attrs.pop("applied_math")
            )
        if "config" in model_data.attrs:
            self.config = config.CalliopeConfig(**model_data.attrs.pop("config"))

        self._model_data = model_data

        if self.results:
            self._is_solved = True

        log_time(
            LOGGER,
            self._timings,
            "model_data_loaded",
            comment="Model: loaded model_data",
        )

    def build(
        self, force: bool = False, add_math_dict: dict | None = None, **kwargs
    ) -> None:
        """Build description of the optimisation problem in the chosen backend interface.

        Args:
            force (bool, optional):
                If ``force`` is True, any existing results will be overwritten.
                Defaults to False.
            add_math_dict (dict | None, optional):
                Additional math to apply on top of the YAML base / additional math files.
                Content of this dictionary will override any matching key:value pairs in the loaded math files.
            **kwargs: build configuration overrides.
        """
        if self._is_built and not force:
            raise exceptions.ModelError(
                "This model object already has a built optimisation problem. Use model.build(force=True) "
                "to force the existing optimisation problem to be overwritten with a new one."
            )
        self._model_data.attrs["timestamp_build_start"] = log_time(
            LOGGER,
            self._timings,
            "build_start",
            comment="Model: backend build starting",
        )

        self.config = self.config.update({"build": kwargs})
        mode = self.config.build.mode
        if mode == "operate":
            if not self._model_data.attrs["allow_operate_mode"]:
                raise exceptions.ModelError(
                    "Unable to run this model in operate (i.e. dispatch) mode, probably because "
                    "there exist non-uniform timesteps (e.g. from time clustering)"
                )
<<<<<<< HEAD
            start_window_idx = backend_config.pop("start_window_idx", 0)
            backend_input = self._prepare_operate_mode_inputs(
                start_window_idx, **backend_config
            )
        elif mode == "spores":
            backend_input = self._model_data.copy()
            if "spores_score" not in backend_input:
                backend_input["spores_score"] = xr.DataArray(0).assign_attrs(
                    is_result=0
                )
            if "spores_baseline_cost" not in backend_input:
                backend_input["spores_baseline_cost"] = xr.DataArray(
                    np.inf
                ).assign_attrs(is_result=0)
=======
            backend_input = self._prepare_operate_mode_inputs(self.config.build.operate)
>>>>>>> ed45bf76
        else:
            backend_input = self._model_data

        init_math_list = [] if self.config.build.ignore_mode_math else [mode]
        end_math_list = [] if add_math_dict is None else [add_math_dict]
        full_math_list = init_math_list + self.config.build.add_math + end_math_list
        LOGGER.debug(f"Math preprocessing | Loading math: {full_math_list}")
        model_math = preprocess.CalliopeMath(full_math_list, self.def_path)

        self.backend = backend.get_model_backend(
            self.config.build, backend_input, model_math
        )
        self.backend.add_optimisation_components()

        self.applied_math = model_math

        self._model_data.attrs["timestamp_build_complete"] = log_time(
            LOGGER,
            self._timings,
            "build_complete",
            comment="Model: backend build complete",
        )
        self._is_built = True

    def solve(self, force: bool = False, warmstart: bool = False, **kwargs) -> None:
        """Solve the built optimisation problem.

        Args:
            force (bool, optional):
                If ``force`` is True, any existing results will be overwritten.
                Defaults to False.
            warmstart (bool, optional):
                If True and the optimisation problem has already been run in this session
                (i.e., `force` is not True), the next optimisation will be run with
                decision variables initially set to their previously optimal values.
                If the optimisation problem is similar to the previous run, this can
                decrease the solution time.
                Warmstart will not work with some solvers (e.g., CBC, GLPK).
                Defaults to False.
            **kwargs: solve configuration overrides.

        Raises:
            exceptions.ModelError: Optimisation problem must already be built.
            exceptions.ModelError: Cannot run the model if there are already results loaded, unless `force` is True.
            exceptions.ModelError: Some preprocessing steps will stop a run mode of "operate" from being possible.
        """
        if not self.is_built:
            raise exceptions.ModelError(
                "You must build the optimisation problem (`.build()`) "
                "before you can run it."
            )

        to_drop = []
        if hasattr(self, "results"):  # Check that results exist and are non-empty
            if self.results.data_vars and not force:
                raise exceptions.ModelError(
                    "This model object already has results. "
                    "Use model.solve(force=True) to force"
                    "the results to be overwritten with a new run."
                )
            else:
                to_drop = self.results.data_vars

        self.config = self.config.update({"solve": kwargs})

        shadow_prices = self.config.solve.shadow_prices
        self.backend.shadow_prices.track_constraints(shadow_prices)

        mode = self.config.build.mode
        self._model_data.attrs["timestamp_solve_start"] = log_time(
            LOGGER,
            self._timings,
            "solve_start",
            comment=f"Optimisation model | starting model in {mode} mode.",
        )
<<<<<<< HEAD

        solver_config = update_then_validate_config("solve", self.config, **kwargs)

        shadow_prices = solver_config.get("shadow_prices", [])
        self.backend.shadow_prices.track_constraints(shadow_prices)

        if run_mode == "operate":
            results = self._solve_operate(**solver_config)
        elif run_mode == "spores":
            results = self._solve_spores(**solver_config)
=======
        if mode == "operate":
            results = self._solve_operate(**self.config.solve.model_dump())
>>>>>>> ed45bf76
        else:
            results = self.backend._solve(
                warmstart=warmstart, **self.config.solve.model_dump()
            )

        log_time(
            LOGGER,
            self._timings,
            "solver_exit",
            time_since_solve_start=True,
            comment="Backend: solver finished running",
        )

        # Add additional post-processed result variables to results
        if results.attrs["termination_condition"] in ["optimal", "feasible"]:
            results = postprocess_results.postprocess_model_results(
                results, self._model_data, self.config.solve.zero_threshold
            )

        log_time(
            LOGGER,
            self._timings,
            "postprocess_complete",
            time_since_solve_start=True,
            comment="Postprocessing: ended",
        )

        self._model_data = self._model_data.drop_vars(to_drop)

        self._model_data.attrs.update(results.attrs)
        self._model_data = xr.merge(
            [results, self._model_data], compat="override", combine_attrs="no_conflicts"
        )

        self._model_data.attrs["timestamp_solve_complete"] = log_time(
            LOGGER,
            self._timings,
            "solve_complete",
            time_since_solve_start=True,
            comment="Backend: model solve completed",
        )

        self._is_solved = True

    def run(self, force_rerun=False):
        """Run the model.

        If ``force_rerun`` is True, any existing results will be overwritten.
        """
        exceptions.warn(
            "`run()` is deprecated and will be removed in a "
            "future version. Use `model.build()` followed by `model.solve()`.",
            FutureWarning,
        )
        self.build(force=force_rerun)
        self.solve(force=force_rerun)

    def to_netcdf(self, path):
        """Save complete model data (inputs and, if available, results) to a NetCDF file at the given `path`."""
        saved_attrs = {}
        for attr in set(self.ATTRS_SAVED) & set(self.__dict__.keys()):
            if attr == "config":
                saved_attrs[attr] = self.config.model_dump()
            elif not isinstance(getattr(self, attr), str | list | None):
                saved_attrs[attr] = dict(getattr(self, attr))
            else:
                saved_attrs[attr] = getattr(self, attr)

        io.save_netcdf(self._model_data, path, **saved_attrs)

    def to_csv(
        self, path: str | Path, dropna: bool = True, allow_overwrite: bool = False
    ):
        """Save complete model data (inputs and, if available, results) as a set of CSV files to the given ``path``.

        Args:
            path (str | Path): file path to save at.
            dropna (bool, optional):
                If True, NaN values are dropped when saving, resulting in significantly smaller CSV files.
                Defaults to True
            allow_overwrite (bool, optional):
                If True, allow the option to overwrite the directory contents if it already exists.
                This will overwrite CSV files one at a time, so if the dataset has different arrays to the previous saved models, you will get a mix of old and new files.
                Defaults to False.

        """
        io.save_csv(self._model_data, path, dropna, allow_overwrite)

    def info(self) -> str:
        """Generate basic description of the model, combining its name and a rough indication of the model size.

        Returns:
            str: Basic description of the model.
        """
        info_strings = []
        model_name = self.name
        info_strings.append(f"Model name:   {model_name}")
        msize = dict(self._model_data.dims)
        msize_exists = self._model_data.definition_matrix.sum()
        info_strings.append(
            f"Model size:   {msize} ({msize_exists.item()} valid node:tech:carrier combinations)"
        )
        return "\n".join(info_strings)

    def _prepare_operate_mode_inputs(
        self, operate_config: config.BuildOperate
    ) -> xr.Dataset:
        """Slice the input data to just the length of operate mode time horizon.

        Args:
            operate_config (config.BuildOperate): operate mode configuration options.

        Returns:
            xr.Dataset: Slice of input data.
        """
        self._model_data.coords["windowsteps"] = pd.date_range(
            self.inputs.timesteps[0].item(),
            self.inputs.timesteps[-1].item(),
            freq=operate_config.window,
        )
        horizonsteps = self._model_data.coords["windowsteps"] + pd.Timedelta(
            operate_config.horizon
        )
        # We require an offset because pandas / xarray slicing is _inclusive_ of both endpoints
        # where we only want it to be inclusive of the left endpoint.
        # Except in the last time horizon, where we want it to include the right endpoint.
        clipped_horizonsteps = horizonsteps.clip(
            max=self._model_data.timesteps[-1] + self._TS_OFFSET
        ).drop_vars("timesteps")
        self._model_data.coords["horizonsteps"] = clipped_horizonsteps - self._TS_OFFSET
        sliced_inputs = self._model_data.sel(
            timesteps=slice(
                self._model_data.windowsteps[self._start_window_idx],
                self._model_data.horizonsteps[self._start_window_idx],
            )
        )
        if operate_config.use_cap_results:
            to_parameterise = extract_from_schema(MODEL_SCHEMA, "x-operate-param")
            if not self._is_solved:
                raise exceptions.ModelError(
                    "Cannot use plan mode capacity results in operate mode if a solution does not yet exist for the model."
                )
            for parameter in to_parameterise.keys():
                if parameter in self._model_data:
                    self._model_data[parameter].attrs["is_result"] = 0

        return sliced_inputs

    def _solve_operate(self, **solver_config) -> xr.Dataset:
        """Solve in operate (i.e. dispatch) mode.

        Optimisation is undertaken iteratively for slices of the timeseries, with
        some data being passed between slices.

        Returns:
            xr.Dataset: Results dataset.
        """
        if self.backend.inputs.timesteps[0] != self._model_data.timesteps[0]:
            LOGGER.info("Optimisation model | Resetting model to first time window.")
            self.build(force=True)

        LOGGER.info("Optimisation model | Running first time window.")

        step_results = self.backend._solve(warmstart=False, **solver_config)

        results_list = []

        for idx, windowstep in enumerate(self._model_data.windowsteps[1:]):
            windowstep_as_string = windowstep.dt.strftime("%Y-%m-%d %H:%M:%S").item()
            LOGGER.info(
                f"Optimisation model | Running time window starting at {windowstep_as_string}."
            )
            results_list.append(
                step_results.sel(timesteps=slice(None, windowstep - self._TS_OFFSET))
            )
            previous_step_results = results_list[-1]
            horizonstep = self._model_data.horizonsteps.sel(windowsteps=windowstep)
            new_inputs = self.inputs.sel(
                timesteps=slice(windowstep, horizonstep)
            ).drop_vars(["horizonsteps", "windowsteps"], errors="ignore")

            if len(new_inputs.timesteps) != len(step_results.timesteps):
                LOGGER.info(
                    "Optimisation model | Reaching the end of the timeseries. "
                    "Re-building model with shorter time horizon."
                )
                self._start_window_idx = idx + 1
                self.build(force=True)
            else:
                self.backend._dataset.coords["timesteps"] = new_inputs.timesteps
                self.backend.inputs.coords["timesteps"] = new_inputs.timesteps
                for param_name, param_data in new_inputs.data_vars.items():
                    if "timesteps" in param_data.dims:
                        self.backend.update_parameter(param_name, param_data)
                        self.backend.inputs[param_name] = param_data

            if "storage" in step_results:
                self.backend.update_parameter(
                    "storage_initial",
                    self._recalculate_storage_initial(previous_step_results),
                )

            step_results = self.backend._solve(warmstart=False, **solver_config)

        self._start_window_idx = 0
        results_list.append(step_results.sel(timesteps=slice(windowstep, None)))
        results = xr.concat(results_list, dim="timesteps", combine_attrs="no_conflicts")
        results.attrs["termination_condition"] = ",".join(
            set(result.attrs["termination_condition"] for result in results_list)
        )

        return results

    def _recalculate_storage_initial(self, results: xr.Dataset) -> xr.DataArray:
        """Calculate the initial level of storage devices for a new operate mode time slice.

        Based on storage levels at the end of the previous time slice.

        Args:
            results (xr.Dataset): Results from the previous time slice.

        Returns:
            xr.DataArray: `storage_initial` values for the new time slice.
        """
        end_storage = results.storage.isel(timesteps=-1).drop_vars("timesteps")

        new_initial_storage = end_storage / self.inputs.storage_cap
        return new_initial_storage

    def _solve_spores(self, **solver_config) -> xr.Dataset:
        """Solve in spores (i.e. modelling to generate alternatives - MGA) mode.

        Optimisation is undertaken iteratively after setting the total monetary cost of the system.
        Technology "spores" costs are updated between iterations.

        Returns:
            xr.Dataset: Results dataset.
        """
        LOGGER.info("Optimisation model | Resetting SPORES parameters.")
        self.backend.update_parameter(
            "spores_score", self.inputs.get("spores_score", xr.DataArray(0))
        )
        self.backend.update_parameter(
            "spores_baseline_cost",
            self.inputs.get("spores_baseline_cost", xr.DataArray(np.inf)),
        )
        self.backend.set_objective(self.backend.inputs.attrs["config"].build.objective)

        if not solver_config["spores_skip_baseline_run"]:
            LOGGER.info("Optimisation model | Running baseline model.")
            baseline_results = self.backend._solve(warmstart=False, **solver_config)
        else:
            LOGGER.info("Optimisation model | Using existing baseline model results.")
            baseline_results = self.results.copy()

        save_per_spore: Path | None = None
        if solver_config["spores_save_per_spore"]:
            if solver_config.get("spores_save_per_spore_path", None) is not None:
                save_per_spore = Path(solver_config["spores_save_per_spore_path"])
            else:
                LOGGER.warning(
                    "Optimisation model | Requested to save per SPORE but no path given, "
                    "using `config.solve.spores_save_per_spore_path` so no result will be saved."
                )

        if save_per_spore is not None:
            save_per_spore.mkdir(parents=True, exist_ok=True)
            LOGGER.info("Optimisation model | Saving SPORE baseline to file.")
            baseline_results.assign_coords(spores="baseline").to_netcdf(
                save_per_spore / "baseline.nc"
            )

        results_list: list[xr.Dataset] = [baseline_results]
        spore_range = range(1, solver_config["spores_number"] + 1)
        for spore in spore_range:
            LOGGER.info(f"Optimisation model | Running SPORE {spore}.")
            self._spores_update_model(
                baseline_results, results_list[-1], **solver_config
            )

            step_results = self.backend._solve(warmstart=False, **solver_config)
            results_list.append(step_results)

            if save_per_spore is not None:
                LOGGER.info(f"Optimisation model | Saving SPORE {spore} to file.")
                step_results.assign_coords(spores=spore).to_netcdf(
                    save_per_spore / f"spore_{spore}.nc"
                )

        spores_dim = pd.Index(["baseline", *spore_range], name="spores")
        results = xr.concat(results_list, dim=spores_dim, combine_attrs="no_conflicts")
        results.attrs["termination_condition"] = ",".join(
            set(result.attrs["termination_condition"] for result in results_list)
        )

        return results

    def _spores_update_model(
        self,
        baseline_results: xr.Dataset,
        previous_results: xr.Dataset,
        **solver_config,
    ):
        # Update the slack-cost backend parameter based on the calculated minimum feasible system design cost
        constraining_cost = baseline_results.cost.groupby("costs").sum(..., min_count=1)
        self.backend.update_parameter("spores_baseline_cost", constraining_cost)

        # Filter for technologies of interest
        spores_techs = (
            self.inputs.get(
                solver_config.get("spores_tracking_parameter", None), xr.DataArray(True)
            ).notnull()
            & self.inputs.definition_matrix
        )

        # Look at capacity deployment in the previous iteration
        previous_cap = previous_results["flow_cap"].where(spores_techs)

        # Make sure that penalties are applied only to non-negligible deployments of capacity
        min_relevant_size = 0.1 * previous_cap.max(["nodes", "techs"])

        new_score = (
            # Where capacity was deployed more than the minimal relevant size, assign an integer penalty (score)
            previous_cap.where(previous_cap > min_relevant_size)
            .clip(min=1, max=1)
            .fillna(0)
            .where(spores_techs)
        )
        new_score += self.backend.get_parameter(
            "spores_score", as_backend_objs=False
        ).fillna(0)

        self.backend.update_parameter("spores_score", new_score)

        self.backend.set_objective("min_spores")<|MERGE_RESOLUTION|>--- conflicted
+++ resolved
@@ -266,11 +266,7 @@
                     "Unable to run this model in operate (i.e. dispatch) mode, probably because "
                     "there exist non-uniform timesteps (e.g. from time clustering)"
                 )
-<<<<<<< HEAD
-            start_window_idx = backend_config.pop("start_window_idx", 0)
-            backend_input = self._prepare_operate_mode_inputs(
-                start_window_idx, **backend_config
-            )
+            backend_input = self._prepare_operate_mode_inputs(self.config.build.operate)
         elif mode == "spores":
             backend_input = self._model_data.copy()
             if "spores_score" not in backend_input:
@@ -281,9 +277,6 @@
                 backend_input["spores_baseline_cost"] = xr.DataArray(
                     np.inf
                 ).assign_attrs(is_result=0)
-=======
-            backend_input = self._prepare_operate_mode_inputs(self.config.build.operate)
->>>>>>> ed45bf76
         else:
             backend_input = self._model_data
 
@@ -359,21 +352,10 @@
             "solve_start",
             comment=f"Optimisation model | starting model in {mode} mode.",
         )
-<<<<<<< HEAD
-
-        solver_config = update_then_validate_config("solve", self.config, **kwargs)
-
-        shadow_prices = solver_config.get("shadow_prices", [])
-        self.backend.shadow_prices.track_constraints(shadow_prices)
-
-        if run_mode == "operate":
-            results = self._solve_operate(**solver_config)
-        elif run_mode == "spores":
-            results = self._solve_spores(**solver_config)
-=======
         if mode == "operate":
             results = self._solve_operate(**self.config.solve.model_dump())
->>>>>>> ed45bf76
+        elif mode == "spores":
+            results = self._solve_spores(**self.config.solve.model_dump())
         else:
             results = self.backend._solve(
                 warmstart=warmstart, **self.config.solve.model_dump()
@@ -603,7 +585,7 @@
         new_initial_storage = end_storage / self.inputs.storage_cap
         return new_initial_storage
 
-    def _solve_spores(self, **solver_config) -> xr.Dataset:
+    def _solve_spores(self, solver_config: config.Solve) -> xr.Dataset:
         """Solve in spores (i.e. modelling to generate alternatives - MGA) mode.
 
         Optimisation is undertaken iteratively after setting the total monetary cost of the system.
@@ -622,45 +604,38 @@
         )
         self.backend.set_objective(self.backend.inputs.attrs["config"].build.objective)
 
-        if not solver_config["spores_skip_baseline_run"]:
+        spores_config: config.SolveSpores = solver_config.spores
+        if not spores_config.skip_baseline_run:
             LOGGER.info("Optimisation model | Running baseline model.")
-            baseline_results = self.backend._solve(warmstart=False, **solver_config)
+            baseline_results = self.backend._solve(
+                warmstart=False, **solver_config.model_dump()
+            )
         else:
             LOGGER.info("Optimisation model | Using existing baseline model results.")
             baseline_results = self.results.copy()
 
-        save_per_spore: Path | None = None
-        if solver_config["spores_save_per_spore"]:
-            if solver_config.get("spores_save_per_spore_path", None) is not None:
-                save_per_spore = Path(solver_config["spores_save_per_spore_path"])
-            else:
-                LOGGER.warning(
-                    "Optimisation model | Requested to save per SPORE but no path given, "
-                    "using `config.solve.spores_save_per_spore_path` so no result will be saved."
-                )
-
-        if save_per_spore is not None:
-            save_per_spore.mkdir(parents=True, exist_ok=True)
+        if spores_config.save_per_spore_path is not None:
+            spores_config.save_per_spore_path.mkdir(parents=True, exist_ok=True)
             LOGGER.info("Optimisation model | Saving SPORE baseline to file.")
             baseline_results.assign_coords(spores="baseline").to_netcdf(
-                save_per_spore / "baseline.nc"
+                spores_config.save_per_spore_path / "baseline.nc"
             )
 
         results_list: list[xr.Dataset] = [baseline_results]
         spore_range = range(1, solver_config["spores_number"] + 1)
         for spore in spore_range:
             LOGGER.info(f"Optimisation model | Running SPORE {spore}.")
-            self._spores_update_model(
-                baseline_results, results_list[-1], **solver_config
-            )
-
-            step_results = self.backend._solve(warmstart=False, **solver_config)
+            self._spores_update_model(baseline_results, results_list[-1], spores_config)
+
+            step_results = self.backend._solve(
+                warmstart=False, **solver_config.model_dump()
+            )
             results_list.append(step_results)
 
-            if save_per_spore is not None:
+            if spores_config.save_per_spore_path is not None:
                 LOGGER.info(f"Optimisation model | Saving SPORE {spore} to file.")
                 step_results.assign_coords(spores=spore).to_netcdf(
-                    save_per_spore / f"spore_{spore}.nc"
+                    spores_config.save_per_spore_path / f"spore_{spore}.nc"
                 )
 
         spores_dim = pd.Index(["baseline", *spore_range], name="spores")
@@ -675,7 +650,7 @@
         self,
         baseline_results: xr.Dataset,
         previous_results: xr.Dataset,
-        **solver_config,
+        spores_config: config.SolveSpores,
     ):
         # Update the slack-cost backend parameter based on the calculated minimum feasible system design cost
         constraining_cost = baseline_results.cost.groupby("costs").sum(..., min_count=1)
@@ -684,7 +659,7 @@
         # Filter for technologies of interest
         spores_techs = (
             self.inputs.get(
-                solver_config.get("spores_tracking_parameter", None), xr.DataArray(True)
+                spores_config.tracking_parameter, xr.DataArray(True)
             ).notnull()
             & self.inputs.definition_matrix
         )
