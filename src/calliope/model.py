--- conflicted
+++ resolved
@@ -16,7 +16,6 @@
 from calliope.attrdict import AttrDict
 from calliope.postprocess import postprocess as postprocess_results
 from calliope.preprocess.model_data import ModelDataFactory
-from calliope.schemas import config_schema
 from calliope.util.logging import log_time
 from calliope.util.schema import (
     CONFIG_SCHEMA,
@@ -24,10 +23,6 @@
     extract_from_schema,
     validate_dict,
 )
-<<<<<<< HEAD
-from calliope.util.tools import climb_template_tree
-=======
->>>>>>> 5a2b28ad
 
 if TYPE_CHECKING:
     from calliope.backend.backend_model import BackendModel
@@ -45,11 +40,7 @@
     """A Calliope Model."""
 
     _TS_OFFSET = pd.Timedelta(1, unit="nanoseconds")
-<<<<<<< HEAD
-    ATTRS_SAVED = ("applied_math", "config")
-=======
     ATTRS_SAVED = ("applied_math", "config", "def_path")
->>>>>>> 5a2b28ad
 
     def __init__(
         self,
@@ -80,11 +71,7 @@
             **kwargs: initialisation overrides.
         """
         self._timings: dict = {}
-<<<<<<< HEAD
-        self.config: config_schema.CalliopeConfig
-=======
         self.config: config.CalliopeConfig
->>>>>>> 5a2b28ad
         self.defaults: AttrDict
         self.applied_math: preprocess.CalliopeMath
         self.backend: BackendModel
@@ -105,26 +92,11 @@
                 )
             self._init_from_model_data(model_definition)
         else:
-<<<<<<< HEAD
-            if isinstance(model_definition, dict):
-                model_def_dict = AttrDict(model_definition)
-            else:
-                kwargs["def_path"] = str(model_definition)
-                model_def_dict = AttrDict.from_yaml(model_definition)
-
-            (model_def, applied_overrides) = preprocess.load_scenario_overrides(
-                model_def_dict, scenario, override_dict
-            )
-
-            self._init_from_model_def_dict(
-                model_def, applied_overrides, scenario, data_table_dfs, **kwargs
-=======
             if not isinstance(model_definition, dict):
                 # Only file definitions allow relative files.
                 self.def_path = str(model_definition)
             self._init_from_model_definition(
                 model_definition, scenario, override_dict, data_table_dfs, **kwargs
->>>>>>> 5a2b28ad
             )
 
         self._model_data.attrs["timestamp_model_creation"] = timestamp_model_creation
@@ -165,12 +137,8 @@
         self,
         model_definition: dict | str | Path,
         scenario: str | None,
-<<<<<<< HEAD
-        data_table_dfs: dict[str, pd.DataFrame] | None = None,
-=======
         override_dict: dict | None,
         data_table_dfs: dict[str, pd.DataFrame] | None,
->>>>>>> 5a2b28ad
         **kwargs,
     ) -> None:
         """Initialise the model using pre-processed YAML files and optional dataframes/dicts.
@@ -178,14 +146,9 @@
         Args:
             model_definition (calliope.AttrDict): preprocessed model configuration.
             scenario (str | None): scenario specified by users
-<<<<<<< HEAD
-            data_table_dfs (dict[str, pd.DataFrame] | None, optional): files with additional model information. Defaults to None.
-            **kwargs: Initialisation configuration overrides.
-=======
             override_dict (dict | None): overrides to apply after scenarios.
             data_table_dfs (dict[str, pd.DataFrame] | None): files with additional model information.
             **kwargs: initialisation overrides.
->>>>>>> 5a2b28ad
         """
         (model_def_full, applied_overrides) = preprocess.prepare_model_definition(
             model_definition, scenario, override_dict
@@ -200,37 +163,17 @@
             "model_run_creation",
             comment="Model: preprocessing stage 1 (model_run)",
         )
-<<<<<<< HEAD
-
-        model_config = config_schema.CalliopeConfig(**model_definition.pop("config"))
-        init_config = model_config.update({"init": kwargs}).init
-
-        param_metadata = {"default": extract_from_schema(MODEL_SCHEMA, "default")}
-        attributes = {
-            "calliope_version_defined": init_config.calliope_version,
-=======
         model_config = config.CalliopeConfig(**model_def_full.pop("config"))
 
         param_metadata = {"default": extract_from_schema(MODEL_SCHEMA, "default")}
         attributes = {
             "calliope_version_defined": model_config.init.calliope_version,
->>>>>>> 5a2b28ad
             "calliope_version_initialised": calliope.__version__,
             "applied_overrides": applied_overrides,
             "scenario": scenario,
             "defaults": param_metadata["default"],
         }
-<<<<<<< HEAD
-        templates = model_definition.get("templates", AttrDict())
-        data_tables: list[DataTable] = []
-        for table_name, table_dict in model_definition.pop("data_tables", {}).items():
-            table_dict, _ = climb_template_tree(table_dict, templates, table_name)
-            data_tables.append(
-                DataTable(table_name, table_dict, data_table_dfs, init_config.def_path)
-            )
-=======
         # FIXME-config: remove config input once model_def_full uses pydantic
->>>>>>> 5a2b28ad
         model_data_factory = ModelDataFactory(
             model_config.init,
             model_def_full,
@@ -250,14 +193,7 @@
             comment="Model: preprocessing stage 2 (model_data)",
         )
 
-<<<<<<< HEAD
-        self._model_data.attrs["name"] = init_config.name
-
-        # Unlike at the build and solve phases, we store the init config overrides in the main model config.
-        model_config.init = init_config
-=======
         self._model_data.attrs["name"] = model_config.init.name
->>>>>>> 5a2b28ad
         self.config = model_config
 
         log_time(
@@ -281,12 +217,7 @@
                 model_data.attrs.pop("applied_math")
             )
         if "config" in model_data.attrs:
-<<<<<<< HEAD
-            self.config = config_schema.CalliopeConfig(**model_data.attrs.pop("config"))
-            self.config.update(model_data.attrs.pop("config_kwarg_overrides"))
-=======
             self.config = config.CalliopeConfig(**model_data.attrs.pop("config"))
->>>>>>> 5a2b28ad
 
         self._model_data = model_data
 
@@ -326,33 +257,14 @@
             comment="Model: backend build starting",
         )
 
-<<<<<<< HEAD
-        build_config = self.config.update({"build": kwargs}).build
-        mode = build_config.mode
-=======
         self.config = self.config.update({"build": kwargs})
         mode = self.config.build.mode
->>>>>>> 5a2b28ad
         if mode == "operate":
             if not self._model_data.attrs["allow_operate_mode"]:
                 raise exceptions.ModelError(
                     "Unable to run this model in operate (i.e. dispatch) mode, probably because "
                     "there exist non-uniform timesteps (e.g. from time clustering)"
                 )
-<<<<<<< HEAD
-            backend_input = self._prepare_operate_mode_inputs(build_config.operate)
-        else:
-            backend_input = self._model_data
-
-        init_math_list = [] if build_config.ignore_mode_math else [mode]
-        end_math_list = [] if add_math_dict is None else [add_math_dict]
-        full_math_list = init_math_list + build_config.add_math + end_math_list
-        LOGGER.debug(f"Math preprocessing | Loading math: {full_math_list}")
-        model_math = preprocess.CalliopeMath(full_math_list, self.config.init.def_path)
-
-        self.backend = backend.get_model_backend(
-            build_config, backend_input, model_math
-=======
             backend_input = self._prepare_operate_mode_inputs(self.config.build.operate)
         else:
             backend_input = self._model_data
@@ -365,7 +277,6 @@
 
         self.backend = backend.get_model_backend(
             self.config.build, backend_input, model_math
->>>>>>> 5a2b28ad
         )
         self.backend.add_optimisation_components()
 
@@ -401,10 +312,6 @@
             exceptions.ModelError: Cannot run the model if there are already results loaded, unless `force` is True.
             exceptions.ModelError: Some preprocessing steps will stop a run mode of "operate" from being possible.
         """
-<<<<<<< HEAD
-        # Check that results exist and are non-empty
-=======
->>>>>>> 5a2b28ad
         if not self.is_built:
             raise exceptions.ModelError(
                 "You must build the optimisation problem (`.build()`) "
@@ -422,41 +329,23 @@
             else:
                 to_drop = self.results.data_vars
 
-<<<<<<< HEAD
-        solve_config = self.config.update({"solve": kwargs}).solve
-        # FIXME: find a way to avoid overcomplicated passing of settings between modes
-        mode = self.config.update(self.config.applied_keyword_overrides).build.mode
-=======
         self.config = self.config.update({"solve": kwargs})
 
         shadow_prices = self.config.solve.shadow_prices
         self.backend.shadow_prices.track_constraints(shadow_prices)
 
         mode = self.config.build.mode
->>>>>>> 5a2b28ad
         self._model_data.attrs["timestamp_solve_start"] = log_time(
             LOGGER,
             self._timings,
             "solve_start",
             comment=f"Optimisation model | starting model in {mode} mode.",
         )
-<<<<<<< HEAD
-
-        shadow_prices = solve_config.shadow_prices
-        self.backend.shadow_prices.track_constraints(shadow_prices)
-
-        if mode == "operate":
-            results = self._solve_operate(**solve_config.model_dump())
-        else:
-            results = self.backend._solve(
-                warmstart=warmstart, **solve_config.model_dump()
-=======
         if mode == "operate":
             results = self._solve_operate(**self.config.solve.model_dump())
         else:
             results = self.backend._solve(
                 warmstart=warmstart, **self.config.solve.model_dump()
->>>>>>> 5a2b28ad
             )
 
         log_time(
@@ -560,11 +449,7 @@
         return "\n".join(info_strings)
 
     def _prepare_operate_mode_inputs(
-<<<<<<< HEAD
-        self, operate_config: config_schema.BuildOperate
-=======
         self, operate_config: config.BuildOperate
->>>>>>> 5a2b28ad
     ) -> xr.Dataset:
         """Slice the input data to just the length of operate mode time horizon.
 
@@ -591,13 +476,8 @@
         self._model_data.coords["horizonsteps"] = clipped_horizonsteps - self._TS_OFFSET
         sliced_inputs = self._model_data.sel(
             timesteps=slice(
-<<<<<<< HEAD
-                self._model_data.windowsteps[operate_config.start_window_idx],
-                self._model_data.horizonsteps[operate_config.start_window_idx],
-=======
                 self._model_data.windowsteps[self._start_window_idx],
                 self._model_data.horizonsteps[self._start_window_idx],
->>>>>>> 5a2b28ad
             )
         )
         if operate_config.use_cap_results:
@@ -623,11 +503,7 @@
         """
         if self.backend.inputs.timesteps[0] != self._model_data.timesteps[0]:
             LOGGER.info("Optimisation model | Resetting model to first time window.")
-<<<<<<< HEAD
-            self.build(force=True, **self.config.build.applied_keyword_overrides)
-=======
             self.build(force=True)
->>>>>>> 5a2b28ad
 
         LOGGER.info("Optimisation model | Running first time window.")
 
@@ -654,14 +530,8 @@
                     "Optimisation model | Reaching the end of the timeseries. "
                     "Re-building model with shorter time horizon."
                 )
-<<<<<<< HEAD
-                build_kwargs = AttrDict(self.config.build.applied_keyword_overrides)
-                build_kwargs.set_key("operate.start_window_idx", idx + 1)
-                self.build(force=True, **build_kwargs)
-=======
                 self._start_window_idx = idx + 1
                 self.build(force=True)
->>>>>>> 5a2b28ad
             else:
                 self.backend._dataset.coords["timesteps"] = new_inputs.timesteps
                 self.backend.inputs.coords["timesteps"] = new_inputs.timesteps
