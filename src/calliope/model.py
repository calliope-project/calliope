--- conflicted
+++ resolved
@@ -15,11 +15,8 @@
 from calliope import backend, exceptions, io, preprocess
 from calliope.attrdict import AttrDict
 from calliope.postprocess import postprocess as postprocess_results
-<<<<<<< HEAD
-=======
 from calliope.preprocess.data_tables import DataTable
 from calliope.preprocess.model_data import ModelDataFactory
->>>>>>> 4063431c
 from calliope.util.logging import log_time
 from calliope.util.schema import (
     CONFIG_SCHEMA,
@@ -45,10 +42,6 @@
 class Model:
     """A Calliope Model."""
 
-<<<<<<< HEAD
-=======
-    _TS_OFFSET = pd.Timedelta(1, unit="nanoseconds")
->>>>>>> 4063431c
     ATTRS_SAVED = ("_def_path", "applied_math")
 
     def __init__(
@@ -82,10 +75,7 @@
         self._timings: dict = {}
         self.config: AttrDict
         self.defaults: AttrDict
-<<<<<<< HEAD
         self.user_math: AttrDict
-=======
->>>>>>> 4063431c
         self.applied_math: preprocess.CalliopeMath
         self._def_path: str | None = None
         self.backend: BackendModel
@@ -175,11 +165,8 @@
         model_config = AttrDict(extract_from_schema(CONFIG_SCHEMA, "default"))
         model_config.union(model_definition.pop("config"), allow_override=True)
         init_config = update_then_validate_config("init", model_config)
-<<<<<<< HEAD
 
         user_math = model_definition.pop("math", AttrDict())
-=======
->>>>>>> 4063431c
 
         if init_config["time_cluster"] is not None:
             init_config["time_cluster"] = relative_path(
@@ -194,12 +181,6 @@
             "scenario": scenario,
             "defaults": param_metadata["default"],
         }
-<<<<<<< HEAD
-
-        data_sources = [
-            preprocess.DataSource(
-                init_config, source_name, source_dict, data_source_dfs, self._def_path
-=======
         templates = model_definition.get("templates", AttrDict())
         data_tables: list[DataTable] = []
         for table_name, table_dict in model_definition.pop("data_tables", {}).items():
@@ -208,16 +189,10 @@
                 DataTable(
                     init_config, table_name, table_dict, data_table_dfs, self._def_path
                 )
->>>>>>> 4063431c
-            )
-
-<<<<<<< HEAD
-        model_data_factory = preprocess.ModelDataFactory(
-            init_config, model_definition, data_sources, attributes, param_metadata
-=======
+            )
+
         model_data_factory = ModelDataFactory(
             init_config, model_definition, data_tables, attributes, param_metadata
->>>>>>> 4063431c
         )
         model_data_factory.build()
 
@@ -231,10 +206,7 @@
         )
 
         self._add_observed_dict("config", model_config)
-<<<<<<< HEAD
         self._add_observed_dict("user_math", user_math)
-=======
->>>>>>> 4063431c
 
         self._model_data.attrs["name"] = init_config["name"]
         log_time(
@@ -256,11 +228,7 @@
         if "_def_path" in model_data.attrs:
             self._def_path = model_data.attrs.pop("_def_path")
         if "applied_math" in model_data.attrs:
-<<<<<<< HEAD
-            self.applied_math = backend.CalliopeMath.from_dict(
-=======
             self.applied_math = preprocess.CalliopeMath.from_dict(
->>>>>>> 4063431c
                 model_data.attrs.pop("applied_math")
             )
 
@@ -347,43 +315,12 @@
         if add_math_dict is not None:
             math_dict.union(add_math_dict)
 
-<<<<<<< HEAD
         self.backend = backend.manager.get_backend_model(
             self._model_data, math_dict, **kwargs
         )
         self.backend.add_optimisation_components()
 
         self.applied_math = self.backend.math
-=======
-        backend_config = {**self.config["build"], **kwargs}
-        mode = backend_config["mode"]
-        if mode == "operate":
-            if not self._model_data.attrs["allow_operate_mode"]:
-                raise exceptions.ModelError(
-                    "Unable to run this model in operate (i.e. dispatch) mode, probably because "
-                    "there exist non-uniform timesteps (e.g. from time clustering)"
-                )
-            start_window_idx = backend_config.pop("start_window_idx", 0)
-            backend_input = self._prepare_operate_mode_inputs(
-                start_window_idx, **backend_config
-            )
-        else:
-            backend_input = self._model_data
-
-        init_math_list = [] if backend_config.get("ignore_mode_math") else [mode]
-        end_math_list = [] if add_math_dict is None else [add_math_dict]
-        full_math_list = init_math_list + backend_config["add_math"] + end_math_list
-        LOGGER.debug(f"Math preprocessing | Loading math: {full_math_list}")
-        model_math = preprocess.CalliopeMath(full_math_list, self._def_path)
-
-        backend_name = backend_config.pop("backend")
-        self.backend = backend.get_model_backend(
-            backend_name, backend_input, model_math, **backend_config
-        )
-        self.backend.add_optimisation_components()
-
-        self.applied_math = model_math
->>>>>>> 4063431c
 
         self._model_data.attrs["timestamp_build_complete"] = log_time(
             LOGGER,
@@ -550,142 +487,4 @@
         info_strings.append(
             f"Model size:   {msize} ({msize_exists.item()} valid node:tech:carrier combinations)"
         )
-<<<<<<< HEAD
-        return "\n".join(info_strings)
-=======
-        return "\n".join(info_strings)
-
-    def _prepare_operate_mode_inputs(
-        self, start_window_idx: int = 0, **config_kwargs
-    ) -> xr.Dataset:
-        """Slice the input data to just the length of operate mode time horizon.
-
-        Args:
-            start_window_idx (int, optional):
-                Set the operate `window` to start at, based on integer index.
-                This is used when re-initialising the backend model for shorter time horizons close to the end of the model period.
-                Defaults to 0.
-            **config_kwargs: kwargs related to operate mode configuration.
-
-        Returns:
-            xr.Dataset: Slice of input data.
-        """
-        window = config_kwargs["operate_window"]
-        horizon = config_kwargs["operate_horizon"]
-        self._model_data.coords["windowsteps"] = pd.date_range(
-            self.inputs.timesteps[0].item(),
-            self.inputs.timesteps[-1].item(),
-            freq=window,
-        )
-        horizonsteps = self._model_data.coords["windowsteps"] + pd.Timedelta(horizon)
-        # We require an offset because pandas / xarray slicing is _inclusive_ of both endpoints
-        # where we only want it to be inclusive of the left endpoint.
-        # Except in the last time horizon, where we want it to include the right endpoint.
-        clipped_horizonsteps = horizonsteps.clip(
-            max=self._model_data.timesteps[-1] + self._TS_OFFSET
-        ).drop_vars("timesteps")
-        self._model_data.coords["horizonsteps"] = clipped_horizonsteps - self._TS_OFFSET
-        sliced_inputs = self._model_data.sel(
-            timesteps=slice(
-                self._model_data.windowsteps[start_window_idx],
-                self._model_data.horizonsteps[start_window_idx],
-            )
-        )
-        if config_kwargs.get("operate_use_cap_results", False):
-            to_parameterise = extract_from_schema(MODEL_SCHEMA, "x-operate-param")
-            if not self._is_solved:
-                raise exceptions.ModelError(
-                    "Cannot use plan mode capacity results in operate mode if a solution does not yet exist for the model."
-                )
-            for parameter in to_parameterise.keys():
-                if parameter in self._model_data:
-                    self._model_data[parameter].attrs["is_result"] = 0
-
-        return sliced_inputs
-
-    def _solve_operate(self, **solver_config) -> xr.Dataset:
-        """Solve in operate (i.e. dispatch) mode.
-
-        Optimisation is undertaken iteratively for slices of the timeseries, with
-        some data being passed between slices.
-
-        Returns:
-            xr.Dataset: Results dataset.
-        """
-        if self.backend.inputs.timesteps[0] != self._model_data.timesteps[0]:
-            LOGGER.info("Optimisation model | Resetting model to first time window.")
-            self.build(
-                force=True,
-                **{"mode": "operate", **self.backend.inputs.attrs["config"]["build"]},
-            )
-
-        LOGGER.info("Optimisation model | Running first time window.")
-
-        step_results = self.backend._solve(warmstart=False, **solver_config)
-
-        results_list = []
-
-        for idx, windowstep in enumerate(self._model_data.windowsteps[1:]):
-            windowstep_as_string = windowstep.dt.strftime("%Y-%m-%d %H:%M:%S").item()
-            LOGGER.info(
-                f"Optimisation model | Running time window starting at {windowstep_as_string}."
-            )
-            results_list.append(
-                step_results.sel(timesteps=slice(None, windowstep - self._TS_OFFSET))
-            )
-            previous_step_results = results_list[-1]
-            horizonstep = self._model_data.horizonsteps.sel(windowsteps=windowstep)
-            new_inputs = self.inputs.sel(
-                timesteps=slice(windowstep, horizonstep)
-            ).drop_vars(["horizonsteps", "windowsteps"], errors="ignore")
-
-            if len(new_inputs.timesteps) != len(step_results.timesteps):
-                LOGGER.info(
-                    "Optimisation model | Reaching the end of the timeseries. "
-                    "Re-building model with shorter time horizon."
-                )
-                self.build(
-                    force=True,
-                    start_window_idx=idx + 1,
-                    **self.backend.inputs.attrs["config"]["build"],
-                )
-            else:
-                self.backend._dataset.coords["timesteps"] = new_inputs.timesteps
-                self.backend.inputs.coords["timesteps"] = new_inputs.timesteps
-                for param_name, param_data in new_inputs.data_vars.items():
-                    if "timesteps" in param_data.dims:
-                        self.backend.update_parameter(param_name, param_data)
-                        self.backend.inputs[param_name] = param_data
-
-            if "storage" in step_results:
-                self.backend.update_parameter(
-                    "storage_initial",
-                    self._recalculate_storage_initial(previous_step_results),
-                )
-
-            step_results = self.backend._solve(warmstart=False, **solver_config)
-
-        results_list.append(step_results.sel(timesteps=slice(windowstep, None)))
-        results = xr.concat(results_list, dim="timesteps", combine_attrs="no_conflicts")
-        results.attrs["termination_condition"] = ",".join(
-            set(result.attrs["termination_condition"] for result in results_list)
-        )
-
-        return results
-
-    def _recalculate_storage_initial(self, results: xr.Dataset) -> xr.DataArray:
-        """Calculate the initial level of storage devices for a new operate mode time slice.
-
-        Based on storage levels at the end of the previous time slice.
-
-        Args:
-            results (xr.Dataset): Results from the previous time slice.
-
-        Returns:
-            xr.DataArray: `storage_initial` values for the new time slice.
-        """
-        end_storage = results.storage.isel(timesteps=-1).drop_vars("timesteps")
-
-        new_initial_storage = end_storage / self.inputs.storage_cap
-        return new_initial_storage
->>>>>>> 4063431c
+        return "\n".join(info_strings)