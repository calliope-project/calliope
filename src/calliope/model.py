# Copyright (C) since 2013 Calliope contributors listed in AUTHORS.
# Licensed under the Apache 2.0 License (see LICENSE file).
"""Implements the core Model class."""

from __future__ import annotations

import logging
from pathlib import Path
from typing import TYPE_CHECKING

import pandas as pd
import xarray as xr

import calliope
from calliope import backend, exceptions, io, preprocess
from calliope.attrdict import AttrDict
from calliope.postprocess import postprocess as postprocess_results
from calliope.preprocess.data_tables import DataTable
from calliope.preprocess.model_data import ModelDataFactory
from calliope.schemas import config_schema
from calliope.util.logging import log_time
from calliope.util.schema import (
    CONFIG_SCHEMA,
    MODEL_SCHEMA,
    extract_from_schema,
    validate_dict,
)
from calliope.util.tools import climb_template_tree

if TYPE_CHECKING:
    from calliope.backend.backend_model import BackendModel

LOGGER = logging.getLogger(__name__)


def read_netcdf(path):
    """Return a Model object reconstructed from model data in a NetCDF file."""
    model_data = io.read_netcdf(path)
    return Model(model_definition=model_data)


class Model:
    """A Calliope Model."""

    _TS_OFFSET = pd.Timedelta(1, unit="nanoseconds")
    ATTRS_SAVED = ("applied_math", "config")

    def __init__(
        self,
        model_definition: str | Path | dict | xr.Dataset,
        scenario: str | None = None,
        override_dict: dict | None = None,
        data_table_dfs: dict[str, pd.DataFrame] | None = None,
        **kwargs,
    ):
        """Returns a new Model from YAML model configuration files or a fully specified dictionary.

        Args:
            model_definition (str | Path | dict | xr.Dataset):
                If str or Path, must be the path to a model configuration file.
                If dict or AttrDict, must fully specify the model.
                If an xarray dataset, must be a valid calliope model.
            scenario (str | None, optional):
                Comma delimited string of pre-defined `scenarios` to apply to the model.
                Defaults to None.
            override_dict (dict | None, optional):
                Additional overrides to apply to `config`.
                These will be applied *after* applying any defined `scenario` overrides.
                Defaults to None.
            data_table_dfs (dict[str, pd.DataFrame] | None, optional):
                Model definition `data_table` entries can reference in-memory pandas DataFrames.
                The referenced data must be supplied here as a dictionary of those DataFrames.
                Defaults to None.
            **kwargs: initialisation overrides.
        """
        self._timings: dict = {}
        self.config: config_schema.CalliopeConfig
        self.defaults: AttrDict
        self.applied_math: preprocess.CalliopeMath
        self.backend: BackendModel
        self._is_built: bool = False
        self._is_solved: bool = False

        # try to set logging output format assuming python interactive. Will
        # use CLI logging format if model called from CLI
        timestamp_model_creation = log_time(
            LOGGER, self._timings, "model_creation", comment="Model: initialising"
        )
        if isinstance(model_definition, xr.Dataset):
            if kwargs:
                raise exceptions.ModelError(
                    "Cannot apply initialisation configuration overrides when loading data from an xarray Dataset."
                )
            self._init_from_model_data(model_definition)
        else:
            if isinstance(model_definition, dict):
                model_def_dict = AttrDict(model_definition)
            else:
                kwargs["def_path"] = str(model_definition)
                model_def_dict = AttrDict.from_yaml(model_definition)

            (model_def, applied_overrides) = preprocess.load_scenario_overrides(
                model_def_dict, scenario, override_dict
            )

            self._init_from_model_def_dict(
                model_def, applied_overrides, scenario, data_table_dfs, **kwargs
            )

        self._model_data.attrs["timestamp_model_creation"] = timestamp_model_creation
        version_def = self._model_data.attrs["calliope_version_defined"]
        version_init = self._model_data.attrs["calliope_version_initialised"]
        if version_def is not None and not version_init.startswith(version_def):
            exceptions.warn(
                f"Model configuration specifies calliope version {version_def}, "
                f"but you are running {version_init}. Proceed with caution!"
            )

    @property
    def name(self):
        """Get the model name."""
        return self._model_data.attrs["name"]

    @property
    def inputs(self):
        """Get model input data."""
        return self._model_data.filter_by_attrs(is_result=0)

    @property
    def results(self):
        """Get model result data."""
        return self._model_data.filter_by_attrs(is_result=1)

    @property
    def is_built(self):
        """Get built status."""
        return self._is_built

    @property
    def is_solved(self):
        """Get solved status."""
        return self._is_solved

    def _init_from_model_def_dict(
        self,
        model_definition: calliope.AttrDict,
        applied_overrides: str,
        scenario: str | None,
        data_table_dfs: dict[str, pd.DataFrame] | None = None,
        **kwargs,
    ) -> None:
        """Initialise the model using pre-processed YAML files and optional dataframes/dicts.

        Args:
            model_definition (calliope.AttrDict): preprocessed model configuration.
            applied_overrides (str): overrides specified by users
            scenario (str | None): scenario specified by users
            data_table_dfs (dict[str, pd.DataFrame] | None, optional): files with additional model information. Defaults to None.
            **kwargs: Initialisation configuration overrides.
        """
        # First pass to check top-level keys are all good
        validate_dict(model_definition, CONFIG_SCHEMA, "Model definition")

        log_time(
            LOGGER,
            self._timings,
            "model_run_creation",
            comment="Model: preprocessing stage 1 (model_run)",
        )

        model_config = config_schema.CalliopeConfig(**model_definition.pop("config"))
        init_config = model_config.update({"init": kwargs}).init

        param_metadata = {"default": extract_from_schema(MODEL_SCHEMA, "default")}
        attributes = {
            "calliope_version_defined": init_config.calliope_version,
            "calliope_version_initialised": calliope.__version__,
            "applied_overrides": applied_overrides,
            "scenario": scenario,
            "defaults": param_metadata["default"],
        }
        templates = model_definition.get("templates", AttrDict())
        data_tables: list[DataTable] = []
        for table_name, table_dict in model_definition.pop("data_tables", {}).items():
            table_dict, _ = climb_template_tree(table_dict, templates, table_name)
            data_tables.append(
                DataTable(table_name, table_dict, data_table_dfs, init_config.def_path)
            )
        model_data_factory = ModelDataFactory(
            init_config, model_definition, data_tables, attributes, param_metadata
        )
        model_data_factory.build()

        self._model_data = model_data_factory.dataset

        log_time(
            LOGGER,
            self._timings,
            "model_data_creation",
            comment="Model: preprocessing stage 2 (model_data)",
        )

        self._model_data.attrs["name"] = init_config.name

        # Unlike at the build and solve phases, we store the init config overrides in the main model config.
        model_config.init = init_config
        self.config = model_config

        log_time(
            LOGGER,
            self._timings,
            "model_preprocessing_complete",
            comment="Model: preprocessing complete",
        )

    def _init_from_model_data(self, model_data: xr.Dataset) -> None:
        """Initialise the model using a pre-built xarray dataset.

        This must be a Calliope-compatible dataset, usually a dataset from another Calliope model.

        Args:
            model_data (xr.Dataset):
                Model dataset with input parameters as arrays and configuration stored in the dataset attributes dictionary.
        """
        if "applied_math" in model_data.attrs:
            self.applied_math = preprocess.CalliopeMath.from_dict(
                model_data.attrs.pop("applied_math")
            )
        if "config" in model_data.attrs:
            self.config = config_schema.CalliopeConfig(**model_data.attrs.pop("config"))
            self.config.update(model_data.attrs.pop("config_kwarg_overrides"))

        self._model_data = model_data

        if self.results:
            self._is_solved = True

        log_time(
            LOGGER,
            self._timings,
            "model_data_loaded",
            comment="Model: loaded model_data",
        )

    def build(
        self, force: bool = False, add_math_dict: dict | None = None, **kwargs
    ) -> None:
        """Build description of the optimisation problem in the chosen backend interface.

        Args:
            force (bool, optional):
                If ``force`` is True, any existing results will be overwritten.
                Defaults to False.
            add_math_dict (dict | None, optional):
                Additional math to apply on top of the YAML base / additional math files.
                Content of this dictionary will override any matching key:value pairs in the loaded math files.
            **kwargs: build configuration overrides.
        """
        if self._is_built and not force:
            raise exceptions.ModelError(
                "This model object already has a built optimisation problem. Use model.build(force=True) "
                "to force the existing optimisation problem to be overwritten with a new one."
            )
        self._model_data.attrs["timestamp_build_start"] = log_time(
            LOGGER,
            self._timings,
            "build_start",
            comment="Model: backend build starting",
        )

        build_config = self.config.update({"build": kwargs}).build
        mode = build_config.mode
        if mode == "operate":
            if not self._model_data.attrs["allow_operate_mode"]:
                raise exceptions.ModelError(
                    "Unable to run this model in operate (i.e. dispatch) mode, probably because "
                    "there exist non-uniform timesteps (e.g. from time clustering)"
                )
            backend_input = self._prepare_operate_mode_inputs(build_config.operate)
        else:
            backend_input = self._model_data

        init_math_list = [] if build_config.ignore_mode_math else [mode]
        end_math_list = [] if add_math_dict is None else [add_math_dict]
        full_math_list = init_math_list + build_config.add_math + end_math_list
        LOGGER.debug(f"Math preprocessing | Loading math: {full_math_list}")
        model_math = preprocess.CalliopeMath(full_math_list, self.config.init.def_path)

        self.backend = backend.get_model_backend(
            build_config, backend_input, model_math
        )
        self.backend.add_optimisation_components()

        self.applied_math = model_math

        self._model_data.attrs["timestamp_build_complete"] = log_time(
            LOGGER,
            self._timings,
            "build_complete",
            comment="Model: backend build complete",
        )
        self._is_built = True

    def solve(self, force: bool = False, warmstart: bool = False, **kwargs) -> None:
        """Solve the built optimisation problem.

        Args:
            force (bool, optional):
                If ``force`` is True, any existing results will be overwritten.
                Defaults to False.
            warmstart (bool, optional):
                If True and the optimisation problem has already been run in this session
                (i.e., `force` is not True), the next optimisation will be run with
                decision variables initially set to their previously optimal values.
                If the optimisation problem is similar to the previous run, this can
                decrease the solution time.
                Warmstart will not work with some solvers (e.g., CBC, GLPK).
                Defaults to False.
            **kwargs: solve configuration overrides.

        Raises:
            exceptions.ModelError: Optimisation problem must already be built.
            exceptions.ModelError: Cannot run the model if there are already results loaded, unless `force` is True.
            exceptions.ModelError: Some preprocessing steps will stop a run mode of "operate" from being possible.
        """
        # Check that results exist and are non-empty
        if not self.is_built:
            raise exceptions.ModelError(
                "You must build the optimisation problem (`.build()`) "
                "before you can run it."
            )

        if hasattr(self, "results"):
            if self.results.data_vars and not force:
                raise exceptions.ModelError(
                    "This model object already has results. "
                    "Use model.solve(force=True) to force"
                    "the results to be overwritten with a new run."
                )
            else:
                to_drop = self.results.data_vars
        else:
            to_drop = []

        solve_config = self.config.update({"solve": kwargs}).solve
<<<<<<< HEAD
        mode = self.config.build.mode
=======
        # FIXME: find a way to avoid overcomplicated passing of settings between modes
        mode = self.config.update(self.config.applied_keyword_overrides).build.mode
>>>>>>> e35ee0ea
        self._model_data.attrs["timestamp_solve_start"] = log_time(
            LOGGER,
            self._timings,
            "solve_start",
            comment=f"Optimisation model | starting model in {mode} mode.",
        )

        shadow_prices = solve_config.shadow_prices
        self.backend.shadow_prices.track_constraints(shadow_prices)

        if mode == "operate":
            results = self._solve_operate(**solve_config.model_dump())
        else:
            results = self.backend._solve(
                warmstart=warmstart, **solve_config.model_dump()
            )

        log_time(
            LOGGER,
            self._timings,
            "solver_exit",
            time_since_solve_start=True,
            comment="Backend: solver finished running",
        )

        # Add additional post-processed result variables to results
        if results.attrs["termination_condition"] in ["optimal", "feasible"]:
            results = postprocess_results.postprocess_model_results(
                results, self._model_data, self.config.solve.zero_threshold
            )

        log_time(
            LOGGER,
            self._timings,
            "postprocess_complete",
            time_since_solve_start=True,
            comment="Postprocessing: ended",
        )

        self._model_data = self._model_data.drop_vars(to_drop)

        self._model_data.attrs.update(results.attrs)
        self._model_data = xr.merge(
            [results, self._model_data], compat="override", combine_attrs="no_conflicts"
        )

        self._model_data.attrs["timestamp_solve_complete"] = log_time(
            LOGGER,
            self._timings,
            "solve_complete",
            time_since_solve_start=True,
            comment="Backend: model solve completed",
        )

        self._is_solved = True

    def run(self, force_rerun=False, **kwargs):
        """Run the model.

        If ``force_rerun`` is True, any existing results will be overwritten.

        Additional kwargs are passed to the backend.
        """
        exceptions.warn(
            "`run()` is deprecated and will be removed in a "
            "future version. Use `model.build()` followed by `model.solve()`.",
            FutureWarning,
        )
        self.build(force=force_rerun)
        self.solve(force=force_rerun)

    def to_netcdf(self, path):
        """Save complete model data (inputs and, if available, results) to a NetCDF file at the given `path`."""
        saved_attrs = {}
        for attr in set(self.ATTRS_SAVED) & set(self.__dict__.keys()):
            if not isinstance(getattr(self, attr), str | list | None):
                saved_attrs[attr] = dict(getattr(self, attr))
            else:
                saved_attrs[attr] = getattr(self, attr)
        saved_attrs["config_kwarg_overrides"] = self.config.applied_keyword_overrides

        io.save_netcdf(self._model_data, path, **saved_attrs)

    def to_csv(
        self, path: str | Path, dropna: bool = True, allow_overwrite: bool = False
    ):
        """Save complete model data (inputs and, if available, results) as a set of CSV files to the given ``path``.

        Args:
            path (str | Path): file path to save at.
            dropna (bool, optional):
                If True, NaN values are dropped when saving, resulting in significantly smaller CSV files.
                Defaults to True
            allow_overwrite (bool, optional):
                If True, allow the option to overwrite the directory contents if it already exists.
                This will overwrite CSV files one at a time, so if the dataset has different arrays to the previous saved models, you will get a mix of old and new files.
                Defaults to False.

        """
        io.save_csv(self._model_data, path, dropna, allow_overwrite)

    def info(self) -> str:
        """Generate basic description of the model, combining its name and a rough indication of the model size.

        Returns:
            str: Basic description of the model.
        """
        info_strings = []
        model_name = self.name
        info_strings.append(f"Model name:   {model_name}")
        msize = dict(self._model_data.dims)
        msize_exists = self._model_data.definition_matrix.sum()
        info_strings.append(
            f"Model size:   {msize} ({msize_exists.item()} valid node:tech:carrier combinations)"
        )
        return "\n".join(info_strings)

    def _prepare_operate_mode_inputs(
        self, operate_config: config_schema.BuildOperate
    ) -> xr.Dataset:
        """Slice the input data to just the length of operate mode time horizon.

        Args:
            operate_config (config.BuildOperate): operate mode configuration options.

        Returns:
            xr.Dataset: Slice of input data.
        """
        self._model_data.coords["windowsteps"] = pd.date_range(
            self.inputs.timesteps[0].item(),
            self.inputs.timesteps[-1].item(),
            freq=operate_config.window,
        )
        horizonsteps = self._model_data.coords["windowsteps"] + pd.Timedelta(
            operate_config.horizon
        )
        # We require an offset because pandas / xarray slicing is _inclusive_ of both endpoints
        # where we only want it to be inclusive of the left endpoint.
        # Except in the last time horizon, where we want it to include the right endpoint.
        clipped_horizonsteps = horizonsteps.clip(
            max=self._model_data.timesteps[-1] + self._TS_OFFSET
        ).drop_vars("timesteps")
        self._model_data.coords["horizonsteps"] = clipped_horizonsteps - self._TS_OFFSET
        sliced_inputs = self._model_data.sel(
            timesteps=slice(
                self._model_data.windowsteps[operate_config.start_window_idx],
                self._model_data.horizonsteps[operate_config.start_window_idx],
            )
        )
        if operate_config.use_cap_results:
            to_parameterise = extract_from_schema(MODEL_SCHEMA, "x-operate-param")
            if not self._is_solved:
                raise exceptions.ModelError(
                    "Cannot use plan mode capacity results in operate mode if a solution does not yet exist for the model."
                )
            for parameter in to_parameterise.keys():
                if parameter in self._model_data:
                    self._model_data[parameter].attrs["is_result"] = 0

        return sliced_inputs

    def _solve_operate(self, **solver_config) -> xr.Dataset:
        """Solve in operate (i.e. dispatch) mode.

        Optimisation is undertaken iteratively for slices of the timeseries, with
        some data being passed between slices.

        Returns:
            xr.Dataset: Results dataset.
        """
        if self.backend.inputs.timesteps[0] != self._model_data.timesteps[0]:
            LOGGER.info("Optimisation model | Resetting model to first time window.")
            self.build(force=True, **self.config.build.applied_keyword_overrides)

        LOGGER.info("Optimisation model | Running first time window.")

        step_results = self.backend._solve(warmstart=False, **solver_config)

        results_list = []

        for idx, windowstep in enumerate(self._model_data.windowsteps[1:]):
            windowstep_as_string = windowstep.dt.strftime("%Y-%m-%d %H:%M:%S").item()
            LOGGER.info(
                f"Optimisation model | Running time window starting at {windowstep_as_string}."
            )
            results_list.append(
                step_results.sel(timesteps=slice(None, windowstep - self._TS_OFFSET))
            )
            previous_step_results = results_list[-1]
            horizonstep = self._model_data.horizonsteps.sel(windowsteps=windowstep)
            new_inputs = self.inputs.sel(
                timesteps=slice(windowstep, horizonstep)
            ).drop_vars(["horizonsteps", "windowsteps"], errors="ignore")

            if len(new_inputs.timesteps) != len(step_results.timesteps):
                LOGGER.info(
                    "Optimisation model | Reaching the end of the timeseries. "
                    "Re-building model with shorter time horizon."
                )
                build_kwargs = AttrDict(self.config.build.applied_keyword_overrides)
                build_kwargs.set_key("operate.start_window_idx", idx + 1)
                self.build(force=True, **build_kwargs)
            else:
                self.backend._dataset.coords["timesteps"] = new_inputs.timesteps
                self.backend.inputs.coords["timesteps"] = new_inputs.timesteps
                for param_name, param_data in new_inputs.data_vars.items():
                    if "timesteps" in param_data.dims:
                        self.backend.update_parameter(param_name, param_data)
                        self.backend.inputs[param_name] = param_data

            if "storage" in step_results:
                self.backend.update_parameter(
                    "storage_initial",
                    self._recalculate_storage_initial(previous_step_results),
                )

            step_results = self.backend._solve(warmstart=False, **solver_config)

        results_list.append(step_results.sel(timesteps=slice(windowstep, None)))
        results = xr.concat(results_list, dim="timesteps", combine_attrs="no_conflicts")
        results.attrs["termination_condition"] = ",".join(
            set(result.attrs["termination_condition"] for result in results_list)
        )

        return results

    def _recalculate_storage_initial(self, results: xr.Dataset) -> xr.DataArray:
        """Calculate the initial level of storage devices for a new operate mode time slice.

        Based on storage levels at the end of the previous time slice.

        Args:
            results (xr.Dataset): Results from the previous time slice.

        Returns:
            xr.DataArray: `storage_initial` values for the new time slice.
        """
        end_storage = results.storage.isel(timesteps=-1).drop_vars("timesteps")

        new_initial_storage = end_storage / self.inputs.storage_cap
        return new_initial_storage<|MERGE_RESOLUTION|>--- conflicted
+++ resolved
@@ -343,12 +343,8 @@
             to_drop = []
 
         solve_config = self.config.update({"solve": kwargs}).solve
-<<<<<<< HEAD
-        mode = self.config.build.mode
-=======
         # FIXME: find a way to avoid overcomplicated passing of settings between modes
         mode = self.config.update(self.config.applied_keyword_overrides).build.mode
->>>>>>> e35ee0ea
         self._model_data.attrs["timestamp_solve_start"] = log_time(
             LOGGER,
             self._timings,
