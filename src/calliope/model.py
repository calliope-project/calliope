--- conflicted
+++ resolved
@@ -5,13 +5,8 @@
 from __future__ import annotations
 
 import logging
-from collections.abc import Callable
 from pathlib import Path
-<<<<<<< HEAD
-from typing import TYPE_CHECKING, TypeVar
-=======
 from typing import TYPE_CHECKING
->>>>>>> f305760f
 
 import pandas as pd
 import xarray as xr
@@ -35,12 +30,6 @@
 )
 from calliope.util.tools import relative_path
 
-<<<<<<< HEAD
-LOGGER = logging.getLogger(__name__)
-
-T = TypeVar("T", bound=PyomoBackendModel | LatexBackendModel)
-=======
->>>>>>> f305760f
 if TYPE_CHECKING:
     from calliope.backend.backend_model import BackendModel
 
@@ -75,11 +64,7 @@
                 If an xarray dataset, must be a valid calliope model.
             scenario (str | None, optional):
                 Comma delimited string of pre-defined `scenarios` to apply to the model.
-<<<<<<< HEAD
                 Defaults to None.
-=======
-                Defaults to None. Defaults to None.
->>>>>>> f305760f
             override_dict (dict | None, optional):
                 Additional overrides to apply to `config`.
                 These will be applied *after* applying any defined `scenario` overrides.
@@ -158,11 +143,7 @@
         model_definition: calliope.AttrDict,
         applied_overrides: str,
         scenario: str | None,
-<<<<<<< HEAD
-        data_source_dfs: dict[str, pd.DataFrame] | None,
-=======
         data_source_dfs: dict[str, pd.DataFrame] | None = None,
->>>>>>> f305760f
     ) -> None:
         """Initialise the model using pre-processed YAML files and optional dataframes/dicts.
 
