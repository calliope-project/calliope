--- conflicted
+++ resolved
@@ -155,11 +155,6 @@
         self, name: str, variable_dict: parsing.UnparsedVariable
     ) -> None:
         domain_dict = {"real": pmo.RealSet, "integer": pmo.IntegerSet}
-<<<<<<< HEAD
-        if variable_dict is None:
-            variable_dict = self.math.data["variables"][name]
-=======
->>>>>>> 4fc6b84f
 
         def _variable_setter(where, references):
             domain_type = domain_dict[variable_dict.get("domain", "real")]
@@ -185,11 +180,6 @@
     ) -> None:
         sense_dict = {"minimize": 1, "minimise": 1, "maximize": -1, "maximise": -1}
 
-<<<<<<< HEAD
-        if objective_dict is None:
-            objective_dict = self.math.data["objectives"][name]
-=======
->>>>>>> 4fc6b84f
         sense = sense_dict[objective_dict["sense"]]
 
         def _objective_setter(
