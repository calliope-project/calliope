# Copyright (C) since 2013 Calliope contributors listed in AUTHORS.
# Licensed under the Apache 2.0 License (see LICENSE file).
"""Pyomo backend functionality."""

from __future__ import annotations

import logging
import re
from abc import ABC
from collections.abc import Iterable
from contextlib import redirect_stderr, redirect_stdout
from pathlib import Path
from typing import Any, Literal, SupportsFloat, overload

import numpy as np
import pandas as pd
import pyomo.environ as pe  # type: ignore
import pyomo.kernel as pmo  # type: ignore
import xarray as xr
from pyomo.common.tempfiles import TempfileManager  # type: ignore
from pyomo.core import PyomoObject
from pyomo.core.kernel.piecewise_library.transforms import (
    PiecewiseLinearFunction,
    PiecewiseValidationError,
    piecewise_sos2,
)
from pyomo.opt import SolverFactory  # type: ignore
from pyomo.util.model_size import build_model_size_report  # type: ignore

from calliope.backend import backend_model, parsing
from calliope.backend.backend_model import ALL_COMPONENTS_T
from calliope.exceptions import BackendError, BackendWarning
from calliope.exceptions import warn as model_warn
from calliope.schemas import config_schema, math_schema
from calliope.util.logging import LogWriter

LOGGER = logging.getLogger(__name__)

COMPONENT_TRANSLATOR = {
    "parameter": "parameter",
    "variable": "variable",
    "global_expression": "expression",
    "constraint": "constraint",
    "piecewise_constraint": "block",
    "objective": "objective",
}


class PyomoBackendModel(backend_model.BackendModel):
    """Pyomo-specific backend functionality."""

    def __init__(
        self,
        inputs: xr.Dataset,
        math: math_schema.CalliopeBuildMath,
        build_config: config_schema.Build,
    ) -> None:
        """Pyomo solver interface class.

        Args:
            inputs (xr.Dataset): Calliope model data.
            math (AttrDict): Calliope math.
            build_config (config_schema.Build): Build configuration options.
            defaults (dict): Parameter defaults.
        """
        super().__init__(inputs, math, build_config, pmo.block())

        self._instance.parameters = pmo.parameter_dict()
        self._instance.variables = pmo.variable_dict()
        self._instance.global_expressions = pmo.expression_dict()
        self._instance.constraints = pmo.constraint_dict()
        self._instance.piecewise_constraints = pmo.block_dict()
        self._instance.objectives = pmo.objective_dict()

        self._instance.dual = pmo.suffix(direction=pmo.suffix.IMPORT)
        self.shadow_prices = PyomoShadowPrices(self._instance.dual, self)

    def add_parameter(  # noqa: D102, override
        self,
        parameter_name: str,
        parameter_values: xr.DataArray,
        definition: math_schema.Parameter,
    ) -> None:
        self._raise_error_on_preexistence(parameter_name, "parameters")
        if parameter_values.isnull().all():
            self.log(
                "parameters",
                parameter_name,
                "Empty component added; no data found in array.",
            )
            parameter_da = xr.DataArray(np.nan, attrs=parameter_values.attrs)
        else:
            self._create_obj_list(parameter_name, "parameters")
            parameter_da = self._apply_func(
                self._to_pyomo_param,
                parameter_values.notnull(),
                1,
                parameter_values,
                name=parameter_name,
            )

        self._add_to_dataset(
            parameter_name, parameter_da, "parameters", definition.model_dump()
        )

    def add_constraint(  # noqa: D102, override
        self, name: str, definition: math_schema.Constraint
    ) -> None:
        def _constraint_setter(
            element: parsing.ParsedBackendEquation, where: xr.DataArray, references: set
        ) -> xr.DataArray:
            expr = element.evaluate_expression(self, where=where, references=references)

            try:
                to_fill = self._apply_func(
                    self._to_pyomo_constraint, where, 1, expr, name=name
                )
            except BackendError as err:
                types = self._apply_func(lambda x: type(x).__name__, where, 1, expr)
                offending_items = types.to_series().dropna().str.startswith("bool")
                offending_idx = offending_items[offending_items].index.values
                err.args = (f"{err.args[0]}: {offending_idx}", *err.args[1:])
                raise err

            return to_fill

        self._add_component(name, definition, _constraint_setter, "constraints")

    def add_global_expression(  # noqa: D102, override
        self, name: str, definition: math_schema.GlobalExpression
    ) -> None:
        def _expression_setter(
            element: parsing.ParsedBackendEquation, where: xr.DataArray, references: set
        ) -> xr.DataArray:
            expr = element.evaluate_expression(self, where=where, references=references)
            expr = expr.squeeze(drop=True)

            to_fill = expr.where(where)

            return to_fill

        self._add_component(name, definition, _expression_setter, "global_expressions")

    def add_variable(  # noqa: D102, override
        self, name: str, definition: math_schema.Variable
    ) -> None:
        domain_dict = {"real": pmo.RealSet, "integer": pmo.IntegerSet}

        def _variable_setter(where, references):
            domain_type = domain_dict[definition.domain]
            bounds = definition.bounds
            lb = self._get_variable_bound(bounds["min"], name, references)
            ub = self._get_variable_bound(bounds["max"], name, references)
            var = self._apply_func(
                self._to_pyomo_variable,
                where,
                1,
                lb,
                ub,
                name=name,
                domain_type=domain_type,
            )
            var.attrs = {}
            return var

        self._add_component(name, definition, _variable_setter, "variables")

    def add_objective(  # noqa: D102, override
        self, name: str, definition: math_schema.Objective
    ) -> None:
        sense_dict = {"minimize": 1, "minimise": 1, "maximize": -1, "maximise": -1}

        sense = sense_dict[definition.sense]

        def _objective_setter(
            element: parsing.ParsedBackendEquation, where: xr.DataArray, references: set
        ) -> xr.DataArray:
            expr = element.evaluate_expression(self, references=references)
            objective = pmo.objective(expr.item(), sense=sense)
            if name == self.objective:
                text = "activated"
                objective.activate()
            else:
                text = "deactivated"
                objective.deactivate()
            self.log("objectives", name, f"Objective {text}.")

            self._instance.objectives[name].append(objective)
            return xr.DataArray(objective)

        self._add_component(name, definition, _objective_setter, "objectives")

    def set_objective(self, name: str) -> None:  # noqa: D102, override
        self.objectives[self.objective].item().deactivate()
        self.log("objectives", self.objective, "Objective deactivated.", level="info")

        self.objectives[name].item().activate()
        self.objective = name
        self.config = self.config.update({"objective": name})

        self.log("objectives", name, "Objective activated.", level="info")

    def get_parameter(  # noqa: D102, override
        self, name: str, as_backend_objs: bool = True
    ) -> xr.DataArray:
        parameter = self._get_component(name, "parameters")

        if as_backend_objs:
            return parameter

        param_as_vals = self._apply_func(
            self._from_pyomo_param, parameter.notnull(), 1, parameter
        )
        return param_as_vals.where(param_as_vals.notnull()).astype(float)

    @overload
    def get_constraint(  # noqa: D102, override
        self, name: str, as_backend_objs: Literal[True] = True, eval_body: bool = False
    ) -> xr.DataArray: ...

    @overload
    def get_constraint(  # noqa: D102, override
        self, name: str, as_backend_objs: Literal[False], eval_body: bool = False
    ) -> xr.Dataset: ...

    def get_constraint(  # noqa: D102, override
        self, name: str, as_backend_objs: bool = True, eval_body: bool = False
    ) -> xr.DataArray | xr.Dataset:
        constraint = self.constraints.get(name, None)
        if constraint is None:
            raise KeyError(f"Unknown constraint: {name}")
        if isinstance(constraint, xr.DataArray) and not as_backend_objs:
            lb, body, ub = self._apply_func(
                self._from_pyomo_constraint, constraint.notnull(), 3, constraint
            )
            body = self._from_pyomo_expr(body, eval_body)
            constraint = xr.Dataset(
                {"lb": lb, "body": body, "ub": ub}, attrs=constraint.attrs
            )
        return constraint

    def get_variable(  # noqa: D102, override
        self, name: str, as_backend_objs: bool = True
    ) -> xr.DataArray:
        variable = self._get_component(name, "variables")

        if as_backend_objs:
            return variable
        else:
            return self._apply_func(
                self._from_pyomo_param, variable.notnull(), 1, variable
            )

    def get_variable_bounds(self, name: str) -> xr.Dataset:  # noqa: D102, override
        variable = self.get_variable(name, as_backend_objs=True)
        lb, ub = self._apply_func(
            self._from_pyomo_variable_bounds, variable.notnull(), 2, variable
        )
        return xr.Dataset({"lb": lb, "ub": ub}, attrs=variable.attrs)

    def _get_expression(  # noqa: D102, override
        self,
        name: str,
        as_backend_objs,
        eval_body,
        component_type: Literal["global_expressions", "objectives"],
    ) -> xr.DataArray:
        expression = getattr(self, component_type).get(name, None)
        if expression is None:
            raise KeyError(f"Unknown {component_type.removesuffix('s')}: {name}")
        if not as_backend_objs:
            expression = self._from_pyomo_expr(expression, eval_body)

        return expression

    def _solve(  # noqa: D102, override
        self, solve_config: config_schema.Solve, warmstart: bool = False
    ) -> xr.Dataset:
        if solve_config.solver == "cbc" and self.shadow_prices.is_active:
            model_warn(
                "Switching off shadow price tracker as constraint duals cannot be accessed from the CBC solver"
            )
            self.shadow_prices.deactivate()
        opt = SolverFactory(solve_config.solver, solver_io=solve_config.solver_io)

        if solve_config.solver_options:
            for k, v in solve_config.solver_options.items():
                opt.options[k] = v

        solve_kwargs = {}
        if solve_config.save_logs is not None:
            solve_kwargs.update({"symbolic_solver_labels": True, "keepfiles": True})
            logdir = Path(solve_config.save_logs)
            logdir.mkdir(parents=True, exist_ok=True)
            TempfileManager.tempdir = logdir  # Sets log output dir

        if warmstart and solve_config.solver in ["glpk", "cbc"]:
            model_warn(
                f"The chosen solver, {solve_config.solver}, does not support warmstart, "
                "which may impact performance."
            )
            warmstart = False

        with redirect_stdout(LogWriter(self._solve_logger, "debug", strip=True)):  # type: ignore
            with redirect_stderr(LogWriter(self._solve_logger, "error", strip=True)):  # type: ignore
                # Ignore most of gurobipy's logging, as it's output is
                # already captured through STDOUT
                logging.getLogger("gurobipy").setLevel(logging.ERROR)
                results = opt.solve(self._instance, tee=True, **solve_kwargs)

        termination = results.solver[0].termination_condition

        if pe.TerminationCondition.to_solver_status(termination) == pe.SolverStatus.ok:
            self._instance.load_solution(results.solution[0])
            results = self.load_results()
        else:
            self._solve_logger.critical("Problem status:")
            for line in str(results.problem[0]).split("\n"):
                self._solve_logger.critical(line)
            self._solve_logger.critical("Solver status:")
            for line in str(results.solver[0]).split("\n"):
                self._solve_logger.critical(line)

            model_warn("Model solution was non-optimal.", _class=BackendWarning)
            results = xr.Dataset()

        results.attrs["termination_condition"] = str(termination)
        return results

    def verbose_strings(self) -> None:  # noqa: D102, override
        def __renamer(val, *idx):
            if pd.notna(val):
                val.calliope_coords = idx

        with self._datetime_as_string(self._dataset):
            for component_type in [
                "parameters",
                "variables",
                "constraints",
                "piecewise_constraints",
            ]:
                for da in self._dataset.filter_by_attrs(
                    coords_in_name=False, **{"obj_type": component_type}
                ).values():
                    self._apply_func(
                        __renamer, da.notnull(), 1, da, *[da.coords[i] for i in da.dims]
                    )
                    da.attrs["coords_in_name"] = True
        self._has_verbose_strings = True

    def to_lp(self, path: str | Path) -> None:  # noqa: D102, override
        self._instance.write(str(path), format="lp", symbolic_solver_labels=True)

    def _create_obj_list(self, key: str, component_type: ALL_COMPONENTS_T) -> None:
        """Attach an empty pyomo kernel list object to the pyomo model object.

        Args:
            key (str): Name of object
            component_type (str): Object type

        Raises:
            BackendError: Cannot overwrite object of same name and type.
        """
        component_dict = getattr(self._instance, component_type)
        if key in component_dict:
            raise BackendError(
                f"Trying to add already existing `{key}` to backend model {component_type}."
            )
        else:
            singular_component = component_type.removesuffix("s")
            component_dict[key] = getattr(
                pmo, f"{COMPONENT_TRANSLATOR[singular_component]}_list"
            )()

    def delete_component(  # noqa: D102, override
        self, key: str, component_type: ALL_COMPONENTS_T
    ) -> None:
        component_dict = getattr(self._instance, component_type)
        if key in component_dict:
            del component_dict[key]

        if key in self._dataset and self._dataset[key].obj_type == component_type:
            del self._dataset[key]

    def update_input(  # noqa: D102, override
        self, name: str, new_values: xr.DataArray | SupportsFloat
    ) -> None:
        new_values = xr.DataArray(new_values)
        obj_type, math = self.math.find(name, subset={"parameters", "lookups"})
        obj_type_singular = obj_type.removesuffix("s")

<<<<<<< HEAD
        input_da = getattr(self, f"get_{obj_type_singular}")(name)
        missing_dims_in_new_vals = set(input_da.dims).difference(new_values.dims)
        missing_dims_in_orig_vals = set(new_values.dims).difference(input_da.dims)
=======
        dataset_da = getattr(self, f"get_{obj_type_singular}")(name)
        input_da = self.inputs.get(name, xr.DataArray(np.nan))
        missing_dims_in_new_vals = set(dataset_da.dims).difference(new_values.dims)
        missing_dims_in_orig_vals = set(new_values.dims).difference(dataset_da.dims)
>>>>>>> 2c20235e
        refs_to_update: set = set()

        if missing_dims_in_new_vals:
            self.log(
                "parameters",
                name,
                f"New values will be broadcast along the {missing_dims_in_new_vals} dimension(s)."
                "info",
            )

        if (
            (not dataset_da.shape and new_values.shape)
            or missing_dims_in_orig_vals
            or (dataset_da.isnull() & new_values.notnull()).any()
            or obj_type == "lookups"
        ):
            refs_to_update = self._find_all_references(dataset_da.attrs["references"])
            if refs_to_update:
                self.log(
                    "parameters",
                    name,
                    "Defining values for a previously fully/partially undefined parameter. "
                    f"The optimisation problem components {sorted(refs_to_update)} will be re-built.",
                    "info",
                )

            if name not in self.inputs:
                self.inputs[name] = new_values
            else:
                new_input_da = new_values.broadcast_like(input_da).fillna(input_da)
                new_input_da.attrs = input_da.attrs
                self.inputs[name] = new_input_da

            self.delete_component(name, obj_type)
            getattr(self, f"add_{obj_type_singular}")(name, new_input_da, math)
            self._rebuild_references(refs_to_update)
            if self._has_verbose_strings:
                self.verbose_strings()
        elif obj_type == "parameters":
            self._apply_func(
                self._update_pyomo_param,
                new_values.notnull(),
                1,
                dataset_da,
                new_values,
            )

    def update_variable_bounds(  # noqa: D102, override
        self,
        name: str,
        *,
        min: xr.DataArray | SupportsFloat | None = None,
        max: xr.DataArray | SupportsFloat | None = None,
    ) -> None:
        translator = {"min": "lb", "max": "ub"}
        variable_da = self.get_variable(name)

        for bound_name, new_bounds in {"min": min, "max": max}.items():
            if new_bounds is None:
                self.log(
                    "variables",
                    name,
                    f"{bound_name} bound not being updated as it has not been defined.",
                )
                continue

            existing_bound_param = self.math.variables[name].bounds[bound_name]
            if existing_bound_param in self.parameters:
                raise BackendError(
                    "Cannot update variable bounds that have been set by parameters. "
                    f"Use `update_input('{existing_bound_param}')` to update the {bound_name} bound of {name}."
                )

            bound_da = xr.DataArray(new_bounds)
            missing_dims_in_new_vals = set(variable_da.dims).difference(bound_da.dims)
            if missing_dims_in_new_vals:
                self.log(
                    "variables",
                    name,
                    f"New `{bound_name}` bounds will be broadcast along the {missing_dims_in_new_vals} dimension(s).",
                    "info",
                )
            self._apply_func(
                self._update_pyomo_variable,
                variable_da.notnull() & xr.DataArray(new_bounds).notnull(),
                1,
                variable_da,
                xr.DataArray(new_bounds),
                bound=translator[bound_name],
            )

    def fix_variable(  # noqa: D102, override
        self, name: str, where: xr.DataArray | None = None
    ) -> None:
        variable_da = self.get_variable(name)
        where_da = variable_da.notnull()
        if where is not None:
            where_da = where_da & where.fillna(False)
        self._apply_func(self._fix_pyomo_variable, where_da, 1, variable_da)

    def unfix_variable(  # noqa: D102, override
        self, name: str, where: xr.DataArray | None = None
    ) -> None:
        variable_da = self.get_variable(name)
        where_da = variable_da.notnull()
        if where is not None:
            where_da = where_da & where.fillna(False)
        self._apply_func(self._unfix_pyomo_variable, where_da, 1, variable_da)

    @property
    def has_integer_or_binary_variables(self) -> bool:  # noqa: D102, override
        model_report = build_model_size_report(self._instance)
        binaries = model_report["activated"]["binary_variables"]
        integers = model_report["activated"]["integer_variables"]
        number_of_binary_and_integer_vars = binaries + integers
        return number_of_binary_and_integer_vars > 0

    def _to_piecewise_constraint(  # noqa: D102, override
        self, x_var: Any, y_var: Any, *vals: float, name: str, n_breakpoints: int
    ) -> type[ObjPiecewiseConstraint]:
        y_vals = pd.Series(vals[n_breakpoints:]).dropna()
        x_vals = pd.Series(vals[:n_breakpoints]).dropna()
        try:
            var = ObjPiecewiseConstraint(
                breakpoints=x_vals,
                values=y_vals,
                input=x_var,
                output=y_var,
                require_bounded_input_variable=False,
            )
            self._instance.piecewise_constraints[name].append(var)
        except (PiecewiseValidationError, ValueError) as err:
            # We don't want to confuse the user with suggestions of pyomo options they can't access.
            err_message = err.args[0].split(" To avoid this error")[0]
            raise BackendError(err_message)
        return var

    def _to_pyomo_param(self, val: Any, *, name: str) -> type[ObjParameter] | float:
        """Utility function to generate a pyomo parameter for every element of an xarray DataArray.

        Output objects are of the type ObjParameter(pmo.parameter) since they need a
        "dtype" property to be handled by xarray.

        If not np.nan/None, output objects are also added to the backend model object in-place.


        Args:
            val (Any): Value to turn into a mutable pyomo parameter
            name (str): Name of parameter
            default (Any, optional): Default value if `val` is None/np.nan. Defaults to np.nan.

        Returns:
            type[ObjParameter] | float:
                If both `val` and `default` are np.nan/None, return np.nan.
                Otherwise return ObjParameter(val/default).
        """
        param = ObjParameter(val)
        self._instance.parameters[name].append(param)
        return param

    def _update_pyomo_param(self, orig: ObjParameter, new: Any) -> None:
        """Utility function to update pyomo parameter values in-place.

        Args:
            orig (ObjParameter): Pyomo parameter to update.
            new (Any): Value with which to update the parameter.
        """
        orig.value = new

    def _update_pyomo_variable(
        self, orig: ObjVariable, new: Any, *, bound: Literal["lb", "ub"]
    ) -> None:
        """Utility function to update pyomo variable bounds in-place.

        Args:
            orig (ObjVariable): Pyomo variable to update.
            new (Any): new value to set.
            bound (Literal["lb", "ub"]): upper / lower bound.
                lb (Any): Value with which to update the lower bound of the variable.
                ub (Any): Value with which to update the upper bound of the variable.
        """
        setattr(orig, bound, new)

    def _fix_pyomo_variable(self, orig: ObjVariable) -> None:
        """Utility function to fix a pyomo variable to its value in the optimisation model solution.

        Fixed variables will be considered as parameters in the subsequent solve.

        Args:
            orig (ObjVariable): Pyomo variable to fix.

        Raises:
            BackendError: Can only fix variables if they have values assigned to them from an optimal solution.
        """
        if orig.value is None:
            raise BackendError(
                "Cannot fix variable values without already having solved the model successfully."
            )
        else:
            orig.fix()

    def _unfix_pyomo_variable(self, orig: ObjVariable) -> None:
        """Utility function to unfix a pyomo variable so it can be considered a decision variable on the next solve.

        Args:
            orig (ObjVariable): Pyomo variable to unfix.

        """
        orig.unfix()

    def _to_pyomo_constraint(
        self, expr: Any, *, name: str
    ) -> type[ObjConstraint] | float:
        """Utility function to generate a pyomo constraint for every element of an xarray DataArray.

        If not np.nan/None, output objects are also added to the backend model object in-place.

        Args:
            mask (bool | np.bool_): If True, add constraint, otherwise return np.nan
            expr (Any): Equation expression.

        Kwargs:
            name (str): Name of constraint

        Returns:
            Union[type[ObjConstraint], float]:
                If mask is True, return np.nan.
                Otherwise return pmo_constraint(expr=lhs op rhs).
        """
        if isinstance(expr, np.bool_ | bool):
            raise BackendError(
                f"(constraints, {name}) | constraint array includes item(s) that resolves to a simple boolean. "
                "There must be a math component defined on at least one side of the equation"
            )
        constraint = ObjConstraint(expr=expr)
        self._instance.constraints[name].append(constraint)
        return constraint

    def _to_pyomo_variable(
        self,
        lb: Any,
        ub: Any,
        *,
        name: str,
        domain_type: Literal["RealSet", "IntegerSet"],
    ) -> type[ObjVariable] | float:
        """Utility function to generate a pyomo decision variable for every element of an xarray DataArray.

        If not np.nan/None, output objects are also added to the backend model object in-place.

        Args:
            mask (Union[bool, np.bool_]): If True, add variable, otherwise return np.nan.
            ub (Any): Upper bound to apply to the variable.
            lb (Any): Lower bound to apply to the variable.

        Kwargs:
            domain_type (Literal["RealSet", "IntegerSet"]):
                Domain over which variables are valid (real = continuous, integer = integer/binary)
            name (str): Name of variable.

        Returns:
            Union[type[ObjVariable], float]:
                If mask is True, return np.nan.
                Otherwise return pmo_variable(ub=ub, lb=lb, domain_type=domain_type).
        """
        var = ObjVariable(ub=ub, lb=lb, domain_type=domain_type)
        self._instance.variables[name].append(var)
        return var

    def _from_pyomo_expr(self, expr_da: xr.DataArray, eval_body: bool) -> xr.DataArray:
        """Evaluate an array of Pyomo expression objects.

        Args:
            expr_da (xr.DataArray): Array containing expression objects
            eval_body (bool):
                If True, attempt to evaluate objects as numeric values.
                Will return string values of the expression math if the optimisation problem hasn't been successfully solved.
                If False, will return string values of the expression math.

        Returns:
            xr.DataArray: Array of numeric or math string values.
        """
        if eval_body:
            try:
                expr = self._apply_func(
                    lambda expr: expr() if isinstance(expr, PyomoObject) else expr,
                    expr_da.notnull(),
                    1,
                    expr_da,
                )
            except ValueError:
                expr = expr_da.astype(str)
        else:
            expr = expr_da.astype(str)
        return expr.where(expr_da.notnull())

    @staticmethod
    def _from_pyomo_param(val: ObjParameter | ObjVariable | float) -> Any:
        """Evaluate value of Pyomo object.

        If the input object is a parameter, a numeric/string value will be given.
        If the input object is a global expression or variable, a numeric value will be given
        only if the backend model has been successfully optimised, otherwise evaluation will return None.

        Args:
            val (ObjParameter | ObjVariable | float):
                Item to be evaluated.

        Returns:
            Any: If the input is nullable, return np.nan, otherwise evaluate the "value" method of the object.
        """
        return val.value  # type: ignore

    @staticmethod
    def _from_pyomo_constraint(
        val: ObjConstraint,
    ) -> tuple[float, pmo.expression, float]:
        """Evaluate Pyomo constraint object.

        Args:
            val (ObjConstraint): constraint object to be evaluated
        Kwargs:
            eval_body (bool, optional):
                If True, attempt to evaluate the constraint object `body`, which will evaluate the
                linear expression contained in the constraint body and produce a numeric value.
                This will only succeed if the backend model has been successfully optimised,
                otherwise a string representation of the linear expression will be returned
                (same as eval_body=False). Defaults to False.

        Returns:
            pd.Series: Array of upper bound (ub), body, and lower bound (lb).
        """
        return val.lb, val.body, val.ub

    @staticmethod
    def _from_pyomo_variable_bounds(val: ObjVariable) -> tuple[float, float]:
        """Evaluate Pyomo decision variable object bounds.

        Args:
            val (ObjVariable): Variable object to be evaluated.

        Returns:
            pd.Series: Array of variable upper and lower bound.
        """
        return val.lb, val.ub


class CoordObj(ABC):
    """Generic class for name updates."""

    def __init__(self) -> None:
        """Class with methods to update the `name` property of inheriting classes."""
        self._calliope_coords: Iterable | None = None

    def _update_name(self, old_name: str) -> str:
        """Update string of a list containing a single number with a string of a list containing any arbitrary number of elements.

        Args:
            old_name (str): String representation of a list containing a single number

        Returns:
            str:
                If `self.calliope_coords` is None, returns `old_name`.
                Otherwise returns string representation of a list containing the contents of `self.calliope_coords`
        """
        if self._calliope_coords is None:
            return old_name

        if not self._calliope_coords:  # empty list = dimensionless component
            coord_list = ""
        else:
            coord_list = f"[{', '.join(str(i) for i in self._calliope_coords)}]"
        return re.sub(r"\[\d+\]", coord_list, old_name)

    @property
    def calliope_coords(self):
        """Get coordinates."""
        return self._calliope_coords

    @calliope_coords.setter
    def calliope_coords(self, val):
        """Set coordinates."""
        self._calliope_coords = val


class ObjParameter(pmo.parameter, CoordObj):
    """Pyomo parameter functionality."""

    def __init__(self, value, **kwds):
        """Instantiate a pyomo Parameter.

        A pyomo parameter (`a object for storing a mutable, numeric value that can be used to build a symbolic expression`)
        with added `dtype` property and a `name` property setter (via the `pmo.parameter.getname` method) which replaces a list position as a name with a list of strings.
        """
        assert not pd.isnull(value)
        pmo.parameter.__init__(self, value, **kwds)
        CoordObj.__init__(self)

    @property
    def dtype(self):
        """Get dtype."""
        return "O"

    def getname(self, *args, **kwargs):
        """Get name."""
        return self._update_name(pmo.parameter.getname(self, *args, **kwargs))


class ObjVariable(pmo.variable, CoordObj):
    """Pyomo variable functionality."""

    def __init__(self, **kwds):
        """Create a pyomo variable.

        Created with a `name` property setter (via the `pmo.variable.getname` method)
        which replaces a list position as a name with a list of strings.
        """
        pmo.variable.__init__(self, **kwds)
        CoordObj.__init__(self)

    def getname(self, *args, **kwargs):
        """Get variable name."""
        return self._update_name(pmo.variable.getname(self, *args, **kwargs))


class ObjConstraint(pmo.constraint, CoordObj):
    """Pyomo constraint functionality."""

    def __init__(self, **kwds):
        """Create a pyomo constraint.

        Created with a `name` property setter (via the `pmo.constraint.getname` method)
        which replaces a list position as a name with a list of strings.
        """
        pmo.constraint.__init__(self, **kwds)
        CoordObj.__init__(self)

    def getname(self, *args, **kwargs):
        """Get constraint name."""
        return self._update_name(pmo.constraint.getname(self, *args, **kwargs))


class ObjPiecewiseConstraint(piecewise_sos2, CoordObj):
    """Pyomo SOS2 piecewise constraint wrapper."""

    def __init__(self, **kwds):
        """Create a Pyomo SOS2 piecesise constraint.

        Created with a `name` property setter (via the `piecewise_sos2.getname` method)
        which replaces a list position as a name with a list of strings.
        """
        func = PiecewiseLinearFunction(
            breakpoints=kwds.pop("breakpoints"), values=kwds.pop("values")
        )
        piecewise_sos2.__init__(self, func, **kwds)
        CoordObj.__init__(self)

    def getname(self, *args, **kwargs):
        """Get piecewise constraint name."""
        return self._update_name(piecewise_sos2.getname(self, *args, **kwargs))


class PyomoShadowPrices(backend_model.ShadowPrices):
    """Pyomo shadow price functionality."""

    def __init__(self, dual_obj: pmo.suffix, backend_obj: PyomoBackendModel):
        """Create deactivated pyomo shadow price functions."""
        self._dual_obj = dual_obj
        self._backend_obj = backend_obj
        self.deactivate()

    def get(self, name: str) -> xr.DataArray:  # noqa: D102, override
        ...
        constraint = self._backend_obj.get_constraint(name, as_backend_objs=True)
        return self._backend_obj._apply_func(
            self._duals_from_pyomo_constraint,
            constraint.notnull(),
            1,
            constraint,
            dual_getter=self._dual_obj,
        )

    def activate(self):  # noqa: D102, override
        ...
        if self._backend_obj.has_integer_or_binary_variables:
            warning_text = "Shadow price tracking on a model with binary or integer variables is not possible. Proceeding without activating shadow price tracking."
            model_warn(warning_text, _class=BackendWarning)
        else:
            self._dual_obj.activate()

    def deactivate(self):  # noqa: D102, override
        ...
        self._dual_obj.deactivate()

    @property
    def is_active(self) -> bool:  # noqa: D102, override
        ...
        return self._dual_obj.active

    @property
    def available_constraints(self) -> Iterable:  # noqa: D102, override
        ...
        return self._backend_obj.constraints.data_vars

    @staticmethod
    def _duals_from_pyomo_constraint(
        val: pmo.constraint, *, dual_getter: pmo.suffix
    ) -> float:
        return dual_getter.get(val)<|MERGE_RESOLUTION|>--- conflicted
+++ resolved
@@ -389,16 +389,9 @@
         obj_type, math = self.math.find(name, subset={"parameters", "lookups"})
         obj_type_singular = obj_type.removesuffix("s")
 
-<<<<<<< HEAD
-        input_da = getattr(self, f"get_{obj_type_singular}")(name)
-        missing_dims_in_new_vals = set(input_da.dims).difference(new_values.dims)
-        missing_dims_in_orig_vals = set(new_values.dims).difference(input_da.dims)
-=======
         dataset_da = getattr(self, f"get_{obj_type_singular}")(name)
-        input_da = self.inputs.get(name, xr.DataArray(np.nan))
         missing_dims_in_new_vals = set(dataset_da.dims).difference(new_values.dims)
         missing_dims_in_orig_vals = set(new_values.dims).difference(dataset_da.dims)
->>>>>>> 2c20235e
         refs_to_update: set = set()
 
         if missing_dims_in_new_vals:
@@ -428,8 +421,8 @@
             if name not in self.inputs:
                 self.inputs[name] = new_values
             else:
-                new_input_da = new_values.broadcast_like(input_da).fillna(input_da)
-                new_input_da.attrs = input_da.attrs
+                new_input_da = new_values.broadcast_like(dataset_da).fillna(dataset_da)
+                new_input_da.attrs = dataset_da.attrs
                 self.inputs[name] = new_input_da
 
             self.delete_component(name, obj_type)
