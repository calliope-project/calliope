--- conflicted
+++ resolved
@@ -112,11 +112,7 @@
         self._add_to_dataset(parameter_name, parameter_da, "parameters", attrs)
 
     def add_constraint(  # noqa: D102, override
-<<<<<<< HEAD
-        self, name: str, constraint_dict: parsing.UnparsedConstraintDict
-=======
         self, name: str, constraint_dict: parsing.UnparsedConstraintDict | None = None
->>>>>>> 61e1afa3
     ) -> None:
         def _constraint_setter(
             element: parsing.ParsedBackendEquation, where: xr.DataArray, references: set
@@ -172,11 +168,7 @@
 
             try:
                 return self._apply_func(
-                    self._to_pyomo_piecewise_constraint,
-                    where,
-                    *args,
-                    name=name,
-                    input_core_dims=[[], [], [], ["breakpoints"], ["breakpoints"]],
+                    self._to_pyomo_piecewise_constraint, where, 1, *args, name=name
                 )
             except (PiecewiseValidationError, ValueError) as err:
                 # We don't want to confuse the user with suggestions of pyomo options they can't access.
@@ -190,11 +182,7 @@
         )
 
     def add_global_expression(  # noqa: D102, override
-<<<<<<< HEAD
-        self, name: str, expression_dict: parsing.UnparsedExpressionDict
-=======
         self, name: str, expression_dict: parsing.UnparsedExpressionDict | None = None
->>>>>>> 61e1afa3
     ) -> None:
         def _expression_setter(
             element: parsing.ParsedBackendEquation, where: xr.DataArray, references: set
@@ -211,17 +199,11 @@
         )
 
     def add_variable(  # noqa: D102, override
-<<<<<<< HEAD
-        self, name: str, variable_dict: parsing.UnparsedVariableDict
-    ) -> None:
-        domain_dict = {"real": pmo.RealSet, "integer": pmo.IntegerSet}
-=======
         self, name: str, variable_dict: parsing.UnparsedVariableDict | None = None
     ) -> None:
         domain_dict = {"real": pmo.RealSet, "integer": pmo.IntegerSet}
         if variable_dict is None:
             variable_dict = self.inputs.attrs["math"]["variables"][name]
->>>>>>> 61e1afa3
 
         def _variable_setter(where, references):
             domain_type = domain_dict[variable_dict.get("domain", "real")]
@@ -243,13 +225,11 @@
         self._add_component(name, variable_dict, _variable_setter, "variables")
 
     def add_objective(  # noqa: D102, override
-<<<<<<< HEAD
-        self, name: str, objective_dict: parsing.UnparsedObjectiveDict
-=======
         self, name: str, objective_dict: parsing.UnparsedObjectiveDict | None = None
->>>>>>> 61e1afa3
     ) -> None:
         sense_dict = {"minimize": 1, "minimise": 1, "maximize": -1, "maximise": -1}
+        if objective_dict is None:
+            objective_dict = self.inputs.attrs["math"]["objectives"][name]
 
         sense = sense_dict[objective_dict["sense"]]
 
@@ -305,17 +285,6 @@
 
     def get_constraint(  # noqa: D102, override
         self, name: str, as_backend_objs: bool = True, eval_body: bool = False
-<<<<<<< HEAD
-    ) -> Union[xr.DataArray, xr.Dataset]:
-        constraint = self._get_component(name, "constraints")
-
-        if not as_backend_objs:
-            constraint_attrs = self._apply_func(
-                self._from_pyomo_constraint,
-                constraint,
-                eval_body=eval_body,
-                output_core_dims=(["attributes"],),
-=======
     ) -> xr.DataArray | xr.Dataset:
         constraint = self.constraints.get(name, None)
         if constraint is None:
@@ -327,7 +296,6 @@
             body = self._from_pyomo_expr(body, eval_body)
             constraint = xr.Dataset(
                 {"lb": lb, "body": body, "ub": ub}, attrs=constraint.attrs
->>>>>>> 61e1afa3
             )
         return constraint
 
@@ -353,16 +321,6 @@
     def get_global_expression(  # noqa: D102, override
         self, name: str, as_backend_objs: bool = True, eval_body: bool = False
     ) -> xr.DataArray:
-<<<<<<< HEAD
-        global_expression = self._get_component(name, "global_expressions")
-
-        if isinstance(global_expression, xr.DataArray) and not as_backend_objs:
-            return self._apply_func(
-                self._from_pyomo_expr, global_expression, eval_body=eval_body
-            )
-        else:
-            return global_expression
-=======
         global_expression = self.global_expressions.get(name, None)
         if global_expression is None:
             raise KeyError(f"Unknown global_expression: {name}")
@@ -370,7 +328,6 @@
             global_expression = self._from_pyomo_expr(global_expression, eval_body)
 
         return global_expression
->>>>>>> 61e1afa3
 
     def _solve(  # noqa: D102, override
         self,
@@ -453,11 +410,7 @@
                     da.attrs["coords_in_name"] = True
         self._has_verbose_strings = True
 
-<<<<<<< HEAD
-    def to_lp(self, path: Union[str, Path]) -> None:  # noqa: D102, override
-=======
     def to_lp(self, path: str | Path) -> None:  # noqa: D102, override
->>>>>>> 61e1afa3
         self._instance.write(str(path), format="lp", symbolic_solver_labels=True)
 
     def _create_obj_list(self, key: str, component_type: _COMPONENTS_T) -> None:
@@ -621,35 +574,6 @@
         number_of_binary_and_integer_vars = binaries + integers
         return number_of_binary_and_integer_vars > 0
 
-<<<<<<< HEAD
-    def _get_capacity_bound(
-        self, bound: Any, name: str, references: set
-    ) -> xr.DataArray:
-        """Generate array for the upper/lower bound of a decision variable.
-
-        Any NaN values will be replaced by None, which Pyomo will correctly interpret as there being no bound to apply.
-
-        Args:
-            bound (Any): The bound name (corresponding to an array in the model input data) or value.
-            name (str): Name of decision variable.
-            references (set): references to use for the array generation.
-
-        Returns:
-            xr.DataArray: Where unbounded, the array entry will be None, otherwise a float value.
-        """
-        if isinstance(bound, str):
-            self.log(
-                "variables",
-                name,
-                f"Applying bound according to the {bound} parameter values.",
-            )
-            bound_array = self.get_parameter(bound)
-            references.add(bound)
-        else:
-            bound_array = xr.DataArray(bound)
-
-        return bound_array.fillna(None)
-
     def _get_piecewise_breakpoints(
         self, breakpoint_vals: str, name: str, references: set
     ) -> xr.DataArray:
@@ -676,11 +600,8 @@
         return bound_array
 
     def _to_pyomo_param(
-        self, val: Any, *, name: str, default: Any = np.nan, use_inf_as_na: bool = True
-    ) -> Union[type[ObjParameter], float]:
-=======
-    def _to_pyomo_param(self, val: Any, *, name: str) -> type[ObjParameter] | float:
->>>>>>> 61e1afa3
+        self, val: Any, *, name: str, default: Any = np.nan
+    ) -> type[ObjParameter] | float:
         """Utility function to generate a pyomo parameter for every element of an xarray DataArray.
 
         Output objects are of the type ObjParameter(pmo.parameter) since they need a
@@ -772,36 +693,30 @@
                 If mask is True, return np.nan.
                 Otherwise return pmo_constraint(expr=lhs op rhs).
         """
-<<<<<<< HEAD
-        if mask:
-            if isinstance(expr, (np.bool_, bool)):
-                raise BackendError(
-                    f"(constraints, {name}) | constraint array includes item(s) that resolves to a simple boolean. "
-                    "There must be a math component defined on at least one side of the equation"
-                )
-            constraint = ObjConstraint(expr=expr)
-            self._instance.constraints[name].append(constraint)
-            return constraint
-        else:
-            return np.nan
+        if isinstance(expr, np.bool_ | bool):
+            raise BackendError(
+                f"(constraints, {name}) | constraint array includes item(s) that resolves to a simple boolean. "
+                "There must be a math component defined on at least one side of the equation"
+            )
+        constraint = ObjConstraint(expr=expr)
+        self._instance.constraints[name].append(constraint)
+        return constraint
 
     def _to_pyomo_piecewise_constraint(
         self,
-        mask: Union[bool, np.bool_],
         x_var: Any,
         y_var: Any,
         x_vals: xr.DataArray,
         y_vals: xr.DataArray,
         *,
         name: str,
-    ) -> Union[type[ObjPiecewiseConstraint], float]:
+    ) -> type[ObjPiecewiseConstraint] | float:
         """Utility function to generate a pyomo piecewise constraint for every element of an xarray DataArray.
 
         The x-axis decision variable need not be bounded.
         This aligns piecewise constraint functionality with other possible backends (e.g., gurobipy).
 
         Args:
-            mask (Union[bool, np.bool_]): If True, add constraint, otherwise return np.nan.
             x_var (Any): The x-axis decision variable to constrain.
             y_var (Any): The y-axis decision variable to constrain.
             x_vals (xr.DataArray): The x-axis decision variable values at each piecewise constraint breakpoint.
@@ -809,59 +724,20 @@
             name (str): The name of the piecewise constraint.
 
         Returns:
-            Union[type[ObjPiecewiseConstraint], float]:
-                If mask is True, return np.nan.
-                Otherwise return piecewise_sos2(...).
-        """
-        if mask:
-            non_nan_y_vals = y_vals[pd.notnull(y_vals)]
-            non_nan_x_vals = x_vals[pd.notnull(x_vals)]
-            var = ObjPiecewiseConstraint(
-                breakpoints=non_nan_x_vals,
-                values=non_nan_y_vals,
-                input=x_var,
-                output=y_var,
-                require_bounded_input_variable=False,
-            )
-            self._instance.piecewise_constraints[name].append(var)
-            return var
-        else:
-            return np.nan
-
-    def _to_pyomo_expression(
-        self, mask: Union[bool, np.bool_], expr: Any, *, name: str
-    ) -> Union[type[pmo.expression], float]:
-        """Utility function to generate a pyomo expression for every element of an xarray DataArray.
-
-        If not np.nan/None, output objects are also added to the backend model object in-place.
-
-        Args:
-            mask (Union[bool, np.bool_]): If True, add expression, otherwise return np.nan.
-            expr (Any): Linear expression to add.
-        Kwargs:
-            name (str): Expression name.
-
-        Returns:
-            Union[type[pmo.expression], float]:
-                If mask is True, return np.nan.
-                Otherwise return pmo_expression(expr).
-        """
-        if mask:
-            expr_obj = pmo.expression(expr)
-            self._instance.global_expressions[name].append(expr_obj)
-            return expr_obj
-        else:
-            return np.nan
-=======
-        if isinstance(expr, np.bool_ | bool):
-            raise BackendError(
-                f"(constraints, {name}) | constraint array includes item(s) that resolves to a simple boolean. "
-                "There must be a math component defined on at least one side of the equation"
-            )
-        constraint = ObjConstraint(expr=expr)
-        self._instance.constraints[name].append(constraint)
-        return constraint
->>>>>>> 61e1afa3
+            type[ObjPiecewiseConstraint] | float:
+                If mask is True, return np.nan. Otherwise return piecewise_sos2(...).
+        """
+        non_nan_y_vals = y_vals[pd.notnull(y_vals)]
+        non_nan_x_vals = x_vals[pd.notnull(x_vals)]
+        var = ObjPiecewiseConstraint(
+            breakpoints=non_nan_x_vals,
+            values=non_nan_y_vals,
+            input=x_var,
+            output=y_var,
+            require_bounded_input_variable=False,
+        )
+        self._instance.piecewise_constraints[name].append(var)
+        return var
 
     def _to_pyomo_variable(
         self,
