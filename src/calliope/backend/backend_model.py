--- conflicted
+++ resolved
@@ -28,17 +28,7 @@
 from calliope.attrdict import AttrDict
 from calliope.backend import parsing
 from calliope.exceptions import warn as model_warn
-<<<<<<< HEAD
 from calliope.preprocess import ORDERED_COMPONENTS_T, CalliopeMath
-=======
-from calliope.io import load_config
-from calliope.preprocess.model_math import ORDERED_COMPONENTS_T, CalliopeMath
-from calliope.util.schema import (
-    MODEL_SCHEMA,
-    extract_from_schema,
-    update_then_validate_config,
-)
->>>>>>> 4063431c
 
 if TYPE_CHECKING:
     from calliope.backend.parsing import T as Tp
@@ -55,10 +45,7 @@
 class BackendModelGenerator(ABC):
     """Helper class for backends."""
 
-<<<<<<< HEAD
-=======
     LID_COMPONENTS: tuple[ALL_COMPONENTS_T, ...] = typing.get_args(ALL_COMPONENTS_T)
->>>>>>> 4063431c
     _COMPONENT_ATTR_METADATA = [
         "description",
         "unit",
@@ -69,37 +56,16 @@
         "original_dtype",
     ]
 
-<<<<<<< HEAD
     def __init__(self, inputs: xr.Dataset, math: CalliopeMath):
-=======
-    _PARAM_TITLES = extract_from_schema(MODEL_SCHEMA, "title")
-    _PARAM_DESCRIPTIONS = extract_from_schema(MODEL_SCHEMA, "description")
-    _PARAM_UNITS = extract_from_schema(MODEL_SCHEMA, "x-unit")
-    _PARAM_TYPE = extract_from_schema(MODEL_SCHEMA, "x-type")
-
-    def __init__(self, inputs: xr.Dataset, math: CalliopeMath, **kwargs):
->>>>>>> 4063431c
         """Abstract base class to build a representation of the optimisation problem.
 
         Args:
             inputs (xr.Dataset): Calliope model data.
             math (CalliopeMath): Calliope math.
-<<<<<<< HEAD
         """
         self._dataset = xr.Dataset()
         self.inputs = inputs
         self.math = math
-=======
-            **kwargs (Any): build configuration overrides.
-        """
-        self._dataset = xr.Dataset()
-        self.inputs = inputs.copy()
-        self.inputs.attrs = deepcopy(inputs.attrs)
-        self.inputs.attrs["config"]["build"] = update_then_validate_config(
-            "build", self.inputs.attrs["config"], **kwargs
-        )
-        self.math: CalliopeMath = deepcopy(math)
->>>>>>> 4063431c
         self._solve_logger = logging.getLogger(__name__ + ".<solve>")
 
         self._check_inputs()
@@ -206,68 +172,11 @@
             f"Optimisation model | {component_type}:{component_name} | {message}"
         )
 
-<<<<<<< HEAD
-=======
-    def _check_inputs(self):
-        data_checks = load_config("model_data_checks.yaml")
-        check_results = {"fail": [], "warn": []}
-        parser_ = parsing.where_parser.generate_where_string_parser()
-        eval_kwargs = {
-            "equation_name": "",
-            "backend_interface": self,
-            "input_data": self.inputs,
-            "helper_functions": helper_functions._registry["where"],
-            "apply_where": True,
-            "references": set(),
-        }
-        for check_type, check_list in check_results.items():
-            for check in data_checks[check_type]:
-                parsed_ = parser_.parse_string(check["where"], parse_all=True)
-                failed = (
-                    parsed_[0].eval("array", **eval_kwargs)
-                    & self.inputs.definition_matrix
-                )
-                if failed.any():
-                    check_list.append(check["message"])
-
-        exceptions.print_warnings_and_raise_errors(
-            check_results["warn"], check_results["fail"]
-        )
-
-    def _validate_math_string_parsing(self) -> None:
-        """Validate that `expression` and `where` strings of the math dictionary can be successfully parsed.
-
-        NOTE: strings are not checked for evaluation validity.
-        Evaluation issues will be raised only on adding a component to the backend.
-        """
-        validation_errors: dict = dict()
-        for component_group in typing.get_args(ORDERED_COMPONENTS_T):
-            for name, dict_ in self.math.data[component_group].items():
-                parsed = parsing.ParsedBackendComponent(component_group, name, dict_)
-                parsed.parse_top_level_where(errors="ignore")
-                parsed.parse_equations(self.valid_component_names, errors="ignore")
-                if not parsed._is_valid:
-                    validation_errors[f"{component_group}:{name}"] = parsed._errors
-
-        if validation_errors:
-            exceptions.print_warnings_and_raise_errors(
-                during="math string parsing (marker indicates where parsing stopped, but may not point to the root cause of the issue)",
-                errors=validation_errors,
-            )
-
-        LOGGER.info("Optimisation Model | Validated math strings.")
-
->>>>>>> 4063431c
     def add_optimisation_components(self) -> None:
         """Parse math and inputs and set optimisation problem."""
         # The order of adding components matters!
         # 1. Variables, 2. Global Expressions, 3. Constraints, 4. Objectives
         self._add_all_inputs_as_parameters()
-<<<<<<< HEAD
-=======
-        if self.inputs.attrs["config"]["build"]["pre_validate_math_strings"]:
-            self._validate_math_string_parsing()
->>>>>>> 4063431c
         for components in typing.get_args(ORDERED_COMPONENTS_T):
             component = components.removesuffix("s")
             for name, dict_ in self.math.data[components].items():
@@ -608,28 +517,6 @@
         """Slice of backend dataset to show only built objectives."""
         return self._dataset.filter_by_attrs(obj_type="objectives")
 
-<<<<<<< HEAD
-=======
-    @property
-    def valid_component_names(self) -> set:
-        """Return a set of valid component names in the model data.
-
-        Returns:
-            set: set of valid names.
-        """
-
-        def _filter(val):
-            return val in ["variables", "parameters", "global_expressions"]
-
-        in_data = set(self._dataset.filter_by_attrs(obj_type=_filter).data_vars.keys())
-        in_math = set(
-            name
-            for component in ["variables", "global_expressions"]
-            for name in self.math.data[component]
-        )
-        return in_data.union(in_math)
-
->>>>>>> 4063431c
 
 class BackendModel(BackendModelGenerator, Generic[T]):
     """Calliope's backend model functionality."""
