--- conflicted
+++ resolved
@@ -127,8 +127,8 @@
     def add_piecewise_constraint(
         self, name: str, constraint_dict: parsing.UnparsedPiecewiseConstraintDict
     ) -> None:
-        """
-        Add piecewise constraint equation to backend model in-place.
+        """Add piecewise constraint equation to backend model in-place.
+
         Resulting backend dataset entries will be piecewise constraint objects.
 
         Args:
@@ -559,7 +559,7 @@
 
     @property
     def piecewise_constraints(self):
-        "Slice of backend dataset to show only built piecewise constraints"
+        """Slice of backend dataset to show only built piecewise constraints."""
         return self._dataset.filter_by_attrs(obj_type="piecewise_constraints")
 
     @property
@@ -664,7 +664,8 @@
 
     def get_piecewise_constraint(self, name: str) -> xr.DataArray:
         """Get piecewise constraint data as an array of backend interface objects.
-        Can be used to inspect and debug built piecewise constraints.
+
+        This method can be used to inspect and debug built piecewise constraints.
 
         Unlike other optimisation problem components, piecewise constraints can only be inspected as backend interface objects.
         This is because each element is a collection of variables, parameters, constraints, and expressions.
@@ -932,14 +933,6 @@
         Args:
             references (set[str]): names of optimisation problem components.
         """
-<<<<<<< HEAD
-        for component in self._VALID_COMPONENTS:
-            refs = [
-                ref
-                for ref in references
-                if self._dataset[ref].attrs["obj_type"] == component
-            ]
-=======
         ordered_components = [
             "parameters",
             "variables",
@@ -951,7 +944,6 @@
             # Rebuild references in the order they are found in the backend dataset
             # which should correspond to the order they were added to the optimisation problem.
             refs = [k for k in getattr(self, component).data_vars if k in references]
->>>>>>> 0f9f5860
             for ref in refs:
                 self.delete_component(ref, component)
                 dict_ = self.inputs.attrs["math"][component][ref]
