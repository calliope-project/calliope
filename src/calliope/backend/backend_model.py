# Copyright (C) since 2013 Calliope contributors listed in AUTHORS.
# Licensed under the Apache 2.0 License (see LICENSE file).
"""Methods to interface with the optimisation problem."""

from __future__ import annotations

import importlib
import logging
import time
import typing
from abc import ABC, abstractmethod
from copy import deepcopy
from pathlib import Path
from typing import (
    TYPE_CHECKING,
    Any,
    Callable,
    Generic,
    Iterable,
    Literal,
    Optional,
    SupportsFloat,
    TypeVar,
    Union,
)

import numpy as np
import xarray as xr

from calliope import exceptions
from calliope.attrdict import AttrDict
from calliope.backend import helper_functions, parsing
from calliope.exceptions import warn as model_warn
from calliope.io import load_config
from calliope.util.schema import (
    MATH_SCHEMA,
    MODEL_SCHEMA,
    extract_from_schema,
    update_then_validate_config,
    validate_dict,
)

if TYPE_CHECKING:
    from calliope.backend.parsing import T as Tp

from calliope.exceptions import BackendError

T = TypeVar("T")
_COMPONENTS_T = Literal[
    "parameters",
    "variables",
    "global_expressions",
    "constraints",
    "piecewise_constraints",
    "objectives",
]

LOGGER = logging.getLogger(__name__)


class BackendModelGenerator(ABC):
    """Helper class for backends."""

    _VALID_COMPONENTS: tuple[_COMPONENTS_T, ...] = typing.get_args(_COMPONENTS_T)
<<<<<<< HEAD
    _COMPONENT_ATTR_METADATA = ["description", "unit", "default", "math_repr"]
=======
    _COMPONENT_ATTR_METADATA = ["description", "unit", "default", "title"]
>>>>>>> 3a63bc1c

    _PARAM_TITLES = extract_from_schema(MODEL_SCHEMA, "title")
    _PARAM_DESCRIPTIONS = extract_from_schema(MODEL_SCHEMA, "description")
    _PARAM_UNITS = extract_from_schema(MODEL_SCHEMA, "x-unit")

    def __init__(self, inputs: xr.Dataset, **kwargs):
        """Abstract base class to build a representation of the optimisation problem.

        Args:
            inputs (xr.Dataset): Calliope model data.
            **kwargs (Any): build configuration overrides.
        """
        self._dataset = xr.Dataset()
        self.inputs = inputs.copy()
        self.inputs.attrs = deepcopy(inputs.attrs)
        self.inputs.attrs["config"]["build"] = update_then_validate_config(
            "build", self.inputs.attrs["config"], **kwargs
        )
        self._check_inputs()

        self._solve_logger = logging.getLogger(__name__ + ".<solve>")

    @abstractmethod
    def add_parameter(
        self,
        parameter_name: str,
        parameter_values: xr.DataArray,
        default: Any = np.nan,
        use_inf_as_na: bool = False,
    ) -> None:
        """Add input parameter to backend model in-place.

        If the backend interface allows for mutable parameter objects, they will be
        generated, otherwise a copy of the model input dataset will be used.
        In either case, NaN values are filled with the given parameter default value.

        Args:
            parameter_name (str): Name of parameter.
            parameter_values (xr.DataArray): Array of parameter values.
            default (Any, optional): default value to fill NaN entries in parameter
                values array. Defaults to np.nan.
            use_inf_as_na (bool, optional): If True, will consider np.inf parameter
                value entries as np.nan and consequently try to fill those entries
                with the parameter default value. Defaults to False.
        """

    @abstractmethod
    def add_constraint(
        self, name: str, constraint_dict: parsing.UnparsedConstraintDict
    ) -> None:
        """Add constraint equation to backend model in-place.

        Resulting backend dataset entries will be constraint objects.

        Args:
            name (str):
                Name of the constraint
            constraint_dict (parsing.UnparsedConstraintDict):
                Constraint configuration dictionary, ready to be parsed and then evaluated.
        """

    @abstractmethod
    def add_piecewise_constraint(
        self, name: str, constraint_dict: parsing.UnparsedPiecewiseConstraintDict
    ) -> None:
        """Add piecewise constraint equation to backend model in-place.

        Resulting backend dataset entries will be piecewise constraint objects.

        Args:
            name (str):
                Name of the piecewise constraint
            constraint_dict (parsing.UnparsedPiecewiseConstraintDict):
                Piecewise constraint configuration dictionary, ready to be parsed and then evaluated.
        """

    @abstractmethod
    def add_global_expression(
        self, name: str, expression_dict: parsing.UnparsedExpressionDict
    ) -> None:
        """Add global expression (arithmetic combination of parameters and/or decision variables) to backend model in-place.

        Resulting backend dataset entries will be linear expression objects.

        Args:
            name (str): name of the global expression
            expression_dict (parsing.UnparsedExpressionDict): global expression configuration dictionary, ready to be parsed and then evaluated.
        """

    @abstractmethod
    def add_variable(
        self, name: str, variable_dict: parsing.UnparsedVariableDict
    ) -> None:
        """Add decision variable to backend model in-place.

        Resulting backend dataset entries will be decision variable objects.

        Args:
            name (str): name of the variable.
            variable_dict (parsing.UnparsedVariableDict): unparsed variable configuration dictionary.
        """

    @abstractmethod
    def add_objective(
        self, name: str, objective_dict: parsing.UnparsedObjectiveDict
    ) -> None:
        """Add objective arithmetic to backend model in-place.

        Resulting backend dataset entry will be a single, unindexed objective object.

        Args:
            name (str): name of the objective.
            objective_dict (parsing.UnparsedObjectiveDict): unparsed objective configuration dictionary.
        """

    def log(
        self,
        component_type: _COMPONENTS_T,
        component_name: str,
        message: str,
        level: Literal["info", "warning", "debug", "error", "critical"] = "debug",
    ):
        """Log to module-level logger with some prettification of the message.

        Args:
            component_type (_COMPONENTS_T): type of component.
            component_name (str): name of the component.
            message (str): message to log.
            level (Literal["info", "warning", "debug", "error", "critical"], optional): log level. Defaults to "debug".
        """
        getattr(LOGGER, level)(
            f"Optimisation model | {component_type}:{component_name} | {message}"
        )

    def _check_inputs(self):
        data_checks = load_config("model_data_checks.yaml")
        check_results = {"fail": [], "warn": []}
        parser_ = parsing.where_parser.generate_where_string_parser()
        eval_kwargs = {
            "equation_name": "",
            "backend_interface": self,
            "input_data": self.inputs,
            "helper_functions": helper_functions._registry["where"],
            "apply_where": True,
            "references": set(),
        }
        for check_type, check_list in check_results.items():
            for check in data_checks[check_type]:
                parsed_ = parser_.parse_string(check["where"], parse_all=True)
                failed = (
                    parsed_[0].eval("array", **eval_kwargs)
                    & self.inputs.definition_matrix
                )
                if failed.any():
                    check_list.append(check["message"])

        exceptions.print_warnings_and_raise_errors(
            check_results["warn"], check_results["fail"]
        )

    def _build(self) -> None:
        self._add_run_mode_math()
        # The order of adding components matters!
        # 1. Variables, 2. Global Expressions, 3. Constraints, 4. Objectives
        for components in [
            "variables",
            "global_expressions",
            "constraints",
            "piecewise_constraints",
            "objectives",
        ]:
            component = components.removesuffix("s")
            for name, dict_ in self.inputs.math[components].items():
                start = time.time()
                getattr(self, f"add_{component}")(name, dict_)
                end = time.time() - start
                LOGGER.debug(
                    f"Optimisation Model | {components}:{name} | Built in {end:.4f}s"
                )
            LOGGER.info(f"Optimisation Model | {components} | Generated.")

    def _add_run_mode_math(self) -> None:
        """If not given in the add_math list, override model math with run mode math."""
        # FIXME: available modes should not be hardcoded here. They should come from a YAML schema.
        mode = self.inputs.attrs["config"].build.mode
        add_math = self.inputs.attrs["applied_additional_math"]
        not_run_mode = {"plan", "operate", "spores"}.difference([mode])
        run_mode_mismatch = not_run_mode.intersection(add_math)
        if run_mode_mismatch:
            exceptions.warn(
                f"Running in {mode} mode, but run mode(s) {run_mode_mismatch} "
                "math being loaded from file via the model configuration"
            )

        if mode != "plan" and mode not in add_math:
            LOGGER.debug(f"Updating math formulation with {mode} mode math.")
            filepath = importlib.resources.files("calliope") / "math" / f"{mode}.yaml"
            self.inputs.math.union(AttrDict.from_yaml(filepath), allow_override=True)

        validate_dict(self.inputs.math, MATH_SCHEMA, "math")

    def _add_component(
        self,
        name: str,
        component_dict: Tp,
        component_setter: Callable,
        component_type: Literal[
            "variables",
            "global_expressions",
            "constraints",
            "piecewise_constraints",
            "objectives",
        ],
        break_early: bool = True,
    ) -> Optional[parsing.ParsedBackendComponent]:
        """Generalised function to add a optimisation problem component array to the model.

        Args:
            name (str): name of the component. If not providing the `component_dict` directly,
                this name must be available in the input math provided on initialising the class.
            component_dict (Optional[Tp]): unparsed YAML dictionary configuration.
            component_setter (Callable): function to combine evaluated xarray DataArrays into backend component objects.
            component_type (Literal["variables", "global_expressions", "constraints", "objectives"]):
                type of the added component.
            break_early (bool, optional): break if the component is not active. Defaults to True.

        Raises:
            BackendError: The sub-equations of the parsed component cannot generate component
                objects on duplicate index entries.

        Returns:
            Optional[parsing.ParsedBackendComponent]: parsed component. None if the break_early condition was met.
        """
        references: set[str] = set()

        if break_early and not component_dict.get("active", True):
            self.log(
                component_type, name, "Component deactivated and therefore not built."
            )
            return None

        self._raise_error_on_preexistence(name, component_type)
        parsed_component = parsing.ParsedBackendComponent(
            component_type, name, component_dict
        )

        top_level_where = parsed_component.generate_top_level_where_array(
            self,
            align_to_foreach_sets=False,
            break_early=break_early,
            references=references,
        )
        if break_early and not top_level_where.any():
            return parsed_component

        self._create_obj_list(name, component_type)

        equations = parsed_component.parse_equations(self.valid_component_names)
        if not equations:
            component_da = component_setter(
                parsed_component.drop_dims_not_in_foreach(top_level_where), references
            )
        else:
            component_da = (
                xr.DataArray()
                .where(parsed_component.drop_dims_not_in_foreach(top_level_where))
                .astype(np.dtype("O"))
            )
        for element in equations:
            where = element.evaluate_where(
                self, initial_where=top_level_where, references=references
            )
            if break_early and not where.any():
                continue

            where = parsed_component.drop_dims_not_in_foreach(where)

            if component_da.where(where).notnull().any():
                if component_da.shape:
                    overlap = component_da.where(where).to_series().dropna().index
                    substring = (
                        f"trying to set two equations for the same index:\n{overlap}"
                    )
                else:
                    substring = "trying to set two equations for the same component."

                self.delete_component(name, component_type)
                raise BackendError(f"{element.name} | {substring}")

            to_fill = component_setter(element, where, references)
            component_da = component_da.fillna(to_fill)

        if break_early and component_da.isnull().all():
            self.delete_component(name, component_type)
            return parsed_component

        self._add_to_dataset(
            name, component_da, component_type, component_dict, references
        )

        return parsed_component

    @abstractmethod
    def delete_component(self, key: str, component_type: _COMPONENTS_T) -> None:
        """Delete a list object from the backend model object.

        Args:
            key (str): Name of object.
            component_type (str): Object type.
        """

    @abstractmethod
    def _create_obj_list(self, key: str, component_type: _COMPONENTS_T) -> None:
        """Attach an empty list object to the backend model object.

        The attachment may be a backend-specific subclass of a standard list object.

        Args:
            key (str): Name of object.
            component_type (str): Object type.

        Raises:
            BackendError: Cannot overwrite object of same name and type.
        """

    def _add_all_inputs_as_parameters(self) -> None:
        """Add all parameters to backend dataset in-place.

        If model data does not include a parameter, their default values will be added here
        as unindexed backend dataset parameters.

        Args:
            model_data (xr.Dataset): Input model data.
            defaults (dict): Parameter defaults.
        """
        for param_name, param_data in self.inputs.filter_by_attrs(
            is_result=0
        ).data_vars.items():
            default_val = param_data.attrs.get("default", np.nan)
            self.add_parameter(param_name, param_data, default_val)
        for param_name, default_val in self.inputs.attrs["defaults"].items():
            if param_name in self.parameters.keys():
                continue
            elif (
                self.inputs.attrs["config"]["build"]["mode"] != "operate"
                and param_name
                in extract_from_schema(MODEL_SCHEMA, "x-operate-param").keys()
            ):
                continue
            self.log(
                "parameters", param_name, "Component not defined; using default value."
            )
            self.add_parameter(
                param_name, xr.DataArray(default_val), default_val, use_inf_as_na=False
            )
            self.parameters[param_name].attrs["is_result"] = 0
        LOGGER.info("Optimisation Model | parameters | Generated.")

    @staticmethod
    def _clean_arrays(*args) -> None:
        """Preemptively delete of objects with large memory footprints."""
        del args

    def _add_to_dataset(
        self,
        name: str,
        da: xr.DataArray,
        obj_type: _COMPONENTS_T,
        unparsed_dict: Union[parsing.UNPARSED_DICTS, dict],
        references: Optional[set] = None,
    ):
        """Add array of backend objects to backend dataset in-place.

        Args:
            name (str): Name of entry in dataset.
            da (xr.DataArray): Data to add.
            obj_type (str): Type of backend objects in the array.
            unparsed_dict (DT):
                Dictionary describing the object being added, from which descriptor attributes will be extracted and added to the array attributes.
            references (set):
                All other backend objects which are references in this backend object's linear expression(s).
                E.g. the constraint "flow_out / flow_out_eff <= flow_cap" references the variables ["flow_out", "flow_cap"]
                and the parameter ["flow_out_eff"].
                All referenced objects will have their "references" attribute updated with this object's name.
                Defaults to None.
        """
        add_attrs = {
            attr: unparsed_dict.pop(attr)
            for attr in self._COMPONENT_ATTR_METADATA
            if attr in unparsed_dict.keys()
        }
        if unparsed_dict:
            add_attrs["yaml_snippet"] = AttrDict(unparsed_dict).to_yaml()

        da.attrs.update(
            {
                "obj_type": obj_type,
                "references": set(),
                "coords_in_name": False,
                **add_attrs,  # type: ignore
            }
        )
        self._dataset[name] = da
        if references is not None:
            self._update_references(name, references)

    def _update_references(self, name: str, references: set):
        """Update reference lists in dataset objects.

        Args:
            name (str): Name to update in reference lists.
            references (set): Names of dataset objects whose reference lists will be updated with `name`.
        """
        for reference in references:
            try:
                self._dataset[reference].attrs["references"].add(name)
            except KeyError:
                continue

    def _apply_func(
        self,
        func: Callable,
        *args,
        input_core_dims: Optional[list] = None,
        output_core_dims: tuple = ((),),
        **kwargs,
    ) -> xr.DataArray:
        """Apply a function to every element of an arbitrary number of xarray DataArrays.

        Args:
            func (Callable):
                Un-vectorized function to call.
                Number of accepted args should equal len(args).
                Number of accepted kwargs should equal len(kwargs).
            args (xr.DataArray):
                xarray DataArrays which will be broadcast together and then iterated over
                to apply the function.
            input_core_dims (Optional[tuple], optional):
                Additional dimensions which `xr.apply_ufunc` won't broadcast on applying `func`.
                This is directly passed to `xr.apply_ufunc`; see their documentation for more details.
                Defaults to None.
            output_core_dims (tuple, optional):
                Additional dimensions which are expected to be passed back from `xr.apply_ufunc` after applying `func`.
                This is directly passed to `xr.apply_ufunc`; see their documentation for more details.
                Defaults to ((), ).
            kwargs (dict[str, Any]):
                Additional keyword arguments to pass to `func`.

        Returns:
            xr.DataArray: Array with func applied to all elements.
        """
        return xr.apply_ufunc(
            func,
            *args,
            kwargs=kwargs,
            vectorize=True,
            keep_attrs=True,
            dask="parallelized",
            output_dtypes=[np.dtype("O")],
            output_core_dims=output_core_dims,
            input_core_dims=input_core_dims,
        )

    def _raise_error_on_preexistence(self, key: str, obj_type: _COMPONENTS_T):
        """Detect if preexistance errors are present the dataset.

        We do not allow any overlap of backend object names since they all have to
        co-exist in the backend dataset. I.e., users cannot overwrite any backend
        component with another (of the same type or otherwise).

        Args:
            key (str): Backend object name
            obj_type (Literal["variables", "constraints", "objectives", "parameters", "expressions"]): Object type.

        Raises:
            BackendError: if `key` already exists in the backend model
                (either with the same or different type as `obj_type`).
        """
        if key in self._dataset.keys():
            if key in getattr(self, obj_type):
                raise BackendError(
                    f"Trying to add already existing `{key}` to backend model {obj_type}."
                )
            else:
                other_obj_type = self._dataset[key].attrs["obj_type"].removesuffix("s")
                raise BackendError(
                    f"Trying to add already existing *{other_obj_type}* `{key}` "
                    f"as a backend model *{obj_type.removesuffix('s')}*."
                )

    @property
    def constraints(self):
        """Slice of backend dataset to show only built constraints."""
        return self._dataset.filter_by_attrs(obj_type="constraints")

    @property
    def piecewise_constraints(self):
        """Slice of backend dataset to show only built piecewise constraints."""
        return self._dataset.filter_by_attrs(obj_type="piecewise_constraints")

    @property
    def variables(self):
        """Slice of backend dataset to show only built variables."""
        return self._dataset.filter_by_attrs(obj_type="variables")

    @property
    def parameters(self):
        """Slice of backend dataset to show only built parameters."""
        return self._dataset.filter_by_attrs(obj_type="parameters")

    @property
    def global_expressions(self):
        """Slice of backend dataset to show only built global expressions."""
        return self._dataset.filter_by_attrs(obj_type="global_expressions")

    @property
    def objectives(self):
        """Slice of backend dataset to show only built objectives."""
        return self._dataset.filter_by_attrs(obj_type="objectives")

    @property
    def valid_component_names(self) -> set:
        """Return a set of valid component names in the model data.

        Returns:
            set: set of valid names.
        """

        def _filter(val):
            return val in ["variables", "parameters", "global_expressions"]

        in_data = set(self._dataset.filter_by_attrs(obj_type=_filter).data_vars.keys())
        in_math = set(
            name
            for component in ["variables", "global_expressions"]
            for name in self.inputs.math[component].keys()
        )
        return in_data.union(in_math)


class BackendModel(BackendModelGenerator, Generic[T]):
    """Calliope's backend model functionality."""

    def __init__(self, inputs: xr.Dataset, instance: T, **kwargs) -> None:
        """Abstract base class to build backend models that interface with solvers.

        Args:
            inputs (xr.Dataset): Calliope model data.
            instance (T): Interface model instance.
            **kwargs: build configuration overrides.
        """
        super().__init__(inputs, **kwargs)
        self._instance = instance
        self.shadow_prices: ShadowPrices
        self._has_verbose_strings: bool = False

    @abstractmethod
    def get_parameter(self, name: str, as_backend_objs: bool = True) -> xr.DataArray:
        """Extract parameter from backend dataset.

        Args:
            name (str): Name of parameter.
            as_backend_objs (bool, optional): TODO: hide this and create a method to edit parameter values (to handle interfaces with non-mutable params)
                If True, will keep the array entries as backend interface objects,
                which can be updated to update the underlying model.
                Otherwise, parameter values are given directly, with default values in place of NaNs.
                Defaults to True.

        Returns:
            xr.DataArray: parameter array.
        """

    @abstractmethod
    def get_constraint(
        self, name: str, as_backend_objs: bool = True, eval_body: bool = False
    ) -> Union[xr.DataArray, xr.Dataset]:
        """Get constraint data from the backend for debugging.

        Dat can be returned as  a table of details or as an array of backend interface objects

        Args:
            name (str): Name of constraint, as given in YAML constraint key.
            as_backend_objs (bool, optional): TODO: hide this and create a method to edit constraints that handles differences in interface APIs
                If True, will keep the array entries as backend interface objects,
                which can be updated to change the underlying model.
                Otherwise, constraint body, and lower and upper bounds are given in a table.
                Defaults to True.
            eval_body (bool, optional):
                If True and as_backend_objs is False, will attempt to evaluate the constraint body.
                If the model has been optimised, this attempt will produce a numeric value to see where the constraint sits between the lower or upper bound.
                If the model has not yet been optimised, this attempt will fall back on the same as
                if `eval_body` was set to False, i.e. a string representation of the linear expression in the constraint body.
                Defaults to False.

        Returns:
            Union[xr.DataArray, xr.Dataset]:
                If as_backend_objs is True, will return an xr.DataArray.
                Otherwise, a xr.Dataset will be given, indexed over the same dimensions as the xr.DataArray, with variables for the constraint body, and upper (`ub`) and lower (`lb`) bounds.
        """

    def get_piecewise_constraint(self, name: str) -> xr.DataArray:
        """Get piecewise constraint data as an array of backend interface objects.

        This method can be used to inspect and debug built piecewise constraints.

        Unlike other optimisation problem components, piecewise constraints can only be inspected as backend interface objects.
        This is because each element is a collection of variables, parameters, constraints, and expressions.

        Args:
            name (str): Name of piecewise constraint, as given in YAML piecewise constraint key.

        Returns:
            xr.DataArray: Piecewise constraint array.
        """
        return self._get_component(name, "piecewise_constraints")

    @abstractmethod
    def get_variable(self, name: str, as_backend_objs: bool = True) -> xr.DataArray:
        """Extract decision variable array from backend dataset.

        Args:
            name (str): Name of variable.
            as_backend_objs (bool, optional): TODO: hide this and create a method to edit variables that handles differences in interface APIs.
                If True, will keep the array entries as backend interface objects,
                which can be updated to update the underlying model.
                Otherwise, variable values are given directly.
                If the model has not been successfully optimised, variable values will all be None.
                Defaults to True.

        Returns:
            xr.DataArray: Decision variable array.
        """

    @abstractmethod
    def get_variable_bounds(self, name: str) -> xr.Dataset:
        """Extract decision variable upper and lower bound array from backend dataset.

        Args:
            name (str): Name of variable.

        Returns:
            xr.Dataset: Contains the arrays for upper ("ub", a.k.a. "max") and lower ("lb", a.k.a. "min") variable bounds.
        """

    @abstractmethod
    def get_global_expression(
        self, name: str, as_backend_objs: bool = True, eval_body: bool = True
    ) -> xr.DataArray:
        """Extract global expression array from backend dataset.

        Args:
            name (str): Name of global expression
            as_backend_objs (bool, optional): TODO: hide this and create a method to edit expressions that handles differences in interface APIs.
                If True, will keep the array entries as backend interface objects,
                which can be updated to update the underlying model.
                Otherwise, global expression values are given directly.
                If the model has not been successfully optimised, expression values will all be provided as strings.
                Defaults to True.
            eval_body (bool, optional):
                If True and as_backend_objs is False, will attempt to evaluate the expression.
                If the model has been optimised, this attempt will produce a numeric value.
                If the model has not yet been optimised, this attempt will fall back on the same as
                if `eval_body` was set to False, i.e. a string representation of the linear expression.
                Defaults to True.

        Returns:
            xr.DataArray: global expression array.
        """

    @abstractmethod
    def update_parameter(
        self, name: str, new_values: Union[xr.DataArray, SupportsFloat]
    ) -> None:
        """Update parameter elements using an array of new values.

        If the parameter has not been previously defined, it will be added to the
        optimisation problem based on the new values given (with NaNs reverting to
        default values).
        If the new values have fewer dimensions than are on the parameter array, the
        new values will be broadcast across the missing dimensions before applying the
        update.

        Args:
            name (str): Parameter to update
            new_values (Union[xr.DataArray, SupportsFloat]): New values to apply. Any
                empty (NaN) elements in the array will be skipped.
        """

    @abstractmethod
    def update_variable_bounds(
        self,
        name: str,
        *,
        min: Optional[Union[xr.DataArray, SupportsFloat]] = None,
        max: Optional[Union[xr.DataArray, SupportsFloat]] = None,
    ) -> None:
        """Update the bounds on a decision variable.

        If the variable bounds are defined by parameters in the math formulation,
        the parameters themselves will be updated.

        Args:
            name (str): Variable to update.
            min (Union[xr.DataArray, SupportsFloat], optional):
                If provided, the Non-NaN values in the array will be used to defined new lower bounds in the decision variable.
                Defaults to None.
            max (Union[xr.DataArray, SupportsFloat], optional):
                If provided, the Non-NaN values in the array will be used to defined new upper bounds in the decision variable.
                Defaults to None.
        """

    @abstractmethod
    def fix_variable(self, name: str, where: Optional[xr.DataArray] = None) -> None:
        """Fix the variable value to the value quantified on the most recent call to `solve`.

        Fixed variables will be treated as parameters in the optimisation.

        Args:
            name (str): Variable to update.
            where (xr.DataArray, optional):
                If provided, only a subset of the coordinates in the variable will be fixed.
                Must be a boolean array or a float equivalent, where NaN is used instead of False.
                Defaults to None
        """

    @abstractmethod
    def unfix_variable(self, name: str, where: Optional[xr.DataArray] = None) -> None:
        """Unfix the variable so that it is treated as a decision variable in the next call to `solve`.

        Args:
            name (str): Variable to update
            where (xr.DataArray, optional):
                If provided, only a subset of the coordinates in the variable will be unfixed.
                Must be a boolean array or a float equivalent, where NaN is used instead of False.
                Defaults to None
        """

    @abstractmethod
    def verbose_strings(self) -> None:
        """Update optimisation model object string representations to include the index coordinates of the object.

        E.g., `variables(flow_out)[0]` will become `variables(flow_out)[power, region1, ccgt, 2005-01-01 00:00]`

        This takes approximately 10% of the peak memory required to initially build the
        optimisation problem, so should only be invoked if inspecting the model in
        detail (e.g., debugging).

        Only string representations of model parameters and variables will be updated
        since global expressions automatically show the string representation of their
        contents.
        """

    @abstractmethod
    def to_lp(self, path: Union[str, Path]) -> None:
        """Write the optimisation problem to file in the linear programming LP format.

        The LP file can be used for debugging and to submit to solvers directly.

        Args:
            path (Union[str, Path]): Path to which the LP file will be written.
        """

    @property
    @abstractmethod
    def has_integer_or_binary_variables(self) -> bool:
        """Confirms if the built model has binary or integer decision variables.

        This can be used to understand how long the optimisation may take (MILP
        problems are harder to solve than LP ones), and to verify whether shadow prices
        can be tracked (they cannot be tracked in MILP problems).

        Returns:
            bool: True if the built model has binary or integer decision variables.
                False if all decision variables are continuous.
        """

    @abstractmethod
    def _solve(
        self,
        solver: str,
        solver_io: str | None = None,
        solver_options: dict | None = None,
        save_logs: str | None = None,
        warmstart: bool = False,
        **solve_config,
    ) -> xr.Dataset:
        """Optimise built model.

        If solution is optimal, interface objects (decision variables, global
        expressions, constraints, objective) can be successfully evaluated for their
        values at optimality.

        Args:
            solver (str): Name of solver to optimise with.
            solver_io (str | None, optional): If chosen solver has a python interface, set to "python" for potential
                performance gains, otherwise should be left as None. Defaults to None.
            solver_options (dict | None, optional): Solver options/parameters to pass directly to solver.
                See solver documentation for available parameters that can be influenced. Defaults to None.
            save_logs (str | None, optional): If given, solver logs and built LP file will be saved to this filepath.
                Defaults to None.
            warmstart (bool, optional): If True, and the chosen solver is capable of implementing it, an existing
                optimal solution will be used to warmstart the next solve run.
                Defaults to False.
            **solve_config: solve configuration overrides.

        Returns:
            xr.Dataset: Dataset of decision variable values if the solution was optimal/feasible,
                otherwise an empty dataset.
        """

    def load_results(self) -> xr.Dataset:
        """Load and evaluate model results after a successful run.

        Evaluates backend decision variables, global expressions, parameters (if not in
        inputs), and shadow_prices (if tracked).

        Returns:
            xr.Dataset: Dataset of optimal solution results (all numeric data).
        """

        def _drop_attrs(da):
            da.attrs = {
                k: v for k, v in da.attrs.items() if k in self._COMPONENT_ATTR_METADATA
            }
            return da

        all_variables = {
            name_: _drop_attrs(self.get_variable(name_, as_backend_objs=False))
            for name_, var in self.variables.items()
            if var.notnull().any()
        }
        all_global_expressions = {
            name_: _drop_attrs(
                self.get_global_expression(name_, as_backend_objs=False, eval_body=True)
            )
            for name_, expr in self.global_expressions.items()
            if expr.notnull().any()
        }

        all_shadow_prices = {
            f"shadow_price_{constraint}": self.shadow_prices.get(constraint)
            for constraint in self.shadow_prices.tracked
        }

        results = xr.Dataset(
            {**all_variables, **all_global_expressions, **all_shadow_prices}
        ).astype(float)

        return results

    def _find_all_references(self, initial_references: set) -> set:
        """Find all nested references to optimisation problem components from an initial set of references.

        Args:
            initial_references (set): names of optimisation problem components.

        Returns:
            set: `initial_references` + any names of optimisation problem components referenced from those initial references.
        """
        references = initial_references.copy()
        for reference in initial_references:
            new_refs = self._dataset[reference].attrs.get("references", {})
            references.update(self._find_all_references(new_refs))
        return references

    def _rebuild_references(self, references: set[str]) -> None:
        """Delete and rebuild optimisation problem components.

        Args:
            references (set[str]): names of optimisation problem components.
        """
        ordered_components = [
            "parameters",
            "variables",
            "global_expressions",
            "constraints",
            "objectives",
        ]
        for component in ordered_components:
            # Rebuild references in the order they are found in the backend dataset
            # which should correspond to the order they were added to the optimisation problem.
            refs = [k for k in getattr(self, component).data_vars if k in references]
            for ref in refs:
                self.delete_component(ref, component)
                dict_ = self.inputs.attrs["math"][component][ref]
                getattr(self, "add_" + component.removesuffix("s"))(ref, dict_)

    def _get_component(self, name: str, component_group: str) -> xr.DataArray:
        component = getattr(self, component_group).get(name, None)
        if component is None:
            pretty_group_name = component_group.removesuffix("s").replace("_", " ")
            raise KeyError(f"Unknown {pretty_group_name}: {name}")
        return component


class ShadowPrices:
    """Object containing methods to interact with the backend object "shadow prices" tracker, which can be used to access duals for constraints.

    To keep memory overhead low. Shadow price tracking is deactivated by default.
    """

    _tracked: set = set()

    @abstractmethod
    def get(self, name) -> xr.DataArray:
        """Extract shadow prices (a.k.a. duals) from a constraint.

        Args:
            name (str): Name of constraint for which you're seeking duals.

        Returns:
            xr.DataArray: duals array.
        """

    @abstractmethod
    def activate(self):
        """Activate shadow price tracking."""

    @abstractmethod
    def deactivate(self):
        """Deactivate shadow price tracking."""

    @property
    @abstractmethod
    def is_active(self) -> bool:
        """Check whether shadow price tracking is active or not."""

    @property
    @abstractmethod
    def available_constraints(self) -> Iterable:
        """Iterable of constraints that are available to provide shadow prices on."""

    @property
    def tracked(self) -> set:
        """Constraints being tracked for automatic addition to the results dataset."""
        return self._tracked

    def track_constraints(self, constraints_to_track: list):
        """Track constraints if they are available in the built backend model.

        If there is at least one available constraint to track,
        `self.tracked` will be updated and shadow price tracking will be activated.

        Args:
            constraints_to_track (list): Constraint names to track
        """
        shadow_prices = set(constraints_to_track)
        invalid_constraints = shadow_prices.difference(self.available_constraints)
        valid_constraints = shadow_prices.intersection(self.available_constraints)
        if invalid_constraints:
            model_warn(
                f"Invalid constraints {invalid_constraints} in `config.solve.shadow_prices`. "
                "Their shadow prices will not be tracked."
            )
        # Only actually activate shadow price tracking if at least one valid
        # constraint remains in the list after filtering out invalid ones
        if valid_constraints:
            self.activate()
        self._tracked = valid_constraints<|MERGE_RESOLUTION|>--- conflicted
+++ resolved
@@ -62,11 +62,7 @@
     """Helper class for backends."""
 
     _VALID_COMPONENTS: tuple[_COMPONENTS_T, ...] = typing.get_args(_COMPONENTS_T)
-<<<<<<< HEAD
-    _COMPONENT_ATTR_METADATA = ["description", "unit", "default", "math_repr"]
-=======
-    _COMPONENT_ATTR_METADATA = ["description", "unit", "default", "title"]
->>>>>>> 3a63bc1c
+    _COMPONENT_ATTR_METADATA = ["description", "unit", "default", "title", "math_repr"]
 
     _PARAM_TITLES = extract_from_schema(MODEL_SCHEMA, "title")
     _PARAM_DESCRIPTIONS = extract_from_schema(MODEL_SCHEMA, "description")
