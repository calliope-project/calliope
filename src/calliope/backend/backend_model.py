--- conflicted
+++ resolved
@@ -263,11 +263,7 @@
     def _add_component(
         self,
         name: str,
-<<<<<<< HEAD
-        component_dict: Tp,
-=======
         component_dict: Tp | None,
->>>>>>> 61e1afa3
         component_setter: Callable,
         component_type: Literal[
             "variables",
@@ -298,14 +294,11 @@
         """
         references: set[str] = set()
 
-<<<<<<< HEAD
-=======
         if component_dict is None:
             component_dict = self.inputs.math[component_type][name]
         if name not in self.inputs.math[component_type]:
             self.inputs.math[component_type][name] = component_dict
 
->>>>>>> 61e1afa3
         if break_early and not component_dict.get("active", True):
             self.log(
                 component_type, name, "Component deactivated and therefore not built."
@@ -505,18 +498,8 @@
     ) -> tuple[xr.DataArray, ...]: ...
 
     def _apply_func(
-<<<<<<< HEAD
-        self,
-        func: Callable,
-        *args,
-        input_core_dims: Optional[list] = None,
-        output_core_dims: tuple = ((),),
-        **kwargs,
-    ) -> xr.DataArray:
-=======
         self, func: Callable, where: xr.DataArray, n_out: int, *args, **kwargs
     ) -> xr.DataArray | tuple[xr.DataArray, ...]:
->>>>>>> 61e1afa3
         """Apply a function to every element of an arbitrary number of xarray DataArrays.
 
         Args:
@@ -524,35 +507,6 @@
                 Un-vectorized function to call.
                 Number of accepted args should equal len(args).
                 Number of accepted kwargs should equal len(kwargs).
-<<<<<<< HEAD
-            args (xr.DataArray):
-                xarray DataArrays which will be broadcast together and then iterated over
-                to apply the function.
-            input_core_dims (Optional[tuple], optional):
-                Additional dimensions which `xr.apply_ufunc` won't broadcast on applying `func`.
-                This is directly passed to `xr.apply_ufunc`; see their documentation for more details.
-                Defaults to None.
-            output_core_dims (tuple, optional):
-                Additional dimensions which are expected to be passed back from `xr.apply_ufunc` after applying `func`.
-                This is directly passed to `xr.apply_ufunc`; see their documentation for more details.
-                Defaults to ((), ).
-            kwargs (dict[str, Any]):
-                Additional keyword arguments to pass to `func`.
-
-        Returns:
-            xr.DataArray: Array with func applied to all elements.
-        """
-        return xr.apply_ufunc(
-            func,
-            *args,
-            kwargs=kwargs,
-            vectorize=True,
-            keep_attrs=True,
-            dask="parallelized",
-            output_dtypes=[np.dtype("O")],
-            output_core_dims=output_core_dims,
-            input_core_dims=input_core_dims,
-=======
             where (Optional[xr.DataArray]):
                 If given, boolean array that will be used to:
                 1. broadcast *args,
@@ -572,7 +526,6 @@
         vectorised_func = np.frompyfunc(func, len(args), n_out)
         da = vectorised_func(
             *(arg.broadcast_like(where) for arg in args), where=where.values
->>>>>>> 61e1afa3
         )
         if isinstance(da, xr.DataArray):
             da = da.fillna(np.nan)
