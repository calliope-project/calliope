--- conflicted
+++ resolved
@@ -60,16 +60,9 @@
         "original_dtype",
     ]
 
-<<<<<<< HEAD
-=======
-    _PARAM_TITLES = extract_from_schema(MODEL_SCHEMA, "title")
-    _PARAM_DESCRIPTIONS = extract_from_schema(MODEL_SCHEMA, "description")
-    _PARAM_UNITS = extract_from_schema(MODEL_SCHEMA, "x-unit")
-    _PARAM_TYPE = extract_from_schema(MODEL_SCHEMA, "x-type")
     objective: str
     """Optimisation problem objective name."""
 
->>>>>>> af09ed25
     def __init__(
         self, inputs: xr.Dataset, math: CalliopeMath, build_config: config_schema.Build
     ):
