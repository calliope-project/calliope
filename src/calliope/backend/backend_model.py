# Copyright (C) since 2013 Calliope contributors listed in AUTHORS.
# Licensed under the Apache 2.0 License (see LICENSE file).
"""Methods to interface with the optimisation problem."""

from __future__ import annotations

import importlib
import logging
import time
import typing
from abc import ABC, abstractmethod
from collections.abc import Callable, Iterable
from copy import deepcopy
from pathlib import Path
<<<<<<< HEAD
from typing import TYPE_CHECKING, Any, Generic, Literal, SupportsFloat, TypeVar
=======
from typing import (
    TYPE_CHECKING,
    Any,
    Generic,
    Literal,
    SupportsFloat,
    TypeVar,
)
>>>>>>> f305760f

import numpy as np
import xarray as xr

from calliope import exceptions
from calliope.attrdict import AttrDict
from calliope.backend import helper_functions, parsing
from calliope.exceptions import warn as model_warn
from calliope.io import load_config
from calliope.util.schema import (
    MATH_SCHEMA,
    MODEL_SCHEMA,
    extract_from_schema,
    update_then_validate_config,
    validate_dict,
)

if TYPE_CHECKING:
    from calliope.backend.parsing import T as Tp

from calliope.exceptions import BackendError

T = TypeVar("T")
_COMPONENTS_T = Literal[
    "variables", "constraints", "objectives", "parameters", "global_expressions"
]

LOGGER = logging.getLogger(__name__)


class BackendModelGenerator(ABC):
    """Helper class for backends."""

    _VALID_COMPONENTS: tuple[_COMPONENTS_T, ...] = typing.get_args(_COMPONENTS_T)
    _COMPONENT_ATTR_METADATA = ["description", "unit", "default", "title"]

    _PARAM_TITLES = extract_from_schema(MODEL_SCHEMA, "title")
    _PARAM_DESCRIPTIONS = extract_from_schema(MODEL_SCHEMA, "description")
    _PARAM_UNITS = extract_from_schema(MODEL_SCHEMA, "x-unit")

    def __init__(self, inputs: xr.Dataset, **kwargs):
        """Abstract base class to build a representation of the optimisation problem.

        Args:
            inputs (xr.Dataset): Calliope model data.
            **kwargs (Any): build configuration overrides.
        """
        self._dataset = xr.Dataset()
        self.inputs = inputs.copy()
        self.inputs.attrs = deepcopy(inputs.attrs)
        self.inputs.attrs["config"]["build"] = update_then_validate_config(
            "build", self.inputs.attrs["config"], **kwargs
        )
        self._check_inputs()

        self._solve_logger = logging.getLogger(__name__ + ".<solve>")

    @abstractmethod
    def add_parameter(
        self,
        parameter_name: str,
        parameter_values: xr.DataArray,
        default: Any = np.nan,
        use_inf_as_na: bool = False,
    ) -> None:
        """Add input parameter to backend model in-place.

        If the backend interface allows for mutable parameter objects, they will be
        generated, otherwise a copy of the model input dataset will be used.
        In either case, NaN values are filled with the given parameter default value.

        Args:
            parameter_name (str): Name of parameter.
            parameter_values (xr.DataArray): Array of parameter values.
            default (Any, optional): default value to fill NaN entries in parameter
                values array. Defaults to np.nan.
            use_inf_as_na (bool, optional): If True, will consider np.inf parameter
                value entries as np.nan and consequently try to fill those entries
                with the parameter default value. Defaults to False.
        """

    @abstractmethod
    def add_constraint(
        self, name: str, constraint_dict: parsing.UnparsedConstraintDict
    ) -> None:
        """Add constraint equation to backend model in-place.

        Resulting backend dataset entries will be constraint objects.

        Args:
            name (str):
                Name of the constraint
            constraint_dict (parsing.UnparsedConstraintDict):
                Constraint configuration dictionary, ready to be parsed and then evaluated.
        """

    @abstractmethod
    def add_global_expression(
        self, name: str, expression_dict: parsing.UnparsedExpressionDict
    ) -> None:
        """Add global expression (arithmetic combination of parameters and/or decision variables) to backend model in-place.

        Resulting backend dataset entries will be linear expression objects.

        Args:
            name (str): name of the global expression
            expression_dict (parsing.UnparsedExpressionDict): global expression configuration dictionary, ready to be parsed and then evaluated.
        """

    @abstractmethod
    def add_variable(
        self, name: str, variable_dict: parsing.UnparsedVariableDict
    ) -> None:
        """Add decision variable to backend model in-place.

        Resulting backend dataset entries will be decision variable objects.

        Args:
            name (str): name of the variable.
            variable_dict (parsing.UnparsedVariableDict): unparsed variable configuration dictionary.
        """

    @abstractmethod
    def add_objective(
        self, name: str, objective_dict: parsing.UnparsedObjectiveDict
    ) -> None:
        """Add objective arithmetic to backend model in-place.

        Resulting backend dataset entry will be a single, unindexed objective object.

        Args:
            name (str): name of the objective.
            objective_dict (parsing.UnparsedObjectiveDict): unparsed objective configuration dictionary.
        """

    def log(
        self,
        component_type: _COMPONENTS_T,
        component_name: str,
        message: str,
        level: Literal["info", "warning", "debug", "error", "critical"] = "debug",
    ):
        """Log to module-level logger with some prettification of the message.

        Args:
            component_type (_COMPONENTS_T): type of component.
            component_name (str): name of the component.
            message (str): message to log.
            level (Literal["info", "warning", "debug", "error", "critical"], optional): log level. Defaults to "debug".
        """
        getattr(LOGGER, level)(
            f"Optimisation model | {component_type}:{component_name} | {message}"
        )

    def _check_inputs(self):
        data_checks = load_config("model_data_checks.yaml")
        check_results = {"fail": [], "warn": []}
        parser_ = parsing.where_parser.generate_where_string_parser()
        eval_kwargs = {
            "equation_name": "",
            "backend_interface": self,
            "input_data": self.inputs,
            "helper_functions": helper_functions._registry["where"],
            "apply_where": True,
            "references": set(),
        }
        for check_type, check_list in check_results.items():
            for check in data_checks[check_type]:
                parsed_ = parser_.parse_string(check["where"], parse_all=True)
                failed = (
                    parsed_[0].eval("array", **eval_kwargs)
                    & self.inputs.definition_matrix
                )
                if failed.any():
                    check_list.append(check["message"])

        exceptions.print_warnings_and_raise_errors(
            check_results["warn"], check_results["fail"]
        )

    def add_all_math(self):
        """Parse and all the math stored in the input data."""
        self._add_run_mode_math()
        # The order of adding components matters!
        # 1. Variables, 2. Global Expressions, 3. Constraints, 4. Objectives
        for components in [
            "variables",
            "global_expressions",
            "constraints",
            "objectives",
        ]:
            component = components.removesuffix("s")
            for name in self.inputs.math[components]:
                start = time.time()
                getattr(self, f"add_{component}")(name)
                end = time.time() - start
                LOGGER.debug(
                    f"Optimisation Model | {components}:{name} | Built in {end:.4f}s"
                )
            LOGGER.info(f"Optimisation Model | {components} | Generated.")

    def _add_run_mode_math(self) -> None:
        """If not given in the add_math list, override model math with run mode math."""
        # FIXME: available modes should not be hardcoded here. They should come from a YAML schema.
        mode = self.inputs.attrs["config"].build.mode
        add_math = self.inputs.attrs["applied_additional_math"]
        not_run_mode = {"plan", "operate", "spores"}.difference([mode])
        run_mode_mismatch = not_run_mode.intersection(add_math)
        if run_mode_mismatch:
            exceptions.warn(
                f"Running in {mode} mode, but run mode(s) {run_mode_mismatch} "
                "math being loaded from file via the model configuration"
            )

        if mode != "plan" and mode not in add_math:
            LOGGER.debug(f"Updating math formulation with {mode} mode math.")
            filepath = importlib.resources.files("calliope") / "math" / f"{mode}.yaml"
            self.inputs.math.union(AttrDict.from_yaml(filepath), allow_override=True)

        validate_dict(self.inputs.math, MATH_SCHEMA, "math")

    def _add_component(
        self,
        name: str,
        component_dict: Tp | None,
        component_setter: Callable,
        component_type: Literal[
            "variables", "global_expressions", "constraints", "objectives"
        ],
        break_early: bool = True,
    ) -> parsing.ParsedBackendComponent | None:
        """Generalised function to add a optimisation problem component array to the model.

        Args:
            name (str): name of the component. If not providing the `component_dict` directly,
                this name must be available in the input math provided on initialising the class.
            component_dict (Tp | None): unparsed YAML dictionary configuration.
            component_setter (Callable): function to combine evaluated xarray DataArrays into backend component objects.
            component_type (Literal["variables", "global_expressions", "constraints", "objectives"]):
                type of the added component.
            break_early (bool, optional): break if the component is not active. Defaults to True.

        Raises:
            BackendError: The sub-equations of the parsed component cannot generate component
                objects on duplicate index entries.

        Returns:
            parsing.ParsedBackendComponent | None: parsed component. None if the break_early condition was met.
        """
        references: set[str] = set()

        if component_dict is None:
            component_dict = self.inputs.math[component_type][name]

        if break_early and not component_dict.get("active", True):
            self.log(
                component_type, name, "Component deactivated and therefore not built."
            )
            return None

        self._raise_error_on_preexistence(name, component_type)
        parsed_component = parsing.ParsedBackendComponent(
            component_type, name, component_dict
        )

        top_level_where = parsed_component.generate_top_level_where_array(
            self,
            align_to_foreach_sets=False,
            break_early=break_early,
            references=references,
        )
        if break_early and not top_level_where.any():
            return parsed_component

        self._create_obj_list(name, component_type)

        equations = parsed_component.parse_equations(self.valid_component_names)
        if not equations:
            component_da = component_setter(
                parsed_component.drop_dims_not_in_foreach(top_level_where), references
            )
        else:
            component_da = (
                xr.DataArray()
                .where(parsed_component.drop_dims_not_in_foreach(top_level_where))
                .astype(np.dtype("O"))
            )
        for element in equations:
            where = element.evaluate_where(
                self, initial_where=top_level_where, references=references
            )
            if break_early and not where.any():
                continue

            where = parsed_component.drop_dims_not_in_foreach(where)

            if component_da.where(where).notnull().any():
                if component_da.shape:
                    overlap = component_da.where(where).to_series().dropna().index
                    substring = (
                        f"trying to set two equations for the same index:\n{overlap}"
                    )
                else:
                    substring = "trying to set two equations for the same component."

                self.delete_component(name, component_type)
                raise BackendError(f"{element.name} | {substring}")

            to_fill = component_setter(element, where, references)
            component_da = component_da.fillna(to_fill)

        if break_early and component_da.isnull().all():
            self.delete_component(name, component_type)
            return parsed_component

        self._add_to_dataset(
            name, component_da, component_type, component_dict, references
        )

        return parsed_component

    @abstractmethod
    def delete_component(self, key: str, component_type: _COMPONENTS_T) -> None:
        """Delete a list object from the backend model object.

        Args:
            key (str): Name of object.
            component_type (str): Object type.
        """

    @abstractmethod
    def _create_obj_list(self, key: str, component_type: _COMPONENTS_T) -> None:
        """Attach an empty list object to the backend model object.

        The attachment may be a backend-specific subclass of a standard list object.

        Args:
            key (str): Name of object.
            component_type (str): Object type.

        Raises:
            BackendError: Cannot overwrite object of same name and type.
        """

    def _add_all_inputs_as_parameters(self) -> None:
        """Add all parameters to backend dataset in-place.

        If model data does not include a parameter, their default values will be added here
        as unindexed backend dataset parameters.

        Args:
            model_data (xr.Dataset): Input model data.
            defaults (dict): Parameter defaults.
        """
        for param_name, param_data in self.inputs.filter_by_attrs(
            is_result=0
        ).data_vars.items():
            default_val = param_data.attrs.get("default", np.nan)
            self.add_parameter(param_name, param_data, default_val)
        for param_name, default_val in self.inputs.attrs["defaults"].items():
            if param_name in self.parameters.keys():
                continue
            elif (
                self.inputs.attrs["config"]["build"]["mode"] != "operate"
                and param_name
                in extract_from_schema(MODEL_SCHEMA, "x-operate-param").keys()
            ):
                continue
            self.log(
                "parameters", param_name, "Component not defined; using default value."
            )
            self.add_parameter(
                param_name, xr.DataArray(default_val), default_val, use_inf_as_na=False
            )
            self.parameters[param_name].attrs["is_result"] = 0
        LOGGER.info("Optimisation Model | parameters | Generated.")

    @staticmethod
    def _clean_arrays(*args) -> None:
        """Preemptively delete of objects with large memory footprints."""
        del args

    def _add_to_dataset(
        self,
        name: str,
        da: xr.DataArray,
        obj_type: _COMPONENTS_T,
        unparsed_dict: parsing.UNPARSED_DICTS | dict,
        references: set | None = None,
    ):
        """Add array of backend objects to backend dataset in-place.

        Args:
            name (str): Name of entry in dataset.
            da (xr.DataArray): Data to add.
<<<<<<< HEAD
            obj_type (str): Type of backend objects in the array.
            unparsed_dict (parsing.UNPARSED_DICTS | dict):
                Dictionary describing the object being added, from which descriptor attributes will be extracted and added to the array attributes.
            references (set | None):
=======
            obj_type (_COMPONENTS_T): Type of backend objects in the array.
            unparsed_dict (parsing.UNPARSED_DICTS | dict):
                Dictionary describing the object being added, from which descriptor
                attributes will be extracted and added to the array attributes.
            references (set | None, optional):
>>>>>>> f305760f
                All other backend objects which are references in this backend object's linear expression(s).
                E.g. the constraint "flow_out / flow_out_eff <= flow_cap" references the variables ["flow_out", "flow_cap"]
                and the parameter ["flow_out_eff"].
                All referenced objects will have their "references" attribute updated with this object's name.
                Defaults to None.
        """
        add_attrs = {
            attr: unparsed_dict.pop(attr)
            for attr in self._COMPONENT_ATTR_METADATA
            if attr in unparsed_dict.keys()
        }
        if unparsed_dict:
            add_attrs["yaml_snippet"] = AttrDict(unparsed_dict).to_yaml()

        da.attrs.update(
            {
                "obj_type": obj_type,
                "references": set(),
                "coords_in_name": False,
                **add_attrs,  # type: ignore
            }
        )
        self._dataset[name] = da

        if references is not None:
            for reference in references:
                try:
                    self._dataset[reference].attrs["references"].add(name)
                except KeyError:
                    continue

    def _apply_func(
        self, func: Callable, *args, output_core_dims: tuple = ((),), **kwargs
    ) -> xr.DataArray:
        """Apply a function to every element of an arbitrary number of xarray DataArrays.

        Args:
            func (Callable):
                Un-vectorized function to call.
                Number of accepted args should equal len(args).
                Number of accepted kwargs should equal len(kwargs).
            args (xr.DataArray):
                xarray DataArrays which will be broadcast together and then iterated over
                to apply the function.
            output_core_dims (tuple):
                Additional dimensions which are expected to be passed back from `xr.apply_ufunc` after applying `func`.
                This is directly passed to `xr.apply_ufunc`; see their documentation for more details.
                Defaults to ((), )
            kwargs (dict[str, Any]):
                Additional keyword arguments to pass to `func`.

        Returns:
            xr.DataArray: Array with func applied to all elements.
        """
        return xr.apply_ufunc(
            func,
            *args,
            kwargs=kwargs,
            vectorize=True,
            keep_attrs=True,
            dask="parallelized",
            output_dtypes=[np.dtype("O")],
            output_core_dims=output_core_dims,
        )

    def _raise_error_on_preexistence(self, key: str, obj_type: _COMPONENTS_T):
        """Detect if preexistance errors are present the dataset.

        We do not allow any overlap of backend object names since they all have to
        co-exist in the backend dataset. I.e., users cannot overwrite any backend
        component with another (of the same type or otherwise).

        Args:
            key (str): Backend object name
            obj_type (Literal["variables", "constraints", "objectives", "parameters", "expressions"]): Object type.

        Raises:
            BackendError: if `key` already exists in the backend model
                (either with the same or different type as `obj_type`).
        """
        if key in self._dataset.keys():
            if key in getattr(self, obj_type):
                raise BackendError(
                    f"Trying to add already existing `{key}` to backend model {obj_type}."
                )
            else:
                other_obj_type = self._dataset[key].attrs["obj_type"].removesuffix("s")
                raise BackendError(
                    f"Trying to add already existing *{other_obj_type}* `{key}` "
                    f"as a backend model *{obj_type.removesuffix('s')}*."
                )

    @property
    def constraints(self):
        """Slice of backend dataset to show only built constraints."""
        return self._dataset.filter_by_attrs(obj_type="constraints")

    @property
    def variables(self):
        """Slice of backend dataset to show only built variables."""
        return self._dataset.filter_by_attrs(obj_type="variables")

    @property
    def parameters(self):
        """Slice of backend dataset to show only built parameters."""
        return self._dataset.filter_by_attrs(obj_type="parameters")

    @property
    def global_expressions(self):
        """Slice of backend dataset to show only built global expressions."""
        return self._dataset.filter_by_attrs(obj_type="global_expressions")

    @property
    def objectives(self):
        """Slice of backend dataset to show only built objectives."""
        return self._dataset.filter_by_attrs(obj_type="objectives")

    @property
    def valid_component_names(self) -> set:
        """Return a set of valid component names in the model data.

        Returns:
            set: set of valid names.
        """

        def _filter(val):
            return val in ["variables", "parameters", "global_expressions"]

        in_data = set(self._dataset.filter_by_attrs(obj_type=_filter).data_vars.keys())
        in_math = set(
            name
            for component in ["variables", "global_expressions"]
            for name in self.inputs.math[component].keys()
        )
        return in_data.union(in_math)


class BackendModel(BackendModelGenerator, Generic[T]):
    """Calliope's backend model functionality."""

    def __init__(self, inputs: xr.Dataset, instance: T, **kwargs) -> None:
        """Abstract base class to build backend models that interface with solvers.

        Args:
            inputs (xr.Dataset): Calliope model data.
            instance (T): Interface model instance.
            **kwargs: build configuration overrides.
        """
        super().__init__(inputs, **kwargs)
        self._instance = instance
        self.shadow_prices: ShadowPrices
        self._has_verbose_strings: bool = False

    @abstractmethod
    def get_parameter(self, name: str, as_backend_objs: bool = True) -> xr.DataArray:
        """Extract parameter from backend dataset.

        Args:
            name (str): Name of parameter.
            as_backend_objs (bool, optional): TODO: hide this and create a method to edit parameter values (to handle interfaces with non-mutable params)
                If True, will keep the array entries as backend interface objects,
                which can be updated to update the underlying model.
                Otherwise, parameter values are given directly, with default values in place of NaNs.
                Defaults to True.

        Returns:
            xr.DataArray: parameter array.
        """

    @abstractmethod
    def get_constraint(
        self, name: str, as_backend_objs: bool = True, eval_body: bool = False
    ) -> xr.DataArray | xr.Dataset:
        """Get constraint data from the backend for debugging.

        Dat can be returned as  a table of details or as an array of backend interface objects

        Args:
            name (str): Name of constraint, as given in YAML constraint key.
            as_backend_objs (bool, optional): TODO: hide this and create a method to edit constraints that handles differences in interface APIs
                If True, will keep the array entries as backend interface objects,
                which can be updated to change the underlying model.
                Otherwise, constraint body, and lower and upper bounds are given in a table.
                Defaults to True.
            eval_body (bool, optional):
                If True and as_backend_objs is False, will attempt to evaluate the constraint body.
                If the model has been optimised, this attempt will produce a numeric value to see where the constraint sits between the lower or upper bound.
                If the model has not yet been optimised, this attempt will fall back on the same as
                if `eval_body` was set to False, i.e. a string representation of the linear expression in the constraint body.
                Defaults to False.

        Returns:
            xr.DataArray | xr.Dataset:
                If as_backend_objs is True, will return an xr.DataArray.
                Otherwise, a xr.Dataset will be given, indexed over the same dimensions as the xr.DataArray, with variables for the constraint body, and upper (`ub`) and lower (`lb`) bounds.
        """

    @abstractmethod
    def get_variable(self, name: str, as_backend_objs: bool = True) -> xr.DataArray:
        """Extract decision variable array from backend dataset.

        Args:
            name (str): Name of variable.
            as_backend_objs (bool, optional): TODO: hide this and create a method to edit variables that handles differences in interface APIs.
                If True, will keep the array entries as backend interface objects,
                which can be updated to update the underlying model.
                Otherwise, variable values are given directly.
                If the model has not been successfully optimised, variable values will all be None.
                Defaults to True.

        Returns:
            xr.DataArray: Decision variable array.
        """

    @abstractmethod
    def get_variable_bounds(self, name: str) -> xr.Dataset:
        """Extract decision variable upper and lower bound array from backend dataset.

        Args:
            name (str): Name of variable.

        Returns:
            xr.Dataset: Contains the arrays for upper ("ub", a.k.a. "max") and lower ("lb", a.k.a. "min") variable bounds.
        """

    @abstractmethod
    def get_global_expression(
        self, name: str, as_backend_objs: bool = True, eval_body: bool = True
    ) -> xr.DataArray:
        """Extract global expression array from backend dataset.

        Args:
            name (str): Name of global expression
            as_backend_objs (bool, optional): TODO: hide this and create a method to edit expressions that handles differences in interface APIs.
                If True, will keep the array entries as backend interface objects,
                which can be updated to update the underlying model.
                Otherwise, global expression values are given directly.
                If the model has not been successfully optimised, expression values will all be provided as strings.
                Defaults to True.
            eval_body (bool, optional):
                If True and as_backend_objs is False, will attempt to evaluate the expression.
                If the model has been optimised, this attempt will produce a numeric value.
                If the model has not yet been optimised, this attempt will fall back on the same as
                if `eval_body` was set to False, i.e. a string representation of the linear expression.
                Defaults to True.

        Returns:
            xr.DataArray: global expression array.
        """

    @abstractmethod
    def update_parameter(
        self, name: str, new_values: xr.DataArray | SupportsFloat
    ) -> None:
        """Update parameter elements using an array of new values.

        If the parameter has not been previously defined, it will be added to the
        optimisation problem based on the new values given (with NaNs reverting to
        default values).
        If the new values have fewer dimensions than are on the parameter array, the
        new values will be broadcast across the missing dimensions before applying the
        update.

        Args:
            name (str): Parameter to update
            new_values (xr.DataArray | SupportsFloat): New values to apply. Any
                empty (NaN) elements in the array will be skipped.
        """

    @abstractmethod
    def update_variable_bounds(
        self,
        name: str,
        *,
        min: xr.DataArray | SupportsFloat | None = None,
        max: xr.DataArray | SupportsFloat | None = None,
    ) -> None:
        """Update the bounds on a decision variable.

        If the variable bounds are defined by parameters in the math formulation,
        the parameters themselves will be updated.

        Args:
            name (str): Variable to update.
            min (xr.DataArray | SupportsFloat | None, optional):
                If provided, the Non-NaN values in the array will be used to defined new lower bounds in the decision variable.
                Defaults to None.
            max (xr.DataArray | SupportsFloat | None, optional):
                If provided, the Non-NaN values in the array will be used to defined new upper bounds in the decision variable.
                Defaults to None.
        """

    @abstractmethod
    def fix_variable(self, name: str, where: xr.DataArray | None = None) -> None:
        """Fix the variable value to the value quantified on the most recent call to `solve`.

        Fixed variables will be treated as parameters in the optimisation.

        Args:
            name (str): Variable to update.
            where (xr.DataArray | None, optional):
                If provided, only a subset of the coordinates in the variable will be fixed.
                Must be a boolean array or a float equivalent, where NaN is used instead of False.
                Defaults to None
        """

    @abstractmethod
    def unfix_variable(self, name: str, where: xr.DataArray | None = None) -> None:
        """Unfix the variable so that it is treated as a decision variable in the next call to `solve`.

        Args:
            name (str): Variable to update
            where (xr.DataArray | None, optional):
                If provided, only a subset of the coordinates in the variable will be unfixed.
                Must be a boolean array or a float equivalent, where NaN is used instead of False.
                Defaults to None
        """

    @abstractmethod
    def verbose_strings(self) -> None:
        """Update optimisation model object string representations to include the index coordinates of the object.

        E.g., `variables(flow_out)[0]` will become `variables(flow_out)[power, region1, ccgt, 2005-01-01 00:00]`

        This takes approximately 10% of the peak memory required to initially build the
        optimisation problem, so should only be invoked if inspecting the model in
        detail (e.g., debugging).

        Only string representations of model parameters and variables will be updated
        since global expressions automatically show the string representation of their
        contents.
        """

    @abstractmethod
    def to_lp(self, path: str | Path) -> None:
        """Write the optimisation problem to file in the linear programming LP format.

        The LP file can be used for debugging and to submit to solvers directly.

        Args:
            path (str | Path): Path to which the LP file will be written.
        """

    @property
    @abstractmethod
    def has_integer_or_binary_variables(self) -> bool:
        """Confirms if the built model has binary or integer decision variables.

        This can be used to understand how long the optimisation may take (MILP
        problems are harder to solve than LP ones), and to verify whether shadow prices
        can be tracked (they cannot be tracked in MILP problems).

        Returns:
            bool: True if the built model has binary or integer decision variables.
                False if all decision variables are continuous.
        """

    @abstractmethod
    def _solve(
        self,
        solver: str,
        solver_io: str | None = None,
        solver_options: dict | None = None,
        save_logs: str | None = None,
        warmstart: bool = False,
        **solve_config,
    ) -> xr.Dataset:
        """Optimise built model.

        If solution is optimal, interface objects (decision variables, global
        expressions, constraints, objective) can be successfully evaluated for their
        values at optimality.

        Args:
            solver (str): Name of solver to optimise with.
            solver_io (str | None, optional): If chosen solver has a python interface, set to "python" for potential
                performance gains, otherwise should be left as None. Defaults to None.
            solver_options (dict | None, optional): Solver options/parameters to pass directly to solver.
                See solver documentation for available parameters that can be influenced. Defaults to None.
            save_logs (str | None, optional): If given, solver logs and built LP file will be saved to this filepath.
                Defaults to None.
            warmstart (bool, optional): If True, and the chosen solver is capable of implementing it, an existing
                optimal solution will be used to warmstart the next solve run.
                Defaults to False.
            **solve_config: solve configuration overrides.

        Returns:
            xr.Dataset: Dataset of decision variable values if the solution was optimal/feasible,
                otherwise an empty dataset.
        """

    def load_results(self) -> xr.Dataset:
        """Load and evaluate model results after a successful run.

        Evaluates backend decision variables, global expressions, parameters (if not in
        inputs), and shadow_prices (if tracked).

        Returns:
            xr.Dataset: Dataset of optimal solution results (all numeric data).
        """

        def _drop_attrs(da):
            da.attrs = {
                k: v for k, v in da.attrs.items() if k in self._COMPONENT_ATTR_METADATA
            }
            return da

        all_variables = {
            name_: _drop_attrs(self.get_variable(name_, as_backend_objs=False))
            for name_, var in self.variables.items()
            if var.notnull().any()
        }
        all_global_expressions = {
            name_: _drop_attrs(
                self.get_global_expression(name_, as_backend_objs=False, eval_body=True)
            )
            for name_, expr in self.global_expressions.items()
            if expr.notnull().any()
        }

        all_shadow_prices = {
            f"shadow_price_{constraint}": self.shadow_prices.get(constraint)
            for constraint in self.shadow_prices.tracked
        }

        results = xr.Dataset(
            {**all_variables, **all_global_expressions, **all_shadow_prices}
        ).astype(float)

        return results

    def _find_all_references(self, initial_references: set) -> set:
        """Find all nested references to optimisation problem components from an initial set of references.

        Args:
            initial_references (set): names of optimisation problem components.

        Returns:
            set: `initial_references` + any names of optimisation problem components referenced from those initial references.
        """
        references = initial_references.copy()
        for reference in initial_references:
            new_refs = self._dataset[reference].attrs.get("references", {})
            references.update(self._find_all_references(new_refs))
        return references

    def _rebuild_references(self, references: set[str]) -> None:
        """Delete and rebuild optimisation problem components.

        Args:
            references (set[str]): names of optimisation problem components.
        """
        ordered_components = [
            "parameters",
            "variables",
            "global_expressions",
            "constraints",
            "objectives",
        ]
        for component in ordered_components:
            # Rebuild references in the order they are found in the backend dataset
            # which should correspond to the order they were added to the optimisation problem.
            refs = [k for k in getattr(self, component).data_vars if k in references]
            for ref in refs:
                self.delete_component(ref, component)
                getattr(self, "add_" + component.removesuffix("s"))(name=ref)


class ShadowPrices:
    """Object containing methods to interact with the backend object "shadow prices" tracker, which can be used to access duals for constraints.

    To keep memory overhead low. Shadow price tracking is deactivated by default.
    """

    _tracked: set = set()

    @abstractmethod
    def get(self, name) -> xr.DataArray:
        """Extract shadow prices (a.k.a. duals) from a constraint.

        Args:
            name (str): Name of constraint for which you're seeking duals.

        Returns:
            xr.DataArray: duals array.
        """

    @abstractmethod
    def activate(self):
        """Activate shadow price tracking."""

    @abstractmethod
    def deactivate(self):
        """Deactivate shadow price tracking."""

    @property
    @abstractmethod
    def is_active(self) -> bool:
        """Check whether shadow price tracking is active or not."""

    @property
    @abstractmethod
    def available_constraints(self) -> Iterable:
        """Iterable of constraints that are available to provide shadow prices on."""

    @property
    def tracked(self) -> set:
        """Constraints being tracked for automatic addition to the results dataset."""
        return self._tracked

    def track_constraints(self, constraints_to_track: list):
        """Track constraints if they are available in the built backend model.

        If there is at least one available constraint to track,
        `self.tracked` will be updated and shadow price tracking will be activated.

        Args:
            constraints_to_track (list): Constraint names to track
        """
        shadow_prices = set(constraints_to_track)
        invalid_constraints = shadow_prices.difference(self.available_constraints)
        valid_constraints = shadow_prices.intersection(self.available_constraints)
        if invalid_constraints:
            model_warn(
                f"Invalid constraints {invalid_constraints} in `config.solve.shadow_prices`. "
                "Their shadow prices will not be tracked."
            )
        # Only actually activate shadow price tracking if at least one valid
        # constraint remains in the list after filtering out invalid ones
        if valid_constraints:
            self.activate()
        self._tracked = valid_constraints<|MERGE_RESOLUTION|>--- conflicted
+++ resolved
@@ -12,18 +12,7 @@
 from collections.abc import Callable, Iterable
 from copy import deepcopy
 from pathlib import Path
-<<<<<<< HEAD
 from typing import TYPE_CHECKING, Any, Generic, Literal, SupportsFloat, TypeVar
-=======
-from typing import (
-    TYPE_CHECKING,
-    Any,
-    Generic,
-    Literal,
-    SupportsFloat,
-    TypeVar,
-)
->>>>>>> f305760f
 
 import numpy as np
 import xarray as xr
@@ -419,18 +408,11 @@
         Args:
             name (str): Name of entry in dataset.
             da (xr.DataArray): Data to add.
-<<<<<<< HEAD
-            obj_type (str): Type of backend objects in the array.
-            unparsed_dict (parsing.UNPARSED_DICTS | dict):
-                Dictionary describing the object being added, from which descriptor attributes will be extracted and added to the array attributes.
-            references (set | None):
-=======
             obj_type (_COMPONENTS_T): Type of backend objects in the array.
             unparsed_dict (parsing.UNPARSED_DICTS | dict):
                 Dictionary describing the object being added, from which descriptor
                 attributes will be extracted and added to the array attributes.
             references (set | None, optional):
->>>>>>> f305760f
                 All other backend objects which are references in this backend object's linear expression(s).
                 E.g. the constraint "flow_out / flow_out_eff <= flow_cap" references the variables ["flow_out", "flow_cap"]
                 and the parameter ["flow_out_eff"].
