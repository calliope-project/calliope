# Copyright (C) since 2013 Calliope contributors listed in AUTHORS.
# Licensed under the Apache 2.0 License (see LICENSE file).
"""Methods to interface with the optimisation problem."""

from __future__ import annotations

import inspect
import logging
import time
import typing
from abc import ABC, ABCMeta, abstractmethod
from collections.abc import Callable, Iterable, Iterator
from contextlib import contextmanager
from functools import partial
from pathlib import Path
from typing import (
    TYPE_CHECKING,
    Any,
    Generic,
    Literal,
    SupportsFloat,
    TypeVar,
    overload,
)

import numpy as np
import xarray as xr

from calliope import exceptions
from calliope.backend import helper_functions, parsing
from calliope.exceptions import BackendError
from calliope.exceptions import warn as model_warn
from calliope.preprocess.model_math import ORDERED_COMPONENTS_T
from calliope.schemas import config_schema, math_schema

if TYPE_CHECKING:
    from calliope.backend.parsing import T as Tp

T = TypeVar("T")
ALL_COMPONENTS_T = Literal[
    "parameters", "lookups", ORDERED_COMPONENTS_T, "postprocessed"
]


LOGGER = logging.getLogger(__name__)

VALIDATE_METHODS = [
    "add_constraint",
    "add_global_expression",
    "add_variable",
    "add_piecewise_constraint",
    "add_objective",
    "add_parameter",
    "add_lookup",
]
"""Methods whose input definitions will be validated when adding components."""


def validate_on_adding_component(func) -> Callable:
    """Decorator to validate the component definition when adding a new component as a dictionary.

    Args:
        func (Callable): The function with a definition to validate.
    """

    def validator(*args, **kwargs):
        # First, we have to turn all `args`` into `kwargs``
        # so that we can unambiguously select "definition" from the user input.
        sig = inspect.signature(func)
        bound_args = sig.bind_partial(*args, **kwargs)
        bound_args.apply_defaults()

        component_def = bound_args.arguments["definition"]

        validator = typing.get_type_hints(func)["definition"]

        if not isinstance(component_def, validator):
            bound_args.arguments["definition"] = validator.model_validate(component_def)
        return func(*bound_args.args, **bound_args.kwargs)

    return validator


class SelectiveWrappingMeta(ABCMeta):
    """Metaclass to selectively wrap methods in concrete classes inheriting from the backend ABC."""

    def __new__(mcs, name, bases, namespace):
        """Wrap methods in all new instances of the class."""
        cls = super().__new__(mcs, name, bases, namespace)

        for method_name in VALIDATE_METHODS:
            if method_name in namespace:
                original = getattr(cls, method_name)
                setattr(cls, method_name, validate_on_adding_component(original))
        return cls


class BackendModelGenerator(ABC, metaclass=SelectiveWrappingMeta):
    """Helper class for backends."""

    _COMPONENT_ATTR_METADATA = [
        "description",
        "unit",
        "default",
        "dtype",
        "domain",
        "title",
        "sense",
        "math_repr",
    ]

    objective: str
    """Optimisation problem objective name."""

    def __init__(
        self,
        inputs: xr.Dataset,
        math: math_schema.CalliopeBuildMath,
        build_config: config_schema.Build,
    ):
        """Abstract base class to build a representation of the optimisation problem.

        Args:
            inputs (xr.Dataset): Calliope model data.
            math (math_schema.CalliopeBuildMath): Calliope math.
            build_config (config_schema.Build): Build configuration options.
        """
        self._dataset = xr.Dataset()
        self.config = build_config
        self.math = math
        self._solve_logger = logging.getLogger(__name__ + ".<solve>")

        self.inputs = self._add_inputs(inputs)
        self.objective: str = self.config.objective

        self._check_inputs()

    def add_lookup(
        self, name: str, values: xr.DataArray, definition: math_schema.Lookup
    ) -> None:
        """Add input lookup array to backend model in-place.

        This directly passes a copy of the input lookup array to the backend.

        Args:
            name (str): Name of lookup.
            values (xr.DataArray): Array of lookup values.
            definition (math_schema.Lookup): Lookup math definition.
        """
        self._raise_error_on_preexistence(name, "lookups")

        if values.isnull().all():
            self.log("lookups", name, "Component not added; no data found in array.")
            values = xr.DataArray(np.nan, attrs=values.attrs)

        self._add_to_dataset(name, values, "lookups", definition.model_dump())

        if name not in self.math["lookups"]:
            self.math = self.math.update({f"lookups.{name}": definition.model_dump()})

    @abstractmethod
    def add_parameter(
        self, name: str, values: xr.DataArray, definition: math_schema.Parameter
    ) -> None:
        """Add input parameter to backend model in-place.

        If the backend interface allows for mutable parameter objects, they will be
        generated, otherwise a copy of the model input dataset will be used.
        In either case, NaN values are filled with the given parameter default value.

        Args:
            name (str): Name of parameter.
            values (xr.DataArray): Array of parameter values.
            definition (math_schema.Parameter): Parameter math definition.
        """

    @abstractmethod
    def add_constraint(self, name: str, definition: math_schema.Constraint) -> None:
        """Add constraint equation to backend model in-place.

        Resulting backend dataset entries will be constraint objects.

        Args:
            name (str):
                Name of the constraint
            definition (math_schema.Constraint):
                Constraint configuration dictionary, ready to be parsed and then evaluated.
        """

    @abstractmethod
    def add_piecewise_constraint(
        self, name: str, definition: math_schema.PiecewiseConstraint
    ) -> None:
        """Add piecewise constraint equation to backend model in-place.

        Resulting backend dataset entries will be piecewise constraint objects.

        Args:
            name (str):
                Name of the piecewise constraint
            definition (math_schema.PiecewiseConstraint):
                Piecewise constraint configuration dictionary, ready to be parsed and then evaluated.
        """

    @abstractmethod
    def add_global_expression(
        self, name: str, definition: math_schema.GlobalExpression
    ) -> None:
        """Add global expression (arithmetic combination of parameters and/or decision variables) to backend model in-place.

        Resulting backend dataset entries will be linear expression objects.

        Args:
            name (str): name of the global expression
            definition (math_schema.GlobalExpression): Global expression configuration dictionary, ready to be parsed and then evaluated.
        """

    @abstractmethod
    def add_variable(self, name: str, definition: math_schema.Variable) -> None:
        """Add decision variable to backend model in-place.

        Resulting backend dataset entries will be decision variable objects.

        Args:
            name (str): name of the variable.
            definition (math_schema.Variable): Variable configuration dictionary.
        """

    @abstractmethod
    def add_objective(self, name: str, definition: math_schema.Objective) -> None:
        """Add objective arithmetic to backend model in-place.

        Resulting backend dataset entry will be a single, unindexed objective object.

        Args:
            name (str): name of the objective.
            definition (math_schema.Objective): Unparsed objective configuration dictionary.
        """

    @abstractmethod
    def set_objective(self, name: str) -> None:
        """Set a built objective to be the optimisation objective.

        Args:
            name (str): name of the objective.
        """

    def log(
        self,
        component_type: ALL_COMPONENTS_T,
        component_name: str,
        message: str,
        level: Literal["info", "warning", "debug", "error", "critical"] = "debug",
    ):
        """Log to module-level logger with some prettification of the message.

        Args:
            component_type (ALL_COMPONENTS_T): type of component.
            component_name (str): name of the component.
            message (str): message to log.
            level (Literal["info", "warning", "debug", "error", "critical"], optional): log level. Defaults to "debug".
        """
        getattr(LOGGER, level)(
            f"Optimisation model | {component_type}:{component_name} | {message}"
        )

    def _add_inputs(self, inputs: xr.Dataset):
        """Add default inputs to the model inputs dataset.

        Args:
            inputs (xr.Dataset): Model input data.

        Returns:
            xr.Dataset: Model input data with defaults added.
        """
        new_inputs = xr.Dataset()
        for obj_type in ["parameters", "lookups", "dimensions"]:
            for name, config in self.math[obj_type].root.items():
                attrs: dict = {"obj_type": obj_type, **config.model_dump()}
                default = config.default if obj_type == "lookups" else np.nan
                data = inputs.get(name, xr.DataArray(default))
                if obj_type == "dimensions" and name in inputs.dims:
                    new_inputs.coords[name] = data.assign_attrs(**attrs)
                elif obj_type != "dimensions":
                    new_inputs[name] = data.assign_attrs(**attrs)
                else:
                    continue

        return new_inputs

    def _check_inputs(self):
        data_checks = self.math.checks
        check_results = {"raise": [], "warn": []}
        parser_ = parsing.where_parser.generate_where_string_parser(
            **self.math.parsing_components["where"]
        )
        eval_kwargs = {
            "backend_data": self._dataset,
            "math": self.math,
            "input_data": self.inputs,
            "build_config": self.config,
            "helper_functions": helper_functions._registry["where"],
        }
        for name, check in data_checks.root.items():
            if check.active:
                parsed_ = parser_.parse_string(check.where, parse_all=True)
                eval_attrs = parsing.EvalAttrs(equation_name=name, **eval_kwargs)
                evaluated = parsed_[0].eval("array", eval_attrs)
                if (
                    evaluated.any()
                    and (evaluated & self.inputs.definition_matrix).any()
                ):
                    check_results[check.errors].append(check.message)

        exceptions.print_warnings_and_raise_errors(
            check_results["warn"], check_results["raise"]
        )

    def add_optimisation_components(self) -> None:
        """Parse math and inputs and set optimisation problem."""
        # The order of adding components matters!
        # 1. Variables, 2. Global Expressions, 3. Constraints, 4. Objectives
        self._load_inputs()
        for components in typing.get_args(ORDERED_COMPONENTS_T):
            component = components.removesuffix("s")
            ordered_items = sorted(
                self.math[components].root.items(),
                key=lambda item: getattr(item[1], "order", 0),
            )
            for name, definition in ordered_items:
                start = time.time()
                getattr(self, f"add_{component}")(name, definition)
                end = time.time() - start
                LOGGER.debug(
                    f"Optimisation Model | {components}:{name} | Built in {end:.4f}s"
                )
            LOGGER.info(f"Optimisation Model | {components} | Generated.")

    def _add_postprocessed(
        self, name: str, definition: math_schema.PostprocessArray
    ) -> None:
        """Add a postprocessed array to the model.

        Args:
            name (str): Name of the postprocessed array.
            definition (math_schema.PostprocessArray): Definition of the postprocessed array.
        """

        def _expression_setter(
            element: parsing.ParsedBackendEquation, where: xr.DataArray, references: set
        ) -> xr.DataArray:
            expr = element.evaluate_expression(self, where=where, references=references)
            to_fill = expr.where(where)

            return to_fill

        self._add_component(name, definition, _expression_setter, "postprocessed")

    def _add_component(
        self,
        name: str,
        component_def: Tp,
        component_setter: Callable,
        component_type: Literal[ORDERED_COMPONENTS_T, "postprocessed"],
        break_early: bool = True,
    ) -> parsing.ParsedBackendComponent | None:
        """Generalised function to add a optimisation problem component array to the model.

        Args:
            name (str): name of the component.
            component_def (Tp): unparsed math component definition.
            component_setter (Callable): function to combine evaluated xarray DataArrays into backend component objects.
            component_type (Literal["variables", "global_expressions", "constraints", "piecewise_constraints", "objectives"]):
                type of the added component.
            break_early (bool, optional): break if the component is not active. Defaults to True.

        Raises:
            BackendError: The sub-equations of the parsed component cannot generate component
                objects on duplicate index entries.

        Returns:
            parsing.ParsedBackendComponent | None: parsed component. None if the break_early condition was met.
        """
        references: set[str] = set()
        default_empty = xr.DataArray(np.nan)
        if break_early and not component_def.active:
            self.log(
                component_type,
                name,
                "Component deactivated; only metadata will be stored if no other component with the same name is defined.",
            )
            if name in self._dataset.data_vars:
                return None
            else:
                component_da = default_empty
                parsed_component = None
        else:
            self._raise_error_on_preexistence(name, component_type)
            valid_names = self.valid_component_names
            if component_type == "postprocessed":
                valid_names["var_expr_names"] = valid_names["var_expr_names"] | set(
                    self.math.postprocessed.root
                )
            parsed_component = parsing.ParsedBackendComponent(
<<<<<<< HEAD
                component_type, name, component_def, valid_names
=======
                component_type, name, component_def, self.math.parsing_components
>>>>>>> 744107dc
            )

            top_level_where = parsed_component.generate_top_level_where_array(
                self,
                align_to_foreach_sets=False,
                break_early=break_early,
                references=references,
            )
            if break_early and not top_level_where.any():
                component_da = default_empty

            else:
                self._create_obj_list(name, component_type)
                equations = parsed_component.parse_equations()

                if not equations:
                    component_da = component_setter(
                        parsed_component.drop_dims_not_in_foreach(top_level_where),
                        references,
                    )
                else:
                    component_da = (
                        xr.DataArray()
                        .where(
                            parsed_component.drop_dims_not_in_foreach(top_level_where)
                        )
                        .astype(np.dtype("O"))
                    )
                for element in equations:
                    where = element.evaluate_where(
                        self, initial_where=top_level_where, references=references
                    )
                    if break_early and not where.any():
                        continue

                    where = parsed_component.drop_dims_not_in_foreach(where)

                    if component_da.where(where).notnull().any():
                        if component_da.shape:
                            overlap = (
                                component_da.where(where).to_series().dropna().index
                            )
                            substring = f"trying to set two equations for the same index:\n{overlap}"
                        else:
                            substring = (
                                "trying to set two equations for the same component."
                            )

                        self.delete_component(name, component_type)
                        raise BackendError(f"{element.name} | {substring}")

                    to_fill = component_setter(element, where, references)
                    component_da = component_da.fillna(to_fill)

                if break_early and component_da.isnull().all():
                    self.delete_component(name, component_type)
                    # simplify the component since it's empty
                    component_da = default_empty

        self._add_to_dataset(
            name, component_da, component_type, component_def.model_dump(), references
        )
        if name not in self.math[component_type]:
            self.math = self.math.update(
                {f"{component_type}.{name}": component_def.model_dump()}
            )

        return parsed_component

    @abstractmethod
    def delete_component(self, key: str, component_type: ALL_COMPONENTS_T) -> None:
        """Delete a list object from the backend model object.

        Args:
            key (str): Name of object.
            component_type (str): Object type.
        """

    @abstractmethod
    def _create_obj_list(self, key: str, component_type: ALL_COMPONENTS_T) -> None:
        """Attach an empty list object to the backend model object.

        The attachment may be a backend-specific subclass of a standard list object.

        Args:
            key (str): Name of object.
            component_type (str): Object type.

        Raises:
            BackendError: Cannot overwrite object of same name and type.
        """

    def _load_inputs(self) -> None:
        """Add all parameters / lookups to backend dataset in-place.

        If model data does not include an entry, their default values will be added here
        in an unindexed form.

        Args:
            model_data (xr.Dataset): Input model data.
        """
        for name, data in self.inputs.data_vars.items():
            if data.obj_type == "parameters" and self.math.parameters[name].active:
                self.add_parameter(name, data, self.math.parameters[name])
            elif data.obj_type == "lookups" and self.math.lookups[name].active:
                self.add_lookup(name, data, self.math.lookups[name])
            else:
                LOGGER.debug(
                    f"Optimisation Model | parameters/lookups | Skipping {name} as not defined / deactivated in math."
                )

        LOGGER.info("Optimisation Model | parameters/lookups | Generated.")

    @staticmethod
    def _clean_arrays(*args) -> None:
        """Preemptively delete of objects with large memory footprints."""
        del args

    @contextmanager
    def _postprocess(self, temp_dataset: xr.Dataset):
        """Context manager to temporarily replace _dataset and optionally extend some_set.

        Args:
            temp_dataset: The temporary xarray Dataset to use
            extend_set_with: Optional iterable of items to temporarily add to some_set

        Yields:
            The temporary dataset

        Example:
            with self.temporary_dataset(other_dataset, extend_set_with={'extra1', 'extra2'}):
                # Work with the temporary dataset and extended set
                result = self.some_method()
            # Both original dataset and set are automatically restored
        """
        original_dataset = self._dataset
        methods_to_mock = ["_create_obj_list", "delete_component"]
        original_methods = {k: getattr(self, k) for k in methods_to_mock}
        try:
            self._dataset = temp_dataset
            for method in methods_to_mock:
                setattr(self, method, lambda *args, **kwargs: None)
            yield None
        finally:
            # Always restore the original attributes, even if an exception occurs
            self._dataset = original_dataset
            for method in methods_to_mock:
                setattr(self, method, original_methods[method])

    def add_postprocessed_arrays(self, results: xr.Dataset) -> xr.Dataset:
        """Add postprocessed arrays to the results dataset.

        Args:
            results (xr.Dataset): The results dataset to add postprocessed arrays to.

        Returns:
            xr.Dataset: The updated results dataset with postprocessed arrays.
        """
        postprocessed_math = self.math.postprocessed.root
        ordered_items = sorted(
            postprocessed_math.items(), key=lambda item: item[1].order
        )

        with self._postprocess(self.inputs.assign(results)):
            for name, definition in ordered_items:
                start = time.time()
                self._add_postprocessed(name, definition)
                end = time.time() - start
                LOGGER.debug(
                    f"Optimisation Model | postprocess:{name} | Built in {end:.4f}s"
                )
            LOGGER.info("Optimisation Model | postprocess | Generated.")
            updated_results = results.assign(self.postprocessed)
        return updated_results

    def _add_to_dataset(
        self,
        name: str,
        da: xr.DataArray,
        obj_type: ALL_COMPONENTS_T,
        attrs: dict,
        references: set | None = None,
    ):
        """Add array of backend objects to backend dataset in-place.

        Args:
            name (str): Name of entry in dataset.
            da (xr.DataArray): Data to add.
            obj_type (ALL_COMPONENTS_T): Type of backend objects in the array.
            attrs (Tp):
                Dictionary describing the object being added, from which descriptor
                attributes will be extracted and added to the array attributes.
            references (set | None, optional):
                All other backend objects which are references in this backend object's linear expression(s).
                E.g. the constraint "flow_out / flow_out_eff <= flow_cap" references the variables ["flow_out", "flow_cap"]
                and the parameter ["flow_out_eff"].
                All referenced objects will have their "references" attribute updated with this object's name.
                Defaults to None.
        """
        da.attrs = {
            "obj_type": obj_type,
            "references": set(),
            "coords_in_name": False,
            **{k: v for k, v in attrs.items() if k in self._COMPONENT_ATTR_METADATA},
        }
        self._dataset[name] = da
        if references is not None:
            self._update_references(name, references)

    def _update_references(self, name: str, references: set):
        """Update reference lists in dataset objects.

        Args:
            name (str): Name to update in reference lists.
            references (set): Names of dataset objects whose reference lists will be updated with `name`.
        """
        for reference in references:
            try:
                self._dataset[reference].attrs["references"].add(name)
            except KeyError:
                continue

    @overload
    def _apply_func(  # noqa: D102, override
        self, func: Callable, where: xr.DataArray, n_out: Literal[1], *args, **kwargs
    ) -> xr.DataArray: ...

    @overload
    def _apply_func(  # noqa: D102, override
        self,
        func: Callable,
        where: xr.DataArray,
        n_out: Literal[2, 3, 4, 5],
        *args,
        **kwargs,
    ) -> tuple[xr.DataArray, ...]: ...

    def _apply_func(
        self, func: Callable, where: xr.DataArray, n_out: int, *args, **kwargs
    ) -> xr.DataArray | tuple[xr.DataArray, ...]:
        """Apply a function to every element of an arbitrary number of xarray DataArrays.

        Args:
            func (Callable):
                Un-vectorized function to call.
                Number of accepted args should equal len(args).
                Number of accepted kwargs should equal len(kwargs).
            where (Optional[xr.DataArray]):
                If given, boolean array that will be used to:
                1. broadcast *args,
                2. mask the vectorised function call so that it is only applied on True elements.
            n_out (int): Number of expected output DataArrays.
            *args (xr.DataArray):
                xarray DataArrays which will have `func` applied on every element.
                If `where` is None, these arrays should already have been broadcast together.
            **kwargs (dict[str, Any]):
                Additional keyword arguments to pass to `func`.

        Returns:
            xr.DataArray | tuple[xr.DataArray, ...]: Array or tuple of arrays with `func` applied to all array elements.
        """
        if kwargs:
            func = partial(func, **kwargs)
        vectorised_func = np.frompyfunc(func, len(args), n_out)
        da = vectorised_func(
            *(arg.broadcast_like(where) for arg in args), where=where.values
        )
        if isinstance(da, xr.DataArray):
            da = da.fillna(np.nan)
        else:
            da = tuple(arr.fillna(np.nan) for arr in da)
        return da

    def _raise_error_on_preexistence(self, key: str, obj_type: ALL_COMPONENTS_T):
        """Detect if preexistent errors are present in the dataset.

        We do not allow any overlap of backend object names since they all have to
        co-exist in the backend dataset. I.e., users cannot overwrite any backend
        component with another (of the same type or otherwise).

        Args:
            key (str): Backend object name
            obj_type (ALL_COMPONENTS_T): Object type.

        Raises:
            BackendError: if `key` already exists in the backend model
                (either with the same or different type as `obj_type`).
        """
        if key in self._dataset.keys() and self.math.find(key).active:
            if key in getattr(self, obj_type):
                raise BackendError(
                    f"Trying to add already existing `{key}` to backend model {obj_type}."
                )
            else:
                other_obj_type = self._dataset[key].attrs["obj_type"].removesuffix("s")
                raise BackendError(
                    f"Trying to add already existing *{other_obj_type}* `{key}` "
                    f"as a backend model *{obj_type.removesuffix('s')}*."
                )

    @property
    def constraints(self):
        """Slice of backend dataset to show only built constraints."""
        return self._dataset.filter_by_attrs(obj_type="constraints")

    @property
    def piecewise_constraints(self):
        """Slice of backend dataset to show only built piecewise constraints."""
        return self._dataset.filter_by_attrs(obj_type="piecewise_constraints")

    @property
    def variables(self):
        """Slice of backend dataset to show only built variables."""
        return self._dataset.filter_by_attrs(obj_type="variables")

    @property
    def parameters(self):
        """Slice of backend dataset to show only built parameters."""
        return self._dataset.filter_by_attrs(obj_type="parameters")

    @property
    def lookups(self):
        """Slice of backend dataset to show only built lookup arrays."""
        return self._dataset.filter_by_attrs(obj_type="lookups")

    @property
    def global_expressions(self):
        """Slice of backend dataset to show only built global expressions."""
        return self._dataset.filter_by_attrs(obj_type="global_expressions")

    @property
    def objectives(self):
        """Slice of backend dataset to show only built objectives."""
        return self._dataset.filter_by_attrs(obj_type="objectives")

<<<<<<< HEAD
    @property
    def postprocessed(self):
        """Slice of backend dataset to show only built postprocessed arrays."""
        return self._dataset.filter_by_attrs(obj_type="postprocessed")

    @property
    def valid_component_names(self) -> dict[str, set[str]]:
        """Return a set of valid component names in the model data.

        Returns:
            set: set of valid names.
        """

        def _active_names(group) -> set[str]:
            return set(k for k, v in self.math[group].root.items() if v.active)

        names = {
            "dimension_names": _active_names("dimensions"),
            "input_names": _active_names("parameters").union(_active_names("lookups")),
            "var_expr_names": _active_names("variables").union(
                _active_names("global_expressions")
            ),
        }
        all_input_names = set(self.math.parameters.root).union(self.math.lookups.root)
        all_var_expr_names = set(self.math.variables.root).union(
            self.math.global_expressions.root
        )
        inputs_to_add_back = all_input_names - names["input_names"]
        var_exprs_to_add_back = (
            all_var_expr_names - names["var_expr_names"] - all_input_names
        )
        names["input_names"].update(inputs_to_add_back)
        names["var_expr_names"].update(var_exprs_to_add_back)
        return names

=======
>>>>>>> 744107dc

class BackendModel(BackendModelGenerator, Generic[T]):
    """Calliope's backend model functionality."""

    def __init__(
        self,
        inputs: xr.Dataset,
        math: math_schema.CalliopeBuildMath,
        build_config: config_schema.Build,
        instance: T,
    ) -> None:
        """Abstract base class to build backend models that interface with solvers.

        Args:
            inputs (xr.Dataset): Calliope model data.
            math (AttrDict): Calliope math.
            build_config (config_schema.Build): Build configuration options.
            instance (T): Interface model instance.
        """
        super().__init__(inputs, math, build_config)
        self._instance = instance
        self.shadow_prices: ShadowPrices
        self._has_verbose_strings: bool = False

    def add_piecewise_constraint(  # noqa: D102, override
        self, name: str, definition: math_schema.PiecewiseConstraint
    ) -> None:
        if "breakpoints" in definition.foreach:
            raise BackendError(
                f"(piecewise_constraints, {name}) | `breakpoints` dimension should not be in `foreach`. "
                "Instead, index `x_values` and `y_values` parameters over `breakpoints`."
            )

        def _constraint_setter(where: xr.DataArray, references: set) -> xr.DataArray:
            expressions = []
            vals = []
            for axis in ["x", "y"]:
                dummy_expression_dict = {
                    "equations": [{"expression": definition[f"{axis}_expression"]}],
                    "foreach": definition.foreach,
                }
                parsed_component = parsing.ParsedBackendComponent(
                    "piecewise_constraints",
                    name,
                    math_schema.GlobalExpression.model_validate(dummy_expression_dict),
                    self.math.parsing_components,
                )
                eq = parsed_component.parse_equations()
                expression_da = eq[0].evaluate_expression(
                    self, where=where, references=references
                )
                val_name = definition[f"{axis}_values"]
                val_da = self.get_parameter(val_name)
                if "breakpoints" not in val_da.dims:
                    raise BackendError(
                        f"(piecewise_constraints, {name}) | "
                        f"`{axis}_values` must be indexed over the `breakpoints` dimension."
                    )
                references.add(val_name)
                expressions.append(expression_da)
                vals.extend([*val_da.to_dataset("breakpoints").data_vars.values()])

            try:
                return self._apply_func(
                    self._to_piecewise_constraint,
                    where,
                    1,
                    *expressions,
                    *vals,
                    name=name,
                    n_breakpoints=len(self.inputs.breakpoints),
                )
            except BackendError as err:
                raise BackendError(
                    f"(piecewise_constraints, {name}) | Errors in generating piecewise constraint: {err}"
                )

        self._add_component(
            name, definition, _constraint_setter, "piecewise_constraints"
        )

    def get_lookup(self, name: str) -> xr.DataArray:
        """Extract lookup from backend dataset.

        Args:
            name (str): Name of lookup.

        Returns:
            xr.DataArray: lookup array.
        """
        return self._get_component(name, "lookups")

    @abstractmethod
    def _to_piecewise_constraint(
        self, x_var: Any, y_var: Any, *vals: float, name: str, n_breakpoints: int
    ) -> Any:
        """Utility function to generate a pyomo piecewise constraint for every element of an xarray DataArray.

        The x-axis decision variable need not be bounded.
        This aligns piecewise constraint functionality with other possible backends (e.g., gurobipy).

        Args:
            x_var (Any): The x-axis decision variable to constrain.
            y_var (Any): The y-axis decision variable to constrain.
            *vals (xr.DataArray): The x-axis and y-axis decision variable values at each piecewise constraint breakpoint.
            name (str): The name of the piecewise constraint.
            n_breakpoints (int): number of breakpoints

        Returns:
            Any:
                Return piecewise_constraint object.
        """

    @abstractmethod
    def get_parameter(self, name: str, as_backend_objs: bool = True) -> xr.DataArray:
        """Extract parameter from backend dataset.

        Args:
            name (str): Name of parameter.
            as_backend_objs (bool, optional): TODO: hide this and create a method to edit parameter values (to handle interfaces with non-mutable params)
                If True, will keep the array entries as backend interface objects,
                which can be updated to update the underlying model.
                Otherwise, parameter values are given directly, with default values in place of NaNs.
                Defaults to True.

        Returns:
            xr.DataArray: parameter array.
        """

    @overload
    def get_constraint(  # noqa: D102, override
        self, name: str, as_backend_objs: Literal[True] = True, eval_body: bool = False
    ) -> xr.DataArray: ...

    @overload
    def get_constraint(  # noqa: D102, override
        self, name: str, as_backend_objs: Literal[False], eval_body: bool = False
    ) -> xr.Dataset: ...

    @abstractmethod
    def get_constraint(
        self, name: str, as_backend_objs: bool = True, eval_body: bool = False
    ) -> xr.DataArray | xr.Dataset:
        """Get constraint data from the backend for debugging.

        Dat can be returned as  a table of details or as an array of backend interface objects

        Args:
            name (str): Name of constraint, as given in YAML constraint key.
            as_backend_objs (bool, optional): TODO: hide this and create a method to edit constraints that handles differences in interface APIs
                If True, will keep the array entries as backend interface objects,
                which can be updated to change the underlying model.
                Otherwise, constraint body, and lower and upper bounds are given in a table.
                Defaults to True.
            eval_body (bool, optional):
                If True and as_backend_objs is False, will attempt to evaluate the constraint body.
                If the model has been optimised, this attempt will produce a numeric value to see where the constraint sits between the lower or upper bound.
                If the model has not yet been optimised, this attempt will fall back on the same as
                if `eval_body` was set to False, i.e. a string representation of the linear expression in the constraint body.
                Defaults to False.

        Returns:
            xr.DataArray | xr.Dataset:
                If as_backend_objs is True, will return an xr.DataArray.
                Otherwise, a xr.Dataset will be given, indexed over the same dimensions as the xr.DataArray, with variables for the constraint body, and upper (`ub`) and lower (`lb`) bounds.
        """

    def get_piecewise_constraint(self, name: str) -> xr.DataArray:
        """Get piecewise constraint data as an array of backend interface objects.

        This method can be used to inspect and debug built piecewise constraints.

        Unlike other optimisation problem components, piecewise constraints can only be inspected as backend interface objects.
        This is because each element is a collection of variables, parameters, constraints, and expressions.

        Args:
            name (str): Name of piecewise constraint, as given in YAML piecewise constraint key.

        Returns:
            xr.DataArray: Piecewise constraint array.
        """
        return self._get_component(name, "piecewise_constraints")

    @abstractmethod
    def get_variable(self, name: str, as_backend_objs: bool = True) -> xr.DataArray:
        """Extract decision variable array from backend dataset.

        Args:
            name (str): Name of variable.
            as_backend_objs (bool, optional): TODO: hide this and create a method to edit variables that handles differences in interface APIs.
                If True, will keep the array entries as backend interface objects,
                which can be updated to update the underlying model.
                Otherwise, variable values are given directly.
                If the model has not been successfully optimised, variable values will all be None.
                Defaults to True.

        Returns:
            xr.DataArray: Decision variable array.
        """

    @abstractmethod
    def get_variable_bounds(self, name: str) -> xr.Dataset:
        """Extract decision variable upper and lower bound array from backend dataset.

        Args:
            name (str): Name of variable.

        Returns:
            xr.Dataset: Contains the arrays for upper ("ub", a.k.a. "max") and lower ("lb", a.k.a. "min") variable bounds.
        """

    def get_global_expression(
        self, name: str, as_backend_objs: bool = True, eval_body: bool = False
    ) -> xr.DataArray:
        """Extract global expression array from backend dataset.

        Args:
            name (str): Name of global expression.
            as_backend_objs (bool, optional): TODO: hide this and create a method to edit expressions that handles differences in interface APIs.
                If True, will keep the array entries as backend interface objects,
                which can be updated to update the underlying model.
                Otherwise, global expression values are given directly.
                If the model has not been successfully optimised, expression values will all be provided as strings.
                Defaults to True.
            eval_body (bool, optional):
                If True and `as_backend_objs is False`, will attempt to evaluate the expression.
                If the model has been optimised, this attempt will produce a numeric value.
                If the model has not yet been optimised, this attempt will fall back on the same as
                if `eval_body` was set to False, i.e. a string representation of the linear expression.
                Defaults to False.

        Returns:
            xr.DataArray: global expression array.
        """
        return self._get_expression(
            name, as_backend_objs, eval_body, "global_expressions"
        )

    def get_objective(
        self, name: str, as_backend_objs: bool = True, eval_body: bool = False
    ) -> xr.DataArray:
        """Extract objective from backend dataset.

        Args:
            name (str): Name of objective.
            as_backend_objs (bool, optional): TODO: hide this and create a method to edit expressions that handles differences in interface APIs.
                If True, will keep the array entries as backend interface objects,
                which can be updated to update the underlying model.
                Otherwise, objective values are given directly.
                If the model has not been successfully optimised, the objective will be provided as a string.
                Defaults to True.
            eval_body (bool, optional):
                If True and `as_backend_objs` is False, will attempt to evaluate the objective.
                If the model has been optimised, this attempt will produce a numeric value.
                If the model has not yet been optimised, this attempt will fall back on the same as
                if `eval_body` was set to False, i.e. a string representation of the linear expression.
                Defaults to False.

        Returns:
            xr.DataArray: objective array.
        """
        return self._get_expression(name, as_backend_objs, eval_body, "objectives")

    @abstractmethod
    def _get_expression(
        self,
        name: str,
        as_backend_objs: bool,
        eval_body: bool,
        component_type: Literal["global_expressions", "objectives"],
    ):
        """Extract an array of expressions from the backend dataset.

        Args:
            name (str): Name of expression array.
            as_backend_objs (bool): TODO: hide this and create a method to edit expressions that handles differences in interface APIs.
                If True, will keep the array entries as backend interface objects,
                which can be updated to update the underlying model.
                Otherwise, expression values are given directly.
                If the model has not been successfully optimised, the expression will be provided as a string.
            eval_body (bool):
                If True and `as_backend_objs` is False, will attempt to evaluate the expression.
                If the model has been optimised, this attempt will produce a numeric value.
                If the model has not yet been optimised, this attempt will fall back on the same as
                if `eval_body` was set to False, i.e. a string representation of the linear expression.
            component_type: (["global_expressions", "objectives"]):
                Type of expression to be accessed.

        Returns:
            xr.DataArray: expression array.
        """

    @abstractmethod
    def update_input(self, name: str, new_values: xr.DataArray | SupportsFloat) -> None:
        """Update input elements (parameters/lookups) using an array of new values.

        If the input has not been previously defined, it will be added to the
        optimisation problem based on the new values given (with NaNs reverting to
        default values).
        If the new values have fewer dimensions than are on the input array, the
        new values will be broadcast across the missing dimensions before applying the
        update.

        Args:
            name (str): Input array to update
            new_values (xr.DataArray | SupportsFloat): New values to apply. Any
                empty (NaN) elements in the array will be skipped.
        """

    def _update_input(
        self, name: str, new_values: xr.DataArray | SupportsFloat, mutable: bool
    ) -> tuple[xr.DataArray, xr.DataArray, bool]:
        """Update the input array with new values.

        Args:
            name (str): Name of the input array to update.
            new_values (xr.DataArray | SupportsFloat): New values to apply.
            mutable (bool): Whether the array being updated contains mutable objects or not.

        Returns:
            tuple[xr.DataArray, xr.DataArray, bool]:
                The original and new values and a flag for whether the original are mutable object that need updating with a backend-specific method.
        """
        new_values = xr.DataArray(new_values)
        math = self.math.find(name, subset={"parameters", "lookups"})
        obj_type = math._group
        obj_type_singular = obj_type.removesuffix("s")
        dataset_da = getattr(self, f"get_{obj_type_singular}")(name)
        input_da = self.inputs[name]
        missing_dims_in_new_vals = set(dataset_da.dims).difference(new_values.dims)
        missing_dims_in_orig_vals = set(new_values.dims).difference(dataset_da.dims)

        if missing_dims_in_new_vals:
            self.log(
                obj_type,
                name,
                f"New values will be broadcast along the {missing_dims_in_new_vals} dimension(s)."
                "info",
            )
        new_input_da = new_values.broadcast_like(input_da).fillna(input_da)
        new_input_da.attrs = input_da.attrs
        self.inputs[name] = new_input_da

        if (
            (not dataset_da.shape and new_values.shape)
            or missing_dims_in_orig_vals
            or (dataset_da.isnull() & new_values.notnull()).any()
            or obj_type == "lookups"
            or not mutable
        ):
            self.delete_component(name, obj_type)
            getattr(self, f"add_{obj_type_singular}")(name, new_input_da, math)

            refs_to_update = self._find_all_references(dataset_da.attrs["references"])

            if refs_to_update:
                self.log(
                    obj_type,
                    name,
                    f"The optimisation problem components {sorted(refs_to_update)} will be re-built.",
                    "info",
                )
            self._rebuild_references(refs_to_update)

            if self._has_verbose_strings:
                self.verbose_strings()
            update_mutable = False
        else:
            update_mutable = True
        return dataset_da, new_values, update_mutable

    @abstractmethod
    def update_variable_bounds(
        self,
        name: str,
        *,
        min: xr.DataArray | SupportsFloat | None = None,
        max: xr.DataArray | SupportsFloat | None = None,
    ) -> None:
        """Update the bounds on a decision variable.

        If the variable bounds are defined by parameters in the math formulation,
        the parameters themselves will be updated.

        Args:
            name (str): Variable to update.
            min (xr.DataArray | SupportsFloat | None, optional):
                If provided, the Non-NaN values in the array will be used to defined new lower bounds in the decision variable.
                Defaults to None.
            max (xr.DataArray | SupportsFloat | None, optional):
                If provided, the Non-NaN values in the array will be used to defined new upper bounds in the decision variable.
                Defaults to None.
        """

    @abstractmethod
    def fix_variable(self, name: str, where: xr.DataArray | None = None) -> None:
        """Fix the variable value to the value quantified on the most recent call to `solve`.

        Fixed variables will be treated as parameters in the optimisation.

        Args:
            name (str): Variable to update.
            where (xr.DataArray | None, optional):
                If provided, only a subset of the coordinates in the variable will be fixed.
                Must be a boolean array or a float equivalent, where NaN is used instead of False.
                Defaults to None
        """

    @abstractmethod
    def unfix_variable(self, name: str, where: xr.DataArray | None = None) -> None:
        """Unfix the variable so that it is treated as a decision variable in the next call to `solve`.

        Args:
            name (str): Variable to update
            where (xr.DataArray | None, optional):
                If provided, only a subset of the coordinates in the variable will be unfixed.
                Must be a boolean array or a float equivalent, where NaN is used instead of False.
                Defaults to None
        """

    @abstractmethod
    def verbose_strings(self) -> None:
        """Update optimisation model object string representations to include the index coordinates of the object.

        E.g., `variables(flow_out)[0]` will become `variables(flow_out)[power, region1, ccgt, 2005-01-01 00:00]`

        This takes approximately 10% of the peak memory required to initially build the
        optimisation problem, so should only be invoked if inspecting the model in
        detail (e.g., debugging).

        Only string representations of model parameters and variables will be updated
        since global expressions automatically show the string representation of their
        contents.
        """

    @abstractmethod
    def to_lp(self, path: str | Path) -> None:
        """Write the optimisation problem to file in the linear programming LP format.

        The LP file can be used for debugging and to submit to solvers directly.

        Args:
            path (str | Path): Path to which the LP file will be written.
        """

    @property
    @abstractmethod
    def has_integer_or_binary_variables(self) -> bool:
        """Confirms if the built model has binary or integer decision variables.

        This can be used to understand how long the optimisation may take (MILP
        problems are harder to solve than LP ones), and to verify whether shadow prices
        can be tracked (they cannot be tracked in MILP problems).

        Returns:
            bool: True if the built model has binary or integer decision variables.
                False if all decision variables are continuous.
        """

    @abstractmethod
    def _solve(
        self, solve_config: config_schema.Solve, warmstart: bool = False
    ) -> xr.Dataset:
        """Optimise built model.

        If solution is optimal, interface objects (decision variables, global
        expressions, constraints, objective) can be successfully evaluated for their
        values at optimality.

        Args:
            solve_config: (config_schema.Solve): Calliope Solve configuration object.
            warmstart (bool, optional): If True, and the chosen solver is capable of implementing it, an existing
                optimal solution will be used to warmstart the next solve run.
                Defaults to False.

        Returns:
            xr.Dataset: Dataset of decision variable values if the solution was optimal/feasible,
                otherwise an empty dataset.
        """

    def load_results(self) -> xr.Dataset:
        """Load and evaluate model results after a successful run.

        Evaluates backend decision variables, global expressions, parameters (if not in
        inputs), and shadow_prices (if tracked).

        Returns:
            xr.Dataset: Dataset of optimal solution results (all numeric data).
        """

        def _drop_attrs(da):
            da.attrs = {
                k: v for k, v in da.attrs.items() if k in self._COMPONENT_ATTR_METADATA
            }
            return da

        all_variables = {
            name_: self.get_variable(name_, as_backend_objs=False)
            for name_ in self.variables.keys()
        }
        all_global_expressions = {
            name_: self.get_global_expression(
                name_, as_backend_objs=False, eval_body=True
            )
            for name_ in self.global_expressions.keys()
        }
        all_objectives = {
            name_: self.get_objective(name_, as_backend_objs=False, eval_body=True)
            for name_ in self.objectives.keys()
        }

        all_shadow_prices = {
            f"shadow_price_{constraint}": self.shadow_prices.get(constraint)
            for constraint in self.shadow_prices.tracked
        }

        results = xr.Dataset(
            {
                **all_variables,
                **all_global_expressions,
                **all_shadow_prices,
                **all_objectives,
            },
            attrs=self._dataset.attrs,
        ).astype(float)

        results = self.add_postprocessed_arrays(results)
        cleaned_results = xr.Dataset(
            {
                k: _drop_attrs(v)
                for k, v in results.data_vars.items()
                if v.notnull().any()
            },
            attrs=self._dataset.attrs,
        )
        return cleaned_results

    def _find_all_references(self, initial_references: set) -> set:
        """Find all nested references to optimisation problem components from an initial set of references.

        Args:
            initial_references (set): names of optimisation problem components.

        Returns:
            set: `initial_references` + any names of optimisation problem components referenced from those initial references.
        """
        references = initial_references.copy()
        for reference in initial_references:
            new_refs = self._dataset[reference].attrs.get("references", {})
            references.update(self._find_all_references(new_refs))
        return references

    def _rebuild_references(self, references: set[str]) -> None:
        """Delete and rebuild optimisation problem components.

        Args:
            references (set[str]): names of optimisation problem components.
        """
        for component in typing.get_args(ORDERED_COMPONENTS_T):
            # Rebuild references in the order they are found in the backend dataset
            # which should correspond to the order they were added to the optimisation problem.
            refs = [k for k in getattr(self, component).data_vars if k in references]
            for ref in refs:
                self.delete_component(ref, component)
                def_ = self.math[component][ref]
                getattr(self, "add_" + component.removesuffix("s"))(ref, def_)

    def _get_component(self, name: str, component_group: str) -> xr.DataArray:
        component = getattr(self, component_group).get(name, None)
        if component is None:
            pretty_group_name = component_group.removesuffix("s").replace("_", " ")
            raise KeyError(f"Unknown {pretty_group_name}: {name}")
        return component

    def _get_variable_bound(
        self, bound: Any, name: str, references: set, fill_na: float | None = None
    ) -> xr.DataArray:
        """Generate array for either the upper or lower bound of a decision variable.

        Args:
            bound (Any): The bound name (corresponding to an array in the model input data) or value.
            name (str): Name of decision variable.
            references (set): set to store (inplace) the name given by `bound`, if `bound` is a reference to an input parameter.
            fill_na (Optional[float]):
                Fill bounds with this value, after trying to fill with the default value of the parameter,
                if `bound` is a reference to an input parameter.
                Defaults to None.

        Returns:
            xr.DataArray: Where unbounded, the array entry will be None, otherwise a float value.
        """
        if isinstance(bound, str):
            self.log(
                "variables",
                name,
                f"Applying bound according to the {bound} parameter values.",
            )
            bound_array = self.get_parameter(bound)
            fill_na = self.math.parameters[bound].default
            references.add(bound)
        else:
            bound_array = xr.DataArray(bound)
        filled_bound_array = bound_array.fillna(fill_na)
        filled_bound_array.attrs = {}
        return filled_bound_array

    @contextmanager
    def _datetime_as_string(self, data: xr.DataArray | xr.Dataset) -> Iterator:
        """Context manager to temporarily convert np.dtype("datetime64[ns]") coordinates (e.g. timesteps) to strings with a resolution of minutes.

        Args:
            data (Union[xr.DataArray, xr.Dataset]): xarray object on whose coordinates the conversion will take place.
        """
        datetime_coords = set()
        for name in data.coords:
            if self.math.dimensions[name].dtype in ["date", "datetime"]:
                data.coords[name] = data.coords[name].dt.strftime("%Y-%m-%d %H:%M")
                datetime_coords.add(name)
        try:
            yield
        finally:
            for name in datetime_coords:
                data.coords[name] = data.coords[name].astype("datetime64[ns]")


class ShadowPrices:
    """Object containing methods to interact with the backend object "shadow prices" tracker, which can be used to access duals for constraints.

    To keep memory overhead low. Shadow price tracking is deactivated by default.
    """

    _tracked: set = set()

    @abstractmethod
    def get(self, name) -> xr.DataArray:
        """Extract shadow prices (a.k.a. duals) from a constraint.

        Args:
            name (str): Name of constraint for which you're seeking duals.

        Returns:
            xr.DataArray: duals array.
        """

    @abstractmethod
    def activate(self):
        """Activate shadow price tracking."""

    @abstractmethod
    def deactivate(self):
        """Deactivate shadow price tracking."""

    @property
    @abstractmethod
    def is_active(self) -> bool:
        """Check whether shadow price tracking is active or not."""

    @property
    @abstractmethod
    def available_constraints(self) -> Iterable:
        """Iterable of constraints that are available to provide shadow prices on."""

    @property
    def tracked(self) -> set:
        """Constraints being tracked for automatic addition to the results dataset."""
        return self._tracked

    def track_constraints(self, constraints_to_track: list):
        """Track constraints if they are available in the built backend model.

        If there is at least one available constraint to track,
        `self.tracked` will be updated and shadow price tracking will be activated.

        Args:
            constraints_to_track (list): Constraint names to track
        """
        shadow_prices = set(constraints_to_track)
        invalid_constraints = shadow_prices.difference(self.available_constraints)
        valid_constraints = shadow_prices.intersection(self.available_constraints)
        if invalid_constraints:
            model_warn(
                f"Invalid constraints {invalid_constraints} in `config_schema.solve.shadow_prices`. "
                "Their shadow prices will not be tracked."
            )
        # Only actually activate shadow price tracking if at least one valid
        # constraint remains in the list after filtering out invalid ones
        if valid_constraints:
            self.activate()
        self._tracked = valid_constraints<|MERGE_RESOLUTION|>--- conflicted
+++ resolved
@@ -402,11 +402,7 @@
                     self.math.postprocessed.root
                 )
             parsed_component = parsing.ParsedBackendComponent(
-<<<<<<< HEAD
-                component_type, name, component_def, valid_names
-=======
                 component_type, name, component_def, self.math.parsing_components
->>>>>>> 744107dc
             )
 
             top_level_where = parsed_component.generate_top_level_where_array(
@@ -742,44 +738,11 @@
         """Slice of backend dataset to show only built objectives."""
         return self._dataset.filter_by_attrs(obj_type="objectives")
 
-<<<<<<< HEAD
     @property
     def postprocessed(self):
         """Slice of backend dataset to show only built postprocessed arrays."""
         return self._dataset.filter_by_attrs(obj_type="postprocessed")
 
-    @property
-    def valid_component_names(self) -> dict[str, set[str]]:
-        """Return a set of valid component names in the model data.
-
-        Returns:
-            set: set of valid names.
-        """
-
-        def _active_names(group) -> set[str]:
-            return set(k for k, v in self.math[group].root.items() if v.active)
-
-        names = {
-            "dimension_names": _active_names("dimensions"),
-            "input_names": _active_names("parameters").union(_active_names("lookups")),
-            "var_expr_names": _active_names("variables").union(
-                _active_names("global_expressions")
-            ),
-        }
-        all_input_names = set(self.math.parameters.root).union(self.math.lookups.root)
-        all_var_expr_names = set(self.math.variables.root).union(
-            self.math.global_expressions.root
-        )
-        inputs_to_add_back = all_input_names - names["input_names"]
-        var_exprs_to_add_back = (
-            all_var_expr_names - names["var_expr_names"] - all_input_names
-        )
-        names["input_names"].update(inputs_to_add_back)
-        names["var_expr_names"].update(var_exprs_to_add_back)
-        return names
-
-=======
->>>>>>> 744107dc
 
 class BackendModel(BackendModelGenerator, Generic[T]):
     """Calliope's backend model functionality."""
