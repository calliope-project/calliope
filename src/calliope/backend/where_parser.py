# Copyright (C) since 2013 Calliope contributors listed in AUTHORS.
# Licensed under the Apache 2.0 License (see LICENSE file).
"""Parsing for 'where' statements."""

from __future__ import annotations

import operator
from collections.abc import Callable
from typing import TYPE_CHECKING

import numpy as np
import pyparsing as pp
import xarray as xr
from typing_extensions import NotRequired, TypedDict

from calliope import config
from calliope.backend import expression_parser
from calliope.exceptions import BackendError
<<<<<<< HEAD
from calliope.schemas import config_schema
=======
from calliope.util import tools
>>>>>>> 5a2b28ad

if TYPE_CHECKING:
    from calliope.backend.backend_model import BackendModel


pp.ParserElement.enablePackrat()
BOOLEANTYPE = np.bool_ | np.typing.NDArray[np.bool_]


class EvalAttrs(TypedDict):
    """Fixed dict checker for `eval_attrs`."""

    equation_name: str
    backend_interface: BackendModel
    input_data: xr.Dataset
    helper_functions: dict[str, Callable]
    apply_where: NotRequired[bool]
    references: NotRequired[set]
<<<<<<< HEAD
    build_config: config_schema.Build
=======
    build_config: config.Build
>>>>>>> 5a2b28ad


class EvalWhere(expression_parser.EvalToArrayStr):
    """Update type reference for `eval_attrs` to match `where` evaluation kwargs."""

    eval_attrs: EvalAttrs = {}


class EvalNot(EvalWhere, expression_parser.EvalSignOp):
    """Parse action to process successfully parsed expressions with a leading `not`."""

    def as_math_string(self) -> str:  # noqa: D102, override
        evaluated = self.value.eval("math_string", **self.eval_attrs)
        return rf"\neg ({evaluated})"

    def as_array(self) -> xr.DataArray:  # noqa: D102, override
        evaluated = self.value.eval("array", **self.eval_attrs)
        return ~evaluated


class EvalAndOr(EvalWhere, expression_parser.EvalOperatorOperand):
    """Processing of successfully parsed expressions with and/or operators.

    E.g., "OPERAND OPERATOR OPERAND OPERATOR OPERAND ..."
    """

    LATEX_OPERATOR_LOOKUP: dict[str, str] = {
        "and": r"{val} \land {operand}",
        "or": r"{val} \lor {operand}",
    }
    SKIP_IF = ["and", "or"]

    def _skip_component_on_conditional(self, component: str, operator_: str) -> bool:
        return component == "true" and operator_ in self.SKIP_IF

    @staticmethod
    def _operate(
        val: xr.DataArray, evaluated_operand: xr.DataArray, operator_: str
    ) -> xr.DataArray:
        """Apply bitwise comparison between boolean xarray dataarrays."""
        match operator_:
            case "and":
                val = operator.and_(val, evaluated_operand)
            case "or":
                val = operator.or_(val, evaluated_operand)
        return val

    def _apply_where_array(self, evaluated: xr.DataArray) -> xr.DataArray:
        """Override func from parent class to effectively do nothing."""
        return evaluated

    def as_math_string(self) -> str:  # noqa: D102, override
        return super().as_math_string()

    def as_array(self) -> xr.DataArray:  # noqa: D102, override
        return super().as_array()


class ConfigOptionParser(EvalWhere):
    """Parsing of configuration options."""

    def __init__(self, instring: str, loc: int, tokens: pp.ParseResults) -> None:
        """Parse action to process successfully parsed configuration option names.

        Args:
            instring (str): String that was parsed (used in error message).
            loc (int):
                Location in parsed string where parsing error was logged.
                This is not used, but comes with `instring` when setting the parse action.
            tokens (pp.ParseResults):
                Has two parsed elements: config group name (str) and config option (str).
        """
        self.config_option = tokens[0]
        self.instring = instring
        self.loc = loc

    def __repr__(self):
        """Programming / official string representation."""
        return f"CONFIG:{self.config_option}"

    def as_math_string(self) -> str:  # noqa: D102, override
        return rf"\text{{config.{self.config_option}}}"

    def as_array(self) -> xr.DataArray:  # noqa: D102, override
<<<<<<< HEAD
        config_val = getattr(self.eval_attrs["build_config"], self.config_option)
=======
        config_val = tools.get_dot_attr(
            self.eval_attrs["build_config"], self.config_option
        )
>>>>>>> 5a2b28ad

        if not isinstance(config_val, int | float | str | bool | np.bool_):
            raise BackendError(
                f"(where, {self.instring}): Configuration option resolves to invalid "
                f"type `{type(config_val).__name__}`, expected a number, string, or boolean."
            )
        else:
            return xr.DataArray(config_val)


class DataVarParser(EvalWhere):
    """Data variable processing."""

    def __init__(self, instring: str, loc: int, tokens: pp.ParseResults) -> None:
        """Parse action to process successfully parsed model data variable names.

        Args:
            instring (str): String that was parsed (used in error message).
            loc (int):
                Location in parsed string where parsing error was logged.
                This is not used, but comes with `instring` when setting the parse action.
            tokens (pp.ParseResults):
                Has one parsed element: model data variable name (str).
        """
        self.data_var = tokens[0]
        self.instring = instring
        self.loc = loc

    def __repr__(self):
        """Programming / official string representation."""
        return f"DATA_VAR:{self.data_var}"

    def _preprocess(self) -> str:
        """Get data variable from the optimisation problem dataset.

        Raises:
            TypeError: Cannot work with math components of type `constraint` or `objective`.
            TypeError: Cannot check array contents (`apply_where=False`) of `variable` or `global_expression` math components.
        """
        backend_interface = self.eval_attrs["backend_interface"]
        self.eval_attrs["references"].add(self.data_var)
        if self.data_var in backend_interface._dataset.data_vars.keys():
            data_var_type = backend_interface._dataset[self.data_var].attrs["obj_type"]
        else:
            data_var_type = "parameters"

        if data_var_type not in ["parameters", "global_expressions", "variables"]:
            raise TypeError(
                f"Cannot check values in {data_var_type.removesuffix('s')} arrays in math `where` strings. "
                f"Received {data_var_type.removesuffix('s')}: `{self.data_var}`."
            )
        apply_where = self.eval_attrs.get("apply_where", True)
        if data_var_type != "parameters" and not apply_where:
            raise TypeError(
                f"Can only check for existence of values in {data_var_type.removesuffix('s')} arrays in math `where` strings. "
                "These arrays cannot be used for comparison with expected values. "
                f"Received `{self.data_var}`."
            )
        return data_var_type

    def _data_var_exists(
        self, source_dataset: xr.Dataset, data_var_type: str
    ) -> xr.DataArray:
        """Mask by setting all (NaN | INF/-INF) to False, otherwise True."""
        var = source_dataset.get(self.data_var, xr.DataArray(np.nan))
        if data_var_type == "parameters":
            if self.data_var not in self.eval_attrs["input_data"]:
                return xr.DataArray(np.False_)
            else:
                return var.notnull() & (var != np.inf) & (var != -np.inf)
        else:
            return var.notnull()

    def _data_var_with_default(self, source_dataset: xr.Dataset) -> xr.DataArray:
        """Access data var and fill with default values.

        Return default value as an array if var does not exist.
        """
        default = source_dataset.attrs["defaults"].get(self.data_var)
        var = source_dataset.get(self.data_var, xr.DataArray(default))
        if default is not None:
            var = var.fillna(default)
        return var

    def as_math_string(self) -> str:  # noqa: D102, override
        self._preprocess()

        var = self.eval_attrs["backend_interface"]._dataset.get(
            self.data_var, xr.DataArray()
        )

        try:
            data_var_string = var.attrs["math_repr"]
        except (AttributeError, KeyError):
            data_var_string = rf"\text{{{self.data_var}}}"
        if self.eval_attrs.get("apply_where", True):
            data_var_string = rf"\exists ({data_var_string})"
        return data_var_string

    def as_array(self) -> xr.DataArray:  # noqa: D102, override
        data_var_type = self._preprocess()
        if data_var_type == "parameters":
            source_dataset = self.eval_attrs["input_data"]
        else:
            source_dataset = self.eval_attrs["backend_interface"]._dataset

        if self.eval_attrs.get("apply_where", True):
            return self._data_var_exists(source_dataset, data_var_type)
        else:
            return self._data_var_with_default(source_dataset)


class ComparisonParser(EvalWhere, expression_parser.EvalComparisonOp):
    """Parse action to process successfully parsed strings of the form x=y."""

    OP_TRANSLATOR = {
        "<=": r"\mathord{\leq}",
        ">=": r"\mathord{\geq}",
        "=": r"\mathord{=}",
        "<": r"\mathord{<}",
        ">": r"\mathord{>}",
    }

    def __repr__(self):
        """Return string representation of the parsed grammar."""
        return f"{self.lhs}{self.op}{self.rhs}"

    def as_math_string(self) -> str:  # noqa: D102, override
        self.eval_attrs["apply_where"] = False
        lhs, rhs = self._eval("math_string")
        if r"\text" not in rhs:
            rhs = rf"\text{{{rhs}}}"
        return lhs + self.OP_TRANSLATOR[self.op] + rhs

    def as_array(self) -> xr.DataArray:  # noqa: D102, override
        self.eval_attrs["apply_where"] = False
        lhs, rhs = self._eval("array")
        match self.op:
            case "<=":
                comparison = lhs <= rhs
            case ">=":
                comparison = lhs >= rhs
            case "<":
                comparison = lhs < rhs
            case ">":
                comparison = lhs > rhs
            case "=":
                comparison = lhs == rhs
        return xr.DataArray(comparison)


class SubsetParser(EvalWhere):
    """Dimension subset parsing."""

    def __init__(self, instring: str, loc: int, tokens: pp.ParseResults) -> None:
        """Parse action to process successfully parsed dimension subsetting.

        Args:
            instring (str): String that was parsed (used in error message).
            loc (int):
                Location in parsed string where parsing error was logged.
                This is not used, but comes with `instring` when setting the parse action.
            tokens (pp.ParseResults):
                Has two parsed elements: model set name (str), set items (Any).
        """
        self.val, self.set_name = tokens
        self.instring = instring
        self.loc = loc

    def __repr__(self):
        """Return string representation of the parsed grammar."""
        return f"SUBSET:{self.set_name}{self.val}"

    def _eval(self) -> list[str | float]:
        """Evaluate each element of the subset list."""
        values = [val.eval("array", **self.eval_attrs) for val in self.val]
        return [val.item() if isinstance(val, xr.DataArray) else val for val in values]

    def as_math_string(self) -> str:  # noqa: D102, override
        subset = self._eval()
        set_singular = self.set_name.removesuffix("s")
        subset_string = "[" + ",".join(str(i) for i in subset) + "]"
        return rf"\text{{{set_singular}}} \in \text{{{subset_string}}}"

    def as_array(self) -> xr.DataArray:  # noqa: D102, override
        subset = self._eval()
        set_item_in_subset = self.eval_attrs["input_data"][self.set_name].isin(subset)
        return set_item_in_subset


class BoolOperandParser(EvalWhere):
    """Boolean operand parsing."""

    def __init__(self, tokens: pp.ParseResults) -> None:
        """Parse action to process successfully parsed boolean strings.

        Args:
            tokens (pp.ParseResults): Has one parsed element: boolean (str).
        """
        self.val = tokens[0].lower()

    def __repr__(self):
        """Programming / official string representation."""
        return f"BOOL:{self.val}"

    def as_math_string(self):  # noqa: D102, override
        return self.val

    def as_array(self) -> xr.DataArray:  # noqa: D102, override
        if self.val == "true":
            bool_val = xr.DataArray(np.True_)
        elif self.val == "false":
            bool_val = xr.DataArray(np.False_)
        return bool_val


class GenericStringParser(expression_parser.EvalString):
    """Parsing of generic strings."""

    def __init__(self, tokens: pp.ParseResults) -> None:
        """Parse action to process successfully parsed generic strings.

        This is required since we call "eval()" on all elements of the where string,
        so even arbitrary strings (used in comparison operations) need to be evaluatable.

        Args:
            tokens (pp.ParseResults): Has one parsed element: string name (str).
        """
        self.val = tokens[0]

    def __repr__(self) -> str:
        """Return string representation of the parsed grammar."""
        return f"STRING:{self.val}"

    def eval(self, *args, **eval_kwargs) -> str:
        """Evaluation just returns the string of values."""
        return str(self.val)


def data_var_parser(generic_identifier: pp.ParserElement) -> pp.ParserElement:
    """Process model data variables which can be any valid python identifier (string + "_").

    Args:
        generic_identifier (pp.ParserElement): parser for valid python variables
            without leading underscore and not called "inf". This parser has no parse action.

    Returns:
        pp.ParserElement: parser for model data variables which will access the data
            variable from the Calliope model dataset.
    """
    protected_strings = (
        pp.Keyword("and", caseless=True)
        | pp.Keyword("or", caseless=True)
        | pp.Keyword("not", caseless=True)
        | pp.Keyword("true", caseless=True)
        | pp.Keyword("false", caseless=True)
    )
    data_var = ~protected_strings + generic_identifier
    data_var.set_parse_action(DataVarParser)

    return data_var


def config_option_parser(generic_identifier: pp.ParserElement) -> pp.ParserElement:
    """Parsing grammar to process model configuration option key names of the form "x.y.z".

    Args:
        generic_identifier (pp.ParserElement):
            Parser for valid python variables without leading underscore and not called "inf".
            This parser has no parse action.

    Returns:
        pp.ParserElement:
            Parser for configuration options which will be accessed from the configuration
            dictionary attached to the attributes of the Calliope model dataset.
    """
    data_var = pp.Suppress("config.") + generic_identifier
    data_var.set_parse_action(ConfigOptionParser)

    return data_var


def bool_parser() -> pp.ParserElement:
    """Parsing grammar for True/False (any case), which will evaluate to np.bool_."""
    TRUE = pp.Keyword("True", caseless=True)
    FALSE = pp.Keyword("False", caseless=True)
    bool_operand = TRUE | FALSE
    bool_operand.set_parse_action(BoolOperandParser)

    return bool_operand


def evaluatable_string_parser(generic_identifier: pp.ParserElement) -> pp.ParserElement:
    """Parsing grammar to make generic strings used in comparison operations evaluatable."""
    evaluatable_identifier = generic_identifier.copy()
    evaluatable_identifier.set_parse_action(GenericStringParser)

    return evaluatable_identifier


def comparison_parser(
    evaluatable_identifier: pp.ParserElement,
    number: pp.ParserElement,
    helper_function: pp.ParserElement,
    bool_operand: pp.ParserElement,
    config_option: pp.ParserElement,
    data_var: pp.ParserElement,
) -> pp.ParserElement:
    """Parsing grammar to process comparisons of the form `variable_or_config=comparator`.

    Args:
        evaluatable_identifier (pp.ParserElement): parser for evaluatable generic strings
        number (pp.ParserElement): parser for numbers (integer, float, scientific notation, "inf"/".inf")
        helper_function (pp.ParserElement): parser for helper functions
        bool_operand (pp.ParserElement): parser for boolean strings
        config_option (pp.ParserElement): parser for attribute dictionary keys of the form "x.y.z"
        data_var (pp.ParserElement): parser for Calliope model dataset variable names

    Returns:
        pp.ParserElement:
            Parser which will return a bool/boolean array as a result of the comparison.
    """
    comparison_operators = pp.oneOf(["<", ">", "=", ">=", "<="])
    comparison_expression = (
        (config_option | data_var)
        + comparison_operators
        + (helper_function | bool_operand | number | evaluatable_identifier)
    )
    comparison_expression.set_parse_action(ComparisonParser)

    return comparison_expression


def subset_parser(
    generic_identifier: pp.ParserElement,
    evaluatable_identifier: pp.ParserElement,
    number: pp.ParserElement,
) -> pp.ParserElement:
    """Parsing grammar to process subsets.

    Args:
        generic_identifier (pp.ParserElement): generic identifier parser
        evaluatable_identifier (pp.ParserElement): evaluatable identifier parser.
        number (pp.ParserElement): number parser.

    Returns:
        pp.ParserElement: subset parser.
    """
    subset = pp.Group(pp.delimited_list(number | evaluatable_identifier))
    subset_expression = (
        pp.Suppress("[")
        + subset
        + pp.Suppress("]")
        + pp.Suppress("in")
        + generic_identifier
    )
    subset_expression.set_parse_action(SubsetParser)

    return subset_expression


def where_parser(
    bool_operand: pp.ParserElement,
    helper_function: pp.ParserElement,
    data_var: pp.ParserElement,
    comparison_parser: pp.ParserElement,
    subset: pp.ParserElement,
) -> pp.ParserElement:
    """Parser for strings which use AND/OR/NOT operators to combine other parser elements.

    Args:
        bool_operand (pp.ParserElement): parser for boolean operands.
        helper_function (pp.ParserElement): parser for helper functions.
        data_var (pp.ParserElement): parser for dataset variable names.
        comparison_parser (pp.ParserElement): parser for comparisons.
        subset (pp.ParserElement): parser for subsets.

    Returns:
        pp.ParserElement: where parser.
    """
    notop = pp.Keyword("not", caseless=True)
    andorop = pp.Keyword("and", caseless=True) | pp.Keyword("or", caseless=True)

    where_rules = pp.infixNotation(
        helper_function | comparison_parser | subset | data_var | bool_operand,
        [
            (notop, 1, pp.opAssoc.RIGHT, EvalNot),
            (andorop, 2, pp.opAssoc.LEFT, EvalAndOr),
        ],
    )

    return where_rules


def generate_where_string_parser() -> pp.ParserElement:
    """Creates and executes the where parser.

    Args:
        parse_string (str): Constraint subsetting "where" string.

    Returns:
        pp.ParseResults: evaluatable to a bool/boolean array.
    """
    number, generic_identifier = expression_parser.setup_base_parser_elements()
    data_var = data_var_parser(generic_identifier)
    config_option = config_option_parser(generic_identifier)
    bool_operand = bool_parser()
    evaluatable_string = evaluatable_string_parser(generic_identifier)
    id_list = (
        pp.Suppress("[") + pp.delimited_list(evaluatable_string) + pp.Suppress("]")
    )
    helper_function = expression_parser.helper_function_parser(
        evaluatable_string, number, id_list, generic_identifier=generic_identifier
    )
    comparison = comparison_parser(
        evaluatable_string,
        number,
        helper_function,
        bool_operand,
        config_option,
        data_var,
    )
    subset = subset_parser(generic_identifier, evaluatable_string, number)
    return where_parser(bool_operand, helper_function, data_var, comparison, subset)<|MERGE_RESOLUTION|>--- conflicted
+++ resolved
@@ -16,11 +16,7 @@
 from calliope import config
 from calliope.backend import expression_parser
 from calliope.exceptions import BackendError
-<<<<<<< HEAD
-from calliope.schemas import config_schema
-=======
 from calliope.util import tools
->>>>>>> 5a2b28ad
 
 if TYPE_CHECKING:
     from calliope.backend.backend_model import BackendModel
@@ -39,11 +35,7 @@
     helper_functions: dict[str, Callable]
     apply_where: NotRequired[bool]
     references: NotRequired[set]
-<<<<<<< HEAD
-    build_config: config_schema.Build
-=======
     build_config: config.Build
->>>>>>> 5a2b28ad
 
 
 class EvalWhere(expression_parser.EvalToArrayStr):
@@ -128,13 +120,9 @@
         return rf"\text{{config.{self.config_option}}}"
 
     def as_array(self) -> xr.DataArray:  # noqa: D102, override
-<<<<<<< HEAD
-        config_val = getattr(self.eval_attrs["build_config"], self.config_option)
-=======
         config_val = tools.get_dot_attr(
             self.eval_attrs["build_config"], self.config_option
         )
->>>>>>> 5a2b28ad
 
         if not isinstance(config_val, int | float | str | bool | np.bool_):
             raise BackendError(
