--- conflicted
+++ resolved
@@ -136,30 +136,15 @@
     def as_math_string(self) -> str:  # noqa: D102, override
         self.eval_attrs.references.add(self.array_name)
 
-<<<<<<< HEAD
-        var = self.eval_attrs.backend_dataset.get(self.array_name, xr.DataArray())
-=======
         var = self.eval_attrs.backend_data.get(self.array_name, xr.DataArray())
->>>>>>> 9020f2d9
         data_var_string = rf"\exists ({var.attrs['math_repr']})"
         return data_var_string
 
     def as_array(self) -> xr.DataArray:  # noqa: D102, override
         self.eval_attrs.references.add(self.array_name)
-<<<<<<< HEAD
-        da = self.eval_attrs.backend_dataset[self.array_name]
-        if self.eval_attrs.apply_where:
-            da = da.notnull()
-=======
         da = self.eval_attrs.backend_data[self.array_name]
         if self.eval_attrs.apply_where:
             da = da.notnull()
-        else:
-            raise self.error_msg(
-                f"where string | Cannot compare variable/global expression array contents with expected values. "
-                f"Received `{self.array_name}`."
-            )
->>>>>>> 9020f2d9
         return da
 
 
@@ -188,11 +173,7 @@
     def as_math_string(self) -> str:  # noqa: D102, override
         self.eval_attrs.references.add(self.array_name)
 
-<<<<<<< HEAD
-        var = self.eval_attrs.backend_dataset.get(self.array_name, xr.DataArray())
-=======
         var = self.eval_attrs.backend_data.get(self.array_name, xr.DataArray())
->>>>>>> 9020f2d9
 
         data_var_string = var.attrs["math_repr"]
         if self.eval_attrs.apply_where:
@@ -517,14 +498,10 @@
 
 
 def generate_where_string_parser(
-<<<<<<< HEAD
     dimensions: Iterable,
     inputs: Iterable,
     results: Iterable,
     postprocessed: Iterable | None = None,
-=======
-    dimensions: Iterable, inputs: Iterable, results: Iterable
->>>>>>> 9020f2d9
 ) -> pp.ParserElement:
     """Creates and executes the where parser.
 
@@ -532,10 +509,7 @@
         dimensions (Iterable): List of valid dimension names.
         inputs (Iterable): List of valid input names.
         results (Iterable): List of valid variable/global expression names.
-<<<<<<< HEAD
         postprocessed (Iterable | None): List of valid postprocessed expression names. Defaults to None.
-=======
->>>>>>> 9020f2d9
 
     Returns:
         pp.ParseResults: evaluatable to a bool/boolean array.
@@ -544,11 +518,7 @@
     number, generic_identifier = expression_parser.setup_base_parser_elements()
     dimensions_parser = data_var_parser(dimensions, DimensionArrayParser)
     inputs_parser = data_var_parser(inputs, InputArrayParser)
-<<<<<<< HEAD
     results_parser = data_var_parser(results | postprocessed, ResultArrayParser)
-=======
-    results_parser = data_var_parser(results, ResultArrayParser)
->>>>>>> 9020f2d9
     config_option = config_option_parser(generic_identifier)
     bool_operand = bool_parser()
     unique_evaluatable_string = evaluatable_string_parser(
@@ -570,27 +540,19 @@
         arithmetic,
         generic_identifier=generic_identifier,
     )
-<<<<<<< HEAD
     arithmetic_elements = [
-=======
-    comparison_arithmetic = expression_parser.arithmetic_parser(
->>>>>>> 9020f2d9
         comparison_helper_function,
         subset,
         number,
         dimensions_parser,
         inputs_parser,
         config_option,
-<<<<<<< HEAD
     ]
     if postprocessed:
         arithmetic_elements.append(results_parser)
 
     comparison_arithmetic = expression_parser.arithmetic_parser(
         *arithmetic_elements, arithmetic=arithmetic
-=======
-        arithmetic=arithmetic,
->>>>>>> 9020f2d9
     )
     comparison = comparison_parser(
         lhs=[comparison_arithmetic],
