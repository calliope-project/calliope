# Copyright (C) since 2013 Calliope contributors listed in AUTHORS.
# Licensed under the Apache 2.0 License (see LICENSE file).

from __future__ import annotations

import operator
from typing import TYPE_CHECKING, Callable, Union

import numpy as np
import pyparsing as pp
import xarray as xr
from typing_extensions import NotRequired, TypedDict

from calliope.backend import expression_parser
from calliope.exceptions import BackendError

if TYPE_CHECKING:
    from calliope.backend.backend_model import BackendModel


pp.ParserElement.enablePackrat()

BOOLEANTYPE = Union[np.bool_, np.typing.NDArray[np.bool_]]


class EvalAttrs(TypedDict):
    equation_name: str
    backend_interface: BackendModel
    input_data: xr.DataArray
    helper_functions: dict[str, Callable]
    apply_where: NotRequired[bool]


class EvalWhere(expression_parser.EvalToArrayStr):
    "Update type reference for `eval_attrs` to match `where` evaluation kwargs"
    eval_attrs: EvalAttrs = {}


class EvalNot(EvalWhere, expression_parser.EvalSignOp):
    "Parse action to process successfully parsed expressions with a leading `not`."

    def as_math_string(self) -> str:
        """Add sign to stringified data for use in a LaTex math formula"""
        evaluated = self.value.eval("math_string", **self.eval_attrs)
        return rf"\neg ({evaluated})"

    def as_array(self) -> xr.DataArray:
        evaluated = self.value.eval("array", **self.eval_attrs)
        return ~evaluated


class EvalAndOr(EvalWhere, expression_parser.EvalOperatorOperand):
    """
    Parse action to process successfully parsed expressions with operands separated
    by an and/or operator (OPERAND OPERATOR OPERAND OPERATOR OPERAND ...)
    """

    LATEX_OPERATOR_LOOKUP: dict[str, str] = {
        "and": r"{val} \land {operand}",
        "or": r"{val} \lor {operand}",
    }
    SKIP_IF = ["and", "or"]

    def _skip_component_on_conditional(self, component: str, operator_: str) -> bool:
        return component == "true" and operator_ in self.SKIP_IF

    @staticmethod
    def _operate(
        val: xr.DataArray, evaluated_operand: xr.DataArray, operator_: str
    ) -> xr.DataArray:
        "Apply bitwise comparison between boolean xarray dataarrays."
        if operator_ == "and":
            val = operator.and_(val, evaluated_operand)
        elif operator_ == "or":
            val = operator.or_(val, evaluated_operand)
        return val

    def _apply_where_array(self, evaluated: xr.DataArray) -> xr.DataArray:
        "Override func from parent class to effectively do nothing."
        return evaluated

    def as_math_string(self) -> str:
        return super().as_math_string()

    def as_array(self) -> xr.DataArray:
        return super().as_array()


class ConfigOptionParser(EvalWhere):
    def __init__(self, instring: str, loc: int, tokens: pp.ParseResults) -> None:
        """
        Parse action to process successfully parsed configuration option names.

        Args:
            instring (str): String that was parsed (used in error message).
            loc (int):
                Location in parsed string where parsing error was logged.
                This is not used, but comes with `instring` when setting the parse action.
            tokens (pp.ParseResults):
                Has two parsed elements: config group name (str) and config option (str).
        """
        self.config_option = tokens[0]
        self.instring = instring
        self.loc = loc

    def __repr__(self):
        return f"CONFIG:{self.config_option}"

    def as_math_string(self) -> str:
        return rf"\text{{config.{self.config_option}}}"

    def as_array(self) -> xr.DataArray:
        config_val = (
            self.eval_attrs["input_data"].attrs["config"].build[self.config_option]
        )

        if not isinstance(config_val, (int, float, str, bool, np.bool_)):
            raise BackendError(
                f"(where, {self.instring}): Configuration option resolves to invalid "
                f"type `{type(config_val).__name__}`, expected a number, string, or boolean."
            )
        else:
            return xr.DataArray(config_val)


class DataVarParser(EvalWhere):
    def __init__(self, instring: str, loc: int, tokens: pp.ParseResults) -> None:
        """
        Parse action to process successfully parsed model data variable names.

        Args:
            instring (str): String that was parsed (used in error message).
            loc (int):
                Location in parsed string where parsing error was logged.
                This is not used, but comes with `instring` when setting the parse action.
            tokens (pp.ParseResults):
                Has one parsed element: model data variable name (str).
        """
        self.data_var = tokens[0]
        self.instring = instring
        self.loc = loc

    def __repr__(self):
        return f"DATA_VAR:{self.data_var}"

    def _preprocess(self) -> tuple[xr.Dataset, str]:
        """Get data variable from the optimisation problem dataset.

        Raises:
            TypeError: Cannot work with math components of type `constraint` or `objective`.
            TypeError: Cannot check array contents (`apply_where=False`) of `variable` or `global_expression` math components.
        """
        backend_interface = self.eval_attrs["backend_interface"]
        if self.data_var in backend_interface._dataset.data_vars.keys():
            data_var_type = backend_interface._dataset[self.data_var].attrs["obj_type"]
        else:
            data_var_type = "parameters"

        if data_var_type not in ["parameters", "global_expressions", "variables"]:
            raise TypeError(
                f"Cannot check values in {data_var_type.removesuffix('s')} arrays in math `where` strings. "
                f"Received {data_var_type.removesuffix('s')}: `{self.data_var}`."
            )
        apply_where = self.eval_attrs.get("apply_where", True)
        if data_var_type != "parameters" and not apply_where:
            raise TypeError(
                f"Can only check for existence of values in {data_var_type.removesuffix('s')} arrays in math `where` strings. "
                "These arrays cannot be used for comparison with expected values. "
                f"Received `{self.data_var}`."
            )

        if data_var_type == "parameters":
            source_dataset = self.eval_attrs["input_data"]
        else:
            source_dataset = backend_interface._dataset

        return source_dataset, data_var_type

    def _data_var_exists(
        self, source_dataset: xr.Dataset, data_var_type: str
    ) -> xr.DataArray:
        "mask by setting all (NaN | INF/-INF) to False, otherwise True"
        var = source_dataset.get(self.data_var, xr.DataArray(np.nan))
        if data_var_type == "parameters":
            if self.data_var not in self.eval_attrs["input_data"]:
                return xr.DataArray(np.False_)
            else:
                return var.notnull() & (var != np.inf) & (var != -np.inf)
        else:
            return var.notnull()

    def _data_var_with_default(self, source_dataset: xr.Dataset) -> xr.DataArray:
        "Access data var and fill with default values. Return default value as an array if var does not exist"
<<<<<<< HEAD
        default = source_array.attrs["default"].get(self.data_var)
        var = source_array.get(self.data_var, xr.DataArray(default))
        if default is not None:
            var = var.fillna(default)
        return var
=======
        default = source_dataset.attrs["defaults"].get(self.data_var)
        return source_dataset.get(self.data_var, xr.DataArray(default)).fillna(default)
>>>>>>> 42975f0a

    def as_math_string(self) -> str:
        # TODO: add dims from a YAML schema of params that includes default dims
        source_dataset, data_var_type = self._preprocess()
        if data_var_type == "parameters":
            data_var_string = rf"\textit{{{self.data_var}}}"
        else:
            data_var_string = rf"\textbf{{{self.data_var}}}"

        var = source_dataset.get(self.data_var, None)
        if var is not None and var.shape:
            data_var_string += (
                rf"_\text{{{','.join(str(i).removesuffix('s') for i in var.dims)}}}"
            )
        if self.eval_attrs.get("apply_where", True):
            data_var_string = rf"\exists ({data_var_string})"
        return data_var_string

    def as_array(self) -> xr.DataArray:
        source_dataset, data_var_type = self._preprocess()

        if self.eval_attrs.get("apply_where", True):
            return self._data_var_exists(source_dataset, data_var_type)
        else:
            return self._data_var_with_default(source_dataset)


class ComparisonParser(EvalWhere, expression_parser.EvalComparisonOp):
    "Parse action to process successfully parsed strings of the form x=y"
    OP_TRANSLATOR = {
        "<=": r"\mathord{\leq}",
        ">=": r"\mathord{\geq}",
        "=": r"\mathord{=}",
        "<": r"\mathord{<}",
        ">": r"\mathord{>}",
    }

    def __repr__(self):
        "Return string representation of the parsed grammar"
        return f"{self.lhs}{self.op}{self.rhs}"

    def as_math_string(self) -> str:
        self.eval_attrs["apply_where"] = False
        lhs, rhs = self._eval("math_string")
        if r"\text" not in rhs:
            rhs = rf"\text{{{rhs}}}"
        return lhs + self.OP_TRANSLATOR[self.op] + rhs

    def as_array(self) -> xr.DataArray:
        self.eval_attrs["apply_where"] = False
        lhs, rhs = self._eval("array")
        if self.op == "<=":
            comparison = lhs <= rhs
        elif self.op == ">=":
            comparison = lhs >= rhs
        if self.op == "<":
            comparison = lhs < rhs
        elif self.op == ">":
            comparison = lhs > rhs
        elif self.op == "=":
            comparison = lhs == rhs
        return xr.DataArray(comparison)


class SubsetParser(EvalWhere):
    def __init__(self, instring: str, loc: int, tokens: pp.ParseResults) -> None:
        """
        Parse action to process successfully parsed dimension subsetting.

        Args:
            instring (str): String that was parsed (used in error message).
            loc (int):
                Location in parsed string where parsing error was logged.
                This is not used, but comes with `instring` when setting the parse action.
            tokens (pp.ParseResults):
                Has two parsed elements: model set name (str), set items (Any).
        """
        self.val, self.set_name = tokens
        self.instring = instring
        self.loc = loc

    def __repr__(self):
        return f"SUBSET:{self.set_name}{self.val}"

    def _eval(self) -> list[str | float]:
        "Evaluate each element of the subset list"
        values = [val.eval("array", **self.eval_attrs) for val in self.val]
        return [val.item() if isinstance(val, xr.DataArray) else val for val in values]

    def as_math_string(self) -> str:
        subset = self._eval()
        set_singular = self.set_name.removesuffix("s")
        subset_string = "[" + ",".join(str(i) for i in subset) + "]"
        return rf"\text{{{set_singular}}} \in \text{{{subset_string}}}"

    def as_array(self) -> xr.DataArray:
        subset = self._eval()
        set_item_in_subset = self.eval_attrs["input_data"][self.set_name].isin(subset)
        return set_item_in_subset


class BoolOperandParser(EvalWhere):
    def __init__(self, tokens: pp.ParseResults) -> None:
        """
        Parse action to process successfully parsed boolean strings.

        Args:
            tokens (pp.ParseResults): Has one parsed element: boolean (str).
        """
        self.val = tokens[0].lower()

    def __repr__(self):
        return f"BOOL:{self.val}"

    def as_math_string(self):
        return self.val

    def as_array(self) -> xr.DataArray:
        if self.val == "true":
            bool_val = xr.DataArray(np.True_)
        elif self.val == "false":
            bool_val = xr.DataArray(np.False_)
        return bool_val


class GenericStringParser(expression_parser.EvalString):
    def __init__(self, tokens: pp.ParseResults) -> None:
        """
        Parse action to process successfully parsed generic strings.
        This is required since we call "eval()" on all elements of the where string,
        so even arbitrary strings (used in comparison operations) need to be evaluatable.

        Args:
            tokens (pp.ParseResults): Has one parsed element: string name (str).
        """
        self.val = tokens[0]

    def __repr__(self) -> str:
        return f"STRING:{self.val}"

    def eval(self, *args, **eval_kwargs) -> str:
        return str(self.val)


def data_var_parser(generic_identifier: pp.ParserElement) -> pp.ParserElement:
    """
    Parsing grammar to process model data variables which can be any valid python
    identifier (string + "_")

    Args:
        generic_identifier (pp.ParserElement):
            Parser for valid python variables without leading underscore and not called "inf".
            This parser has no parse action.

    Returns:
        pp.ParserElement:
            Parser for model data variables which will access the data variable from the
            Calliope model dataset.
    """
    protected_strings = (
        pp.Keyword("and", caseless=True)
        | pp.Keyword("or", caseless=True)
        | pp.Keyword("not", caseless=True)
        | pp.Keyword("true", caseless=True)
        | pp.Keyword("false", caseless=True)
    )
    data_var = ~protected_strings + generic_identifier
    data_var.set_parse_action(DataVarParser)

    return data_var


def config_option_parser(generic_identifier: pp.ParserElement) -> pp.ParserElement:
    """
    Parsing grammar to process model configuration option key names of the form "x.y.z".

    Args:
        generic_identifier (pp.ParserElement):
            Parser for valid python variables without leading underscore and not called "inf".
            This parser has no parse action.

    Returns:
        pp.ParserElement:
            Parser for configuration options which will be accessed from the configuration
            dictionary attached to the attributes of the Calliope model dataset.
    """
    data_var = pp.Suppress("config.") + generic_identifier
    data_var.set_parse_action(ConfigOptionParser)

    return data_var


def bool_parser() -> pp.ParserElement:
    "Parsing grammar for True/False (any case), which will evaluate to np.bool_"
    TRUE = pp.Keyword("True", caseless=True)
    FALSE = pp.Keyword("False", caseless=True)
    bool_operand = TRUE | FALSE
    bool_operand.set_parse_action(BoolOperandParser)

    return bool_operand


def evaluatable_string_parser(generic_identifier: pp.ParserElement) -> pp.ParserElement:
    "Parsing grammar to make generic strings used in comparison operations evaluatable"
    evaluatable_identifier = generic_identifier.copy()
    evaluatable_identifier.set_parse_action(GenericStringParser)

    return evaluatable_identifier


def comparison_parser(
    evaluatable_identifier: pp.ParserElement,
    number: pp.ParserElement,
    helper_function: pp.ParserElement,
    bool_operand: pp.ParserElement,
    config_option: pp.ParserElement,
    data_var: pp.ParserElement,
) -> pp.ParserElement:
    """Parsing grammar to process comparisons of the form "variable_or_config=comparator"

    Args:
        evaluatable_identifier (pp.ParserElement): parser for evaluatable generic strings
        number (pp.ParserElement):
            Parser for numbers (integer, float, scientific notation, "inf"/".inf")
        bool_operand (pp.ParserElement): Parser for boolean strings
        config_option (pp.ParserElement):
            Parser for attribute dictionary keys of the form "x.y.z"
        data_var (pp.ParserElement): Parser for Calliope model dataset variable names.

    Returns:
        pp.ParserElement:
            Parser which will return a bool/boolean array as a result of the comparison.
    """
    comparison_operators = pp.oneOf(["<", ">", "=", ">=", "<="])
    comparison_expression = (
        (config_option | data_var)
        + comparison_operators
        + (helper_function | bool_operand | number | evaluatable_identifier)
    )
    comparison_expression.set_parse_action(ComparisonParser)

    return comparison_expression


def subset_parser(
    generic_identifier: pp.ParserElement,
    evaluatable_identifier: pp.ParserElement,
    number: pp.ParserElement,
) -> pp.ParserElement:
    """Parsing grammar to process comparisons of the form "variable_or_config=comparator"

    Args:
        evaluatable_identifier (pp.ParserElement): parser for evaluatable generic strings
        number (pp.ParserElement):
            Parser for numbers (integer, float, scientific notation, "inf"/".inf")
        bool_operand (pp.ParserElement): Parser for boolean strings
        config_option (pp.ParserElement):
            Parser for attribute dictionary keys of the form "x.y.z"
        data_var (pp.ParserElement): Parser for Calliope model dataset variable names.

    Returns:
        pp.ParserElement:
            Parser which will return a bool/boolean array as a result of the comparison.
    """
    subset = pp.Group(pp.delimited_list(number | evaluatable_identifier))
    subset_expression = (
        pp.Suppress("[")
        + subset
        + pp.Suppress("]")
        + pp.Suppress("in")
        + generic_identifier
    )
    subset_expression.set_parse_action(SubsetParser)

    return subset_expression


def where_parser(
    bool_operand: pp.ParserElement,
    helper_function: pp.ParserElement,
    data_var: pp.ParserElement,
    comparison_parser: pp.ParserElement,
    subset: pp.ParserElement,
) -> pp.ParserElement:
    """
    Parsing grammar to combine bools/boolean arrays using (case agnostic) AND/OR operators
    and optional (case agnostic) NOT (to invert the bools).

    Args:
        helper_function (pp.ParserElement):
            Parsing grammar to process helper functions of the form `helper_function(*args, **kwargs)`.
        data_var (pp.ParserElement): Parser for Calliope model dataset variable names.
        comparison_parser (pp.ParserElement): Parser for comparisons of the form "variable_or_config=comparator".

    Returns:
        pp.ParserElement:
            Parser for strings which use AND/OR/NOT operators to combine other parser elements.
    """
    notop = pp.Keyword("not", caseless=True)
    andorop = pp.Keyword("and", caseless=True) | pp.Keyword("or", caseless=True)

    where_rules = pp.infixNotation(
        helper_function | comparison_parser | subset | data_var | bool_operand,
        [
            (notop, 1, pp.opAssoc.RIGHT, EvalNot),
            (andorop, 2, pp.opAssoc.LEFT, EvalAndOr),
        ],
    )

    return where_rules


def generate_where_string_parser() -> pp.ParserElement:
    """
    Args:
        parse_string (str): Constraint subsetting "where" string.

    Returns:
        pp.ParseResults: evaluatable to a bool/boolean array.
    """
    number, generic_identifier = expression_parser.setup_base_parser_elements()
    data_var = data_var_parser(generic_identifier)
    config_option = config_option_parser(generic_identifier)
    bool_operand = bool_parser()
    evaluatable_string = evaluatable_string_parser(generic_identifier)
    id_list = (
        pp.Suppress("[") + pp.delimited_list(evaluatable_string) + pp.Suppress("]")
    )
    helper_function = expression_parser.helper_function_parser(
        evaluatable_string, number, id_list, generic_identifier=generic_identifier
    )
    comparison = comparison_parser(
        evaluatable_string,
        number,
        helper_function,
        bool_operand,
        config_option,
        data_var,
    )
    subset = subset_parser(generic_identifier, evaluatable_string, number)
    return where_parser(bool_operand, helper_function, data_var, comparison, subset)<|MERGE_RESOLUTION|>--- conflicted
+++ resolved
@@ -191,16 +191,11 @@
 
     def _data_var_with_default(self, source_dataset: xr.Dataset) -> xr.DataArray:
         "Access data var and fill with default values. Return default value as an array if var does not exist"
-<<<<<<< HEAD
-        default = source_array.attrs["default"].get(self.data_var)
-        var = source_array.get(self.data_var, xr.DataArray(default))
+        default = source_dataset.attrs["default"].get(self.data_var)
+        var = source_dataset.get(self.data_var, xr.DataArray(default))
         if default is not None:
             var = var.fillna(default)
         return var
-=======
-        default = source_dataset.attrs["defaults"].get(self.data_var)
-        return source_dataset.get(self.data_var, xr.DataArray(default)).fillna(default)
->>>>>>> 42975f0a
 
     def as_math_string(self) -> str:
         # TODO: add dims from a YAML schema of params that includes default dims
