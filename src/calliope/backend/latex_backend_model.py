--- conflicted
+++ resolved
@@ -385,13 +385,6 @@
         def _variable_setter(where: xr.DataArray, references: set) -> xr.DataArray:
             return where.where(where)
 
-<<<<<<< HEAD
-        if variable_dict is None:
-            variable_dict = self.math.data["variables"][name]
-=======
-        domain = domain_dict[variable_dict.get("domain", "real")]
->>>>>>> 4fc6b84f
-
         parsed_component = self._add_component(
             name, variable_dict, _variable_setter, "variables", break_early=False
         )
@@ -419,12 +412,6 @@
             "minimise": r"\min{}",
             "maximise": r"\max{}",
         }
-<<<<<<< HEAD
-        if objective_dict is None:
-            objective_dict = self.math.data["objectives"][name]
-=======
-
->>>>>>> 4fc6b84f
         equation_strings: list = []
 
         def _objective_setter(
