--- conflicted
+++ resolved
@@ -19,116 +19,6 @@
 LOGGER = logging.getLogger(__name__)
 
 
-<<<<<<< HEAD
-=======
-class MathDocumentation:
-    """For math documentation."""
-
-    def __init__(self) -> None:
-        """Math documentation builder/writer.
-
-        Args:
-            backend_builder (Callable):
-                Method to generate all optimisation problem components on a calliope.backend_model.BackendModel object.
-        """
-        self._inputs: xr.Dataset
-
-    def build(self, include: Literal["all", "valid"] = "all", **kwargs) -> None:
-        """Build string representations of the mathematical formulation using LaTeX math notation, ready to be written with `write`.
-
-        Args:
-            include (Literal["all", "valid"], optional):
-                Defines whether to include all possible math equations ("all") or only
-                those for which at least one index item in the "where" string is valid
-                ("valid"). Defaults to "all".
-            **kwargs: kwargs for the LaTeX backend.
-        """
-        backend = LatexBackendModel(self._inputs, include=include, **kwargs)
-        backend.add_all_math()
-
-        self._instance = backend
-
-    @property
-    def inputs(self):
-        """Getter for backend inputs."""
-        return self._inputs
-
-    @inputs.setter
-    def inputs(self, val: xr.Dataset):
-        """Setter for backend inputs."""
-        self._inputs = val
-
-    # Expecting string if not giving filename.
-    @overload
-    def write(
-        self,
-        filename: Literal[None] = None,
-        mkdocs_features: bool = False,
-        format: _ALLOWED_MATH_FILE_FORMATS | None = None,
-    ) -> str: ...
-
-    # Expecting None (and format arg is not needed) if giving filename.
-    @overload
-    def write(self, filename: str | Path, mkdocs_features: bool = False) -> None: ...
-
-    def write(
-        self,
-        filename: str | Path | None = None,
-        mkdocs_features: bool = False,
-        format: _ALLOWED_MATH_FILE_FORMATS | None = None,
-    ) -> str | None:
-        """Write model documentation.
-
-        `build` must be run beforehand.
-
-        Args:
-            filename (str | Path | None, optional):
-                If given, will write the built mathematical formulation to a file with
-                the given extension as the file format. Defaults to None.
-            mkdocs_features (bool, optional):
-                If True and Markdown docs are being generated, then:
-                - the equations will be on a tab and the original YAML math definition will be on another tab;
-                - the equation cross-references will be given in a drop-down list.
-                Defaults to False.
-            format (_ALLOWED_MATH_FILE_FORMATS | None, optional):
-                Not required if filename is given (as the format will be automatically inferred).
-                Required if expecting a string return from calling this function. The LaTeX math will be embedded in a document of the given format (tex=LaTeX, rst=reStructuredText, md=Markdown).
-                Defaults to None.
-
-        Raises:
-            exceptions.ModelError: Math strings need to be built first (`build`)
-            ValueError: The file format (inferred automatically from `filename` or given by `format`) must be one of ["tex", "rst", "md"].
-
-        Returns:
-            str | None:
-                If `filename` is None, the built mathematical formulation documentation will be returned as a string.
-        """
-        if not hasattr(self, "_instance"):
-            raise ModelError(
-                "Build the documentation (`build`) before trying to write it"
-            )
-
-        if format is None and filename is not None:
-            format = Path(filename).suffix.removeprefix(".")  # type: ignore
-            LOGGER.info(
-                f"Inferring math documentation format from filename as `{format}`."
-            )
-
-        allowed_formats = typing.get_args(_ALLOWED_MATH_FILE_FORMATS)
-        if format is None or format not in allowed_formats:
-            raise ValueError(
-                f"Math documentation format must be one of {allowed_formats}, received `{format}`"
-            )
-        populated_doc = self._instance.generate_math_doc(format, mkdocs_features)
-
-        if filename is None:
-            return populated_doc
-        else:
-            Path(filename).write_text(populated_doc)
-            return None
-
-
->>>>>>> 683a5b78
 class LatexBackendModel(backend_model.BackendModelGenerator):
     """Calliope's LaTeX backend."""
 
@@ -583,11 +473,7 @@
             del self._dataset[key]
 
     def generate_math_doc(
-<<<<<<< HEAD
-        self, format: ALLOWED_MATH_FILE_FORMATS = "tex", mkdocs_tabbed: bool = False
-=======
-        self, format: _ALLOWED_MATH_FILE_FORMATS = "tex", mkdocs_features: bool = False
->>>>>>> 683a5b78
+        self, format: ALLOWED_MATH_FILE_FORMATS = "tex", mkdocs_features: bool = False
     ) -> str:
         """Generate the math documentation by embedding LaTeX math in a template.
 
