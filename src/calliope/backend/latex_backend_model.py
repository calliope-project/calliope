--- conflicted
+++ resolved
@@ -394,11 +394,7 @@
         self._add_to_dataset(parameter_name, parameter_values, "parameters", attrs)
 
     def add_constraint(  # noqa: D102, override
-<<<<<<< HEAD
-        self, name: str, constraint_dict: parsing.UnparsedConstraintDict
-=======
         self, name: str, constraint_dict: parsing.UnparsedConstraintDict | None = None
->>>>>>> 61e1afa3
     ) -> None:
         equation_strings: list = []
 
@@ -458,11 +454,7 @@
         )
 
     def add_global_expression(  # noqa: D102, override
-<<<<<<< HEAD
-        self, name: str, expression_dict: parsing.UnparsedExpressionDict
-=======
         self, name: str, expression_dict: parsing.UnparsedExpressionDict | None = None
->>>>>>> 61e1afa3
     ) -> None:
         equation_strings: list = []
 
@@ -489,11 +481,7 @@
         )
 
     def add_variable(  # noqa: D102, override
-<<<<<<< HEAD
-        self, name: str, variable_dict: parsing.UnparsedVariableDict
-=======
         self, name: str, variable_dict: parsing.UnparsedVariableDict | None = None
->>>>>>> 61e1afa3
     ) -> None:
         domain_dict = {"real": r"\mathbb{R}\;", "integer": r"\mathbb{Z}\;"}
         bound_refs: set = set()
@@ -511,25 +499,18 @@
             var_da
         )
 
-<<<<<<< HEAD
-        # Have to get bounds _after_ adding component so the variable is available in the backend dataset
-        lb, ub = self._get_capacity_bounds(name, variable_dict["bounds"], bound_refs)
+        domain = domain_dict[variable_dict.get("domain", "real")]
+        lb, ub = self._get_variable_bounds_string(
+            name, variable_dict["bounds"], bound_refs
+        )
         self._update_references(name, bound_refs.difference(name))
-=======
-        domain = domain_dict[variable_dict.get("domain", "real")]
-        lb, ub = self._get_variable_bounds_string(name, variable_dict["bounds"])
->>>>>>> 61e1afa3
 
         self._generate_math_string(
             parsed_component, var_da, equations=[lb, ub], sense=r"\forall" + domain
         )
 
     def add_objective(  # noqa: D102, override
-<<<<<<< HEAD
-        self, name: str, objective_dict: parsing.UnparsedObjectiveDict
-=======
         self, name: str, objective_dict: parsing.UnparsedObjectiveDict | None = None
->>>>>>> 61e1afa3
     ) -> None:
         sense_dict = {
             "minimize": r"\min{}",
@@ -688,13 +669,8 @@
         jinja_env.filters["mathify_text_in_text"] = __mathify_text_in_text
         return jinja_env.from_string(template).render(**kwargs)
 
-<<<<<<< HEAD
-    def _get_capacity_bounds(
+    def _get_variable_bounds_string(
         self, name: str, bounds: parsing.UnparsedVariableBoundDict, references: set
-=======
-    def _get_variable_bounds_string(
-        self, name: str, bounds: parsing.UnparsedVariableBoundDict
->>>>>>> 61e1afa3
     ) -> tuple[dict[str, str], ...]:
         """Convert variable upper and lower bounds into math string expressions."""
         bound_dict: parsing.UnparsedConstraintDict = {
