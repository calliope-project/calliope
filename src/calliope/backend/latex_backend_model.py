"""LaTeX backend functionality."""

from __future__ import annotations

import logging
import re
import textwrap
from collections import defaultdict
from collections.abc import Callable
from typing import Literal

import jinja2
import numpy as np
import xarray as xr

from calliope.backend import backend_model, parsing
from calliope.exceptions import ModelError
from calliope.io import to_yaml
from calliope.schemas import config_schema, math_schema

ALLOWED_MATH_FILE_FORMATS = Literal["tex", "rst", "md"]
LOGGER = logging.getLogger(__name__)


class LatexBackendModel(backend_model.BackendModelGenerator):
    """Calliope's LaTeX backend."""

    # \negthickspace used to counter the introduction of spaces to separate the curly braces
    # in \text. Curly braces need separating otherwise jinja2 gets confused.
    LATEX_EQUATION_ELEMENT = textwrap.dedent(
        r"""
        \begin{array}{l}
        {% if sets is defined and sets %}
            \forall{}
        {% for set in sets %}
            \text{ {{set|iterator}} }\negthickspace \in \negthickspace\text{ {{set + "," if not loop.last else set }} }
        {% endfor %}
        {% if (where is defined and where and where != "") or (sense is defined and sense) %}
            \!\!,\\
        {% else %}
            \!\!:\\[2em]
        {% endif %}
        {% endif %}
        {% if sense is defined and sense %}
            {{sense}}\!\!:\\[2em]
        {% endif %}
        {% if where is defined and where and where != "" %}
            \text{if } {{where}}\!\!:\\[2em]
        {% endif %}
        {% for equation in equations %}
        {% if "where" in equation and equation.where != "" %}
            \quad \text{if } {{equation["where"]}}\!\!:\\
            \qquad {{equation["expression"]}}\\[2em]
        {% else %}
            \quad {{equation["expression"]}}\\
        {% endif %}
        {% endfor %}
        \end{array}
        """
    )
    RST_DOC = textwrap.dedent(
        r"""
    {% for component_type, equations in components.items() %}
    {% if component_type == "objectives" %}
    Objective
    ---------
    {% elif component_type == "constraints" %}

    Subject to
    ----------
    {% elif component_type == "piecewise_constraints" %}

    Subject to (piecewise)
    ----------------------
    {% elif component_type == "global_expressions" %}

    Where
    -----
    {% elif component_type == "variables" %}

    Decision Variables
    ------------------
    {% elif component_type == "parameters" %}

    Parameters
    ----------
    {% endif %}
    {% for equation in equations %}

    {{ equation.name }}
    {{ "^" * equation.name|length }}
    {% if equation.description != "" %}

    {{ equation.description }}
    {% endif %}
    {% if equation.used_in %}

    **Used in**:
    {% for ref in equation.used_in %}

    * {{ ref }}
    {% endfor %}
    {% endif %}
    {% if equation.uses %}

    **Uses**:
    {% for ref in equation.uses %}

    * {{ ref }}
    {% endfor %}
    {% endif %}
    {% if equation.unit != "" %}

    **Unit**: {{ equation.unit }}
    {% endif %}
    {% if equation.default is not none %}

    **Default**: {{ equation.default }}
    {% endif %}
    {% if equation.dtype is not none %}

    **Type**: {{ equation.dtype }}
    {% endif %}
    {% if equation.expression != "" %}

    .. container:: scrolling-wrapper

        .. math::{{ equation.expression | indent(8) }}
    {% endif %}
    {% endfor %}
    {% endfor %}
    """
    )

    TEX_DOC = textwrap.dedent(
        r"""
    \documentclass{article}

    \usepackage{amsmath}
    \usepackage[T1]{fontenc}
    \usepackage{graphicx}
    \usepackage[landscape, margin=2mm]{geometry}

    \AtBeginDocument{ % escape underscores that are not in math
        \catcode`_=12
        \begingroup\lccode`~=`_
        \lowercase{\endgroup\let~}\sb
        \mathcode`_="8000
    }

    \begin{document}
    {% for component_type, equations in components.items() %}
    {% if component_type == "objectives" %}
    \section{Objective}
    {% elif component_type == "constraints" %}
    \section{Subject to}
    {% elif component_type == "piecewise_constraints" %}
    \section{Subject to (piecewise)}
    {% elif component_type == "global_expressions" %}
    \section{Where}
    {% elif component_type == "variables" %}
    \section{Decision Variables}
    {% elif component_type == "parameters" %}
    \section{Parameters}
    {% endif %}
    {% for equation in equations %}

    \paragraph{ {{ equation.name }} }
    {% if equation.description != "" %}

    {{ equation.description }}
    {% endif %}
    {% if equation.used_in %}

    \textbf{Used in}:
    {% for ref in equation.used_in %}
    \begin{itemize}
        \item {{ ref }}
    \end{itemize}
    {% endfor %}
    {% endif %}
    {% if equation.uses %}

    \textbf{Uses}:
    {% for ref in equation.uses %}
    \begin{itemize}
        \item {{ ref }}
    \end{itemize}
    {% endfor %}
    {% endif %}
    {% if equation.unit != "" %}

    \textbf{Unit}: {{ equation.unit }}
    {% endif %}
    {% if equation.default is not none %}

    \textbf{Default}: {{ equation.default }}
    {% endif %}
    {% if equation.dtype is not none %}

    \textbf{Type}: {{ equation.dtype }}
    {% endif %}
    {% if equation.expression != "" %}

    \begin{equation}
    \resizebox{\ifdim\width>\linewidth0.95\linewidth\else\width\fi}{!}{${{ equation.expression }}
    $}
    \end{equation}
    {% endif %}
    {% endfor %}
    {% endfor %}
    \end{document}
    """
    )
    MD_DOC = textwrap.dedent(
        r"""
    {% for component_type, equations in components.items() %}
    {% if component_type == "objectives" %}
    ## Objective
    {% elif component_type == "constraints" %}

    ## Subject to
    {% elif component_type == "piecewise_constraints" %}

    ## Subject to (piecewise)
    {% elif component_type == "global_expressions" %}

    ## Where
    {% elif component_type == "variables" %}

    ## Decision Variables
    {% elif component_type == "parameters" %}

    ## Parameters
    {% endif %}
    {% for equation in equations %}

    ### {{ equation.name }}
    {% if equation.description != "" %}

    {{ equation.description }}
    {% endif %}
    {% if equation.used_in %}

    {% if mkdocs_features %}
    ??? info "Used in"
    {% else %}
    **Used in**:
    {% endif %}

    {% for ref in equation.used_in %}
    {{ "    " if mkdocs_features else "" }}* [{{ ref }}](#{{ ref }})
    {% endfor %}
    {% endif %}
    {% if equation.uses %}

    {% if mkdocs_features %}
    ??? info "Uses"
    {% else %}
    **Uses**:
    {% endif %}

    {% for ref in equation.uses %}
    {{ "    " if mkdocs_features else "" }}* [{{ ref }}](#{{ ref }})
    {% endfor %}
    {% endif %}
    {% if equation.unit != "" %}

    **Unit**: {{ equation.unit }}
    {% endif %}
    {% if equation.default is not none %}

    **Default**: {{ equation.default }}
    {% endif %}
    {% if equation.dtype is not none %}

    **Type**: {{ equation.dtype }}
    {% endif %}
    {% if equation.expression != "" %}
    {% if mkdocs_features and yaml_snippet is not none%}

    === "Math"

        $$
        {{ equation.expression | trim | escape_underscores | mathify_text_in_text | indent(width=4) }}
        $$

    === "YAML"

        ```yaml
        {{ equation.yaml_snippet | trim | indent(width=4) }}
        ```
    {% else %}

    $$
    {{ equation.expression | trim | escape_underscores | mathify_text_in_text}}
    $$
    {% endif %}
    {% endif %}
    {% endfor %}
    {% endfor %}
    """
    )
    FORMAT_STRINGS = {"rst": RST_DOC, "tex": TEX_DOC, "md": MD_DOC}

    OBJECTIVE_SENSE_DICT = {
        "minimize": r"\min{}",
        "maximize": r"\max{}",
        "minimise": r"\min{}",
        "maximise": r"\max{}",
    }
    VARIABLE_DOMAIN_DICT = {"real": r"\mathbb{R}\;", "integer": r"\mathbb{Z}\;"}

    def __init__(
        self,
        inputs: xr.Dataset,
        math: math_schema.CalliopeBuildMath,
        build_config: config_schema.Build,
        include: Literal["all", "valid"] = "all",
    ) -> None:
        """Interface to build a string representation of the mathematical formulation using LaTeX math notation.

        Args:
            inputs (xr.Dataset): model data.
            math (AttrDict): Calliope math.
            build_config (config_schema.Build): Build configuration options.
            include (Literal["all", "valid"], optional):
                Defines whether to include all possible math equations ("all") or only those for which at least one index item in the "where" string is valid ("valid"). Defaults to "all".
        """
        super().__init__(inputs, math, build_config)

        if include not in ["all", "valid"]:
            raise ValueError(f"Invalid `include` option: {include}")

        self.include = include
        self.math_strings: dict[str, dict] = defaultdict(lambda: defaultdict(str))

    def add_parameter(  # noqa: D102, override
        self, name: str, values: xr.DataArray, definition: math_schema.Parameter
    ) -> None:
        attrs = {"math_repr": rf"\textit{{{name}}}" + self._dims_to_var_string(values)}

        self._add_to_dataset(
            name, values, "parameters", definition.model_dump(), extra_attrs=attrs
        )

        if name not in self.math["parameters"]:
            self.math = self.math.update(
                {f"parameters.{name}": definition.model_dump()}
            )

    def add_lookup(  # noqa: D102, override
        self, name: str, values: xr.DataArray, definition: math_schema.Lookup
    ) -> None:
        super().add_lookup(name, values, definition)
        self._dataset[name].attrs["math_repr"] = (
            rf"\textit{{{name}}}" + self._dims_to_var_string(values)
        )

    def add_constraint(  # noqa: D102, override
        self, name: str, definition: math_schema.Constraint
    ) -> None:
        super().add_constraint(name, definition)
        self._generate_math_string("constraints", name, self.constraints[name])

    def add_piecewise_constraint(  # noqa: D102, override
        self, name: str, definition: math_schema.PiecewiseConstraint
    ) -> None:
        if not definition.active:
            self.log("piecewise_constraints", name, "Component deactivated.")
            return

        references: set[str] = set()
        constraint_def_with_breakpoints = definition.update(
            {"foreach": definition.foreach + ["breakpoints"]}
        )

        parsed_component = parsing.ParsedBackendComponent(
            "piecewise_constraints", name, definition, self.math.parsing_components
        )
        component_da = self._eval_top_level_where(
            self._dataset, references, parsed_component
        )

        math_parts = {}
        for val in ["x_expression", "y_expression", "x_values", "y_values"]:
            val_name = definition[val]
            dummy_expression_dict = {"equations": [{"expression": val_name}]}
            parsed_val = parsing.ParsedBackendComponent(
                "piecewise_constraints",
                name,
<<<<<<< HEAD
                math_schema.GlobalExpression.model_validate(dummy_expression_dict),
=======
                math_schema.GlobalExpression.model_validate(
                    {"equations": [{"expression": val_name}]}
                ),
>>>>>>> 9020f2d9
                self.math.parsing_components,
            )
            eq = parsed_val.parse_equations()
            math_parts[val] = eq[0].evaluate_expression(
                self.inputs,
                self._dataset,
                self.math,
                return_type="math_string",
                references=references,
            )

        equation = {
            "expression": rf"{math_parts['y_expression']}\mathord{{=}}{math_parts['y_values']}",
            "where": rf"{math_parts['x_expression']}\mathord{{=}}{math_parts['x_values']}",
        }
        self._add_to_dataset(
            name,
            component_da,
            "piecewise_constraints",
            constraint_def_with_breakpoints.model_dump(),
            references=references,
        )
        self._generate_math_string(
            "piecewise_constraints",
            name,
            self.piecewise_constraints[name].assign_attrs(
                {"equation_strings": [equation]}
            ),
        )

    def add_global_expression(  # noqa: D102, override
        self, name: str, definition: math_schema.GlobalExpression
    ) -> None:
        super().add_global_expression(name, definition)

        expr_da = self.global_expressions[name]
        expr_da.attrs["math_repr"] = rf"\textbf{{{name}}}" + self._dims_to_var_string(
            expr_da
        )
        self._generate_math_string("global_expressions", name, expr_da)

    def add_variable(  # noqa: D102, override
        self, name: str, definition: math_schema.Variable
    ) -> None:
        super().add_variable(name, definition)

        var_da = self.variables[name]
        var_da.attrs["math_repr"] = rf"\textbf{{{name}}}" + self._dims_to_var_string(
            var_da
        )
        bound_refs: set = set()

        domain = self.VARIABLE_DOMAIN_DICT[definition.domain]
        lb, ub = self._get_variable_bounds_string(name, definition.bounds, bound_refs)
        self._update_references(name, bound_refs.difference(name))

        self._generate_math_string(
            "variables",
            name,
            var_da.assign_attrs(
                {"equation_strings": [lb, ub], "sense_string": r"\in" + domain}
            ),
        )

    def add_objective(  # noqa: D102, override
        self, name: str, definition: math_schema.Objective
    ) -> None:
        super().add_objective(name, definition)

        self._generate_math_string(
            "objectives",
            name,
            self.objectives[name].assign_attrs(
                {"sense_string": self.OBJECTIVE_SENSE_DICT[definition.sense]}
            ),
        )

    def set_objective(self, name: str):  # noqa: D102, override
        self.objective = name
        self.log("objectives", name, "Objective activated.", level="info")

    def _add_component_passthrough(
        self, name: str, where: xr.DataArray, *args, **kwargs
    ):
        """Generic passthrough for _add_* methods that just return where.where(where)."""
        return where.where(where)

    _add_variable = _add_global_expression = _add_constraint = _add_objective = (
        _add_component_passthrough
    )

    def delete_component(  # noqa: D102, override
        self, key: str, component_type: backend_model.ALL_COMPONENTS_T
    ) -> None:
        if key in self._dataset and self._dataset[key].obj_type == component_type:
            del self._dataset[key]

    def generate_math_doc(
        self, format: ALLOWED_MATH_FILE_FORMATS = "tex", mkdocs_features: bool = False
    ) -> str:
        """Generate the math documentation by embedding LaTeX math in a template.

        Args:
            format (Literal["tex", "rst", "md"]):
                The built LaTeX math will be embedded in a document of the given format (tex=LaTeX, rst=reStructuredText, md=Markdown). Defaults to "tex".
            mkdocs_features (bool, optional):
                If True and format is `md`, then:
                - the equations will be on a tab and the original YAML math definition will be on another tab;
                - the equation cross-references will be given in a drop-down list.

        Returns:
            str: Generated math documentation.
        """
        if mkdocs_features and format != "md":
            raise ModelError(
                "Cannot use MKDocs features when writing math to a non-Markdown file format."
            )

        doc_template = self.FORMAT_STRINGS[format]
        uses = {
            name: set(
                other
                for other, da_other in self._dataset.data_vars.items()
                if name in da_other.attrs.get("references", set())
            )
            for name in self._dataset.data_vars
        }
        components = {
            objtype: [
                {
                    "expression": self.math_strings[objtype][name],
                    "name": name,
                    "used_in": sorted(
                        list(da.attrs.get("references", set()) - set([name]))
                    ),
                    "uses": sorted(list(uses[name] - set([name]))),
                    "yaml_snippet": to_yaml(
                        self.math[objtype][name].model_dump(exclude_defaults=True)
                    ),
                    **self.math[objtype][name].model_dump(),
                }
                for name, da in sorted(getattr(self, objtype).data_vars.items())
                if ("math_string" in da.attrs)
                or (objtype in ["parameters", "lookups"] and da.attrs["references"])
            ]
            for objtype in [
                "objectives",
                "constraints",
                "piecewise_constraints",
                "global_expressions",
                "variables",
                "parameters",
                "lookups",
            ]
            if getattr(self, objtype).data_vars
        }
        if "parameters" in components and not components["parameters"]:
            del components["parameters"]
        if "lookups" in components and not components["lookups"]:
            del components["lookups"]
        for objective in components.get("objectives", []):
            if objective["name"] == self.objective:
                objective["name"] += " (active)"
            else:
                objective["name"] += " (inactive)"

        return self._render(
            doc_template, mkdocs_features=mkdocs_features, components=components
        )

    def _eval_top_level_where(
        self,
        dataset: xr.Dataset,
        references: set[str],
        parsed_component: parsing.ParsedBackendComponent,
    ) -> xr.DataArray:
        top_level_where = parsed_component.generate_top_level_where_array(
            self.inputs,
            dataset,
            self.math,
            self.config,
            align_to_foreach_sets=True,
            break_early=False,
            references=references,
        )
        top_level_where_latex = parsed_component.evaluate_where(
            self.inputs, dataset, self.math, self.config, return_type="math_string"
        )
        top_level_where.attrs["where_string"] = top_level_where_latex
        return top_level_where

    def _eval_equations(
        self,
        name: str,
        parsed_component: parsing.ParsedBackendComponent,
        dataset: xr.Dataset,
        top_level_where: xr.DataArray,
        component_setter: Callable,
        references: set[str],
    ):
        component_da = (
            xr.DataArray(attrs=top_level_where.attrs)
            .where(parsed_component.drop_dims_not_in_foreach(top_level_where))
            .astype(np.dtype("O"))
        )
        equation_strings = []
        equations = parsed_component.parse_equations()
        for equation in equations:
            expr = equation.evaluate_expression(
                self.inputs,
                dataset,
                self.math,
                return_type="math_string",
                references=references,
            )

            where = equation.evaluate_where(
                self.inputs,
                dataset,
                self.math,
                self.config,
                initial_where=top_level_where,
                references=references,
            )
            where_latex = equation.evaluate_where(
                self.inputs,
                dataset,
                self.math,
                self.config,
                return_type="math_string",
                references=references,
            )
            if self.include == "all" or (self.include == "valid" and where.any()):
                equation_strings.append({"expression": expr, "where": where_latex})
                component_da = component_da.fillna(where.where(where))

        component_da.attrs["equation_strings"] = equation_strings
        return component_da

    def _generate_math_string(self, group: str, name: str, da: xr.DataArray) -> None:
        """If the component meets the conditions to be included, create a math string for it.

        Args:
            group (str): The component group (e.g., "constraints", "variables", etc.) the DataArray belongs to.
            name (str): The name of the component.
            da (xr.DataArray): The array to evaluate, whose attributes contain the component parts to build the string.
        """
        if self.include == "all" or (
            self.include == "valid" and da.fillna(0).astype(bool).any()
        ):
            where = da.attrs.pop("where_string", None)
            equations = da.attrs.pop("equation_strings", [])
            sense = da.attrs.pop("sense_string", None)
            equation_element_string = self._render(
                self.LATEX_EQUATION_ELEMENT,
                equations=equations,
                sense=sense,
                where=where,
                sets=list(da.dims),
            )
        else:
            equation_element_string = ""
        self.math_strings[group][name] = equation_element_string

    def _render(self, template: str, **kwargs) -> str:
        text_starter = r"\\text(?:bf|it)?"  # match one of `\text`, `\textit`, `\textbf`

        def __escape_underscore(instring):
            r"""KaTeX requires underscores in `\text{...}` blocks to be escaped."""
            return re.sub(
                rf"{text_starter}{{.*?}}",
                lambda x: x.group(0).replace("_", r"\_"),
                instring,
            )

        def __mathify_text_in_text(instring):
            r"""KaTeX requires `\text{...}` blocks within `\text{...}` blocks to be placed within math blocks.

            We use `\\(` as the math block descriptor.
            """
            return re.sub(
                rf"{text_starter}{{(?:[^{{}}]*({text_starter}{{.*?}})[^{{}}]*?)?}}",
                lambda x: x.group(0).replace(x.group(1), rf"\({x.group(1)}\)"),
                instring,
            )

        def __iterator(instring):
            """Get the iterator name for a given dimension name."""
            return self.math.dimensions[instring].iterator

        jinja_env = jinja2.Environment(trim_blocks=True, autoescape=False)
        jinja_env.filters["iterator"] = __iterator
        jinja_env.filters["escape_underscores"] = __escape_underscore
        jinja_env.filters["mathify_text_in_text"] = __mathify_text_in_text
        return jinja_env.from_string(template).render(**kwargs)

    def _get_variable_bounds_string(
        self, name: str, bounds: math_schema.Bounds, references: set
    ) -> tuple[dict[str, str], ...]:
        """Convert variable upper and lower bounds into math string expressions."""
        bound_dict = math_schema.Constraint.model_validate(
            {
                "equations": [
                    {"expression": f"{bounds.min} <= {name}"},
                    {"expression": f"{name} <= {bounds.max}"},
                ]
            }
        )
        parsed_bounds = parsing.ParsedBackendComponent(
            "constraints", name, bound_dict, self.math.parsing_components
        )
        equations = parsed_bounds.parse_equations()
        return tuple(
            {
                "expression": eq.evaluate_expression(
                    self.inputs,
                    self._dataset,
                    self.math,
                    return_type="math_string",
                    references=references,
                )
            }
            for eq in equations
        )

    def _dims_to_var_string(self, da: xr.DataArray) -> str:
        if da.shape:
            iterators = ",".join(self.math.dimensions[dim].iterator for dim in da.dims)
            return rf"_\text{{{iterators}}}"
        else:
            return ""<|MERGE_RESOLUTION|>--- conflicted
+++ resolved
@@ -389,13 +389,7 @@
             parsed_val = parsing.ParsedBackendComponent(
                 "piecewise_constraints",
                 name,
-<<<<<<< HEAD
                 math_schema.GlobalExpression.model_validate(dummy_expression_dict),
-=======
-                math_schema.GlobalExpression.model_validate(
-                    {"equations": [{"expression": val_name}]}
-                ),
->>>>>>> 9020f2d9
                 self.math.parsing_components,
             )
             eq = parsed_val.parse_equations()
