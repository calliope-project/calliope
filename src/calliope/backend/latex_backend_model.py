--- conflicted
+++ resolved
@@ -392,15 +392,8 @@
 
         self._add_to_dataset(parameter_name, parameter_values, "parameters", attrs)
 
-<<<<<<< HEAD
-    def add_constraint(
+    def add_constraint(  # noqa: D102, override
         self, name: str, constraint_dict: parsing.UnparsedConstraintDict
-=======
-    def add_constraint(  # noqa: D102, override
-        self,
-        name: str,
-        constraint_dict: Optional[parsing.UnparsedConstraintDict] = None,
->>>>>>> 0f9f5860
     ) -> None:
         equation_strings: list = []
 
@@ -418,8 +411,7 @@
             parsed_component, self.constraints[name], equations=equation_strings
         )
 
-<<<<<<< HEAD
-    def add_piecewise_constraint(
+    def add_piecewise_constraint(  # noqa: D102, override
         self, name: str, constraint_dict: parsing.UnparsedPiecewiseConstraintDict
     ) -> None:
         non_where_refs: set = set()
@@ -460,14 +452,8 @@
             parsed_component, self.piecewise_constraints[name], equations=[equation]
         )
 
-    def add_global_expression(
+    def add_global_expression(  # noqa: D102, override
         self, name: str, expression_dict: parsing.UnparsedExpressionDict
-=======
-    def add_global_expression(  # noqa: D102, override
-        self,
-        name: str,
-        expression_dict: Optional[parsing.UnparsedExpressionDict] = None,
->>>>>>> 0f9f5860
     ) -> None:
         equation_strings: list = []
 
@@ -493,13 +479,8 @@
             parsed_component, expr_da, equations=equation_strings
         )
 
-<<<<<<< HEAD
-    def add_variable(
+    def add_variable(  # noqa: D102, override
         self, name: str, variable_dict: parsing.UnparsedVariableDict
-=======
-    def add_variable(  # noqa: D102, override
-        self, name: str, variable_dict: Optional[parsing.UnparsedVariableDict] = None
->>>>>>> 0f9f5860
     ) -> None:
         domain_dict = {"real": r"\mathbb{R}\;", "integer": r"\mathbb{Z}\;"}
         bound_refs: set = set()
@@ -525,13 +506,8 @@
             parsed_component, var_da, equations=[lb, ub], sense=r"\forall" + domain
         )
 
-<<<<<<< HEAD
-    def add_objective(
+    def add_objective(  # noqa: D102, override
         self, name: str, objective_dict: parsing.UnparsedObjectiveDict
-=======
-    def add_objective(  # noqa: D102, override
-        self, name: str, objective_dict: Optional[parsing.UnparsedObjectiveDict] = None
->>>>>>> 0f9f5860
     ) -> None:
         sense_dict = {
             "minimize": r"\min{}",
