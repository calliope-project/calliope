from __future__ import annotations

import logging
import textwrap
import typing
from pathlib import Path
from typing import TYPE_CHECKING, Any, Literal, Optional, Union, overload

import jinja2
import numpy as np
import xarray as xr

from calliope.backend import backend_model, parsing
from calliope.exceptions import ModelError

if TYPE_CHECKING:
    pass

_ALLOWED_MATH_FILE_FORMATS = Literal["tex", "rst", "md"]


LOGGER = logging.getLogger(__name__)


class MathDocumentation:
    def __init__(self) -> None:
        """Math documentation builder/writer

        Args:
            backend_builder (Callable):
                Method to generate all optimisation problem components on a calliope.backend_model.BackendModel object.
        """
        self._inputs: xr.Dataset

    def build(self, include: Literal["all", "valid"] = "all", **kwargs) -> None:
        """Build string representations of the mathematical formulation using LaTeX math notation, ready to be written with `write`.

        Args:
            include (Literal["all", "valid"], optional):
                Defines whether to include all possible math equations ("all") or only those for which at least one index item in the "where" string is valid ("valid"). Defaults to "all".
        """

        backend = LatexBackendModel(self._inputs, include=include, **kwargs)
        backend._build()

        self._instance = backend

    @property
    def inputs(self):
        return self._inputs

    @inputs.setter
    def inputs(self, val: xr.Dataset):
        self._inputs = val

    @overload  # noqa: F811
    def write(  # noqa: F811
        self,
        filename: Literal[None] = None,
        format: Optional[_ALLOWED_MATH_FILE_FORMATS] = None,
    ) -> str:
        "Expecting string if not giving filename"

    @overload  # noqa: F811
    def write(  # noqa: F811
        self,
        filename: Union[str, Path],
    ) -> None:
        "Expecting None (and format arg is not needed) if giving filename"

    def write(  # noqa: F811
        self,
        filename: Optional[Union[str, Path]] = None,
        format: Optional[_ALLOWED_MATH_FILE_FORMATS] = None,
    ) -> Optional[str]:
        """_summary_

        Args:
            filename (Optional[str], optional):
                If given, will write the built mathematical formulation to a file with the given extension as the file format. Defaults to None.

            format (Optional["tex", "rst", "md"], optional):
                Not required if filename is given (as the format will be automatically inferred).
                Required if expecting a string return from calling this function. The LaTeX math will be embedded in a document of the given format (tex=LaTeX, rst=reStructuredText, md=Markdown).
                Defaults to None.

        Raises:
            exceptions.ModelError: Math strings need to be built first (`build`)
            ValueError: The file format (inferred automatically from `filename` or given by `format`) must be one of ["tex", "rst", "md"].

        Returns:
            Optional[str]:
                If `filename` is None, the built mathematical formulation documentation will be returned as a string.
        """
        if not hasattr(self, "_instance"):
            raise ModelError(
                "Build the documentation (`build`) before trying to write it"
            )

        if format is None and filename is not None:
            format = Path(filename).suffix.removeprefix(".")  # type: ignore
            LOGGER.info(
                f"Inferring math documentation format from filename as `{format}`."
            )

        allowed_formats = typing.get_args(_ALLOWED_MATH_FILE_FORMATS)
        if format is None or format not in allowed_formats:
            raise ValueError(
                f"Math documentation format must be one of {allowed_formats}, received `{format}`"
            )
        populated_doc = self._instance.generate_math_doc(format)

        if filename is None:
            return populated_doc
        else:
            Path(filename).write_text(populated_doc)
            return None


class LatexBackendModel(backend_model.BackendModelGenerator):
    # \negthickspace used to counter the introduction of spaces to separate the curly braces
    # in \text. Curly braces need separating otherwise jinja2 gets confused.
    LATEX_EQUATION_ELEMENT = textwrap.dedent(
        r"""
        \begin{array}{r}
        {% if sets is defined and sets %}
            \forall{}
        {% for set in sets %}
            \text{ {{set|removesuffix("s")}} }\negthickspace \in \negthickspace\text{ {{set + "," if not loop.last else set }} }
        {% endfor %}
            \\
        {% endif %}
        {% if sense is defined and sense %}
            {{sense}}
        {% endif %}
        {% if where is defined and where and where != "" %}
            \text{if } {{where}}
        {% endif %}
        \end{array}
        \begin{cases}
        {% for equation in equations %}
            {{equation["expression"]}}&\quad
        {% if "where" in equation and equation.where != "" %}
            \text{if } {{equation["where"]}}
        {% endif %}
            \\
        {% endfor %}
        \end{cases}
        """
    )
    RST_DOC = textwrap.dedent(
        r"""
    {% for component_type, equations in components.items() %}
    {% if component_type == "objectives" %}
    Objective
    ---------
    {% elif component_type == "constraints" %}

    Subject to
    ----------
    {% elif component_type == "global_expressions" %}

    Where
    -----
    {% elif component_type == "variables" %}

    Decision Variables
    ------------------
    {% endif %}
    {% for equation in equations %}

    {{ equation.name }}
    {{ "^" * equation.name|length }}

    {% if equation.description is not none %}
    {{ equation.description }}
    {% endif %}

    {% if equation.expression != "" %}
    .. container:: scrolling-wrapper

        .. math::{{ equation.expression | indent(8) }}
    {% endif %}
    {% endfor %}
    {% endfor %}
    """
    )

    TEX_DOC = textwrap.dedent(
        r"""
    \documentclass{article}

    \usepackage{amsmath}
    \usepackage[T1]{fontenc}
    \usepackage{graphicx}
    \usepackage[landscape, margin=2mm]{geometry}

    \AtBeginDocument{ % escape underscores that are not in math
        \catcode`_=12
        \begingroup\lccode`~=`_
        \lowercase{\endgroup\let~}\sb
        \mathcode`_="8000
    }

    \begin{document}
    {% for component_type, equations in components.items() %}
    {% if component_type == "objectives" %}
    \section{Objective}
    {% elif component_type == "constraints" %}
    \section{Subject to}
    {% elif component_type == "global_expressions" %}
    \section{Where}
    {% elif component_type == "variables" %}
    \section{Decision Variables}
    {% endif %}
    {% for equation in equations %}

    \paragraph{ {{ equation.name }} }
    {% if equation.description is not none %}
    {{ equation.description }}
    {% endif %}
    {% if equation.expression != "" %}
    \begin{equation}
    \resizebox{\ifdim\width>\linewidth0.95\linewidth\else\width\fi}{!}{${{ equation.expression }}
    $}
    \end{equation}
    {% endif %}
    {% endfor %}
    {% endfor %}
    \end{document}
    """
    )
    MD_DOC = textwrap.dedent(
        r"""
    {% for component_type, equations in components.items() %}
    {% if component_type == "objectives" %}
    # Objective
    {% elif component_type == "constraints" %}

    # Subject to
    {% elif component_type == "global_expressions" %}

    # Where
    {% elif component_type == "variables" %}

    # Decision Variables
    {% endif %}
    {% for equation in equations %}

    ## {{ equation.name }}
    {% if equation.description is not none %}
    {{ equation.description }}
    {% endif %}
    {% if equation.expression != "" %}

        ```math{{ equation.expression | indent(4) }}
        ```
    {% endif %}
    {% endfor %}
    {% endfor %}
    """
    )
    FORMAT_STRINGS = {"rst": RST_DOC, "tex": TEX_DOC, "md": MD_DOC}

    def __init__(
        self,
        inputs: xr.Dataset,
        include: Literal["all", "valid"] = "all",
        **config_overrides,
    ) -> None:
        """Interface to build a string representation of the mathematical formulation using LaTeX math notation.

        Args:
            include (Literal["all", "valid"], optional):
                Defines whether to include all possible math equations ("all") or only those for which at least one index item in the "where" string is valid ("valid"). Defaults to "all".
        """
        super().__init__(inputs, **config_overrides)
        self.include = include

        self._add_all_inputs_as_parameters()

    def add_parameter(
        self,
        parameter_name: str,
        parameter_values: xr.DataArray,
        default: Any = np.nan,
        use_inf_as_na: bool = False,
    ) -> None:
        self._add_to_dataset(parameter_name, parameter_values, "parameters", {})

    def add_constraint(
        self,
        name: str,
        constraint_dict: Optional[parsing.UnparsedConstraintDict] = None,
    ) -> None:
        equation_strings: list = []

        def _constraint_setter(
            element: parsing.ParsedBackendEquation, where: xr.DataArray, references: set
        ) -> xr.DataArray:
            self._add_latex_strings(where, element, equation_strings)
            return where.where(where)

        parsed_component = self._add_component(
            name,
            constraint_dict,
            _constraint_setter,
            "constraints",
            break_early=False,
        )

        self._generate_math_string(
            parsed_component,
            self.constraints[name],
            equations=equation_strings,
        )

    def add_global_expression(
        self,
        name: str,
        expression_dict: Optional[parsing.UnparsedExpressionDict] = None,
    ) -> None:
        equation_strings: list = []

        def _expression_setter(
            element: parsing.ParsedBackendEquation, where: xr.DataArray, references: set
        ) -> xr.DataArray:
            self._add_latex_strings(where, element, equation_strings)
            return where.where(where)

        parsed_component = self._add_component(
            name,
            expression_dict,
            _expression_setter,
            "global_expressions",
            break_early=False,
        )

        self._generate_math_string(
            parsed_component,
            self.global_expressions[name],
            equations=equation_strings,
        )

    def add_variable(
        self,
        name: str,
        variable_dict: Optional[parsing.UnparsedVariableDict] = None,
    ) -> None:
        domain_dict = {"real": r"\mathbb{R}\;", "integer": r"\mathbb{Z}\;"}

        def _variable_setter(where: xr.DataArray) -> xr.DataArray:
            return where.where(where)

        if variable_dict is None:
            variable_dict = self.inputs.attrs["math"]["variables"][name]

        parsed_component = self._add_component(
            name,
            variable_dict,
            _variable_setter,
            "variables",
            break_early=False,
        )
        where_array = self.variables[name]

        domain = domain_dict[variable_dict.get("domain", "real")]
        lb, ub = self._get_capacity_bounds(name, variable_dict["bounds"])

        self._generate_math_string(
            parsed_component,
            where_array,
            equations=[lb, ub],
            sense=r"\forall" + domain,
        )

    def add_objective(
        self,
        name: str,
        objective_dict: Optional[parsing.UnparsedObjectiveDict] = None,
    ) -> None:
        sense_dict = {
            "minimize": r"\min{}",
            "maximize": r"\max{}",
            "minimise": r"\min{}",
            "maximise": r"\max{}",
        }
        if objective_dict is None:
            objective_dict = self.inputs.attrs["math"]["objectives"][name]
        equation_strings: list = []

        def _objective_setter(
            element: parsing.ParsedBackendEquation, where: xr.DataArray, references: set
        ) -> None:
            self._add_latex_strings(where, element, equation_strings)
            return None

        parsed_component = self._add_component(
            name, objective_dict, _objective_setter, "objectives", break_early=False
        )

        self._generate_math_string(
            parsed_component,
            self.objectives[name],
            equations=equation_strings,
            sense=sense_dict[objective_dict["sense"]],
        )

    def _create_obj_list(
        self, key: str, component_type: backend_model._COMPONENTS_T
    ) -> None:
        return None

    def delete_component(
        self, key: str, component_type: backend_model._COMPONENTS_T
    ) -> None:
        if key in self._dataset and self._dataset[key].obj_type == component_type:
            del self._dataset[key]

    def generate_math_doc(self, format: _ALLOWED_MATH_FILE_FORMATS = "tex") -> str:
        """Generate the math documentation by embedding LaTeX math in a template.

        Args:
            format (Literal["tex", "rst", "md"]):
                The built LaTeX math will be embedded in a document of the given format (tex=LaTeX, rst=reStructuredText, md=Markdown). Defaults to "tex".

        Returns:
            str: Generated math documentation.
        """
        doc_template = self.FORMAT_STRINGS[format]
        components = {
            objtype: [
                {
                    "expression": da.attrs["math_string"],
                    "name": name,
                    "description": da.attrs.get("description", None),
                }
                for name, da in getattr(self, objtype).data_vars.items()
                if "math_string" in da.attrs
            ]
            for objtype in [
                "objectives",
                "constraints",
                "global_expressions",
                "variables",
            ]
            if getattr(self, objtype).data_vars
        }
        return self._render(doc_template, components=components)

    def _add_latex_strings(self, where, element, equation_strings):
<<<<<<< HEAD
        expr = element.evaluate_expression(self, as_latex=True)
        where_latex = element.evaluate_where(self, as_latex=True)
=======
        expr = element.evaluate_expression(self, return_type="math_string")
        where_latex = element.evaluate_where(self, return_type="math_string")
>>>>>>> ea55acce

        if self.include == "all" or (self.include == "valid" and where.any()):
            equation_strings.append({"expression": expr, "where": where_latex})

    def _generate_math_string(
        self,
        parsed_component: Optional[parsing.ParsedBackendComponent],
        where_array: xr.DataArray,
        equations: Optional[list[dict[str, str]]] = None,
        sense: Optional[str] = None,
        where: Optional[str] = None,
        sets: Optional[list[str]] = None,
    ) -> None:
        if parsed_component is not None:
<<<<<<< HEAD
            where = parsed_component.evaluate_where(self, as_latex=True)
=======
            where = parsed_component.evaluate_where(self, return_type="math_string")
>>>>>>> ea55acce
            sets = parsed_component.sets

        if self.include == "all" or (
            self.include == "valid" and where_array.fillna(0).any()
        ):
            equation_element_string = self._render(
                self.LATEX_EQUATION_ELEMENT,
                equations=equations if equations is not None else [],
                sense=sense,
                where=where,
                sets=sets,
            )
            where_array.attrs.update({"math_string": equation_element_string})
        return None

    @staticmethod
    def _render(template: str, **kwargs) -> str:
        jinja_env = jinja2.Environment(trim_blocks=True, autoescape=False)
        jinja_env.filters["removesuffix"] = lambda val, remove: val.removesuffix(remove)
        return jinja_env.from_string(template).render(**kwargs)

    def _get_capacity_bounds(
        self,
        name: str,
        bounds: parsing.UnparsedVariableBoundDict,
    ) -> tuple[dict[str, str], ...]:
        bound_dict: parsing.UnparsedConstraintDict = {
            "equations": [
                {"expression": f"{bounds['min']} <= {name}"},
                {"expression": f"{name} <= {bounds['max']}"},
            ],
        }
        parsed_bounds = parsing.ParsedBackendComponent("constraints", name, bound_dict)
        equations = parsed_bounds.parse_equations(self.valid_component_names)
        return tuple(
<<<<<<< HEAD
            {"expression": eq.evaluate_expression(self, as_latex=True)}
=======
            {"expression": eq.evaluate_expression(self, return_type="math_string")}
>>>>>>> ea55acce
            for eq in equations
        )<|MERGE_RESOLUTION|>--- conflicted
+++ resolved
@@ -449,13 +449,8 @@
         return self._render(doc_template, components=components)
 
     def _add_latex_strings(self, where, element, equation_strings):
-<<<<<<< HEAD
-        expr = element.evaluate_expression(self, as_latex=True)
-        where_latex = element.evaluate_where(self, as_latex=True)
-=======
         expr = element.evaluate_expression(self, return_type="math_string")
         where_latex = element.evaluate_where(self, return_type="math_string")
->>>>>>> ea55acce
 
         if self.include == "all" or (self.include == "valid" and where.any()):
             equation_strings.append({"expression": expr, "where": where_latex})
@@ -470,11 +465,7 @@
         sets: Optional[list[str]] = None,
     ) -> None:
         if parsed_component is not None:
-<<<<<<< HEAD
-            where = parsed_component.evaluate_where(self, as_latex=True)
-=======
             where = parsed_component.evaluate_where(self, return_type="math_string")
->>>>>>> ea55acce
             sets = parsed_component.sets
 
         if self.include == "all" or (
@@ -510,10 +501,6 @@
         parsed_bounds = parsing.ParsedBackendComponent("constraints", name, bound_dict)
         equations = parsed_bounds.parse_equations(self.valid_component_names)
         return tuple(
-<<<<<<< HEAD
-            {"expression": eq.evaluate_expression(self, as_latex=True)}
-=======
             {"expression": eq.evaluate_expression(self, return_type="math_string")}
->>>>>>> ea55acce
             for eq in equations
         )