"""LaTeX backend functionality."""

from __future__ import annotations

import logging
import re
import textwrap
<<<<<<< HEAD
from typing import Literal

import jinja2
=======
from typing import Any, Literal

import jinja2
import numpy as np
import pandas as pd
>>>>>>> 4063431c
import xarray as xr

from calliope.backend import backend_model, parsing
from calliope.exceptions import ModelError
from calliope.preprocess import CalliopeMath

ALLOWED_MATH_FILE_FORMATS = Literal["tex", "rst", "md"]
LOGGER = logging.getLogger(__name__)


class LatexBackendModel(backend_model.BackendModelGenerator):
    """Calliope's LaTeX backend."""

    # \negthickspace used to counter the introduction of spaces to separate the curly braces
    # in \text. Curly braces need separating otherwise jinja2 gets confused.
    LATEX_EQUATION_ELEMENT = textwrap.dedent(
        r"""
        \begin{array}{l}
        {% if sets is defined and sets %}
            \forall{}
        {% for set in sets %}
            \text{ {{set|removesuffix("s")}} }\negthickspace \in \negthickspace\text{ {{set + "," if not loop.last else set }} }
        {% endfor %}
        {% if (where is defined and where and where != "") or (sense is defined and sense) %}
            \!\!,\\
        {% else %}
            \!\!:\\[2em]
        {% endif %}
        {% endif %}
        {% if sense is defined and sense %}
            {{sense}}\!\!:\\[2em]
        {% endif %}
        {% if where is defined and where and where != "" %}
            \text{if } {{where}}\!\!:\\[2em]
        {% endif %}
        {% for equation in equations %}
        {% if "where" in equation and equation.where != "" %}
            \quad \text{if } {{equation["where"]}}\!\!:\\
            \qquad {{equation["expression"]}}\\[2em]
        {% else %}
            \quad {{equation["expression"]}}\\
        {% endif %}
        {% endfor %}
        \end{array}
        """
    )
    RST_DOC = textwrap.dedent(
        r"""
    {% for component_type, equations in components.items() %}
    {% if component_type == "objectives" %}
    Objective
    ---------
    {% elif component_type == "constraints" %}

    Subject to
    ----------
    {% elif component_type == "piecewise_constraints" %}

    Subject to (piecewise)
    ----------------------
    {% elif component_type == "global_expressions" %}

    Where
    -----
    {% elif component_type == "variables" %}

    Decision Variables
    ------------------
    {% elif component_type == "parameters" %}

    Parameters
    ----------
    {% endif %}
    {% for equation in equations %}

    {{ equation.name }}
    {{ "^" * equation.name|length }}
    {% if equation.description is not none %}

    {{ equation.description }}
    {% endif %}
    {% if equation.used_in %}

    **Used in**:
    {% for ref in equation.used_in %}

    * {{ ref }}
    {% endfor %}
    {% endif %}
    {% if equation.uses %}

    **Uses**:
    {% for ref in equation.uses %}

    * {{ ref }}
    {% endfor %}
    {% endif %}
    {% if equation.unit is not none %}

    **Unit**: {{ equation.unit }}
    {% endif %}
    {% if equation.default is not none %}

    **Default**: {{ equation.default }}
    {% endif %}
    {% if equation.type is not none %}

    **Type**: {{ equation.type }}
    {% endif %}
    {% if equation.expression != "" %}

    .. container:: scrolling-wrapper

        .. math::{{ equation.expression | indent(8) }}
    {% endif %}
    {% endfor %}
    {% endfor %}
    """
    )

    TEX_DOC = textwrap.dedent(
        r"""
    \documentclass{article}

    \usepackage{amsmath}
    \usepackage[T1]{fontenc}
    \usepackage{graphicx}
    \usepackage[landscape, margin=2mm]{geometry}

    \AtBeginDocument{ % escape underscores that are not in math
        \catcode`_=12
        \begingroup\lccode`~=`_
        \lowercase{\endgroup\let~}\sb
        \mathcode`_="8000
    }

    \begin{document}
    {% for component_type, equations in components.items() %}
    {% if component_type == "objectives" %}
    \section{Objective}
    {% elif component_type == "constraints" %}
    \section{Subject to}
    {% elif component_type == "piecewise_constraints" %}
    \section{Subject to (piecewise)}
    {% elif component_type == "global_expressions" %}
    \section{Where}
    {% elif component_type == "variables" %}
    \section{Decision Variables}
    {% elif component_type == "parameters" %}
    \section{Parameters}
    {% endif %}
    {% for equation in equations %}

    \paragraph{ {{ equation.name }} }
    {% if equation.description is not none %}

    {{ equation.description }}
    {% endif %}
    {% if equation.used_in %}

    \textbf{Used in}:
    {% for ref in equation.used_in %}
    \begin{itemize}
        \item {{ ref }}
    \end{itemize}
    {% endfor %}
    {% endif %}
    {% if equation.uses %}

    \textbf{Uses}:
    {% for ref in equation.uses %}
    \begin{itemize}
        \item {{ ref }}
    \end{itemize}
    {% endfor %}
    {% endif %}
    {% if equation.unit is not none %}

    \textbf{Unit}: {{ equation.unit }}
    {% endif %}
    {% if equation.default is not none %}

    \textbf{Default}: {{ equation.default }}
    {% endif %}
    {% if equation.type is not none %}

    \textbf{Type}: {{ equation.type }}
    {% endif %}
    {% if equation.expression != "" %}

    \begin{equation}
    \resizebox{\ifdim\width>\linewidth0.95\linewidth\else\width\fi}{!}{${{ equation.expression }}
    $}
    \end{equation}
    {% endif %}
    {% endfor %}
    {% endfor %}
    \end{document}
    """
    )
    MD_DOC = textwrap.dedent(
        r"""
    {% for component_type, equations in components.items() %}
    {% if component_type == "objectives" %}
    ## Objective
    {% elif component_type == "constraints" %}

    ## Subject to
    {% elif component_type == "piecewise_constraints" %}

    ## Subject to (piecewise)
    {% elif component_type == "global_expressions" %}

    ## Where
    {% elif component_type == "variables" %}

    ## Decision Variables
    {% elif component_type == "parameters" %}

    ## Parameters
    {% endif %}
    {% for equation in equations %}

    ### {{ equation.name }}
    {% if equation.description is not none %}

    {{ equation.description }}
    {% endif %}
    {% if equation.used_in %}

    {% if mkdocs_features %}
    ??? info "Used in"
    {% else %}
    **Used in**:
    {% endif %}

    {% for ref in equation.used_in %}
    {{ "    " if mkdocs_features else "" }}* [{{ ref }}](#{{ ref }})
    {% endfor %}
    {% endif %}
    {% if equation.uses %}

    {% if mkdocs_features %}
    ??? info "Uses"
    {% else %}
    **Uses**:
    {% endif %}

    {% for ref in equation.uses %}
    {{ "    " if mkdocs_features else "" }}* [{{ ref }}](#{{ ref }})
    {% endfor %}
    {% endif %}
    {% if equation.unit is not none %}

    **Unit**: {{ equation.unit }}
    {% endif %}
    {% if equation.default is not none %}

    **Default**: {{ equation.default }}
    {% endif %}
    {% if equation.type is not none %}

    **Type**: {{ equation.type }}
    {% endif %}
    {% if equation.expression != "" %}
    {% if mkdocs_features and yaml_snippet is not none%}

    === "Math"

        $$
        {{ equation.expression | trim | escape_underscores | mathify_text_in_text | indent(width=4) }}
        $$

    === "YAML"

        ```yaml
        {{ equation.yaml_snippet | trim | indent(width=4) }}
        ```
    {% else %}

    $$
    {{ equation.expression | trim | escape_underscores | mathify_text_in_text}}
    $$
    {% endif %}
    {% endif %}
    {% endfor %}
    {% endfor %}
    """
    )
    FORMAT_STRINGS = {"rst": RST_DOC, "tex": TEX_DOC, "md": MD_DOC}

    def __init__(
        self,
        inputs: xr.Dataset,
        math: CalliopeMath,
        include: Literal["all", "valid"] = "all",
        **kwargs,
    ) -> None:
        """Interface to build a string representation of the mathematical formulation using LaTeX math notation.

        Args:
            inputs (xr.Dataset): model data.
            math (CalliopeMath): Calliope math.
            include (Literal["all", "valid"], optional):
                Defines whether to include all possible math equations ("all") or only those for which at least one index item in the "where" string is valid ("valid"). Defaults to "all".
            **kwargs: for the backend model generator.
        """
        super().__init__(inputs, math, **kwargs)
        self.include = include

    def add_parameter(  # noqa: D102, override
        self, name: str, parameter_dict: dict, values: xr.DataArray
    ) -> None:
<<<<<<< HEAD
        math_repr = rf"\textit{{{name}}}" + self._dims_to_var_string(values)
=======
        attrs = {
            "title": self._PARAM_TITLES.get(parameter_name, None),
            "description": self._PARAM_DESCRIPTIONS.get(parameter_name, None),
            "unit": self._PARAM_UNITS.get(parameter_name, None),
            "type": self._PARAM_TYPE.get(parameter_name, None),
            "math_repr": rf"\textit{{{parameter_name}}}"
            + self._dims_to_var_string(parameter_values),
        }
        if pd.notna(default):
            attrs["default"] = default
>>>>>>> 4063431c

        self._add_to_dataset(
            name, values, "parameters", {"math_repr": math_repr, **parameter_dict}
        )

    def add_constraint(  # noqa: D102, override
        self, name: str, constraint_dict: parsing.UnparsedConstraint
    ) -> None:
        equation_strings: list = []

        def _constraint_setter(
            element: parsing.ParsedBackendEquation, where: xr.DataArray, references: set
        ) -> xr.DataArray:
            self._add_latex_strings(where, element, equation_strings, references)
            return where.where(where)

        parsed_component = self._add_component(
            name, constraint_dict, _constraint_setter, "constraints", break_early=False
        )

        self._generate_math_string(
            parsed_component, self.constraints[name], equations=equation_strings
        )

    def add_piecewise_constraint(  # noqa: D102, override
        self, name: str, constraint_dict: parsing.UnparsedPiecewiseConstraint
    ) -> None:
        non_where_refs: set = set()

        def _constraint_setter(where: xr.DataArray, references: set) -> xr.DataArray:
            return where.where(where)

        math_parts = {}
        for val in ["x_expression", "y_expression", "x_values", "y_values"]:
            val_name = constraint_dict[val]
            parsed_val = parsing.ParsedBackendComponent(
                "piecewise_constraints",
                name,
                {"equations": [{"expression": val_name}]},  # type: ignore
            )
            eq = parsed_val.parse_equations(self.math.valid_component_names)
            math_parts[val] = eq[0].evaluate_expression(
                self, return_type="math_string", references=non_where_refs
            )

        equation = {
            "expression": rf"{ math_parts['y_expression']}\mathord{{=}}{ math_parts['y_values'] }",
            "where": rf"{ math_parts['x_expression'] }\mathord{{=}}{math_parts['x_values']}",
        }
        if "foreach" in constraint_dict:
            constraint_dict["foreach"].append("breakpoints")
        else:
            constraint_dict["foreach"] = ["breakpoints"]
        parsed_component = self._add_component(
            name,
            constraint_dict,
            _constraint_setter,
            "piecewise_constraints",
            break_early=False,
        )
        self._update_references(name, non_where_refs)
        self._generate_math_string(
            parsed_component, self.piecewise_constraints[name], equations=[equation]
        )

    def add_global_expression(  # noqa: D102, override
        self, name: str, expression_dict: parsing.UnparsedExpression
    ) -> None:
        equation_strings: list = []

        def _expression_setter(
            element: parsing.ParsedBackendEquation, where: xr.DataArray, references: set
        ) -> xr.DataArray:
            self._add_latex_strings(where, element, equation_strings, references)
            return where.where(where)

        parsed_component = self._add_component(
            name,
            expression_dict,
            _expression_setter,
            "global_expressions",
            break_early=False,
        )
        expr_da = self.global_expressions[name]
        expr_da.attrs["math_repr"] = rf"\textbf{{{name}}}" + self._dims_to_var_string(
            expr_da
        )

        self._generate_math_string(
            parsed_component, expr_da, equations=equation_strings
        )

    def add_variable(  # noqa: D102, override
        self, name: str, variable_dict: parsing.UnparsedVariable
    ) -> None:
        domain_dict = {"real": r"\mathbb{R}\;", "integer": r"\mathbb{Z}\;"}
        bound_refs: set = set()

        def _variable_setter(where: xr.DataArray, references: set) -> xr.DataArray:
            return where.where(where)

        parsed_component = self._add_component(
            name, variable_dict, _variable_setter, "variables", break_early=False
        )
        var_da = self.variables[name]
        var_da.attrs["math_repr"] = rf"\textbf{{{name}}}" + self._dims_to_var_string(
            var_da
        )

        domain = domain_dict[variable_dict.get("domain", "real")]
        lb, ub = self._get_variable_bounds_string(
            name, variable_dict["bounds"], bound_refs
        )
        self._update_references(name, bound_refs.difference(name))

        self._generate_math_string(
            parsed_component, var_da, equations=[lb, ub], sense=r"\in" + domain
        )

    def add_objective(  # noqa: D102, override
        self, name: str, objective_dict: parsing.UnparsedObjective
    ) -> None:
        sense_dict = {
            "minimize": r"\min{}",
            "maximize": r"\max{}",
            "minimise": r"\min{}",
            "maximise": r"\max{}",
        }
        equation_strings: list = []

        def _objective_setter(
            element: parsing.ParsedBackendEquation, where: xr.DataArray, references: set
        ) -> None:
            self._add_latex_strings(where, element, equation_strings, references)

        parsed_component = self._add_component(
            name, objective_dict, _objective_setter, "objectives", break_early=False
        )

        self._generate_math_string(
            parsed_component,
            self.objectives[name],
            equations=equation_strings,
            sense=sense_dict[objective_dict["sense"]],
        )

    def _create_obj_list(
        self, key: str, component_type: backend_model._COMPONENTS_T
    ) -> None:
        return None

    def delete_component(  # noqa: D102, override
        self, key: str, component_type: backend_model._COMPONENTS_T
    ) -> None:
        if key in self._dataset and self._dataset[key].obj_type == component_type:
            del self._dataset[key]

    def generate_math_doc(
        self, format: ALLOWED_MATH_FILE_FORMATS = "tex", mkdocs_features: bool = False
    ) -> str:
        """Generate the math documentation by embedding LaTeX math in a template.

        Args:
            format (Literal["tex", "rst", "md"]):
                The built LaTeX math will be embedded in a document of the given format (tex=LaTeX, rst=reStructuredText, md=Markdown). Defaults to "tex".
            mkdocs_features (bool, optional):
                If True and format is `md`, then:
                - the equations will be on a tab and the original YAML math definition will be on another tab;
                - the equation cross-references will be given in a drop-down list.

        Returns:
            str: Generated math documentation.
        """
        if mkdocs_features and format != "md":
            raise ModelError(
                "Cannot use MKDocs features when writing math to a non-Markdown file format."
            )

        doc_template = self.FORMAT_STRINGS[format]
        uses = {
            name: set(
                other
                for other, da_other in self._dataset.data_vars.items()
                if name in da_other.attrs.get("references", set())
            )
            for name in self._dataset.data_vars
        }
        components = {
            objtype: [
                {
                    "expression": da.attrs.get("math_string", ""),
                    "name": name,
                    "description": da.attrs.get("description", None),
                    "used_in": sorted(
                        list(da.attrs.get("references", set()) - set([name]))
                    ),
                    "uses": sorted(list(uses[name] - set([name]))),
                    "default": da.attrs.get("default", None),
                    "type": da.attrs.get("type", None),
                    "unit": da.attrs.get("unit", None),
                    "yaml_snippet": da.attrs.get("yaml_snippet", None),
                }
                for name, da in sorted(getattr(self, objtype).data_vars.items())
                if "math_string" in da.attrs
                or (objtype == "parameters" and da.attrs["references"])
            ]
            for objtype in [
                "objectives",
                "constraints",
                "piecewise_constraints",
                "global_expressions",
                "variables",
                "parameters",
            ]
            if getattr(self, objtype).data_vars
        }
        if "parameters" in components and not components["parameters"]:
            del components["parameters"]
        return self._render(
            doc_template, mkdocs_features=mkdocs_features, components=components
        )

    def _add_latex_strings(
        self,
        where: xr.DataArray,
        element: parsing.ParsedBackendEquation,
        equation_strings: list,
        references: set,
    ):
        expr = element.evaluate_expression(
            self, return_type="math_string", references=references
        )

        where_latex = element.evaluate_where(
            self, return_type="math_string", references=references
        )

        if self.include == "all" or (self.include == "valid" and where.any()):
            equation_strings.append({"expression": expr, "where": where_latex})

    def _generate_math_string(
        self,
        parsed_component: parsing.ParsedBackendComponent | None,
        where_array: xr.DataArray,
        equations: list[dict[str, str]] | None = None,
        sense: str | None = None,
        where: str | None = None,
        sets: list[str] | None = None,
    ) -> None:
        if parsed_component is not None:
            where = parsed_component.evaluate_where(self, return_type="math_string")
            sets = parsed_component.sets
        if self.include == "all" or (
            self.include == "valid" and where_array.fillna(0).any()
        ):
            equation_element_string = self._render(
                self.LATEX_EQUATION_ELEMENT,
                equations=equations if equations is not None else [],
                sense=sense,
                where=where,
                sets=sets,
            )
            where_array.attrs.update({"math_string": equation_element_string})

    @staticmethod
    def _render(template: str, **kwargs) -> str:
        text_starter = r"\\text(?:bf|it)?"  # match one of `\text`, `\textit`, `\textbf`

        def __escape_underscore(instring):
            r"""KaTeX requires underscores in `\text{...}` blocks to be escaped."""
            return re.sub(
                rf"{text_starter}{{.*?}}",
                lambda x: x.group(0).replace("_", r"\_"),
                instring,
            )

        def __mathify_text_in_text(instring):
            r"""KaTeX requires `\text{...}` blocks within `\text{...}` blocks to be placed within math blocks.

            We use `\\(` as the math block descriptor.
            """
            return re.sub(
                rf"{text_starter}{{(?:[^{{}}]*({text_starter}{{.*?}})[^{{}}]*?)?}}",
                lambda x: x.group(0).replace(x.group(1), rf"\({x.group(1)}\)"),
                instring,
            )

        jinja_env = jinja2.Environment(trim_blocks=True, autoescape=False)
        jinja_env.filters["removesuffix"] = lambda val, remove: val.removesuffix(remove)
        jinja_env.filters["escape_underscores"] = __escape_underscore
        jinja_env.filters["mathify_text_in_text"] = __mathify_text_in_text
        return jinja_env.from_string(template).render(**kwargs)

    def _get_variable_bounds_string(
        self, name: str, bounds: parsing.UnparsedVariableBound, references: set
    ) -> tuple[dict[str, str], ...]:
        """Convert variable upper and lower bounds into math string expressions."""
        bound_dict: parsing.UnparsedConstraint = {
            "equations": [
                {"expression": f"{bounds['min']} <= {name}"},
                {"expression": f"{name} <= {bounds['max']}"},
            ]
        }
        parsed_bounds = parsing.ParsedBackendComponent("constraints", name, bound_dict)
        equations = parsed_bounds.parse_equations(self.math.valid_component_names)
        return tuple(
            {
                "expression": eq.evaluate_expression(
                    self, return_type="math_string", references=references
                )
            }
            for eq in equations
        )

    @staticmethod
    def _dims_to_var_string(da: xr.DataArray) -> str:
        if da.shape:
            return rf"_\text{{{','.join(str(i).removesuffix('s') for i in da.dims)}}}"
        else:
            return ""<|MERGE_RESOLUTION|>--- conflicted
+++ resolved
@@ -5,17 +5,9 @@
 import logging
 import re
 import textwrap
-<<<<<<< HEAD
 from typing import Literal
 
 import jinja2
-=======
-from typing import Any, Literal
-
-import jinja2
-import numpy as np
-import pandas as pd
->>>>>>> 4063431c
 import xarray as xr
 
 from calliope.backend import backend_model, parsing
@@ -329,20 +321,7 @@
     def add_parameter(  # noqa: D102, override
         self, name: str, parameter_dict: dict, values: xr.DataArray
     ) -> None:
-<<<<<<< HEAD
         math_repr = rf"\textit{{{name}}}" + self._dims_to_var_string(values)
-=======
-        attrs = {
-            "title": self._PARAM_TITLES.get(parameter_name, None),
-            "description": self._PARAM_DESCRIPTIONS.get(parameter_name, None),
-            "unit": self._PARAM_UNITS.get(parameter_name, None),
-            "type": self._PARAM_TYPE.get(parameter_name, None),
-            "math_repr": rf"\textit{{{parameter_name}}}"
-            + self._dims_to_var_string(parameter_values),
-        }
-        if pd.notna(default):
-            attrs["default"] = default
->>>>>>> 4063431c
 
         self._add_to_dataset(
             name, values, "parameters", {"math_repr": math_repr, **parameter_dict}
