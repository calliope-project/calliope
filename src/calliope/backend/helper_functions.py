# Copyright (C) since 2013 Calliope contributors listed in AUTHORS.
# Licensed under the Apache 2.0 License (see LICENSE file).

"""
helper_functions.py
~~~~~~~~~~~~~~~~~~~

Functions that can be used to process data in math `where` and `expression` strings.
"""
import functools
import re
from abc import ABC, abstractmethod
from typing import Any, Literal, Mapping, Optional, Union, overload

import numpy as np
import xarray as xr

from calliope.backend.backend_model import BackendModel
from calliope.exceptions import BackendError

_registry: dict[
    Literal["where", "expression"], dict[str, type["ParsingHelperFunction"]]
] = {"where": {}, "expression": {}}


class ParsingHelperFunction(ABC):
    def __init__(
        self,
        return_type: Literal["array", "math_string"],
        *,
        equation_name: str,
        input_data: xr.Dataset,
        backend_interface: Optional[type[BackendModel]] = None,
        **kwargs,
    ) -> None:
        """Abstract helper function class, which all helper functions must subclass.

        The abstract properties and methods defined here must be defined by all helper functions.

        """
        self._equation_name = equation_name
        self._input_data = input_data
        self._backend_interface = backend_interface
        self._return_type = return_type

    @property
    @abstractmethod
    def ALLOWED_IN(self) -> list[Literal["where", "expression"]]:
        "List of parseable math strings that this function can be accessed from."

    @property
    @abstractmethod
    def NAME(self) -> str:
        "Helper function name that is used in the math expression/where string."

    @abstractmethod
    def as_math_string(self, *args, **kwargs) -> str:
        """Method to update LaTeX math strings to include the action applied by the helper function.

        This method is called when the class is initialised with ``return_type=math_string``.
        """

    @abstractmethod
    def as_array(self, *args, **kwargs) -> xr.DataArray:
        """Method to apply the helper function to provide an n-dimensional array output.

        This method is called when the class is initialised with ``return_type=array``.
        """

    def __call__(self, *args, **kwargs) -> Any:
        """
        When a helper function is accessed by evaluating a parsing string, this method is called.
        The value of `return_type` on initialisation of the class defines whether this method returns a string (``return_type=math_string``) or :meth:xr.DataArray (``return_type=array``)
        """
        if self._return_type == "math_string":
            return self.as_math_string(*args, **kwargs)
        elif self._return_type == "array":
            return self.as_array(*args, **kwargs)

    def __init_subclass__(cls):
        """Override subclass definition in two ways:

        1. Do not allow new helper functions to have a name that is already defined (be it a built-in function or a custom function).
        2. Wrap helper function __call__ in a check for the function being allowed in specific parsing string types.
        """
        super().__init_subclass__()
        for allowed in cls.ALLOWED_IN:
            if cls.NAME in _registry[allowed].keys():
                raise ValueError(
                    f"`{allowed}` string helper function `{cls.NAME}` already exists"
                )
        for allowed in cls.ALLOWED_IN:
            _registry[allowed][cls.NAME] = cls

    @staticmethod
    def _add_to_iterator(instring: str, iterator_converter: dict[str, str]) -> str:
        """Utility function for generating latex strings in multiple helper functions.

        Find an iterator in the iterator substring of the component string
        (anything wrapped in `_text{}`). Other parts of the iterator substring can be anything
        except curly braces, e.g. the standalone `foo` will be found here and acted upon:
        `\\textit{my_param}_\text{bar,foo,foo=bar,foo+1}`

        Args:
            instring (str): String in which the iterator substring can be found.
            iterator_converter (dict[str, str]):
                key: the iterator to search for.
                val: The new string to **append** to the iterator name.

        Returns:
            str: `instring`, but with `iterator` replaced with `iterator + new_string`
        """

        def _replace_in_iterator(matched):
            iterator_list = matched.group(2).split(",")
            new_iterator_list = []
            for it in iterator_list:
                if it in iterator_converter:
                    it += iterator_converter[it]
                new_iterator_list.append(it)

            return matched.group(1) + ",".join(new_iterator_list) + matched.group(3)

        return re.sub(r"(_\\text{)([^{}]*?)(})", _replace_in_iterator, instring)

    @staticmethod
    def _instr(dim: str) -> str:
        """Utility function for generating latex strings in multiple helper functions.

        Args:
            dim (str): Dimension suffixed with a "s" (e.g., "techs")

        Returns:
            str: LaTeX string for iterator in a set (e.g., "tech in techs")
        """
        dim_singular = dim.removesuffix("s")
        return rf"\text{{{dim_singular}}} \in \text{{{dim}}}"

    def _listify(
        self, vals: Union[list[str], str], expand_link_techs: bool = False
    ) -> list[str]:
        """Force a string to a list of length one if not already provided as a list.

        Args:
            vals (Union[list[str], str]): Values (or single value) to force to a list.
            expand_link_techs (bool, optional):
                If True, search resulting list for any transmission tech names and expand them to their link names.
                Defaults to False.

        Returns:
            list[str]: Input forced to a list.
        """
        if not isinstance(vals, list):
            vals = [vals]
        if expand_link_techs:
            vals = self._expand_link_techs(vals)
        return vals

    def _expand_link_techs(self, vals: list[str]) -> list[str]:
        """Expand list of technology names to link tech names.

        This searches the names provided and tries to match them up with auto-generated link names, which are the transmission tech name + remote node name
        (e.g., `ac_transmission` -> [`ac_transmission:A`, `ac_transmission:B`]).

        It will match any provided name with any name in the techs that starts with that name followed by a colon (`:`).

        Args:
            vals (list[str]): List of techs which could include general transmission tech names.

        Returns:
            list[str]: Expanded list, including all non-transmission tech names and transmission tech names replaced with link names.
        """
        to_remove = []
        to_add = []
        for val in vals:
            link_techs = self._kwargs["model_data"].techs.str.startswith(val + ":")
            if link_techs.any():
                to_add.extend(list(link_techs[link_techs].techs.data))
                to_remove.append(val)
        for i in to_remove:
            vals.remove(i)
        vals.extend(to_add)
        return vals


class Inheritance(ParsingHelperFunction):
    #:
    ALLOWED_IN = ["where"]
    #:
    NAME = "inheritance"

    def as_math_string(self, tech_group: str) -> str:
        return rf"\text{{tech_group={tech_group}}}"

    def as_array(self, tech_group: str) -> xr.DataArray:
        """Find all technologies which inherit from a particular technology group.

        The technology group can be an abstract base group (e.g., `supply`, `storage`) or a user-defined technology group which itself inherits from one of the abstract base groups.

        Args:
            model_data (xr.Dataset): Calliope model data
        """
        inheritance_lists = self._input_data.inheritance.to_series().str.split(".")
        return inheritance_lists.apply(lambda x: tech_group in x).to_xarray()


class WhereAny(ParsingHelperFunction):
    # Class name doesn't match NAME to avoid a clash with typing.Any
    #:
    NAME = "any"
    #:
    ALLOWED_IN = ["where"]

    def as_math_string(self, array: str, *, over: Union[str, list[str]]) -> str:
        if isinstance(over, str):
            overstring = self._instr(over)
        else:
            foreach_string = r" \\ ".join(self._instr(i) for i in over)
            overstring = rf"\substack{{{foreach_string}}}"
        # Using bigvee for "collective-or"
        return rf"\bigvee\limits_{{{overstring}}} ({array})"

    def as_array(self, parameter: str, *, over: Union[str, list[str]]) -> xr.DataArray:
        """Reduce the boolean where array of a model parameter by applying `any` over some dimension(s).

        Args:
            parameter (str): Reference to a model input parameter
            over (Union[str, list[str]]): dimension(s) over which to apply `any`.

        Returns:
            xr.DataArray:
                If the parameter exists in the model, returns a boolean array with dimensions reduced by applying a boolean OR operation along the dimensions given in `over`.
                If the parameter does not exist, returns a dimensionless False array.
        """
        if parameter in self._input_data.data_vars:
            parameter_da = self._input_data[parameter]
            bool_parameter_da = (
                parameter_da.notnull()
                & (parameter_da != np.inf)
                & (parameter_da != -np.inf)
            )
        elif (
            self._backend_interface is not None
            and parameter in self._backend_interface._dataset
        ):
            bool_parameter_da = self._backend_interface._dataset[parameter].notnull()
        else:
            bool_parameter_da = xr.DataArray(False)
        over = self._listify(over)
        available_dims = set(bool_parameter_da.dims).intersection(over)

        return bool_parameter_da.any(dim=available_dims, keep_attrs=True)


class Defined(ParsingHelperFunction):
    #:
    NAME = "defined"
    #:
    ALLOWED_IN = ["where"]

    def as_math_string(self, *, within: str, how: Literal["all", "any"], **dims) -> str:
        substrings = []
        for name, vals in dims.items():
            substrings.append(self._latex_substring(how, name, vals, within))
        if len(substrings) == 1:
            return substrings[0]
        else:
            return rf"\bigwedge({', '.join(substrings)})"

    def as_array(
        self, *, within: str, how: Literal["all", "any"], **dims: str
    ) -> xr.DataArray:
        """Find whether members of a model dimension are defined inside another.

        For instance, whether a node defines a specific tech (or group of techs).
        Or, whether a tech defines a specific carrier.

        Args:
            within (str): the model dimension to check.
            how (Literal[all, any]): Whether to return True for `any` match of nested members or for `all` nested members.

        Kwargs:
            dims (dict[str, str]):
                **key**: dimension whose members will be searched for as being defined under the primary dimension (`within`).
                Must be one of the core model dimensions: [nodes, techs, carriers, carrier_tiers]
                **value**: subset of the dimension members to find.
                Transmission techs can be called using the base tech name (e.g., `ac_transmission`) and all link techs will be collected (e.g., [`ac_transmission:region1`, `ac_transmission:region2`]).


        Returns:
            xr.DataArray:
                For each member of `within`, True if any/all member(s) in `dims` is nested within that member.

        Examples:
            Check for any of a list of techs being defined at nodes.
            Assuming a YAML definition of:

            ```yaml
            nodes:
                node1:
                    techs:
                        tech1:
                        tech3:
                node2:
                    techs:
                        tech2:
                        tech3:
            ```
            Then:
            ```
                >>> defined(techs=[tech1, tech2], within=nodes, how=any)
                [out] <xarray.DataArray (nodes: 2)>
                      array([ True, False])
                      Coordinates:
                      * nodes    (nodes) <U5 'node1' 'node2'

                >>> defined(techs=[tech1, tech2], within=nodes, how=all)
                [out] <xarray.DataArray (nodes: 2)>
                      array([ False, False])
                      Coordinates:
                      * nodes    (nodes) <U5 'node1' 'node2'
            ```
        """
        dim_names = list(dims.keys())
<<<<<<< HEAD
        dims_with_list_vals = {dim: self._listify(vals) for dim, vals in dims.items()}
        definition_matrix = self._input_data.definition_matrix
=======
        dims_with_list_vals = {
            dim: self._listify(vals, expand_link_techs=True)
            if dim == "techs"
            else self._listify(vals, expand_link_techs=False)
            for dim, vals in dims.items()
        }
        definition_matrix = self._kwargs["model_data"].definition_matrix
>>>>>>> 45436c9e
        dim_within_da = definition_matrix.any(self._dims_to_remove(dim_names, within))
        within_da = getattr(dim_within_da.sel(**dims_with_list_vals), how)(dim_names)

        return within_da

    def _dims_to_remove(self, dim_names: list[str], within: str) -> set:
        """From the definition matrix, get the dimensions that have not been defined.

        This includes dimensions not defined as keys of `dims` or as the value of `within`.

        Args:
            dim_names (list[str]): Keys of `dims`.
            within (str): dimension whose members are being checked.

        Raises:
            ValueError: Can only define dimensions that exist in model.definition_matrix.

        Returns:
            set: Undefined dimensions to remove from the definition matrix.
        """
        definition_matrix = self._input_data.definition_matrix
        missing_dims = set([*dim_names, within]).difference(definition_matrix.dims)
        if missing_dims:
            raise ValueError(
                f"Unexpected model dimension referenced in `{self.NAME}` helper function. "
                "Only dimensions given by `model.inputs.definition_matrix` can be used. "
                f"Received: {missing_dims}"
            )
        return set(definition_matrix.dims).difference([*dim_names, within])

    def _latex_substring(
        self,
        how: Literal["all", "any"],
        dim: str,
        vals: Union[str, list[str]],
        within: str,
    ) -> str:
        if how == "all":
            # Using wedge for "collective-and"
            tex_how = "wedge"
        elif how == "any":
            # Using vee for "collective-or"
            tex_how = "vee"
        expand_link_techs = True if dim == "techs" else False
        vals = self._listify(vals, expand_link_techs=expand_link_techs)
        within_singular = within.removesuffix("s")
        dim_singular = dim.removesuffix("s")
        selection = rf"\text{{{dim_singular}}} \in \text{{[{','.join(vals)}]}}"

        return rf"\big{tex_how}\limits_{{\substack{{{selection}}}}}\text{{{dim_singular} defined in {within_singular}}}"


class Sum(ParsingHelperFunction):
    #:
    NAME = "sum"
    #:
    ALLOWED_IN = ["expression"]

    def as_math_string(self, array: str, *, over: Union[str, list[str]]) -> str:
        if isinstance(over, str):
            overstring = self._instr(over)
        else:
            foreach_string = r" \\ ".join(self._instr(i) for i in over)
            overstring = rf"\substack{{{foreach_string}}}"
        return rf"\sum\limits_{{{overstring}}} ({array})"

    def as_array(
        self, array: xr.DataArray, *, over: Union[str, list[str]]
    ) -> xr.DataArray:
        """Sum an expression array over the given dimension(s).

        Args:
            array (xr.DataArray): expression array
            over (Union[str, list[str]]): dimension(s) over which to apply `sum`.

        Returns:
            xr.DataArray:
                Array with dimensions reduced by applying a summation over the dimensions given in `over`.
                NaNs are ignored (xarray.DataArray.sum arg: `skipna: True`) and if all values along the dimension(s) are NaN,
                the summation will lead to a NaN (xarray.DataArray.sum arg: `min_count=1`).
        """
        return array.sum(over, min_count=1, skipna=True)


class ReduceCarrierDim(ParsingHelperFunction):
    #:
    NAME = "reduce_carrier_dim"
    #:
    ALLOWED_IN = ["expression"]

    def as_math_string(
        self,
        array: str,
        carrier_tier: Literal["in", "out", "in_2", "out_2", "in_3", "out_3"],
    ) -> str:
        return rf"\sum\limits_{{\text{{carrier}} \in \text{{carrier_tier({carrier_tier})}}}} ({array})"

    def as_array(
        self,
        array: xr.DataArray,
        carrier_tier: Literal["in", "out", "in_2", "out_2", "in_3", "out_3"],
    ) -> xr.DataArray:
        """Reduce expression array data by selecting the carrier that corresponds to the given carrier tier and then dropping the `carriers` dimension.

        Args:
            array (xr.DataArray): Expression array.
            carrier_tier (Literal["in", "out", "in_2", "out_2", "in_3", "out_3"]): Carrier tier on which to slice the model `exists` array to find the carrier that exists for the elements of `array`.

        Returns:
            xr.DataArray: `array` reduced by the `carriers` dimension.
        """
        sum_helper = Sum(
            return_type=self._return_type,
            equation_name=self._equation_name,
            input_data=self._input_data,
        )
        return sum_helper(
            array.where(
                self._input_data.definition_matrix.sel(carrier_tiers=carrier_tier)
            ),
            over="carriers",
        )


class ReducePrimaryCarrierDim(ParsingHelperFunction):
    #:
    NAME = "reduce_primary_carrier_dim"
    #:
    ALLOWED_IN = ["expression"]

    def as_math_string(self, array: str, carrier_tier: Literal["in", "out"]) -> str:
        return rf"\sum\limits_{{\text{{carrier=primary_carrier_{carrier_tier}}}}} ({array})"

    def as_array(
        self, array: xr.DataArray, carrier_tier: Literal["in", "out"]
    ) -> xr.DataArray:
        """Reduce expression array data by selecting the carrier that corresponds to the primary carrier and then dropping the `carriers` dimension.

        This function is only valid for `conversion_plus` technologies,
        so should only be included in a math component if the `where` string includes `inheritance(conversion_plus)` or an equivalent expression.

        Args:
            array (xr.DataArray): Expression array.
            carrier_tier (Literal["in", "out"]): Carrier tier to select one of the `primary_carrier_in`/`primary_carrier_out` arrays, in which the primary carrier for the technology is defined.


        Returns:
            xr.DataArray: `array` reduced by the `carriers` dimension.
        """
        sum_helper = Sum(
            return_type=self._return_type,
            equation_name=self._equation_name,
            input_data=self._input_data,
        )
        return sum_helper(
            array.where(
                getattr(self._input_data, f"primary_carrier_{carrier_tier}").notnull()
            ),
            over="carriers",
        )


class SelectFromLookupArrays(ParsingHelperFunction):
    #:
    NAME = "select_from_lookup_arrays"
    #:
    ALLOWED_IN = ["expression"]

    def as_math_string(self, array: str, **lookup_arrays: str) -> str:
        new_strings = {
            (iterator := dim.removesuffix("s")): rf"={array}[{iterator}]"
            for dim, array in lookup_arrays.items()
        }
        array = self._add_to_iterator(array, new_strings)
        return array

    def as_array(
        self, array: xr.DataArray, **lookup_arrays: xr.DataArray
    ) -> xr.DataArray:
        """Apply vectorised indexing on an arbitrary number of an input array's dimensions.

        Args:
            array (xr.DataArray): Array on which to apply vectorised indexing.

        Kwargs:
            lookup_arrays (dict[str, xr.DataArray]):
                key: dimension on which to apply vectorised indexing
                value: array whose values are either NaN or values from the dimension given in the key.
        Raises:
            BackendError: `array` must be indexed over the dimensions given in the `lookup_arrays` dict keys.
            BackendError: All `lookup_arrays` must be indexed over all the dimensions given in the `lookup_arrays` dict keys.

        Returns:
            xr.DataArray:
                `array` with rearranged values (coordinates remain unchanged).
                Any NaN index coordinates in the lookup arrays will be NaN in the returned array.

        Examples:
            >>> coords = {"foo": ["A", "B", "C"]}
            >>> array = xr.DataArray([1, 2, 3], coords=coords)
            >>> lookup_array = xr.DataArray(np.array(["B", "A", np.nan], dtype="O"), coords=coords, name="bar")
            >>> model_data = xr.Dataset({"bar": lookup_array})
            >>> select_from_lookup_arrays = SelectFromLookupArrays(model_data=model_data)
            >>> select_from_lookup_arrays(array, foo=lookup_array)
            <xarray.DataArray 'bar' (foo: 3)>
            array([ 2.,  1., nan])
            Coordinates:
            * foo      (foo) object 'A' 'B' 'C'

        The lookup array assigns the value at "B" to "A" and vice versa.
        "C" is masked since the lookup array value is NaN.
        """
        # Inspired by https://github.com/pydata/xarray/issues/1553#issuecomment-748491929
        # Reindex does not presently support vectorized lookups: https://github.com/pydata/xarray/issues/1553
        # Sel does (e.g. https://github.com/pydata/xarray/issues/4630) but can't handle missing keys

        dims = set(lookup_arrays.keys())
        missing_dims_in_component = dims.difference(array.dims)
        missing_dims_in_lookup_tables = any(
            dim not in lookup.dims for dim in dims for lookup in lookup_arrays.values()
        )
        if missing_dims_in_component:
            raise BackendError(
                f"Cannot select items from `{array.name}` on the dimensions {dims} since the array is not indexed over the dimensions {missing_dims_in_component}"
            )
        if missing_dims_in_lookup_tables:
            raise BackendError(
                f"All lookup arrays used to select items from `{array.name}` must be indexed over the dimensions {dims}"
            )

        dim = "dim_0"
        ixs = {}
        masks = []

        # Turn string lookup values to numeric ones.
        # We stack the dimensions to handle multidimensional lookups
        for index_dim, index in lookup_arrays.items():
            stacked_lookup = self._input_data[index.name].stack({dim: dims})
            ix = array.indexes[index_dim].get_indexer(stacked_lookup)
            if (ix == -1).all():
                received_lookup = self._input_data[index.name].to_series().dropna()
                raise IndexError(
                    f"Trying to select items on the dimension {index_dim} from the {index.name} lookup array, but no matches found. Received: {received_lookup}"
                )
            ixs[index_dim] = xr.DataArray(
                np.fmax(0, ix),
                coords={dim: stacked_lookup[dim]},
            )
            masks.append(ix >= 0)

        # Create a mask to nullify any lookup values that are not given (i.e., are np.nan in the lookup array)
        mask = functools.reduce(lambda x, y: x & y, masks)

        result = array[ixs]

        if not mask.all():
            result[{dim: ~mask}] = np.nan
        unstacked_result = result.drop_vars(dims).unstack(dim)
        return unstacked_result


class GetValAtIndex(ParsingHelperFunction):
    #:
    NAME = "get_val_at_index"
    #:
    ALLOWED_IN = ["expression", "where"]

    def as_math_string(self, **dim_idx_mapping: str) -> str:
        dim, idx = self._mapping_to_dim_idx(**dim_idx_mapping)
        return f"{dim}[{idx}]"

    def as_array(self, **dim_idx_mapping: int) -> xr.DataArray:
        """Get value of a model dimension at a given integer index.

        This function is primarily useful for timeseries data.

        Keyword Args:
            key (str): Model dimension in which to extract value.
            value (int): Integer index of the value to extract (assuming zero-indexing).

        Raises:
            ValueError: Exactly one dimension:index mapping is expected.

        Returns:
            xr.DataArray: Dimensionless array containing one value.

        Examples:
            >>> coords = {"timesteps": ["2000-01-01 00:00", "2000-01-01 01:00", "2000-01-01 02:00"]}
            >>> model_data = xr.Dataset(coords=coords)
            >>> get_val_at_index = GetValAtIndex(model_data=model_data)
            >>> get_val_at_index(model_data)(timesteps=0)
            <xarray.DataArray 'timesteps' ()>
            array('2000-01-01 00:00', dtype='<U16')
            Coordinates:
                timesteps  <U16 '2000-01-01 00:00'
            >>> get_val_at_index(model_data)(timesteps=-1)
            <xarray.DataArray 'timesteps' ()>
            array('2000-01-01 00:00', dtype='<U16')
            Coordinates:
                timesteps  <U16 '2000-01-01 02:00'
        """
        dim, idx = self._mapping_to_dim_idx(**dim_idx_mapping)
        return self._input_data.coords[dim][int(idx)]

    @overload
    @staticmethod
    def _mapping_to_dim_idx(**dim_idx_mapping: int) -> tuple[str, int]:
        "used in as_array"

    @overload
    @staticmethod
    def _mapping_to_dim_idx(**dim_idx_mapping: str) -> tuple[str, str]:
        "used in as_math_string"

    @staticmethod
    def _mapping_to_dim_idx(**dim_idx_mapping) -> tuple[str, Union[str, int]]:
        if len(dim_idx_mapping) != 1:
            raise ValueError("Supply one (and only one) dimension:index mapping")
        return next(iter(dim_idx_mapping.items()))


class Roll(ParsingHelperFunction):
    #:
    NAME = "roll"
    #:
    ALLOWED_IN = ["expression"]

    def as_math_string(self, array: str, **roll_kwargs: str) -> str:
        new_strings = {
            k.removesuffix("s"): f"{-1 * int(v):+d}" for k, v in roll_kwargs.items()
        }
        component = self._add_to_iterator(array, new_strings)
        return component

    def as_array(self, array: xr.DataArray, **roll_kwargs: int) -> xr.DataArray:
        """Roll (a.k.a., shift) the array along the given dimension(s) by the given number of places.
        Rolling keeps the array index labels in the same position, but moves the data by the given number of places.

        Args:
            array (xr.DataArray): Array on which to roll data.
        Keyword Args:
            key (str): name of dimension on which to roll.
            value (int): number of places to roll data.

        Returns:
            xr.DataArray: `array` with rolled data.

        Examples:
            >>> array = xr.DataArray([1, 2, 3], coords={"foo": ["A", "B", "C"]})
            >>> model_data = xr.Dataset({"bar": array})
            >>> roll = Roll()
            >>> roll("bar", foo=1)
            <xarray.DataArray 'bar' (foo: 3)>
            array([3, 1, 2])
            Coordinates:
            * foo      (foo) <U1 'A' 'B' 'C'
        """
        roll_kwargs_int: Mapping = {k: int(v) for k, v in roll_kwargs.items()}
        return array.roll(roll_kwargs_int)


class GetTransmissionTechs(ParsingHelperFunction):
    #:
    NAME = "get_transmission_techs"
    #:
    ALLOWED_IN = ["expression"]

    def as_latex(self, vals: Union[str, list[str]]) -> str:
        expanded_vals = self._listify(vals, expand_link_techs=True)
        return f"techs=[{','.join(expanded_vals)}]"

    def as_array(self, vals: Union[str, list[str]]) -> xr.DataArray:
        """Get an array of model techs marking which are linked to a base transmission tech(s).

        This function is useful for slicing an array's `techs` dimension for all transmission techs linked to the same base tech(s).

        Args:
            base_tech_name: Transmission tech base name or list of names, i.e., without remote node attached to the tech (`ac_transmission` instead of `ac_transmission:region1`).

        Returns:
            xr.DataArray: Coordinate `techs` array containing only members linked to the provided base transmission tech(s).

        Examples:
            ```yaml
            links:
                node1,node2:
                    techs:
                        ac_transmission:
                node1,node3:
                    techs:
                        free_transmission:
            ```
            Then:
            ```
            >>> get_transmission_techs(ac_transmission)
            [out] <xarray.DataArray (techs: 2)>
                  array(['ac_transmission:node1', 'ac_transmission:node2'], dtype=object)
            >>> get_transmission_techs(free_transmission)
            [out] <xarray.DataArray (techs: 2)>
                  array(['free_transmission:node1', 'free_transmission:node3'], dtype=object)
            >>> get_transmission_techs([free_transmission, ac_transmission])
            [out] <xarray.DataArray (techs: 2)>
                  array(['free_transmission:node1', 'free_transmission:node3', 'ac_transmission:node1', 'ac_transmission:node2'], dtype=object)
            ```
        """
        return xr.DataArray(self._listify(vals, expand_link_techs=True), dims=["techs"])<|MERGE_RESOLUTION|>--- conflicted
+++ resolved
@@ -173,7 +173,7 @@
         to_remove = []
         to_add = []
         for val in vals:
-            link_techs = self._kwargs["model_data"].techs.str.startswith(val + ":")
+            link_techs = self._input_data.techs.str.startswith(val + ":")
             if link_techs.any():
                 to_add.extend(list(link_techs[link_techs].techs.data))
                 to_remove.append(val)
@@ -322,18 +322,13 @@
             ```
         """
         dim_names = list(dims.keys())
-<<<<<<< HEAD
-        dims_with_list_vals = {dim: self._listify(vals) for dim, vals in dims.items()}
-        definition_matrix = self._input_data.definition_matrix
-=======
         dims_with_list_vals = {
             dim: self._listify(vals, expand_link_techs=True)
             if dim == "techs"
             else self._listify(vals, expand_link_techs=False)
             for dim, vals in dims.items()
         }
-        definition_matrix = self._kwargs["model_data"].definition_matrix
->>>>>>> 45436c9e
+        definition_matrix = self._input_data.definition_matrix
         dim_within_da = definition_matrix.any(self._dims_to_remove(dim_names, within))
         within_da = getattr(dim_within_da.sel(**dims_with_list_vals), how)(dim_names)
 
@@ -701,7 +696,7 @@
     #:
     ALLOWED_IN = ["expression"]
 
-    def as_latex(self, vals: Union[str, list[str]]) -> str:
+    def as_math_string(self, vals: Union[str, list[str]]) -> str:
         expanded_vals = self._listify(vals, expand_link_techs=True)
         return f"techs=[{','.join(expanded_vals)}]"
 
