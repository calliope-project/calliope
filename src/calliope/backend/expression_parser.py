--- conflicted
+++ resolved
@@ -346,14 +346,8 @@
 
     OP_TRANSLATOR = {"<=": r" \leq ", ">=": r" \geq ", "==": " = "}
 
-<<<<<<< HEAD
     def __init__(self, instring: str, loc: int, tokens: pp.ParseResults) -> None:
-        """
-        Parse action to process successfully parsed equations of the form LHS OPERATOR RHS.
-=======
-    def __init__(self, tokens: pp.ParseResults) -> None:
         """Parse action to process successfully parsed equations of the form LHS OPERATOR RHS.
->>>>>>> 795708bf
 
         Args:
             instring (str): String that was parsed (used in error message).
@@ -390,24 +384,7 @@
         rhs = self.rhs.eval(return_type, **self.eval_attrs)
         return lhs, rhs
 
-<<<<<<< HEAD
-    def as_math_string(self) -> str:
-=======
-    def _compare_bitwise(self, where: bool, lhs: Any, rhs: Any) -> Any:
-        """Comparison function for application to individual elements of the array."""
-        if not where or pd.isnull(lhs) or pd.isnull(rhs):
-            return np.nan
-        match self.op:
-            case "==":
-                constraint = lhs == rhs
-            case "<=":
-                constraint = lhs <= rhs
-            case ">=":
-                constraint = lhs >= rhs
-        return constraint
-
     def as_math_string(self) -> str:  # noqa: D102, override
->>>>>>> 795708bf
         lhs, rhs = self._eval("math_string")
         return lhs + self.OP_TRANSLATOR[self.op] + rhs
 
