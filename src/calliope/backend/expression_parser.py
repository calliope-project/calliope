# Copyright (C) since 2013 Calliope contributors listed in AUTHORS.
# Licensed under the Apache 2.0 License (see LICENSE file).

##
# Part of the code in this file is adapted from
# https://github.com/pyparsing/pyparsing/blob/master/examples/eval_arith.py
# available under the MIT license
##
# Copyright 2009, 2011 Paul McGuire
#
# Permission is hereby granted, free of charge, to any person obtaining
# a copy of this software and associated documentation files (the
# "Software"), to deal in the Software without restriction, including
# without limitation the rights to use, copy, modify, merge, publish,
# distribute, sublicense, and/or sell copies of the Software, and to
# permit persons to whom the Software is furnished to do so, subject to
# the following conditions:

# The above copyright notice and this permission notice shall be
# included in all copies or substantial portions of the Software.

# THE SOFTWARE IS PROVIDED "AS IS", WITHOUT WARRANTY OF ANY KIND,
# EXPRESS OR IMPLIED, INCLUDING BUT NOT LIMITED TO THE WARRANTIES OF
# MERCHANTABILITY, FITNESS FOR A PARTICULAR PURPOSE AND NONINFRINGEMENT.
# IN NO EVENT SHALL THE AUTHORS OR COPYRIGHT HOLDERS BE LIABLE FOR ANY
# CLAIM, DAMAGES OR OTHER LIABILITY, WHETHER IN AN ACTION OF CONTRACT,
# TORT OR OTHERWISE, ARISING FROM, OUT OF OR IN CONNECTION WITH THE
# SOFTWARE OR THE USE OR OTHER DEALINGS IN THE SOFTWARE.
##
"""Expression parsing functionality."""

from __future__ import annotations

import re
from abc import ABC, abstractmethod
from collections.abc import Callable, Iterable, Iterator
from typing import TYPE_CHECKING, Any, Literal, overload

import numpy as np
import pandas as pd
import pyparsing as pp
import xarray as xr
from typing_extensions import NotRequired, TypedDict, Unpack

from calliope.backend.helper_functions import ParsingHelperFunction
from calliope.exceptions import BackendError

if TYPE_CHECKING:
    from calliope.backend.backend_model import BackendModel

pp.ParserElement.enablePackrat()

SUB_EXPRESSION_CLASSIFIER = "$"


class EvalAttrs(TypedDict):
    """Attribute checker class."""

    equation_name: str
    where_array: xr.DataArray
    slice_dict: dict
    sub_expression_dict: dict
    backend_interface: BackendModel
    input_data: xr.DataArray
    references: set[str]
    helper_functions: dict[str, Callable]
    as_values: NotRequired[bool]


RETURN_T = Literal["array", "math_string"]


class EvalString(ABC):
    """Parent class for all string evaluation classes - used in type hinting."""

    name: str
    eval_attrs: EvalAttrs

    def __eq__(self, other):
        """Functionality for '==' operations."""
        return self.__repr__() == other

    @abstractmethod
    def __repr__(self) -> str:
        """Return string representation of the parsed grammar."""


class EvalToArrayStr(EvalString):
    """Evaluation for string arrays."""

    @abstractmethod
    def as_math_string(self) -> str:
        """Evaluate and return expression as LaTeX."""

    @abstractmethod
    def as_array(self) -> xr.DataArray | list[str | float]:
        """Evaluate and return expression as a DataArray or list."""

    # Math strings evaluate to strings.
    @overload
    def eval(self, return_type: Literal["math_string"], **eval_kwargs) -> str: ...

    # Arrays evaluate to arrays
    @overload
    def eval(
        self, return_type: Literal["array"], **eval_kwargs
    ) -> xr.DataArray | list[str | float]: ...

    def eval(
        self, return_type: RETURN_T, **eval_kwargs
    ) -> str | list[str | float] | xr.DataArray:
        """Evaluate math string expression.

        Args:
            return_type (Literal[math_string, input, array]):
                Dictates how the expression should be evaluated (see `Returns` section).
            **eval_kwargs: arbitrary keyword arguments.

        Keyword Args:
            equation_name (str): Name of math component in which expression is defined.
            slice_dict (dict): Dictionary mapping the index slice name to a parsed equation expression.
            sub_expression_dict (dict): Dictionary mapping the sub-expression name to a parsed equation expression.
            backend_interface (backend_model.BackendModel): Interface to optimisation backend.
            input_data (xr.Dataset): Input parameter arrays.
            where_array (xr.DataArray): boolean array with which to mask evaluated expressions.
            references (set): any references in the math string to other model components.
            helper_functions (dict[str, type[ParsingHelperFunction]]): Dictionary of allowed helper functions.
            as_values (bool, optional): Return array as numeric values, not backend objects. Defaults to False.

        Returns:
            str | list[str | float] | xr.DataArray:
                If `math_string` is desired, returns a valid LaTex math string.
                If `array` is desired, returns xarray DataArray or a list of strings/numbers (if the expression represents a list).
        """
        self.eval_attrs = eval_kwargs
        if return_type == "array":
            evaluated = self.as_array()
        elif return_type == "math_string":
            evaluated = self.as_math_string()
        return evaluated


class EvalToCallable(EvalString):
    """Parent class for callable functionality."""

    @abstractmethod
    def as_callable(self, return_type: RETURN_T) -> Callable:
        """Callable processing."""
        ...

    def eval(
        self,
        return_type: RETURN_T,
        **eval_kwargs: Unpack[EvalAttrs],  # type: ignore
    ) -> Callable:
        """Evaluate math string expression.

        Args:
            return_type (str): Whether to return a math string or xarray DataArray.
            **eval_kwargs: passed on directly to helper function..

        Keyword Args:
            equation_name (str): Name of math component in which expression is defined.
            slice_dict (dict): Dictionary mapping the index slice name to a parsed equation expression.
            sub_expression_dict (dict): Dictionary mapping the sub-expression name to a parsed equation expression.
            backend_interface (backend_model.BackendModel): Interface to optimisation backend.
            input_data (xr.Dataset): Input parameter arrays.
            where_array (xr.DataArray): boolean array with which to mask evaluated expressions.
            references (set): any references in the math string to other model components.
            helper_functions (dict[str, type[ParsingHelperFunction]]): Dictionary of allowed helper functions.
            as_values (bool, optional): Return array as numeric values, not backend objects. Defaults to False.

        Returns:
            Callable: returns helper function.
        """
        self.eval_attrs = eval_kwargs
        evaluated = self.as_callable(return_type)
        return evaluated


class EvalOperatorOperand(EvalToArrayStr):
    """Evaluation of math operands."""

    LATEX_OPERATOR_LOOKUP: dict[str, str] = {
        "**": "{val}^{{{operand}}}",
        "*": r"{val} \times {operand}",
        "/": r"\frac{{ {val} }}{{ {operand} }}",
        "+": "{val} + {operand}",
        "-": "{val} - {operand}",
    }
    SKIP_IF: list[str] = ["+", "-"]

    def __init__(self, tokens: pp.ParseResults) -> None:
        """Process successfully parsed expressions with operands separated by an operator.

        I.e.: OPERAND OPERATOR OPERAND OPERATOR OPERAND ...

        Args:
            tokens (pp.ParseResults):
                Contains a list of the form [operand (pp.ParseResults), operator (str),
                operand (pp.ParseResults), operator (str), ...].
        """
        self.value: pp.ParseResults = tokens[0]
        self.values = tokens

    def __repr__(self) -> str:
        """Programming / official string representation."""
        first_operand = self.value[0].__repr__()
        operand_operator_pairs = " ".join(
            op + " " + val.__repr__()
            for op, val in self._operator_operands(self.value[1:])
        )
        arithmetic_string = f"({first_operand} {operand_operator_pairs})"
        return arithmetic_string

    def _operator_operands(
        self, token_list: list
    ) -> Iterator[tuple[str, pp.ParseResults]]:
        """Generator to extract operators and operands in pairs."""
        it = iter(token_list)
        while 1:
            try:
                yield (next(it), next(it))
            except StopIteration:
                break

    def _apply_where_array(self, evaluated: xr.DataArray) -> xr.DataArray:
        """Util function to apply where arrays to non-latex strings."""
        where_array = self.eval_attrs["where_array"]
        try:
            evaluated = evaluated.where(where_array)
        except AttributeError:
            evaluated = evaluated.broadcast_like(where_array).where(where_array)

        return evaluated

    def _skip_component_on_conditional(self, component: str, operator_: str) -> bool:
        """Conditional to skip adding to math string if element evaluates to zero.

        E.g., "0 + flow_cap" is better evaluated as simply "flow_cap".
        """
        return component == "0" and operator_ in self.SKIP_IF

    @staticmethod
    def _operate(
        val: xr.DataArray, evaluated_operand: xr.DataArray, operator_: str
    ) -> xr.DataArray:
        """Apply evaluated operation on two DataArrays."""
        match operator_:
            case "**":
                val = val**evaluated_operand
            case "*":
                val = val * evaluated_operand
            case "/":
                val = val / evaluated_operand
            case "+":
                val = val + evaluated_operand
            case "-":
                val = val - evaluated_operand
        return val

    def as_math_string(self) -> str:  # noqa: D102, override
        val = self.value[0].eval(return_type="math_string", **self.eval_attrs)

        for operator_, operand in self._operator_operands(self.value[1:]):
            evaluated_operand = operand.eval(
                return_type="math_string", **self.eval_attrs
            )
            # We ignore zeros that do nothing
            if self._skip_component_on_conditional(evaluated_operand, operator_):
                continue
            if isinstance(self.value[0], type(self)):
                val = "(" + val + ")"
            if isinstance(operand, type(self)):
                evaluated_operand = "(" + evaluated_operand + ")"
            if self._skip_component_on_conditional(val, operator_):
                val = evaluated_operand
            else:
                val = self.LATEX_OPERATOR_LOOKUP[operator_].format(
                    val=val, operand=evaluated_operand
                )
        return val

    def as_array(self) -> xr.DataArray:  # noqa: D102, override
        val = self._apply_where_array(
            self.value[0].eval(return_type="array", **self.eval_attrs)
        )

        for operator_, operand in self._operator_operands(self.value[1:]):
            evaluated_operand = self._apply_where_array(
                operand.eval(return_type="array", **self.eval_attrs)
            )
            val = self._operate(val, evaluated_operand, operator_)
        return val


class EvalSignOp(EvalToArrayStr):
    """Class for processing expressions with + or -."""

    def __init__(self, tokens: pp.ParseResults) -> None:
        """Parse action to process successfully parsed expressions with a leading + or - sign.

        Args:
            tokens (pp.ParseResults):
                Contains a list of the form [sign (str), operand (pp.ParseResults)].
        """
        self.sign, self.value = tokens[0]
        self.values = tokens

    def __repr__(self) -> str:
        """Programming / official string representation."""
        return str(f"({self.sign}){self.value.__repr__()}")

    # string return
    @overload
    def _eval(self, return_type: Literal["math_string"]) -> str: ...

    # array return
    @overload
    def _eval(self, return_type: Literal["array"]) -> xr.DataArray: ...

    def _eval(self, return_type: RETURN_T) -> xr.DataArray | str:
        """Evaluate the element that will have the sign attached to it."""
        return self.value.eval(return_type, **self.eval_attrs)

    def as_math_string(self) -> str:  # noqa: D102
        return self.sign + self._eval("math_string")

    def as_array(self) -> xr.DataArray:  # noqa: D102, override
        evaluated = self._eval("array")
        if self.sign == "-":
            evaluated = -1 * evaluated
        return evaluated


class EvalComparisonOp(EvalToArrayStr):
    """Class for processing comparison operations."""

    OP_TRANSLATOR = {"<=": r" \leq ", ">=": r" \geq ", "==": " = "}

    def __init__(self, instring: str, loc: int, tokens: pp.ParseResults) -> None:
        """Parse action to process successfully parsed equations of the form LHS OPERATOR RHS.

        Args:
            instring (str): String that was parsed (used in error message).
            loc (int):
                Location in parsed string where parsing error was logged.
                This is not used, but comes with `instring` when setting the parse action.
            tokens (pp.ParseResults):
                Contains a list with an RHS (pp.ParseResults), operator (str), and LHS (pp.ParseResults).
        """
        self.lhs, self.op, self.rhs = tokens
        self.instring = instring
        self.loc = loc
        self.values = tokens

    def __repr__(self) -> str:
        """Programming / official string representation."""
        return f"{self.lhs.__repr__()} {self.op} {self.rhs.__repr__()}"

    # string return
    @overload
    def _eval(self, return_type: Literal["math_string"]) -> tuple[str, str]: ...

    # array return
    @overload
    def _eval(
        self, return_type: Literal["array"]
    ) -> tuple[xr.DataArray, xr.DataArray]: ...

    def _eval(
        self, return_type: RETURN_T
    ) -> tuple[str, str] | tuple[xr.DataArray, xr.DataArray]:
        """Evaluate the LHS and RHS of the comparison."""
        lhs = self.lhs.eval(return_type, **self.eval_attrs)
        rhs = self.rhs.eval(return_type, **self.eval_attrs)
        return lhs, rhs

    def as_math_string(self) -> str:  # noqa: D102, override
        lhs, rhs = self._eval("math_string")
        return lhs + self.OP_TRANSLATOR[self.op] + rhs

    def as_array(self) -> xr.DataArray:  # noqa: D102, override
        lhs, rhs = self._eval("array")
        where = self.eval_attrs["where_array"]
        for side, arr in {"left": lhs, "right": rhs}.items():
            extra_dims = set(arr.dims).difference(set(where.dims))
            if extra_dims:
                raise BackendError(
                    f"({self.eval_attrs['equation_name']}, {self.instring}) | "
                    f"The {side}-hand side of the equation is indexed over dimensions not present in `foreach`: {extra_dims}"
                )
        lhs_where = lhs.broadcast_like(where)
        rhs_where = rhs.broadcast_like(where)

        match self.op:
            case "==":
                op = np.equal
            case "<=":
                op = np.less_equal
            case ">=":
                op = np.greater_equal
        constraint = op(lhs_where, rhs_where, where=where.values, dtype=np.object_)
        return xr.DataArray(constraint)


class EvalFunction(EvalToArrayStr):
    """Class to process parsed functions."""

    def __init__(self, tokens: pp.ParseResults) -> None:
        """Parse action to process successfully parsed helper function strings.

        Strings must be in the following form: helper_function_name(*args, **eval_kwargs).

        Args:
            tokens (pp.ParseResults):
                Has a dictionary component with the parsed elements:
                helper_function_name (pp.ParseResults), args (list), kwargs (dict).
        """
        token_dict = tokens.as_dict()
        self.func_name: pp.ParseResults = token_dict["helper_function_name"]
        self.args: list = token_dict["args"]
        self.kwargs: dict = token_dict["kwargs"]
        self.values = tokens

    def __repr__(self) -> str:
        """Programming / official string representation."""
        _kwargs = ", ".join(f"{k}={v}" for k, v in self.kwargs.items())
        return f"{str(self.func_name)}(args={self.args}, kwargs={{{_kwargs}}})"

    @overload
    def _arg_eval(self, return_type: Literal["math_string"], arg: Any) -> str: ...

    @overload
    def _arg_eval(
        self, return_type: Literal["array"], arg: Any
    ) -> xr.DataArray | list[str | float]: ...

    def _arg_eval(
        self, return_type: RETURN_T, arg: Any
    ) -> str | xr.DataArray | list[str | float]:
        """Evaluate the arguments of the helper function."""
        if isinstance(arg, pp.ParseResults):
            evaluated = arg[0].eval(return_type, **self.eval_attrs)
        elif isinstance(arg, list):
            evaluated = [self._arg_eval(return_type, arg_) for arg_ in arg]
        else:
            evaluated = arg.eval(return_type, **self.eval_attrs)
        if isinstance(evaluated, xr.DataArray) and isinstance(arg, EvalGenericString):
            evaluated = evaluated.item()
        return evaluated

    @overload
    def _eval(self, return_type: Literal["math_string"]) -> str: ...

    @overload
    def _eval(self, return_type: Literal["array"]) -> xr.DataArray: ...

    def _eval(self, return_type: RETURN_T) -> str | xr.DataArray:
        """Pass evaluated arguments to evaluated helper function."""
        helper_function = self.func_name.eval(return_type, **self.eval_attrs)
        if helper_function.ignore_where:
            self.eval_attrs["where_array"] = xr.DataArray(True)

        args_ = []
        for arg in self.args:
            args_.append(self._arg_eval(return_type, arg))

        kwargs_ = {}
        for kwarg_name, kwarg_val in self.kwargs.items():
            kwargs_[kwarg_name] = self._arg_eval(return_type, kwarg_val)

        evaluated = helper_function(*args_, **kwargs_)
        return evaluated

    def as_math_string(self) -> str:  # noqa: D102, override
        return self._eval("math_string")

    def as_array(self) -> xr.DataArray:  # noqa: D102, override
        return self._eval("array")


class EvalHelperFuncName(EvalToCallable):
    """For processing parsed helper function names."""

    def __init__(self, instring: str, loc: int, tokens: pp.ParseResults) -> None:
        """Parse action to process successfully parsed helper function names.

        This is a unique parse action so that we can catch invalid helper functions
        most safely.

        Args:
            instring (str): String that was parsed (used in error message).
            loc (int):
                Location in parsed string where parsing error was logged.
                This is not used, but comes with `instring` when setting the parse action.
            tokens (pp.ParseResults):
                Has one parsed element: helper_function_name (str).
        """
        self.name = self.value = tokens[0]
        self.instring = instring
        self.loc = loc
        self.values = tokens

    def __repr__(self) -> str:
        """Programming / official string representation."""
        return str(self.name)

    def as_callable(self, return_type: RETURN_T) -> Callable:
        """Evalluate and return the callable action of the helper function."""
        helper_functions = self.eval_attrs["helper_functions"]
        equation_name = self.eval_attrs["equation_name"]
        if self.name not in helper_functions.keys():
            raise BackendError(
                f"({equation_name}, {self.instring}) | Invalid helper function defined: {self.name}"
            )
        elif not isinstance(helper_functions[self.name], type(ParsingHelperFunction)):
            raise TypeError(
                f"({equation_name}, {self.instring}) | Helper function must be "
                f"subclassed from calliope.backend.helper_functions.ParsingHelperFunction: {self.name}"
            )
        else:
            return helper_functions[self.name](return_type, **self.eval_attrs)


class EvalSlicedComponent(EvalToArrayStr):
    """For processing of sliced parameters / decision variables."""

    def __init__(self, tokens: pp.ParseResults) -> None:
        """Process successfully parsed sliced parameters or decision variables.

        In the form of param_or_var[*slices].

        Args:
            tokens (pp.ParseResults):
                Has a dictionary component with the parsed elements:
                param_or_var_name (str), slices (list of strings).
        """
        token_dict = tokens.as_dict()
        self.obj_name: pp.ParseResults = token_dict["param_or_var_name"]

        self.slices: dict[str, pp.ParseResults] = {
            idx["set_name"][0]: idx["slicer"][0] for idx in token_dict["slices"]
        }
        self.values = tokens

    def __repr__(self) -> str:
        """Programming / official string representation."""
        slices = ", ".join(f"{k}={v.__repr__()}" for k, v in self.slices.items())
        return f"SLICED_{self.obj_name}[{slices}]"

    @staticmethod
    def _replace_rule(index_slices):
        """String parsing rule to catch and replace dimension names with the names + their slices.

        E.g., `techs` -> `techs=pv`.
        """

        def __replace(term):
            if len(term) == 1:
                return term
            else:
                replacers = {k: f"{k}={v}" for k, v in index_slices.items()}
                return (
                    term[0]
                    + term[1]
                    + ",".join(replacers.get(k, k) for k in term[2])
                    + term[3]
                )

        return __replace

    @overload
    def _eval(self, return_type: Literal["math_string"]) -> tuple[str, dict]: ...

    @overload
    def _eval(self, return_type: Literal["array"]) -> tuple[xr.DataArray, dict]: ...

    def _eval(self, return_type: RETURN_T) -> tuple[str | xr.DataArray, dict]:
        """Evaluate the slice dim and vals of each slice element."""
        slices: dict[str, Any] = {
            k: v.eval(return_type, **self.eval_attrs) for k, v in self.slices.items()
        }

        evaluated = self.obj_name.eval(return_type, **self.eval_attrs)
        return evaluated, slices

    def as_math_string(self) -> str:  # noqa: D102, override
        evaluated, slices = self._eval("math_string")
        singular_slice_refs = {k.removesuffix("s"): v for k, v in slices.items()}
        id_ = pp.Combine(
            pp.Word(pp.alphas, pp.alphanums)
            + pp.ZeroOrMore("_" + pp.Word(pp.alphanums))
            + pp.Opt("_")
        )
        id_formatted = pp.Combine("\\" + pp.Word(pp.alphas) + "{" + id_ + "}")
        obj_parser = id_formatted + pp.Opt(
            r"_\text{" + pp.Group(pp.delimited_list(id_)) + "}"
        )
        obj_parser.set_parse_action(self._replace_rule(singular_slice_refs))
        return obj_parser.parse_string(evaluated, parse_all=True)[0]

    def as_array(self) -> xr.DataArray:  # noqa: D102, override
        evaluated, slices = self._eval("array")
        return evaluated.sel(**slices)


class EvalIndexSlice(EvalToArrayStr):
    """For processing `$slice` expressions."""

    def __init__(self, tokens: pp.ParseResults) -> None:
        """Process successfully parsed expression index `$slice` references.

        Args:
            tokens (pp.ParseResults):
                Has one parsed element containing the index slice name (str).
        """
        self.name: str = tokens[0]
        self.values = tokens

    def __repr__(self) -> str:
        """Programming / official string representation."""
        return "REFERENCE:" + str(self.name)

    @overload
    def _eval(self, return_type: Literal["math_string"], as_values: bool) -> str: ...

    @overload
    def _eval(
        self, return_type: Literal["array"], as_values: bool
    ) -> xr.DataArray | list[str | float]: ...

    def _eval(
        self, return_type: RETURN_T, as_values: bool
    ) -> str | xr.DataArray | list[str | float]:
        """Evaluate the referenced `slice`."""
        self.eval_attrs["as_values"] = as_values
        return self.eval_attrs["slice_dict"][self.name][0].eval(
            return_type, **self.eval_attrs
        )

    def as_math_string(self) -> str:  # noqa: D102, override
        return self._eval("math_string", False)

    def as_array(self) -> xr.DataArray | list[str | float]:  # noqa: D102, override
        evaluated = self._eval("array", True)
        if isinstance(evaluated, xr.DataArray) and evaluated.isnull().any():
            evaluated = evaluated.notnull()
        return evaluated


class EvalSubExpressions(EvalToArrayStr):
    """For processing sub-expressions."""

    def __init__(self, tokens: pp.ParseResults) -> None:
        """Process successfully parsed `$sub_expressions`.

        Args:
            tokens (pp.ParseResults):
                Has one parsed element containing the sub_expression name (str).
        """
        self.name: str = tokens[0]
        self.values = tokens

    def __repr__(self) -> str:
        """Programming / official string representation."""
        return "SUB_EXPRESSION:" + str(self.name)

    @overload
    def _eval(self, return_type: Literal["math_string"]) -> str: ...

    @overload
    def _eval(self, return_type: Literal["array"]) -> xr.DataArray: ...

    def _eval(self, return_type: RETURN_T) -> str | xr.DataArray:
        """Evaluate the referenced sub_expression."""
        return self.eval_attrs["sub_expression_dict"][self.name][0].eval(
            return_type, **self.eval_attrs
        )

    def as_math_string(self) -> str:  # noqa: D102, override
        return self._eval("math_string")

    def as_array(self) -> xr.DataArray:  # noqa: D102, override
        return self._eval("array")


class EvalNumber(EvalToArrayStr):
    """For processing numbers."""

    def __init__(self, tokens: pp.ParseResults) -> None:
        """Process successfully parsed numbers.

        Catches integers (1), floats (1.), and in scientific notation (1e1).
        Also capture infinity (inf/.inf).

        Args:
            tokens (pp.ParseResults):
                Has one parsed element containing the number (str).
        """
        self.value = tokens[0]
        self.values = tokens

    def __repr__(self) -> str:
        """Programming / official string representation."""
        return "NUM:" + str(self.value)

    def as_math_string(self) -> str:  # noqa: D102, override
        return re.sub(
            r"([\d]+?)e([+-])([\d]+)",
            r"\1\\mathord{\\times}10^{\2\3}",
            f"{float(self.value):.6g}",
        )

    def as_array(self) -> xr.DataArray:  # noqa: D102, override
        return xr.DataArray(float(self.value), attrs={"obj_type": "number"})


class ListParser(EvalToArrayStr):
    """For parsing lists."""

    def __init__(self, tokens: pp.ParseResults) -> None:
        """Process successfully parsed lists of generic strings.

        This is required since we call "eval()" on all elements of the where string,
        so lists of strings need to be evaluatable as a whole "package".

        Args:
            tokens (pp.ParseResults): a list of parsed string elements.
        """
        self.val = tokens

    def __repr__(self) -> str:
        """Programming / official string representation."""
        return f"{self.val}"

    def as_math_string(self) -> str:  # noqa: D102, override
        input_list = self.as_array()
        return "[" + ",".join(str(i) for i in input_list) + "]"

    def as_array(self) -> list[str | float]:  # noqa: D102, override
        values = [val.eval("array", **self.eval_attrs) for val in self.val]
        # strings and numbers are returned as xarray arrays of size 1,
        # so we extract those values.
        return [da.item() if da.size == 1 else da.name for da in values]


class EvalUnslicedComponent(EvalToArrayStr):
    """Evaluation of unsliced components."""

    def __init__(self, tokens: pp.ParseResults) -> None:
        """Parse action to process successfully parsed generic strings.

        This is required since we call "eval()" on all elements of the where string,
        so even arbitrary strings (used in comparison operations) need to be evaluatable.

        Args:
            tokens (pp.ParseResults): Has one parsed element: string name (str).
        """
        self.val = tokens[0]
        self.name = str(self.val)
        self.values = tokens

    def __repr__(self) -> str:
        """Programming / official string representation."""
        return f"COMPONENT:{self.name}"

    def as_math_string(self) -> str:  # noqa: D102, override
        self.eval_attrs["as_values"] = False
        evaluated = self.as_array()
        self.eval_attrs["references"].add(self.name)

        if evaluated.attrs["obj_type"] != "string":
            data_var_string = evaluated.attrs["math_repr"]
        else:
            data_var_string = rf"\text{{{self.name}}}"

        return data_var_string

    def as_array(self) -> xr.DataArray:  # noqa: D102, override
        backend_interface = self.eval_attrs["backend_interface"]

        if self.eval_attrs.get("as_values", False):
            evaluated = backend_interface.get_parameter(
                self.name, as_backend_objs=False
            )
        else:
            try:
                evaluated = backend_interface._dataset[self.name]
            except KeyError:
                evaluated = xr.DataArray(self.name, attrs={"obj_type": "string"})
<<<<<<< HEAD
        if "default" in evaluated.attrs and pd.notnull(evaluated.attrs["default"]):
=======
        if "default" in evaluated.attrs and pd.notna(evaluated.attrs["default"]):
>>>>>>> 4063431c
            evaluated = evaluated.fillna(evaluated.attrs["default"])

        self.eval_attrs["references"].add(self.name)
        return evaluated


class EvalGenericString(EvalToArrayStr):
    """For generic string parsing."""

    def __init__(self, tokens: pp.ParseResults) -> None:
        """Process successfully parsed generic strings.

        This is required since we call "eval()" on all elements of the where string,
        so even arbitrary strings (used in comparison operations) need to be evaluatable.

        Args:
            tokens (pp.ParseResults): Has one parsed element: string name (str).
        """
        self.val = tokens[0]

    def __repr__(self) -> str:
        """Programming / official string representation."""
        return f"STRING:{self.val}"

    def as_math_string(self):  # noqa: D102, override
        return str(self.val)

    def as_array(self) -> xr.DataArray:  # noqa: D102, override
        return xr.DataArray(str(self.val), attrs={"obj_type": "string"})


def helper_function_parser(
    *args: pp.ParserElement,
    generic_identifier: pp.ParserElement,
    allow_function_in_function: bool = False,
) -> pp.ParserElement:
    """Process helper functions of the form `helper_function(*args, **eval_kwargs)`.

    Helper functions can accept other parser elements as arguments,
    i.e., components, parameters or variables, numbers, and other functions.

    Available helper functions are predefined in calliope.backend.helper_functions.

    Calling an unavailable helper will lead to a raised exception on evaluating the
    parsed element.

    Based partially on: # https://stackoverflow.com/questions/61807705/pyparsing-generic-python-function-args-and-kwargs

    Args (pp.ParserElement):
        Parser elements that can be arguments in the function (e.g., "number", "sliced_param_or_var").
        NOTE: the order of inclusion in the args list matters. The parser will parse based on first matches.

    Kwargs
        generic_identifier (pp.ParserElement):
            Parser for valid python variables without leading underscore and not called "inf".
            This parser has no parse action.
        allow_function_in_function (bool, optional):
            If True, allows functions to be defined inside functions.
            Nested functions are evaluated from the greatest level of nesting up to the main helper function.
            Defaults to True.

    Returns:
        pp.ParserElement:
            Parser for functions which will call the function with the specified
            arguments on evaluation.
    """
    helper_function = pp.Forward()
    allowed_parser_elements_in_args = list(args)
    lpar = pp.Suppress("(")
    rpar = pp.Suppress(")")

    helper_function_name = generic_identifier.set_results_name("helper_function_name")
    helper_function_name.set_parse_action(EvalHelperFuncName)

    if allow_function_in_function:
        allowed_parser_elements_in_args.insert(0, helper_function)

    arg_values = pp.MatchFirst(allowed_parser_elements_in_args) + pp.NotAny("=")

    # define function arguments
    arglist = pp.delimited_list(arg_values.copy())
    args_ = pp.Group(arglist).set_results_name("args")

    # define function keyword arguments
    key = generic_identifier + pp.Suppress("=")
    kwarg_list = pp.delimited_list(pp.dict_of(key, arg_values))
    kwargs_ = pp.Group(kwarg_list).set_results_name("kwargs")

    # build generic function
    helper_func_args = args_ + pp.Suppress(",") + kwargs_ | pp.Opt(
        args_, default=[]
    ) + pp.Opt(kwargs_, default={})
    helper_function << (
        pp.Combine(helper_function_name + lpar) + helper_func_args + rpar
    )

    helper_function.set_parse_action(EvalFunction)

    return helper_function


def sliced_param_or_var_parser(
    number: pp.ParserElement,
    generic_identifier: pp.ParserElement,
    evaluatable_identifier: pp.ParserElement,
    unsliced_object: pp.ParserElement,
    allow_slice_references: bool = True,
) -> pp.ParserElement:
    """Process strings representing sliced model parameters or variables.

    E.g. "source_use_max[node, tech]".

    If a parameter, must be a data variable in the Model._model_data xarray dataset.

    If a variable, must be an optimisation problem decision variable.

    The parser will not verify whether it has parsed a valid parameter or variable until
    evaluation.

    Args:
        number (pp.ParserElement):
            Parser for numbers (integer, float, scientific notation, "inf"/".inf").
        generic_identifier (pp.ParserElement):
            Parser for valid python variables without leading underscore and not called "inf".
            This parser has no parse action.
        evaluatable_identifier (pp.ParserElement):
            Parser for valid python variables without leading underscore and not called "inf".
            Evaluates to a string.
        unsliced_object (pp.ParserElement):
            Parser for valid backend objects.
            On evaluation, this parser will access the backend object from the backend dataset.
        allow_slice_references (bool):
            If True, allow reference to `slice` expressions (e.g. `$bar` in `foo[bars=$bar]`).
            Defaults to True.

    Returns:
        pp.ParserElement:
            Parser which returns a dictionary with name of parameter/variable and list
            of index items as separate entries on.
    """
    lspar = pp.Suppress("[")
    rspar = pp.Suppress("]")

    direct_slicer = number | evaluatable_identifier
    if allow_slice_references:
        slicer_ref = pp.Suppress(SUB_EXPRESSION_CLASSIFIER) + generic_identifier
        slicer_ref.set_parse_action(EvalIndexSlice)
        slicer = (slicer_ref | direct_slicer)("slicer")
    else:
        slicer = direct_slicer("slicer")

    slice = pp.Group(generic_identifier("set_name") + pp.Suppress("=") + slicer)

    slices = pp.Group(pp.delimited_list(slice))("slices")
    sliced_object_name = unsliced_object("param_or_var_name")

    sliced_param_or_var = pp.Combine(sliced_object_name + lspar) + slices + rspar
    sliced_param_or_var.set_parse_action(EvalSlicedComponent)

    return sliced_param_or_var


def sub_expression_parser(generic_identifier: pp.ParserElement) -> pp.ParserElement:
    """Parse strings prepended with the YAML constraint sub-expression classifier `$`.

    E.g. "$my_sub_expr"

    Args:
        generic_identifier (pp.ParserElement):
            Parser for valid python variables without leading underscore and not called "inf".
            This parser has no parse action.

    Returns:
        pp.ParserElement:
            Parser which produces a dictionary of the form {"sub_expression": "my_sub_expression"} on evaluation.
    """
    sub_expression = pp.Combine(
        pp.Suppress(SUB_EXPRESSION_CLASSIFIER) + generic_identifier
    )
    sub_expression.set_parse_action(EvalSubExpressions)

    return sub_expression


def unsliced_object_parser(valid_component_names: Iterable[str]) -> pp.ParserElement:
    """Parse unsliced objects and identify their corresponding parse actions.

    Creates a copy of the generic identifier and sets a parse action to find the string in
    the list of input parameters or optimisation decision variables.

    Args:
        valid_component_names (Iterable[str]): A
            All backend object names, to ensure they are captured by this parser function.

    Returns:
        pp.ParserElement:
            Copy of input parser with added parse action to lookup an unsliced
            parameter/variable value
    """
    unsliced_param_or_var = pp.one_of(valid_component_names, as_keyword=True)
    unsliced_param_or_var.set_parse_action(EvalUnslicedComponent)

    return unsliced_param_or_var


def evaluatable_identifier_parser(
    identifier: pp.ParserElement, valid_component_names: Iterable
) -> pp.ParserElement:
    """Create an evaluatable copy of the generic identifier that will return a string or a model component as an array.

    Args:
        identifier (pp.ParserElement):
            Parser for valid python variables without leading underscore and not called "inf".
            This parser has no parse action.
        valid_component_names (Iterable[str]): A
            All backend object names, to ensure they are *not* captured by this parser function.

    Returns:
        pp.ParserElement:
            Parser for valid python variables without leading underscore and not called "inf".
            Evaluates to a string or an array (if it is a model component).
    """
    evaluatable_identifier = (
        ~pp.one_of(valid_component_names, as_keyword=True) + identifier
    ).set_parse_action(EvalGenericString)

    return evaluatable_identifier


def list_parser(
    number: pp.ParserElement, evaluatable_identifier: pp.ParserElement
) -> pp.ParserElement:
    """Parse strings which define a list of other strings or numbers.

    Lists are defined as anything wrapped in square brackets (`[]`).

    Strings that could be evaluated as model component arrays will still be evaluated as strings (using the model component name).

    Args:
        number (pp.ParserElement): Parser for numbers (integer, float, scientific notation, "inf"/".inf").
        evaluatable_identifier (pp.ParserElement): Parser for valid python variables without leading underscore and not called "inf".

    Returns:
        pp.ParserElement: Parser for valid lists of strings and/or numbers.
    """
    list_elements = pp.MatchFirst([evaluatable_identifier, number])
    id_list = pp.Suppress("[") + pp.delimited_list(list_elements) + pp.Suppress("]")
    id_list.set_parse_action(ListParser)
    return id_list


def setup_base_parser_elements() -> tuple[pp.ParserElement, pp.ParserElement]:
    """Setup parser elements that will be components of other parsers.

    Returns:
        tuple[pp.ParserElement, pp.ParserElement]: (number, generic_identifier)
            number: parser for numbers (integer, float, scentific notation, "inf"/".inf").
            generic_identifier: parser for valid python variables without leading
                underscore and not called "inf". This parser has no parse action.
    """
    inf_kw = pp.Combine(pp.Opt(pp.Suppress(".")) + pp.Keyword("inf", caseless=True))
    number = pp.pyparsing_common.number | inf_kw
    generic_identifier = ~inf_kw + pp.Word(pp.alphas, pp.alphanums + "_")

    number.set_parse_action(EvalNumber)

    return number, generic_identifier


def arithmetic_parser(*args, arithmetic: pp.Forward | None = None) -> pp.Forward:
    """Parsing grammar to combine equation elements using basic arithmetic (+, -, *, /, **).

    Can handle the difference between a sign (e.g., -1,+1) and a addition/subtraction (0 - 1, 0 + 1).
    Whitespace is ignored on parsing (i.e., "1+1+foo" is equivalent to "1 + 1 + foo").

    Args:
        *args: arguments in the form of a list. These can be:
            helper_function (pp.ParserElement): parsing grammar to process helper functions
                of the form `helper_function(*args, **eval_kwargs)`.
            sliced_param_or_var (pp.ParserElement): parser for sliced parameters or variables, e.g. "foo[bar]"
            sub_expression (pp.ParserElement): parser for constraint sub expressions, e.g. "$foo"
            unsliced_param_or_var (pp.ParserElement): parser for unsliced parameters or variables, e.g. "foo"
            number (pp.ParserElement): parser for numbers (integer, float, scientific notation, "inf"/".inf").
        arithmetic (pp.Forward | None, optional): If given, add arithmetic rules to this
            existing parsing rule (otherwise, arithmetic rules will be a newly generated rule).
            Defaults to None.

    Returns:
        pp.Forward: parser for strings which use arithmetic operations to combine other parser elements.
    """
    signop = pp.one_of(["+", "-"])
    multop = pp.one_of(["*", "/"])
    expop = pp.Literal("**")
    if arithmetic is None:
        arithmetic = pp.Forward()

    arithmetic <<= pp.infixNotation(
        # the order matters if two could capture the same string, e.g. "inf".
        pp.MatchFirst(args),
        [
            (signop, 1, pp.opAssoc.RIGHT, EvalSignOp),
            (expop, 2, pp.opAssoc.LEFT, EvalOperatorOperand),
            (multop, 2, pp.opAssoc.LEFT, EvalOperatorOperand),
            (signop, 2, pp.opAssoc.LEFT, EvalOperatorOperand),
        ],
    )

    return arithmetic


def equation_comparison_parser(arithmetic: pp.ParserElement) -> pp.ParserElement:
    """Parsing grammar to combine equation elements either side of a comparison operator (<= >= ==).

    Whitespace is ignored on parsing (i.e., "1+foo==$bar" is equivalent to "1 + 1 == $bar").

    Args:
        arithmetic (pp.ParserElement):
            Parser for arithmetic operations to combine other parser elements.

    Returns:
        pp.ParserElement:
            Parser for strings of the form "LHS OPERATOR RHS".
    """
    comparison_operators = pp.one_of(["<=", ">=", "=="])
    equation_comparison = arithmetic + comparison_operators + arithmetic
    equation_comparison.set_parse_action(EvalComparisonOp)

    return equation_comparison


def generate_slice_parser(valid_component_names: Iterable) -> pp.ParserElement:
    """Create parser for index slice reference expressions.

    These expressions are linked to the equation expression by e.g. `$bar` in `foo[bars=$bar]`.
    Unlike sub-expressions and equation expressions, these strings cannot contain arithmetic
    nor references to sub expressions.

    Args:
        valid_component_names (Iterable):
            Allowed names for optimisation problem components (parameters, decision variables, expressions),
            to allow the parser to separate these from generic strings.

    Returns:
        pp.ParserElement: Parser for expression strings under the constraint key "slices".
    """
    number, identifier = setup_base_parser_elements()
    evaluatable_identifier = evaluatable_identifier_parser(
        identifier, valid_component_names
    )
    id_list = list_parser(number, evaluatable_identifier)
    unsliced_param = unsliced_object_parser(valid_component_names)
    sliced_param = sliced_param_or_var_parser(
        number,
        identifier,
        evaluatable_identifier,
        unsliced_param,
        allow_slice_references=False,
    )

    helper_function = helper_function_parser(
        sliced_param,
        unsliced_param,
        number,
        id_list,
        evaluatable_identifier,
        generic_identifier=identifier,
        allow_function_in_function=True,
    )

    return (
        helper_function
        | sliced_param
        | unsliced_param
        | number
        | id_list
        | evaluatable_identifier
    )


def generate_sub_expression_parser(valid_component_names: Iterable) -> pp.Forward:
    """Create parser for sub expressions.

    These expressions are linked to the equation expression by e.g. `$bar`.
    This parser allows arbitrarily nested arithmetic and function calls (and arithmetic inside function calls)
    and reference to index slice expressions.

    Args:
        valid_component_names (Iterable):
            Allowed names for optimisation problem components (parameters, decision variables, expressions),
            to allow the parser to separate these from generic strings.

    Returns:
        pp.ParserElement: Parser for expression strings under the constraint key "sub_expressions".
    """
    number, identifier = setup_base_parser_elements()
    evaluatable_identifier = evaluatable_identifier_parser(
        identifier, valid_component_names
    )
    id_list = list_parser(number, evaluatable_identifier)
    unsliced_param = unsliced_object_parser(valid_component_names)
    sliced_param = sliced_param_or_var_parser(
        number, identifier, evaluatable_identifier, unsliced_param
    )

    arithmetic = pp.Forward()
    helper_function = helper_function_parser(
        arithmetic, id_list, evaluatable_identifier, generic_identifier=identifier
    )
    arithmetic = arithmetic_parser(
        helper_function, sliced_param, number, unsliced_param, arithmetic=arithmetic
    )
    return arithmetic


def generate_arithmetic_parser(valid_component_names: Iterable) -> pp.ParserElement:
    """Create parser for arithmetic expressions (+, -, /, *, **).

    This parser allows arbitrarily nested arithmetic and function calls (and arithmetic inside function calls)
    and reference to sub-expressions and index slice expressions.

    Args:
        valid_component_names (Iterable):
            Allowed names for optimisation problem components (parameters, decision variables, global_expressions),
            to allow the parser to separate these from generic strings.

    Returns:
        pp.ParserElement: Partial parser for expression strings under the constraint key "equation/equations".
    """
    number, identifier = setup_base_parser_elements()
    evaluatable_identifier = evaluatable_identifier_parser(
        identifier, valid_component_names
    )
    id_list = list_parser(number, evaluatable_identifier)
    unsliced_param = unsliced_object_parser(valid_component_names)
    sliced_param = sliced_param_or_var_parser(
        number, identifier, evaluatable_identifier, unsliced_param
    )
    sub_expression = sub_expression_parser(identifier)

    arithmetic = pp.Forward()
    helper_function = helper_function_parser(
        arithmetic, id_list, evaluatable_identifier, generic_identifier=identifier
    )
    arithmetic = arithmetic_parser(
        helper_function,
        sub_expression,
        sliced_param,
        number,
        unsliced_param,
        arithmetic=arithmetic,
    )

    return arithmetic


def generate_equation_parser(valid_component_names: Iterable) -> pp.ParserElement:
    """Create parser for equation expressions of the form LHS OPERATOR RHS (e.g. `foo == 1 + bar`).

    This parser allows arbitrarily nested arithmetic and function calls (and arithmetic inside function calls)
    and reference to sub-expressions and index slice expressions.

    Args:
        valid_component_names (Iterable):
            Allowed names for optimisation problem components (parameters, decision variables, global_expressions),
            to allow the parser to separate these from generic strings.

    Returns:
        pp.ParserElement: Parser for expression strings under the constraint key "equation/equations".
    """
    arithmetic = generate_arithmetic_parser(valid_component_names)
    equation_comparison = equation_comparison_parser(arithmetic)

    return equation_comparison<|MERGE_RESOLUTION|>--- conflicted
+++ resolved
@@ -789,11 +789,7 @@
                 evaluated = backend_interface._dataset[self.name]
             except KeyError:
                 evaluated = xr.DataArray(self.name, attrs={"obj_type": "string"})
-<<<<<<< HEAD
-        if "default" in evaluated.attrs and pd.notnull(evaluated.attrs["default"]):
-=======
         if "default" in evaluated.attrs and pd.notna(evaluated.attrs["default"]):
->>>>>>> 4063431c
             evaluated = evaluated.fillna(evaluated.attrs["default"])
 
         self.eval_attrs["references"].add(self.name)
