--- conflicted
+++ resolved
@@ -56,11 +56,7 @@
         }
 
     def __init__(
-        self,
-        inputs: xr.Dataset,
-        math: AttrDict,
-        build_config: config_schema.Build,
-        defaults: dict,
+        self, inputs: xr.Dataset, math: AttrDict, build_config: config_schema.Build
     ) -> None:
         """Gurobi solver interface class.
 
@@ -68,16 +64,12 @@
             inputs (xr.Dataset): Calliope model data.
             math (AttrDict): Calliope math.
             build_config (config_schema.Build): Build configuration options.
-<<<<<<< HEAD
-=======
-            defaults (dict): Parameter defaults.
->>>>>>> 962a4ad0
         """
         if importlib.util.find_spec("gurobipy") is None:
             raise ImportError(
                 "Install the `gurobipy` package to build the optimisation problem with the Gurobi backend."
             )
-        super().__init__(inputs, math, build_config, defaults, gurobipy.Model())
+        super().__init__(inputs, math, build_config, gurobipy.Model())
         self._instance: gurobipy.Model
         self.shadow_prices = GurobiShadowPrices(self)
 
@@ -360,13 +352,7 @@
         self.inputs[name] = new_parameter_da
 
         self.delete_component(name, "parameters")
-<<<<<<< HEAD
         self.add_parameter(name, new_parameter_da)
-=======
-        self.add_parameter(
-            name, new_parameter_da, default=self.defaults.get(name, np.nan)
-        )
->>>>>>> 962a4ad0
 
         refs_to_update = self._find_all_references(parameter_da.attrs["references"])
 
