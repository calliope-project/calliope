--- conflicted
+++ resolved
@@ -42,7 +42,6 @@
 class GurobiBackendModel(backend_model.BackendModel):
     """gurobipy-specific backend functionality."""
 
-<<<<<<< HEAD
     OBJECTIVE_SENSE_DICT = {
         "minimize": gurobipy.GRB.MINIMIZE,
         "minimise": gurobipy.GRB.MINIMIZE,
@@ -50,12 +49,9 @@
         "maximise": gurobipy.GRB.MAXIMIZE,
     }
 
-    def __init__(self, inputs: xr.Dataset, math: CalliopeMath, **kwargs) -> None:
-=======
     def __init__(
         self, inputs: xr.Dataset, math: CalliopeMath, build_config: config.Build
     ) -> None:
->>>>>>> ed45bf76
         """Gurobi solver interface class.
 
         Args:
