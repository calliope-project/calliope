# Copyright (C) since 2013 Calliope contributors listed in AUTHORS.
# Licensed under the Apache 2.0 License (see LICENSE file).
"""Gurobi backend functionality."""

from __future__ import annotations

import importlib
import logging
from collections.abc import Iterable
from pathlib import Path
from typing import Any, Literal, SupportsFloat, TypeVar, overload

import numpy as np
import pandas as pd
import xarray as xr

from calliope.backend import backend_model, parsing
from calliope.exceptions import BackendError, BackendWarning
from calliope.exceptions import warn as model_warn
from calliope.preprocess import CalliopeMath

if importlib.util.find_spec("gurobipy") is not None:
    import gurobipy

T = TypeVar("T")
_COMPONENTS_T = Literal[
    "variables", "constraints", "objectives", "parameters", "global_expressions"
]

LOGGER = logging.getLogger(__name__)

COMPONENT_TRANSLATOR = {
    "parameter": "parameter",
    "variable": "variable",
    "global_expression": "expression",
    "constraint": "constraint",
    "objective": "objective",
}


class GurobiBackendModel(backend_model.BackendModel):
    """gurobipy-specific backend functionality."""

    def __init__(self, inputs: xr.Dataset, math: CalliopeMath, **kwargs) -> None:
        """Gurobi solver interface class.

        Args:
            inputs (xr.Dataset): Calliope model data.
            math (CalliopeMath): Calliope math.
            **kwargs: passed directly to the solver.
        """
        if importlib.util.find_spec("gurobipy") is None:
            raise ImportError(
                "Install the `gurobipy` package to build the optimisation problem with the Gurobi backend."
            )
        super().__init__(inputs, math, gurobipy.Model(), **kwargs)
        self._instance: gurobipy.Model
        self.shadow_prices = GurobiShadowPrices(self)

        self._add_all_inputs_as_parameters()

    def add_parameter(  # noqa: D102, override
        self, parameter_name: str, parameter_values: xr.DataArray, default: Any = np.nan
    ) -> None:
        self._raise_error_on_preexistence(parameter_name, "parameters")

        parameter_da = parameter_values
        if parameter_da.isnull().all():
            self.log(
                "parameters",
                parameter_name,
                "Component not added; no data found in array.",
            )
            parameter_da = parameter_da.astype(float)

        attrs = {
            "title": self._PARAM_TITLES.get(parameter_name, None),
            "description": self._PARAM_DESCRIPTIONS.get(parameter_name, None),
            "unit": self._PARAM_UNITS.get(parameter_name, None),
            "default": default,
            "original_dtype": parameter_values.dtype.name,
        }
        self._add_to_dataset(parameter_name, parameter_da, "parameters", attrs)

    def add_constraint(  # noqa: D102, override
        self, name: str, constraint_dict: parsing.UnparsedConstraint
    ) -> None:
        def _constraint_setter(
            element: parsing.ParsedBackendEquation, where: xr.DataArray, references: set
        ) -> xr.DataArray:
            expr = element.evaluate_expression(self, where=where, references=references)
            to_fill = self._apply_func(self._instance.addConstr, where, 1, expr)

            return to_fill

        self._add_component(name, constraint_dict, _constraint_setter, "constraints")

    def add_global_expression(  # noqa: D102, override
        self, name: str, expression_dict: parsing.UnparsedExpression
    ) -> None:
        def _expression_setter(
            element: parsing.ParsedBackendEquation, where: xr.DataArray, references: set
        ) -> xr.DataArray:
            expr = element.evaluate_expression(self, where=where, references=references)
            expr = expr.squeeze(drop=True)
            to_fill = expr.where(where)
            self._clean_arrays(expr)
            return to_fill

        self._add_component(
            name, expression_dict, _expression_setter, "global_expressions"
        )

    def add_variable(  # noqa: D102, override
        self, name: str, variable_dict: parsing.UnparsedVariable
    ) -> None:
        domain_dict = {"real": gurobipy.GRB.CONTINUOUS, "integer": gurobipy.GRB.INTEGER}
<<<<<<< HEAD
        if variable_dict is None:
            variable_dict = self.math.data["variables"][name]
=======
>>>>>>> 4fc6b84f

        def _variable_setter(where: xr.DataArray, references: set):
            domain_type = domain_dict[variable_dict.get("domain", "real")]

            bounds = variable_dict["bounds"]
            lb = self._get_variable_bound(bounds["min"], name, references, -np.inf)
            ub = self._get_variable_bound(bounds["max"], name, references, np.inf)
            var = self._apply_func(
                self._instance.addVar, where, 1, lb, ub, vtype=domain_type
            )
            return var.fillna(value=np.nan)

        self._add_component(name, variable_dict, _variable_setter, "variables")

    def add_objective(  # noqa: D102, override
        self, name: str, objective_dict: parsing.UnparsedObjective
    ) -> None:
        sense_dict = {
            "minimize": gurobipy.GRB.MINIMIZE,
            "minimise": gurobipy.GRB.MINIMIZE,
            "maximize": gurobipy.GRB.MAXIMIZE,
            "maximise": gurobipy.GRB.MAXIMIZE,
        }

<<<<<<< HEAD
        if objective_dict is None:
            objective_dict = self.math.data["objectives"][name]
=======
>>>>>>> 4fc6b84f
        sense = sense_dict[objective_dict["sense"]]

        def _objective_setter(
            element: parsing.ParsedBackendEquation, where: xr.DataArray, references: set
        ) -> xr.DataArray:
            expr = element.evaluate_expression(self, references=references)

            if name == self.inputs.attrs["config"].build.objective:
                self._instance.setObjective(expr.item(), sense=sense)

                self.log("objectives", name, "Objective activated.")

            return xr.DataArray(expr)

        self._add_component(name, objective_dict, _objective_setter, "objectives")

    def get_parameter(  # noqa: D102, override
        self, name: str, as_backend_objs: bool = True
    ) -> xr.DataArray:
        parameter = self.parameters.get(name, None)
        if parameter is None:
            raise KeyError(f"Unknown parameter: {name}")

        return parameter.astype(parameter.original_dtype)

    @overload
    def get_constraint(  # noqa: D102, override
        self, name: str, as_backend_objs: Literal[True] = True, eval_body: bool = False
    ) -> xr.DataArray: ...

    @overload
    def get_constraint(  # noqa: D102, override
        self, name: str, as_backend_objs: Literal[False], eval_body: bool = False
    ) -> xr.Dataset: ...

    def get_constraint(  # noqa: D102, override
        self, name: str, as_backend_objs: bool = True, eval_body: bool = False
    ) -> xr.DataArray | xr.Dataset:
        constraint = self.constraints.get(name, None)
        if constraint is None:
            raise KeyError(f"Unknown constraint: {name}")
        if isinstance(constraint, xr.DataArray) and not as_backend_objs:
            raise BackendError("Cannot return a Gurobi constraint in string format")
        return constraint

    def get_variable(  # noqa: D102, override
        self, name: str, as_backend_objs: bool = True
    ) -> xr.DataArray:
        variable = self.variables.get(name, None)
        if variable is None:
            raise KeyError(f"Unknown variable: {name}")
        if as_backend_objs:
            return variable
        else:
            try:
                return self._apply_func(
                    self._from_gurobi_var, variable.notnull(), 1, variable
                )
            except AttributeError:
                return variable.astype(str).where(variable.notnull())

    def get_variable_bounds(self, name: str) -> xr.Dataset:  # noqa: D102, override
        variable = self.get_variable(name, as_backend_objs=True)

        lb, ub = self._apply_func(
            self._from_gurobi_variable_bounds, variable.notnull(), 2, variable
        )
        return xr.Dataset({"lb": lb, "ub": ub}, attrs=variable.attrs)

    def get_global_expression(  # noqa: D102, override
        self, name: str, as_backend_objs: bool = True, eval_body: bool = False
    ) -> xr.DataArray:
        global_expression = self.global_expressions.get(name, None)
        if global_expression is None:
            raise KeyError(f"Unknown global_expression: {name}")
        if isinstance(global_expression, xr.DataArray) and not as_backend_objs:
            if not eval_body:
                return global_expression.astype(str).where(global_expression.notnull())
            else:
                try:
                    return self._apply_func(
                        self._from_gurobi_expr,
                        global_expression.notnull(),
                        1,
                        global_expression,
                    )
                except AttributeError:
                    return global_expression.astype(str).where(
                        global_expression.notnull()
                    )
        else:
            return global_expression

    def _solve(
        self,
        solver: str,
        solver_io: str | None = None,
        solver_options: dict | None = None,
        save_logs: str | None = None,
        warmstart: bool = False,
        **solve_config,
    ) -> xr.Dataset:
        self._instance.resetParams()

        if solver_options is not None:
            for k, v in solver_options.items():
                self._instance.setParam(k, v)

        if not warmstart:
            self._instance.setParam("LPWarmStart", 0)

        if save_logs is not None:
            logdir = Path(save_logs)
            self._instance.setParam("LogFile", (logdir / "gurobi.log").as_posix())

        self._instance.update()

        self._instance.optimize()

        termination = self._instance.status

        if termination == gurobipy.GRB.OPTIMAL:
            results = self.load_results()
        else:
            model_warn("Model solution was non-optimal.", _class=BackendWarning)
            results = xr.Dataset()

        termination = [
            i
            for i in dir(gurobipy.GRB.Status)
            if not i.startswith("_") and getattr(gurobipy.GRB.Status, i) == termination
        ][0].lower()
        results.attrs["termination_condition"] = str(termination)

        return results

    def verbose_strings(self) -> None:  # noqa: D102, override
        def __renamer(val, *idx, name: str, attr: str):
            if pd.notnull(val):
                new_obj_name = f"{name}[{', '.join(idx)}]"
                setattr(val, attr, new_obj_name)

        self._instance.update()
        attribute_names = {
            "variables": "VarName",
            "constraints": "ConstrName",
            "piecewise_constraints": "GenConstrName",
        }
        with self._datetime_as_string(self._dataset):
            for da in self._dataset.filter_by_attrs(coords_in_name=False).values():
                if da.attrs["obj_type"] not in attribute_names.keys():
                    continue
                self._apply_func(
                    __renamer,
                    da.notnull(),
                    1,
                    da,
                    *[da.coords[i] for i in da.dims],
                    name=da.name,
                    attr=attribute_names[da.attrs["obj_type"]],
                )
                da.attrs["coords_in_name"] = True
        self._instance.update()

    def to_lp(self, path: str | Path) -> None:  # noqa: D102, override
        self._instance.update()

        if Path(path).suffix != ".lp":
            raise ValueError("File extension must be `.lp`")
        self._instance.write(str(path))

    def _create_obj_list(self, key: str, component_type: _COMPONENTS_T) -> None:
        pass

    def delete_component(self, key: str, component_type: _COMPONENTS_T) -> None:
        """Delete object from the backend model object linked to a component.

        Args:
            key (str): Name of object
            component_type (str): Object type
        """
        if key in self._dataset and self._dataset[key].obj_type == component_type:
            if component_type in ["variables", "constraints"]:
                self._apply_func(
                    self._del_gurobi_obj,
                    self._dataset[key].notnull(),
                    1,
                    self._dataset[key],
                )
            del self._dataset[key]
        self._instance.update()

    def update_parameter(  # noqa: D102, override
        self, name: str, new_values: xr.DataArray | SupportsFloat
    ) -> None:
        new_values = xr.DataArray(new_values)
        parameter_da = self.get_parameter(name)
        missing_dims_in_new_vals = set(parameter_da.dims).difference(new_values.dims)

        if missing_dims_in_new_vals:
            self.log(
                "parameters",
                name,
                f"New values will be broadcast along the {missing_dims_in_new_vals} dimension(s)."
                "info",
            )
        new_parameter_da = new_values.broadcast_like(parameter_da).fillna(parameter_da)
        new_parameter_da.attrs = parameter_da.attrs
        self.inputs[name] = new_parameter_da

        self.delete_component(name, "parameters")
        self.add_parameter(
            name,
            new_parameter_da,
            default=self.inputs.attrs["defaults"].get(name, np.nan),
        )

        refs_to_update = self._find_all_references(parameter_da.attrs["references"])

        if refs_to_update:
            self.log(
                "parameters",
                name,
                f"The optimisation problem components {sorted(refs_to_update)} will be re-built.",
                "info",
            )
        self._rebuild_references(refs_to_update)

        if self._has_verbose_strings:
            self.verbose_strings()

        self._instance.update()

    def update_variable_bounds(  # noqa: D102, override
        self,
        name: str,
        *,
        min: xr.DataArray | SupportsFloat | None = None,
        max: xr.DataArray | SupportsFloat | None = None,
    ) -> None:
        translator = {"min": "lb", "max": "ub"}
        variable_da = self.get_variable(name)

        for bound_name, new_bounds in {"min": min, "max": max}.items():
            if new_bounds is None:
                self.log(
                    "variables",
                    name,
                    f"{bound_name} bound not being updated as it has not been defined.",
                )
                continue

            existing_bound_param = self.math.data.get_key(
                f"variables.{name}.bounds.{bound_name}", None
            )
            if existing_bound_param in self.parameters:
                raise BackendError(
                    "Cannot update variable bounds that have been set by parameters. "
                    f"Use `update_parameter('{existing_bound_param}')` to update the {bound_name} bound of {name}."
                )

            bound_da = xr.DataArray(new_bounds)
            missing_dims_in_new_vals = set(variable_da.dims).difference(bound_da.dims)
            if missing_dims_in_new_vals:
                self.log(
                    "variables",
                    name,
                    f"New `{bound_name}` bounds will be broadcast along the {missing_dims_in_new_vals} dimension(s).",
                    "info",
                )

            self._apply_func(
                self._update_gurobi_variable,
                variable_da.notnull() & xr.DataArray(new_bounds).notnull(),
                1,
                variable_da,
                xr.DataArray(new_bounds),
                bound=translator[bound_name],
            )
        self._instance.update()

    def fix_variable(  # noqa: D102, override
        self, name: str, where: xr.DataArray | None = None
    ) -> None:
        if self._instance.status != gurobipy.GRB.OPTIMAL:
            raise BackendError(
                "Cannot fix variable values without already having solved the model successfully."
            )

        variable_da = self.get_variable(name)
        if where is not None:
            variable_da = variable_da.where(where.fillna(0))

        self._apply_func(
            self._fix_gurobi_variable, variable_da.notnull(), 1, variable_da
        )

        self._instance.update()

    def unfix_variable(  # noqa: D102, override
        self, name: str, where: xr.DataArray | None = None
    ) -> None:
        raise BackendError(
            "Cannot unfix a variable using the Gurobi backend; "
            "you will need to rebuild your backend or update variable bounds to match the original bounds."
        )

    @property
    def has_integer_or_binary_variables(self) -> bool:  # noqa: D102, override
        self._instance.update()
        return any(
            var.vtype != gurobipy.GRB.CONTINUOUS for var in self._instance.getVars()
        )

    def _del_gurobi_obj(self, obj: Any) -> None:
        self._instance.remove(obj)

    def _to_piecewise_constraint(  # noqa: D102, override
        self,
        x_var: gurobipy.Var,
        y_var: gurobipy.Var,
        *vals: float,
        name: str,
        n_breakpoints: int,
    ) -> gurobipy.GenConstr:
        if not isinstance(x_var, gurobipy.Var) or not isinstance(y_var, gurobipy.Var):
            raise BackendError(
                "Gurobi backend can only build piecewise constraints using decision variables."
            )
        y_vals = list(pd.Series(vals[n_breakpoints:]).dropna().values)
        x_vals = list(pd.Series(vals[:n_breakpoints]).dropna().values)
        try:
            var = self._instance.addGenConstrPWL(
                xpts=x_vals, ypts=y_vals, xvar=x_var, yvar=y_var, name=name
            )
        except gurobipy.GurobiError as err:
            raise BackendError(err)
        return var

    def _update_gurobi_variable(
        self, orig: gurobipy.Var, new: Any, *, bound: Literal["lb", "ub"]
    ) -> None:
        """Utility function to update gurobi variable bounds in-place.

        Args:
            orig (gurobipy.Var): Gurobi variable to update.
            new (Any): Value with which to update the specified bound of the variable.
            bound (Literal[lb, ub]): Variable bound to update ("lb" = lower bound, "ub" = upper bound).
        """
        setattr(orig, bound, new)

    def _fix_gurobi_variable(self, orig: gurobipy.Var) -> None:
        """Utility function to fix a Gurobi variable to its value in the optimisation model solution.

        Fixed variables will be considered as parameters in the subsequent solve.

        Args:
            orig (gurobipy.Var): Gurobi variable to fix.

        Raises:
            BackendError: Can only fix variables if they have values assigned to them from an optimal solution.
        """
        self._update_gurobi_variable(orig, orig.x, bound="lb")  # type: ignore
        self._update_gurobi_variable(orig, orig.x, bound="ub")  # type: ignore

    @staticmethod
    def _from_gurobi_variable_bounds(val: gurobipy.Var) -> pd.Series:
        """Evaluate Gurobi decision variable object bounds.

        Args:
            val (gurobipy.Var): Variable object to be evaluated.

        Returns:
            pd.Series: Array of variable upper and lower bound.
        """
        return pd.Series(data=[val.lb, val.ub], index=["lb", "ub"])

    @staticmethod
    def _from_gurobi_var(val: gurobipy.Var) -> Any:
        """Evaluate Gurobi variable object.

        Args:
            val (gurobipy.LinExpr): expression object to be evaluated

        Returns:
            Any: If the input is nullable, return np.nan, otherwise a numeric value
            (eval_body=True and problem is optimised) or a string.
        """
        return val.x  # type: ignore

    @staticmethod
    def _from_gurobi_expr(val: gurobipy.LinExpr, *, eval_body: bool = False) -> Any:
        """Evaluate Gurobi expression object.

        Args:
            val (gurobipy.LinExpr): expression object to be evaluated
            eval_body (bool, optional):
                If True, attempt to evaluate the expression object, which will produce a numeric value.
                This will only succeed if the backend model has been successfully optimised,
                otherwise a string representation of the linear expression will be returned
                (same as eval_body=False). Defaults to False.

        Returns:
            Any: If the input is nullable, return np.nan, otherwise a numeric value
            (eval_body=True and problem is optimised) or a string.
        """
        return val.getValue()


class GurobiShadowPrices(backend_model.ShadowPrices):
    """Gurobi shadow price functionality."""

    def __init__(self, backend_obj: GurobiBackendModel):
        """Create gurobipy shadow price functions."""
        self._backend_obj = backend_obj

    def get(self, name: str) -> xr.DataArray:  # noqa: D102, override
        constraint = self._backend_obj.get_constraint(name, as_backend_objs=True)
        return self._backend_obj._apply_func(
            self._duals_from_gurobi_constraint, constraint.notnull(), 1, constraint
        )

    def activate(self):  # noqa: D102, override
        pass

    def deactivate(self):  # noqa: D102, override
        pass

    @property
    def is_active(self) -> bool:  # noqa: D102, override
        return True

    @property
    def available_constraints(self) -> Iterable:  # noqa: D102, override
        return self._backend_obj.constraints.data_vars

    @staticmethod
    def _duals_from_gurobi_constraint(val: gurobipy.Constr) -> float:
        try:
            dual = val.Pi  # type: ignore
        except AttributeError:
            return np.nan
        else:
            return dual<|MERGE_RESOLUTION|>--- conflicted
+++ resolved
@@ -115,11 +115,6 @@
         self, name: str, variable_dict: parsing.UnparsedVariable
     ) -> None:
         domain_dict = {"real": gurobipy.GRB.CONTINUOUS, "integer": gurobipy.GRB.INTEGER}
-<<<<<<< HEAD
-        if variable_dict is None:
-            variable_dict = self.math.data["variables"][name]
-=======
->>>>>>> 4fc6b84f
 
         def _variable_setter(where: xr.DataArray, references: set):
             domain_type = domain_dict[variable_dict.get("domain", "real")]
@@ -144,11 +139,6 @@
             "maximise": gurobipy.GRB.MAXIMIZE,
         }
 
-<<<<<<< HEAD
-        if objective_dict is None:
-            objective_dict = self.math.data["objectives"][name]
-=======
->>>>>>> 4fc6b84f
         sense = sense_dict[objective_dict["sense"]]
 
         def _objective_setter(
