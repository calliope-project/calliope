# Copyright (C) since 2013 Calliope contributors listed in AUTHORS.
# Licensed under the Apache 2.0 License (see LICENSE file).
"""Gurobi backend functionality."""

from __future__ import annotations

import importlib
import logging
from collections.abc import Iterable
from pathlib import Path
from typing import Any, Literal, SupportsFloat, TypeVar, overload

import numpy as np
import pandas as pd
import xarray as xr

from calliope import config
from calliope.backend import backend_model, parsing
from calliope.exceptions import BackendError, BackendWarning
from calliope.exceptions import warn as model_warn
from calliope.preprocess import CalliopeMath
from calliope.schemas import config_schema

if importlib.util.find_spec("gurobipy") is not None:
    import gurobipy

T = TypeVar("T")
_COMPONENTS_T = Literal[
    "variables", "constraints", "objectives", "parameters", "global_expressions"
]

LOGGER = logging.getLogger(__name__)

COMPONENT_TRANSLATOR = {
    "parameter": "parameter",
    "variable": "variable",
    "global_expression": "expression",
    "constraint": "constraint",
    "objective": "objective",
}


class GurobiBackendModel(backend_model.BackendModel):
    """gurobipy-specific backend functionality."""

    def __init__(
<<<<<<< HEAD
        self, inputs: xr.Dataset, math: CalliopeMath, build_config: config_schema.Build
=======
        self, inputs: xr.Dataset, math: CalliopeMath, build_config: config.Build
>>>>>>> 5a2b28ad
    ) -> None:
        """Gurobi solver interface class.

        Args:
            inputs (xr.Dataset): Calliope model data.
            math (CalliopeMath): Calliope math.
            build_config: Build configuration options.
        """
        if importlib.util.find_spec("gurobipy") is None:
            raise ImportError(
                "Install the `gurobipy` package to build the optimisation problem with the Gurobi backend."
            )
<<<<<<< HEAD
        super().__init__(inputs, math, gurobipy.Model(), build_config)
=======
        super().__init__(inputs, math, build_config, gurobipy.Model())
>>>>>>> 5a2b28ad
        self._instance: gurobipy.Model
        self.shadow_prices = GurobiShadowPrices(self)

    def add_parameter(  # noqa: D102, override
        self, parameter_name: str, parameter_values: xr.DataArray, default: Any = np.nan
    ) -> None:
        self._raise_error_on_preexistence(parameter_name, "parameters")

        parameter_da = parameter_values
        if parameter_da.isnull().all():
            self.log(
                "parameters",
                parameter_name,
                "Component not added; no data found in array.",
            )
            parameter_da = parameter_da.astype(float)

        attrs = {
            "title": self._PARAM_TITLES.get(parameter_name, None),
            "description": self._PARAM_DESCRIPTIONS.get(parameter_name, None),
            "unit": self._PARAM_UNITS.get(parameter_name, None),
            "default": default,
            "original_dtype": parameter_values.dtype.name,
        }
        self._add_to_dataset(parameter_name, parameter_da, "parameters", attrs)

    def add_constraint(  # noqa: D102, override
        self, name: str, constraint_dict: parsing.UnparsedConstraint
    ) -> None:
        def _constraint_setter(
            element: parsing.ParsedBackendEquation, where: xr.DataArray, references: set
        ) -> xr.DataArray:
            expr = element.evaluate_expression(self, where=where, references=references)
            to_fill = self._apply_func(self._instance.addConstr, where, 1, expr)

            return to_fill

        self._add_component(name, constraint_dict, _constraint_setter, "constraints")

    def add_global_expression(  # noqa: D102, override
        self, name: str, expression_dict: parsing.UnparsedExpression
    ) -> None:
        def _expression_setter(
            element: parsing.ParsedBackendEquation, where: xr.DataArray, references: set
        ) -> xr.DataArray:
            expr = element.evaluate_expression(self, where=where, references=references)
            expr = expr.squeeze(drop=True)
            to_fill = expr.where(where)
            self._clean_arrays(expr)
            return to_fill

        self._add_component(
            name, expression_dict, _expression_setter, "global_expressions"
        )

    def add_variable(  # noqa: D102, override
        self, name: str, variable_dict: parsing.UnparsedVariable
    ) -> None:
        domain_dict = {"real": gurobipy.GRB.CONTINUOUS, "integer": gurobipy.GRB.INTEGER}

        def _variable_setter(where: xr.DataArray, references: set):
            domain_type = domain_dict[variable_dict.get("domain", "real")]

            bounds = variable_dict["bounds"]
            lb = self._get_variable_bound(bounds["min"], name, references, -np.inf)
            ub = self._get_variable_bound(bounds["max"], name, references, np.inf)
            var = self._apply_func(
                self._instance.addVar, where, 1, lb, ub, vtype=domain_type
            )
            return var.fillna(value=np.nan)

        self._add_component(name, variable_dict, _variable_setter, "variables")

    def add_objective(  # noqa: D102, override
        self, name: str, objective_dict: parsing.UnparsedObjective
    ) -> None:
        sense_dict = {
            "minimize": gurobipy.GRB.MINIMIZE,
            "minimise": gurobipy.GRB.MINIMIZE,
            "maximize": gurobipy.GRB.MAXIMIZE,
            "maximise": gurobipy.GRB.MAXIMIZE,
        }

        sense = sense_dict[objective_dict["sense"]]

        def _objective_setter(
            element: parsing.ParsedBackendEquation, where: xr.DataArray, references: set
        ) -> xr.DataArray:
            expr = element.evaluate_expression(self, references=references)

            if name == self.config.objective:
                self._instance.setObjective(expr.item(), sense=sense)

                self.log("objectives", name, "Objective activated.")

            return xr.DataArray(expr)

        self._add_component(name, objective_dict, _objective_setter, "objectives")

    def get_parameter(  # noqa: D102, override
        self, name: str, as_backend_objs: bool = True
    ) -> xr.DataArray:
        parameter = self.parameters.get(name, None)
        if parameter is None:
            raise KeyError(f"Unknown parameter: {name}")

        return parameter.astype(parameter.original_dtype)

    @overload
    def get_constraint(  # noqa: D102, override
        self, name: str, as_backend_objs: Literal[True] = True, eval_body: bool = False
    ) -> xr.DataArray: ...

    @overload
    def get_constraint(  # noqa: D102, override
        self, name: str, as_backend_objs: Literal[False], eval_body: bool = False
    ) -> xr.Dataset: ...

    def get_constraint(  # noqa: D102, override
        self, name: str, as_backend_objs: bool = True, eval_body: bool = False
    ) -> xr.DataArray | xr.Dataset:
        constraint = self.constraints.get(name, None)
        if constraint is None:
            raise KeyError(f"Unknown constraint: {name}")
        if isinstance(constraint, xr.DataArray) and not as_backend_objs:
            raise BackendError("Cannot return a Gurobi constraint in string format")
        return constraint

    def get_variable(  # noqa: D102, override
        self, name: str, as_backend_objs: bool = True
    ) -> xr.DataArray:
        variable = self.variables.get(name, None)
        if variable is None:
            raise KeyError(f"Unknown variable: {name}")
        if as_backend_objs:
            return variable
        else:
            try:
                return self._apply_func(
                    self._from_gurobi_var, variable.notnull(), 1, variable
                )
            except AttributeError:
                return variable.astype(str).where(variable.notnull())

    def get_variable_bounds(self, name: str) -> xr.Dataset:  # noqa: D102, override
        variable = self.get_variable(name, as_backend_objs=True)

        lb, ub = self._apply_func(
            self._from_gurobi_variable_bounds, variable.notnull(), 2, variable
        )
        return xr.Dataset({"lb": lb, "ub": ub}, attrs=variable.attrs)

    def get_global_expression(  # noqa: D102, override
        self, name: str, as_backend_objs: bool = True, eval_body: bool = False
    ) -> xr.DataArray:
        global_expression = self.global_expressions.get(name, None)
        if global_expression is None:
            raise KeyError(f"Unknown global_expression: {name}")
        if isinstance(global_expression, xr.DataArray) and not as_backend_objs:
            if not eval_body:
                return global_expression.astype(str).where(global_expression.notnull())
            else:
                try:
                    return self._apply_func(
                        self._from_gurobi_expr,
                        global_expression.notnull(),
                        1,
                        global_expression,
                    )
                except AttributeError:
                    return global_expression.astype(str).where(
                        global_expression.notnull()
                    )
        else:
            return global_expression

    def _solve(
        self,
        solver: str,
        solver_io: str | None = None,
        solver_options: dict | None = None,
        save_logs: str | None = None,
        warmstart: bool = False,
        **solve_config,
    ) -> xr.Dataset:
        self._instance.resetParams()

        if solver_options is not None:
            for k, v in solver_options.items():
                self._instance.setParam(k, v)

        if not warmstart:
            self._instance.setParam("LPWarmStart", 0)

        if save_logs is not None:
            logdir = Path(save_logs)
            self._instance.setParam("LogFile", (logdir / "gurobi.log").as_posix())

        self._instance.update()

        self._instance.optimize()

        termination = self._instance.status

        if termination == gurobipy.GRB.OPTIMAL:
            results = self.load_results()
        else:
            model_warn("Model solution was non-optimal.", _class=BackendWarning)
            results = xr.Dataset()

        termination = [
            i
            for i in dir(gurobipy.GRB.Status)
            if not i.startswith("_") and getattr(gurobipy.GRB.Status, i) == termination
        ][0].lower()
        results.attrs["termination_condition"] = str(termination)

        return results

    def verbose_strings(self) -> None:  # noqa: D102, override
        def __renamer(val, *idx, name: str, attr: str):
            if pd.notna(val):
                new_obj_name = f"{name}[{', '.join(idx)}]"
                setattr(val, attr, new_obj_name)

        self._instance.update()
        attribute_names = {
            "variables": "VarName",
            "constraints": "ConstrName",
            "piecewise_constraints": "GenConstrName",
        }
        with self._datetime_as_string(self._dataset):
            for da in self._dataset.filter_by_attrs(coords_in_name=False).values():
                if da.attrs["obj_type"] not in attribute_names.keys():
                    continue
                self._apply_func(
                    __renamer,
                    da.notnull(),
                    1,
                    da,
                    *[da.coords[i] for i in da.dims],
                    name=da.name,
                    attr=attribute_names[da.attrs["obj_type"]],
                )
                da.attrs["coords_in_name"] = True
        self._instance.update()

    def to_lp(self, path: str | Path) -> None:  # noqa: D102, override
        self._instance.update()

        if Path(path).suffix != ".lp":
            raise ValueError("File extension must be `.lp`")
        self._instance.write(str(path))

    def _create_obj_list(self, key: str, component_type: _COMPONENTS_T) -> None:
        pass

    def delete_component(self, key: str, component_type: _COMPONENTS_T) -> None:
        """Delete object from the backend model object linked to a component.

        Args:
            key (str): Name of object
            component_type (str): Object type
        """
        if key in self._dataset and self._dataset[key].obj_type == component_type:
            if component_type in ["variables", "constraints"]:
                self._apply_func(
                    self._del_gurobi_obj,
                    self._dataset[key].notnull(),
                    1,
                    self._dataset[key],
                )
            del self._dataset[key]
        self._instance.update()

    def update_parameter(  # noqa: D102, override
        self, name: str, new_values: xr.DataArray | SupportsFloat
    ) -> None:
        new_values = xr.DataArray(new_values)
        parameter_da = self.get_parameter(name)
        missing_dims_in_new_vals = set(parameter_da.dims).difference(new_values.dims)

        if missing_dims_in_new_vals:
            self.log(
                "parameters",
                name,
                f"New values will be broadcast along the {missing_dims_in_new_vals} dimension(s)."
                "info",
            )
        new_parameter_da = new_values.broadcast_like(parameter_da).fillna(parameter_da)
        new_parameter_da.attrs = parameter_da.attrs
        self.inputs[name] = new_parameter_da

        self.delete_component(name, "parameters")
        self.add_parameter(
            name,
            new_parameter_da,
            default=self.inputs.attrs["defaults"].get(name, np.nan),
        )

        refs_to_update = self._find_all_references(parameter_da.attrs["references"])

        if refs_to_update:
            self.log(
                "parameters",
                name,
                f"The optimisation problem components {sorted(refs_to_update)} will be re-built.",
                "info",
            )
        self._rebuild_references(refs_to_update)

        if self._has_verbose_strings:
            self.verbose_strings()

        self._instance.update()

    def update_variable_bounds(  # noqa: D102, override
        self,
        name: str,
        *,
        min: xr.DataArray | SupportsFloat | None = None,
        max: xr.DataArray | SupportsFloat | None = None,
    ) -> None:
        translator = {"min": "lb", "max": "ub"}
        variable_da = self.get_variable(name)

        for bound_name, new_bounds in {"min": min, "max": max}.items():
            if new_bounds is None:
                self.log(
                    "variables",
                    name,
                    f"{bound_name} bound not being updated as it has not been defined.",
                )
                continue

            existing_bound_param = self.math.data.get_key(
                f"variables.{name}.bounds.{bound_name}", None
            )
            if existing_bound_param in self.parameters:
                raise BackendError(
                    "Cannot update variable bounds that have been set by parameters. "
                    f"Use `update_parameter('{existing_bound_param}')` to update the {bound_name} bound of {name}."
                )

            bound_da = xr.DataArray(new_bounds)
            missing_dims_in_new_vals = set(variable_da.dims).difference(bound_da.dims)
            if missing_dims_in_new_vals:
                self.log(
                    "variables",
                    name,
                    f"New `{bound_name}` bounds will be broadcast along the {missing_dims_in_new_vals} dimension(s).",
                    "info",
                )

            self._apply_func(
                self._update_gurobi_variable,
                variable_da.notnull() & xr.DataArray(new_bounds).notnull(),
                1,
                variable_da,
                xr.DataArray(new_bounds),
                bound=translator[bound_name],
            )
        self._instance.update()

    def fix_variable(  # noqa: D102, override
        self, name: str, where: xr.DataArray | None = None
    ) -> None:
        if self._instance.status != gurobipy.GRB.OPTIMAL:
            raise BackendError(
                "Cannot fix variable values without already having solved the model successfully."
            )

        variable_da = self.get_variable(name)
        if where is not None:
            variable_da = variable_da.where(where.fillna(0))

        self._apply_func(
            self._fix_gurobi_variable, variable_da.notnull(), 1, variable_da
        )

        self._instance.update()

    def unfix_variable(  # noqa: D102, override
        self, name: str, where: xr.DataArray | None = None
    ) -> None:
        raise BackendError(
            "Cannot unfix a variable using the Gurobi backend; "
            "you will need to rebuild your backend or update variable bounds to match the original bounds."
        )

    @property
    def has_integer_or_binary_variables(self) -> bool:  # noqa: D102, override
        self._instance.update()
        return any(
            var.vtype != gurobipy.GRB.CONTINUOUS for var in self._instance.getVars()
        )

    def _del_gurobi_obj(self, obj: Any) -> None:
        self._instance.remove(obj)

    def _to_piecewise_constraint(  # noqa: D102, override
        self,
        x_var: gurobipy.Var,
        y_var: gurobipy.Var,
        *vals: float,
        name: str,
        n_breakpoints: int,
    ) -> gurobipy.GenConstr:
        if not isinstance(x_var, gurobipy.Var) or not isinstance(y_var, gurobipy.Var):
            raise BackendError(
                "Gurobi backend can only build piecewise constraints using decision variables."
            )
        y_vals = list(pd.Series(vals[n_breakpoints:]).dropna().values)
        x_vals = list(pd.Series(vals[:n_breakpoints]).dropna().values)
        try:
            var = self._instance.addGenConstrPWL(
                xpts=x_vals, ypts=y_vals, xvar=x_var, yvar=y_var, name=name
            )
        except gurobipy.GurobiError as err:
            raise BackendError(err)
        return var

    def _update_gurobi_variable(
        self, orig: gurobipy.Var, new: Any, *, bound: Literal["lb", "ub"]
    ) -> None:
        """Utility function to update gurobi variable bounds in-place.

        Args:
            orig (gurobipy.Var): Gurobi variable to update.
            new (Any): Value with which to update the specified bound of the variable.
            bound (Literal[lb, ub]): Variable bound to update ("lb" = lower bound, "ub" = upper bound).
        """
        setattr(orig, bound, new)

    def _fix_gurobi_variable(self, orig: gurobipy.Var) -> None:
        """Utility function to fix a Gurobi variable to its value in the optimisation model solution.

        Fixed variables will be considered as parameters in the subsequent solve.

        Args:
            orig (gurobipy.Var): Gurobi variable to fix.

        Raises:
            BackendError: Can only fix variables if they have values assigned to them from an optimal solution.
        """
        self._update_gurobi_variable(orig, orig.x, bound="lb")  # type: ignore
        self._update_gurobi_variable(orig, orig.x, bound="ub")  # type: ignore

    @staticmethod
    def _from_gurobi_variable_bounds(val: gurobipy.Var) -> pd.Series:
        """Evaluate Gurobi decision variable object bounds.

        Args:
            val (gurobipy.Var): Variable object to be evaluated.

        Returns:
            pd.Series: Array of variable upper and lower bound.
        """
        return pd.Series(data=[val.lb, val.ub], index=["lb", "ub"])

    @staticmethod
    def _from_gurobi_var(val: gurobipy.Var) -> Any:
        """Evaluate Gurobi variable object.

        Args:
            val (gurobipy.LinExpr): expression object to be evaluated

        Returns:
            Any: If the input is nullable, return np.nan, otherwise a numeric value
            (eval_body=True and problem is optimised) or a string.
        """
        return val.x  # type: ignore

    @staticmethod
    def _from_gurobi_expr(val: gurobipy.LinExpr, *, eval_body: bool = False) -> Any:
        """Evaluate Gurobi expression object.

        Args:
            val (gurobipy.LinExpr): expression object to be evaluated
            eval_body (bool, optional):
                If True, attempt to evaluate the expression object, which will produce a numeric value.
                This will only succeed if the backend model has been successfully optimised,
                otherwise a string representation of the linear expression will be returned
                (same as eval_body=False). Defaults to False.

        Returns:
            Any: If the input is nullable, return np.nan, otherwise a numeric value
            (eval_body=True and problem is optimised) or a string.
        """
        return val.getValue()


class GurobiShadowPrices(backend_model.ShadowPrices):
    """Gurobi shadow price functionality."""

    def __init__(self, backend_obj: GurobiBackendModel):
        """Create gurobipy shadow price functions."""
        self._backend_obj = backend_obj

    def get(self, name: str) -> xr.DataArray:  # noqa: D102, override
        constraint = self._backend_obj.get_constraint(name, as_backend_objs=True)
        return self._backend_obj._apply_func(
            self._duals_from_gurobi_constraint, constraint.notnull(), 1, constraint
        )

    def activate(self):  # noqa: D102, override
        pass

    def deactivate(self):  # noqa: D102, override
        pass

    @property
    def is_active(self) -> bool:  # noqa: D102, override
        return True

    @property
    def available_constraints(self) -> Iterable:  # noqa: D102, override
        return self._backend_obj.constraints.data_vars

    @staticmethod
    def _duals_from_gurobi_constraint(val: gurobipy.Constr) -> float:
        try:
            dual = val.Pi  # type: ignore
        except AttributeError:
            return np.nan
        else:
            return dual<|MERGE_RESOLUTION|>--- conflicted
+++ resolved
@@ -19,7 +19,6 @@
 from calliope.exceptions import BackendError, BackendWarning
 from calliope.exceptions import warn as model_warn
 from calliope.preprocess import CalliopeMath
-from calliope.schemas import config_schema
 
 if importlib.util.find_spec("gurobipy") is not None:
     import gurobipy
@@ -44,11 +43,7 @@
     """gurobipy-specific backend functionality."""
 
     def __init__(
-<<<<<<< HEAD
-        self, inputs: xr.Dataset, math: CalliopeMath, build_config: config_schema.Build
-=======
         self, inputs: xr.Dataset, math: CalliopeMath, build_config: config.Build
->>>>>>> 5a2b28ad
     ) -> None:
         """Gurobi solver interface class.
 
@@ -61,11 +56,7 @@
             raise ImportError(
                 "Install the `gurobipy` package to build the optimisation problem with the Gurobi backend."
             )
-<<<<<<< HEAD
-        super().__init__(inputs, math, gurobipy.Model(), build_config)
-=======
         super().__init__(inputs, math, build_config, gurobipy.Model())
->>>>>>> 5a2b28ad
         self._instance: gurobipy.Model
         self.shadow_prices = GurobiShadowPrices(self)
 
