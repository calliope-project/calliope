--- conflicted
+++ resolved
@@ -92,22 +92,13 @@
     sense: str
 
 
-<<<<<<< HEAD
-UNPARSED_DICTS = Union[
-    UnparsedConstraintDict,
-    UnparsedVariableDict,
-    UnparsedExpressionDict,
-    UnparsedObjectiveDict,
-    UnparsedPiecewiseConstraintDict,
-]
-=======
 UNPARSED_DICTS = (
     UnparsedConstraintDict
     | UnparsedVariableDict
     | UnparsedExpressionDict
     | UnparsedObjectiveDict
+    | UnparsedPiecewiseConstraintDict
 )
->>>>>>> 61e1afa3
 T = TypeVar("T", bound=UNPARSED_DICTS)
 
 LOGGER = logging.getLogger(__name__)
