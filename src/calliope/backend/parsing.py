# Copyright (C) since 2013 Calliope contributors listed in AUTHORS.
# Licensed under the Apache 2.0 License (see LICENSE file).
"""Methods for math syntax parsing."""

from __future__ import annotations

import functools
import itertools
import logging
import operator
from collections.abc import Callable, Iterable
from dataclasses import dataclass, field
from typing import TYPE_CHECKING, Literal, TypeVar, overload

import pyparsing as pp
import xarray as xr

from calliope import exceptions
from calliope.backend import expression_parser, helper_functions, where_parser
from calliope.schemas import config_schema, math_schema

if TYPE_CHECKING:
    from calliope.backend import backend_model


TRUE_ARRAY = xr.DataArray(True)

MATH_DEFS = (
    math_schema.Constraint
    | math_schema.Variable
    | math_schema.GlobalExpression
    | math_schema.Objective
    | math_schema.PiecewiseConstraint
)
T = TypeVar("T", bound=MATH_DEFS)

LOGGER = logging.getLogger(__name__)


@dataclass
class EvalAttrs:
    """Attributes required for evaluating parsed expressions."""

    backend_data: xr.Dataset = field(default_factory=xr.Dataset)
    """Backend interface component dataset."""

    equation_name: str = ""
    """Name of the equation being evaluated."""

    helper_functions: dict[str, Callable] = field(default_factory=dict)
    """Helper functions available for evaluations."""

    input_data: xr.Dataset = field(default_factory=xr.Dataset)
    """Model input data."""

    math: math_schema.CalliopeBuildMath = field(
        default_factory=math_schema.CalliopeBuildMath
    )
    """Calliope math definitions."""

    apply_where: bool = True
    """Whether to apply the 'where' condition."""

    as_values: bool = False
    """If True, return with the array contents evaluated to base Python objects.
    If False, return with the array contents as they are in the backend dataset."""

    build_config: config_schema.Build = field(default_factory=config_schema.Build)
    """Build configuration options."""

    references: set[str] = field(default_factory=set)
    """References to dimensions/lookups/parameters/variables/global expressions used in the expression."""

    slice_dict: dict = field(default_factory=dict)
    """Dictionary to look up array slice expressions if referenced in the evaluated string."""

    sub_expression_dict: dict = field(default_factory=dict)
    """Dictionary to look up sub-expressions if referenced in the evaluated string."""

    where_array: xr.DataArray = field(default_factory=lambda: xr.DataArray(True))
    """Boolean array defining where the expression should be applied."""


class ParsedBackendEquation:
    """Backend equation parser."""

    def __init__(
        self,
        equation_name: str,
        sets: list[str],
        expression: pp.ParseResults,
        where_list: list[pp.ParseResults],
        sub_expressions: dict[str, pp.ParseResults] | None = None,
        slices: dict[str, pp.ParseResults] | None = None,
    ) -> None:
        """For parsing equation expressions and corresponding "where" strings.

        Args:
            equation_name (str): Name of equation.
            sets (list[str]):
                Model data sets with which to create the initial multi-dimensional masking array
                of the evaluated "where" string.
            expression (pp.ParseResults):
                Parsed arithmetic/equation expression.
            where_list (list[pp.ParseResults]):
                List of parsed where strings.
            sub_expressions (dict[str, pp.ParseResults] | None, optional):
                Dictionary of parsed sub-expressions with which to replace sub-expression references
                on evaluation of the parsed expression. Defaults to None.
            slices (dict[str, pp.ParseResults] | None, optional):
                Dictionary of parsed array slices with which to replace slice references
                on evaluation of the parsed expression / sub-expression. Defaults to None.
        """
        self.name = equation_name
        self.where = where_list
        self.expression = expression
        self.sub_expressions = (
            sub_expressions if sub_expressions is not None else dict()
        )
        self.slices = slices if slices is not None else dict()
        self.sets = sets

    def find_sub_expressions(self) -> set[str]:
        """Identify all the references to sub_expressions in the parsed expression.

        Returns:
            set[str]: Unique sub-expression references.
        """
        valid_eval_classes: tuple = (
            expression_parser.EvalOperatorOperand,
            expression_parser.EvalFunction,
        )
        to_find = expression_parser.EvalSubExpressions
        elements: list
        if isinstance(self.expression[0], to_find):
            elements = [self.expression[0]]
        else:
            elements = [self.expression[0].values]

        return self._find_items_in_expression(elements, to_find, valid_eval_classes)

    def find_slices(self) -> set[str]:
        """Finds all references to array slices in the expression and sub-expressions.

        Returns:
            set[str]: Unique slice references.
        """
        valid_eval_classes = tuple(
            [
                expression_parser.EvalOperatorOperand,
                expression_parser.EvalFunction,
                expression_parser.EvalSlicedComponent,
            ]
        )
        to_find = expression_parser.EvalIndexSlice
        elements: list = [
            self.expression[0].values,
            *list(self.sub_expressions.values()),
        ]

        return self._find_items_in_expression(elements, to_find, valid_eval_classes)

    @staticmethod
    def _find_items_in_expression(
        parser_elements: list | pp.ParseResults,
        to_find: type[expression_parser.EvalString],
        valid_eval_classes: tuple[type[expression_parser.EvalString], ...],
    ) -> set[str]:
        """Recursively find sub-expressions / index items defined in an equation expression.

        Args:
            parser_elements (list | pp.ParseResults): list of parser elements to check.
            to_find (type[expression_parser.EvalString]): type of equation element to search for.
            valid_eval_classes (tuple[type[expression_parser.EvalString], ...]): Other expression
                elements that can be recursively searched

        Returns:
            set[str]: All unique component / index item names.
        """
        items: list = []
        recursive_func = functools.partial(
            ParsedBackendEquation._find_items_in_expression,
            to_find=to_find,
            valid_eval_classes=valid_eval_classes,
        )
        for parser_element in parser_elements:
            if isinstance(parser_element, to_find):
                items.append(parser_element.name)

            elif isinstance(parser_element, pp.ParseResults | list):
                items.extend(recursive_func(parser_elements=parser_element))

            elif isinstance(parser_element, valid_eval_classes):
                items.extend(recursive_func(parser_elements=parser_element.values))
        return set(items)

    def add_expression_group_combination(
        self,
        expression_group_name: Literal["sub_expressions", "slices"],
        expression_group_combination: Iterable[ParsedBackendEquation],
    ) -> ParsedBackendEquation:
        """Add parsed sub-expressions/index slices to a copy of self with updated names and were lists.

        Args:
            expression_group_name (Literal[sub_expressions, slices]):
                Which of `sub-expressions`/`index slices` is being added.
            expression_group_combination (Iterable[ParsedBackendEquation]):
                All items of expression_group_name to be added.

        Returns:
            ParsedBackendEquation: Copy of self with added sub-expressions/index slice dictionary and updated name
                and where list to include those corresponding to the dictionary entries.
        """
        new_where_list = [*self.where]
        for expr in expression_group_combination:
            new_where_list.extend(expr.where)
        new_name = f"{self.name}-{'-'.join([expr.name for expr in expression_group_combination])}"
        expression_group_dict = {
            expression_group_name: {
                expr.name.split(":")[0]: expr.expression
                for expr in expression_group_combination
            }
        }
        return ParsedBackendEquation(
            equation_name=new_name,
            sets=self.sets,
            expression=self.expression,
            where_list=new_where_list,
            **{
                "sub_expressions": self.sub_expressions,
                "slices": self.slices,
                **expression_group_dict,  # type: ignore
            },
        )

    # Expecting array if not requesting latex string
    @overload
    def evaluate_where(
        self,
        backend_interface: backend_model.BackendModelGenerator,
        *,
        return_type: Literal["array"] = "array",
        references: set | None = None,
        initial_where: xr.DataArray = TRUE_ARRAY,
    ) -> xr.DataArray: ...

    # Expecting string if requesting latex string.
    @overload
    def evaluate_where(
        self,
        backend_interface: backend_model.BackendModelGenerator,
        *,
        return_type: Literal["math_string"],
        references: set | None = None,
    ) -> str: ...

    def evaluate_where(
        self,
        backend_interface: backend_model.BackendModelGenerator,
        *,
        return_type: str = "array",
        references: set | None = None,
        initial_where: xr.DataArray = TRUE_ARRAY,
    ) -> xr.DataArray | str:
        """Evaluate parsed backend object dictionary `where` string.

        Args:
            backend_interface (backend_model.BackendModelGenerator):
                Interface to an optimisation backend.
            return_type (str, optional): If "array", return xarray.DataArray.
                If "math_string", return LaTex math string.
                Defaults to "array".
            references (set | None, optional): List of references to use in evaluation.
                Defaults to None.
            initial_where (xr.DataArray, optional): If given, the where array resulting
                from evaluation will be further where'd by this array.
                Defaults to xr.DataArray(True) (i.e., no effect).

        Returns:
            xr.DataArray | str:
                If return_type == `array`: Boolean array defining on which index items a parsed component should be built.
                If return_type == `math_string`: Valid LaTeX math string defining the "where" conditions using logic notation.
        """
        eval_attrs = {
            "equation_name": self.name,
            "helper_functions": helper_functions._registry["where"],
            "input_data": backend_interface.inputs,
            "backend_data": backend_interface._dataset,
            "math": backend_interface.math,
            "build_config": backend_interface.config,
        }
        if references is not None:
            eval_attrs["references"] = references

        evaluated_wheres = [
<<<<<<< HEAD
            where[0].eval(
                return_type,
                equation_name=self.name,
                helper_functions=helper_functions._registry["where"],
                input_data=backend_interface.inputs,
                backend_data=backend_interface._dataset,
                math=backend_interface.math,
                build_config=backend_interface.config,
                references=references if references is not None else set(),
                apply_where=True,
            )
            for where in self.where
=======
            where[0].eval(return_type, EvalAttrs(**eval_attrs)) for where in self.where
>>>>>>> 744107dc
        ]
        if return_type == "math_string":
            return r"\land{}".join(f"({i})" for i in evaluated_wheres if i != "true")
        else:
            where = xr.DataArray(
                functools.reduce(operator.and_, [initial_where, *evaluated_wheres])
            )
            if not where.any():
                self.log_not_added("'where' does not apply anywhere.")
            return where

    def drop_dims_not_in_foreach(self, where: xr.DataArray) -> xr.DataArray:
        """Remove all dimensions not included in "foreach" from the input array.

        Args:
            where (xr.DataArray): Array with potentially unwanted dimensions

        Returns:
            xr.DataArray:
                Array with same dimensions as the user-defined foreach sets.
                Dimensions are ordered to match the order given by the sets.
        """
        unwanted_dims = set(where.dims).difference(self.sets)
        return (where.sum(unwanted_dims) > 0).astype(bool).transpose(*self.sets)

    # Expecting anything (most likely an array) if not requesting latex string.
    @overload
    def evaluate_expression(
        self,
        backend_interface: backend_model.BackendModelGenerator,
        *,
        return_type: Literal["array"] = "array",
        references: set | None = None,
        where: xr.DataArray = TRUE_ARRAY,
    ) -> xr.DataArray: ...

    # Expecting string if requesting latex string.
    @overload
    def evaluate_expression(
        self,
        backend_interface: backend_model.BackendModelGenerator,
        *,
        return_type: Literal["math_string"],
        references: set | None = None,
    ) -> str: ...

    def evaluate_expression(
        self,
        backend_interface: backend_model.BackendModelGenerator,
        *,
        return_type: Literal["array", "math_string"] = "array",
        references: set | None = None,
        where: xr.DataArray = TRUE_ARRAY,
    ) -> xr.DataArray | str:
        """Evaluate a math string to produce an array backend objects or a LaTex math string.

        Args:
            backend_interface (calliope.backend.backend_model.BackendModel):
                Interface to a optimisation backend.

        Keyword Args:
            return_type (str, optional):
                If "array", return xarray.DataArray. If "math_string", return LaTex math string.
                Defaults to "array".
            references (set | None, optional):
                If given, any references in the math string to other model components
                will be logged here. Defaults to None.
            where (xr.DataArray, optional):
                If given, should be a boolean array with which to mask any produced arrays.
                Defaults to xr.DataArray(True).

        Returns:
            xr.DataArray | str:
                If return_type == `array`: array of backend expression objects.
                If return_type == `math_string`: Valid LaTeX math string defining the
                "where" conditions using logic notation.
        """
<<<<<<< HEAD
        evaluated = self.expression[0].eval(
            return_type,
            equation_name=self.name,
            slice_dict=self.slices,
            sub_expression_dict=self.sub_expressions,
            backend_data=backend_interface._dataset,
            math=backend_interface.math,
            input_data=backend_interface.inputs,
            where_array=where,
            references=references if references is not None else set(),
            helper_functions=helper_functions._registry["expression"],
        )
=======
        eval_attrs = {
            "equation_name": self.name,
            "slice_dict": self.slices,
            "sub_expression_dict": self.sub_expressions,
            "backend_data": backend_interface._dataset,
            "math": backend_interface.math,
            "input_data": backend_interface.inputs,
            "where_array": where,
            "helper_functions": helper_functions._registry["expression"],
        }
        if references is not None:
            eval_attrs["references"] = references
        evaluated = self.expression[0].eval(return_type, EvalAttrs(**eval_attrs))
>>>>>>> 744107dc
        if return_type == "array":
            self.raise_error_on_where_expr_mismatch(evaluated, where)
        return evaluated

    def raise_error_on_where_expr_mismatch(
        self, expression: xr.DataArray, where: xr.DataArray
    ) -> None:
        """Checks if an evaluated expression is consistent with the `where` array.

        Args:
            expression (xr.DataArray): array of linear expressions or one side of a constraint equation.
            where (xr.DataArray): where array; there should be a valid expression value for all True elements.

        Raises:
            BackendError:
                Raised if there is a dimension in the expression that is not in the where.
            BackendError:
                Raised if the expression has any NaN where the where applies.
        """
        broadcast_dims_where = set(expression.dims).difference(set(where.dims))
        if broadcast_dims_where:
            raise exceptions.BackendError(
                f"{self.name} | The linear expression array is indexed over dimensions not present in `foreach`: {broadcast_dims_where}"
            )
        # Check whether expression has NaN values in elements where the expression should be valid.
        incomplete_constraints = expression.isnull() & where
        if incomplete_constraints.any():
            raise exceptions.BackendError(
                f"{self.name} | Missing a linear expression for some coordinates selected by 'where'. Adapting 'where' might help."
            )

    def log_not_added(
        self,
        message: str,
        level: Literal["info", "warning", "debug", "error", "critical"] = "debug",
    ):
        """Log to module-level logger with some prettification of the message.

        Args:
            message (str): Message to log.
            level (Literal["info", "warning", "debug", "error", "critical"], optional):
                Log level. Defaults to "debug".
        """
        getattr(LOGGER, level)(
            f"Math parsing | {self.name} | Component not added; {message}"
        )


class ParsedBackendComponent(ParsedBackendEquation):
    """Backend component parser."""

    _ERR_BULLET: str = " * "
    _ERR_STRING_ORDER: list[str] = ["expression_group", "id", "expr_or_where"]
    PARSERS: dict[str, Callable] = {
        "constraints": expression_parser.generate_equation_parser,
        "global_expressions": expression_parser.generate_arithmetic_parser,
        "postprocessed": expression_parser.generate_arithmetic_parser,
        "objectives": expression_parser.generate_arithmetic_parser,
        "variables": lambda x: None,
        "piecewise_constraints": expression_parser.generate_arithmetic_parser,
    }

    def __init__(
        self,
        group: Literal[
            "variables",
            "global_expressions",
            "postprocessed",
            "constraints",
            "piecewise_constraints",
            "objectives",
        ],
        name: str,
        unparsed_data: T,
        parsing_components: dict[str, dict[str, set[str]]],
    ) -> None:
        """Parse an optimisation problem configuration.

        Defined in a dictionary of strings loaded from YAML into a series of Python
        objects that can be passed onto a solver interface like Pyomo or Gurobipy.

        Args:
            group (Literal["variables", "global_expressions", "constraints", "objectives"]):
                Optimisation problem component group to which the unparsed data belongs.
            name (str): Name of the optimisation problem component
            unparsed_data (T): Unparsed math formulation. Expected structure depends on
                the group to which the optimisation problem component belongs.
            parsing_components (dict[str, dict[str, Iterable[str]]]):
                Dictionary of valid component names for different categories of model data to use in parsing `where` and `expression` strings.
        """
        self.name = f"{group}:{name}"
        self.group = group
        self._unparsed = unparsed_data
        self._where_components = parsing_components["where"]
        self._expression_components = set().union(
            *parsing_components["expression"].values()
        )
        self.where: list[pp.ParseResults] = []
        self.equations: list[ParsedBackendEquation] = []
        self.equation_expression_parser: Callable = self.PARSERS[group]

        # capture errors to dump after processing,
        # to make it easier for a user to fix the constraint YAML.
        self._errors: list = []
        self._tracker = self._init_tracker()

        # Initialise switches
        self._is_valid: bool = True

        # Add objects that are used by shared functions
        self.sets: list[str] = unparsed_data.foreach

    def get_parsing_position(self):
        """Create "." separated list from tracked strings."""
        return ".".join(
            filter(None, [self._tracker[i] for i in self._ERR_STRING_ORDER])
        )

    def reset_tracker(self):
        """Re-initialise error string tracking."""
        self._tracker = self._init_tracker()

    def _init_tracker(self):
        """Initialise error string tracking as dictionary of `key: None`."""
        return {i: None for i in self._ERR_STRING_ORDER}

    def parse_top_level_where(
        self, errors: Literal["raise", "ignore"] = "raise"
    ) -> None:
        """Parse the "where" string that is (optionally) given as a top-level key of the math component dictionary.

        Args:
            errors (Literal["raise", "ignore"], optional):
                Collected parsing errors can be raised directly or ignored.
                If errors exist and are ignored, the parsed component cannot be successfully evaluated. Defaults to "raise".
        """
        top_level_where = self.parse_where_string(self._unparsed.where)

        if errors == "raise":
            self.raise_caught_errors()

        if self._is_valid:
            self.where = [top_level_where]

    def parse_equations(
        self, errors: Literal["raise", "ignore"] = "raise"
    ) -> list[ParsedBackendEquation]:
        """Parse `expression` and `where` strings of math component dictionary.

        Args:
            errors (Literal["raise", "ignore"], optional):
                Collected parsing errors can be raised directly or ignored.
                If errors exist and are ignored, the parsed component cannot be successfully evaluated. Defaults to "raise".

        Returns:
            list[ParsedBackendEquation]:
                List of parsed equations ready to be evaluated.
                The length of the list depends on the product of provided equations and sub-expression/slice references.
        """
        equations = self.generate_expression_list(
            expression_parser=self.equation_expression_parser(
                self._expression_components
            ),
            expression_list=self._unparsed.equations,
            expression_group="equations",
            id_prefix=self.name,
        )

        sub_expression_dict = {
            c_name: self.generate_expression_list(
                expression_parser=expression_parser.generate_sub_expression_parser(
                    self._expression_components
                ),
                expression_list=c_list,
                expression_group="sub_expressions",
                id_prefix=c_name,
            )
            for c_name, c_list in self._unparsed.sub_expressions.root.items()
        }
        slice_dict = {
            idx_name: self.generate_expression_list(
                expression_parser=expression_parser.generate_slice_parser(
                    self._expression_components
                ),
                expression_list=idx_list,
                expression_group="slices",
                id_prefix=idx_name,
            )
            for idx_name, idx_list in self._unparsed.slices.root.items()
        }

        if errors == "raise":
            self.raise_caught_errors()

        equations_with_sub_expressions = []
        for equation in equations:
            equations_with_sub_expressions.extend(
                self.extend_equation_list_with_expression_group(
                    equation, sub_expression_dict, "sub_expressions"
                )
            )
        equations_with_sub_expressions_and_slices: list[ParsedBackendEquation] = []
        for equation in equations_with_sub_expressions:
            equations_with_sub_expressions_and_slices.extend(
                self.extend_equation_list_with_expression_group(
                    equation, slice_dict, "slices"
                )
            )

        return equations_with_sub_expressions_and_slices

    def _parse_string(
        self, parser: pp.ParserElement, parse_string: str
    ) -> pp.ParseResults:
        """Parse equation string according to predefined parsing grammar.

        Args:
            parser (pp.ParserElement): Parsing grammar.
            parse_string (str): String to parse according to parser grammar.

        Returns:
            Optional[pp.ParseResults]:
                Parsed string. If any parsing errors are caught,
                they will be logged to `self._errors` to raise later.
        """
        try:
            parsed = parser.parse_string(parse_string, parse_all=True)
        except pp.ParseException as excinfo:
            parsed = pp.ParseResults([])
            self._is_valid = False
            pointer = f"{self.get_parsing_position()} (line {excinfo.lineno}, char {excinfo.col}): "
            marker_pos = " " * (
                len(pointer) + 2 * len(self._ERR_BULLET) + excinfo.col - 1
            )
            self._errors.append(f"{pointer}{excinfo.line}\n{marker_pos}^")

        return parsed

    def parse_where_string(self, where_string: str = "True") -> pp.ParseResults:
        """Parse a "where" string of the form "CONDITION OPERATOR CONDITION".

        The operator can be "and"/"or"/"not and"/"not or".

        Args:
            where_string (str):
                string value from a math dictionary "where" key.
                Defaults to "True", to have no effect on the subsequent subsetting.

        Returns:
            pp.ParseResults: Parsed string. If any parsing errors are caught,
                they will be logged to `self._errors` to raise later.
        """
<<<<<<< HEAD
        parser = where_parser.generate_where_string_parser(
            **self._valid_component_names, postprocessing=self.group == "postprocessed"
        )
=======
        parser = where_parser.generate_where_string_parser(**self._where_components)
>>>>>>> 744107dc
        self._tracker["expr_or_where"] = "where"
        return self._parse_string(parser, where_string)

    def generate_expression_list(
        self,
        expression_parser: pp.ParserElement,
        expression_list: math_schema.Equations,
        expression_group: Literal["equations", "sub_expressions", "slices"],
        id_prefix: str = "",
    ) -> list[ParsedBackendEquation]:
        """Align user-defined constraint equations/sub-expressions.

        Achieved by parsing expressions, specifying a default "where" string if not
        defined, and providing an ID to enable returning to the initial dictionary.

        Args:
            expression_parser (pp.ParserElement): parser to use.
            expression_list (list[UnparsedEquation]): list of constraint equations
                or sub-expressions with arithmetic expression string and optional
                where string.
            expression_group (Literal["equations", "sub_expressions", "slices"]):
                For error reporting, the constraint dict key corresponding to the parse_string.
            id_prefix (str, optional): Extends the ID from a number corresponding to the
                expression_list position `idx` to a tuple of the form (id_prefix, idx).
                Defaults to "".

        Returns:
            list[ParsedBackendEquation]: Aligned expression dictionaries with parsed
                expression strings.
        """
        parsed_equation_list = []

        if expression_group == "equations":
            to_track = {"expression_group": f"{expression_group}[{{id}}]"}
        else:
            to_track = {
                "expression_group": expression_group,
                "id": f"{id_prefix}[{{id}}]",
            }

        for idx, expression_data in enumerate(expression_list):
            self._tracker.update({k: v.format(id=idx) for k, v in to_track.items()})

            parsed_where = self.parse_where_string(expression_data.where)

            self._tracker["expr_or_where"] = "expression"
            parsed_expression = self._parse_string(
                expression_parser, expression_data.expression
            )
            if len(parsed_expression) > 0:
                parsed_equation_list.append(
                    ParsedBackendEquation(
                        equation_name=":".join(filter(None, [id_prefix, str(idx)])),
                        sets=self.sets,
                        where_list=[parsed_where],
                        expression=parsed_expression,
                    )
                )
        self.reset_tracker()

        return parsed_equation_list

    def extend_equation_list_with_expression_group(
        self,
        parsed_equation: ParsedBackendEquation,
        parsed_items: dict[str, list[ParsedBackendEquation]],
        expression_group: Literal["sub_expressions", "slices"],
    ) -> list[ParsedBackendEquation]:
        """Extend equation expressions with sub-expression data.

        Finds all sub-expressions referenced in an equation expression and returns a
        product of the sub-expression data.

        Args:
            parsed_equation (ParsedBackendEquation): Equation data dictionary.
            parsed_items (dict[str, list[ParsedBackendEquation]]):
                Dictionary of expressions to replace within the equation data dictionary.
            expression_group (Literal["sub_expressions", "slices"]):
                Name of expression group that the parsed_items dict is referencing.

        Returns:
            list[ParsedBackendEquation]: Expanded list of parsed equations with the
                product of all references to items from the `expression_group`
                producing a new equation object. E.g., if the input equation object has
                a reference to an slice which itself has two expression options, two
                equation objects will be added to the return list.
        """
        if expression_group == "sub_expressions":
            equation_items = parsed_equation.find_sub_expressions()
        elif expression_group == "slices":
            equation_items = parsed_equation.find_slices()
        if not equation_items:
            return [parsed_equation]

        invalid_items = equation_items.difference(parsed_items.keys())
        if invalid_items:
            raise KeyError(
                f"{self.name}: Undefined {expression_group} found in equation: {invalid_items}"
            )

        parsed_item_product = itertools.product(
            *[parsed_items[k] for k in equation_items]
        )

        return [
            parsed_equation.add_expression_group_combination(
                expression_group, parsed_item_combination
            )
            for parsed_item_combination in parsed_item_product
        ]

    def combine_definition_matrix_and_foreach(
        self, input_data: xr.Dataset
    ) -> xr.DataArray:
        """Generate a multi-dimensional array where a constraint will be built.

        The multi-dimensional boolean array is based on the sets over which the
        constraint is to be built (`foreach`) and the model `exists` array.

        The `exists` array is a boolean array defining the structure of the model and
        is True for valid combinations of technologies consuming/producing specific
        carriers at specific nodes.

        It is indexed over ["nodes", "techs", "carriers"].

        Args:
            input_data (xr.Dataset): Calliope model dataset.

        Returns:
            xr.DataArray: boolean array indexed over ["nodes", "techs", "carriers"]
                + any additional dimensions provided by `foreach`.
        """
        # Start with (carriers, nodes, techs) and go from there
        exists = input_data.definition_matrix
        # Add other dimensions (costs, timesteps, etc.)
        add_dims = set(self.sets).difference(exists.dims)
        if add_dims.difference(input_data.dims):
            self.log_not_added(
                f"indexed over unidentified set names: `{add_dims.difference(input_data.dims)}`."
            )
            return xr.DataArray(False)
        exists_and_foreach = [exists, *[input_data[i].notnull() for i in add_dims]]
        return functools.reduce(operator.and_, exists_and_foreach)

    def generate_top_level_where_array(
        self,
        backend_interface: backend_model.BackendModel,
        *,
        align_to_foreach_sets: bool = True,
        break_early: bool = True,
        references: set | None = None,
    ) -> xr.DataArray:
        """Generate a multi-dimentional "where" array.

        The multi-dimensional array is created using model inputs and component sets
        defined in foreach. The component top-level "where" is then applied to the
        array.

        Args:
            backend_interface (backend_model.BackendModel): Interface to a optimisation backend.
            align_to_foreach_sets (bool, optional):
                By default, all foreach arrays have the dimensions ("nodes", "techs", "carriers")
                as well as any additional dimensions provided by the component's "foreach" key.
                If this argument is True, the dimensions not included in "foreach" are removed from the array.
                Defaults to True.
            break_early (bool, optional):
                If any intermediate array has no valid elements (i.e. all are False),
                the function will return that array rather than continuing - saving
                time and memory on large models. Defaults to True.
            references (set | None, optional): references to use during evaluation. Defaults to None.

        Returns:
            xr.DataArray: Boolean array defining on which index items a parsed component should be built.
        """
        input_data = backend_interface.inputs
        foreach_where = self.combine_definition_matrix_and_foreach(input_data)

        if not foreach_where.any():
            self.log_not_added("'foreach' does not apply anywhere.")

        if break_early and not foreach_where.any():
            return foreach_where

        self.parse_top_level_where()
        where = self.evaluate_where(
            backend_interface,
            initial_where=foreach_where,
            references=references if references is not None else set(),
        )
        if break_early and not where.any():
            return where

        if align_to_foreach_sets:
            where = self.drop_dims_not_in_foreach(where)
        return where

    def raise_caught_errors(self):
        """Pipe parsing errors to the ModelError bullet point list generator."""
        if not self._is_valid:
            exceptions.print_warnings_and_raise_errors(
                errors={f"{self.name}": self._errors},
                during=(
                    "math string parsing (marker indicates where parsing stopped, "
                    "but may not point to the root cause of the issue)"
                ),
                bullet=self._ERR_BULLET,
            )<|MERGE_RESOLUTION|>--- conflicted
+++ resolved
@@ -293,22 +293,7 @@
             eval_attrs["references"] = references
 
         evaluated_wheres = [
-<<<<<<< HEAD
-            where[0].eval(
-                return_type,
-                equation_name=self.name,
-                helper_functions=helper_functions._registry["where"],
-                input_data=backend_interface.inputs,
-                backend_data=backend_interface._dataset,
-                math=backend_interface.math,
-                build_config=backend_interface.config,
-                references=references if references is not None else set(),
-                apply_where=True,
-            )
-            for where in self.where
-=======
             where[0].eval(return_type, EvalAttrs(**eval_attrs)) for where in self.where
->>>>>>> 744107dc
         ]
         if return_type == "math_string":
             return r"\land{}".join(f"({i})" for i in evaluated_wheres if i != "true")
@@ -386,20 +371,6 @@
                 If return_type == `math_string`: Valid LaTeX math string defining the
                 "where" conditions using logic notation.
         """
-<<<<<<< HEAD
-        evaluated = self.expression[0].eval(
-            return_type,
-            equation_name=self.name,
-            slice_dict=self.slices,
-            sub_expression_dict=self.sub_expressions,
-            backend_data=backend_interface._dataset,
-            math=backend_interface.math,
-            input_data=backend_interface.inputs,
-            where_array=where,
-            references=references if references is not None else set(),
-            helper_functions=helper_functions._registry["expression"],
-        )
-=======
         eval_attrs = {
             "equation_name": self.name,
             "slice_dict": self.slices,
@@ -413,7 +384,6 @@
         if references is not None:
             eval_attrs["references"] = references
         evaluated = self.expression[0].eval(return_type, EvalAttrs(**eval_attrs))
->>>>>>> 744107dc
         if return_type == "array":
             self.raise_error_on_where_expr_mismatch(evaluated, where)
         return evaluated
@@ -666,13 +636,9 @@
             pp.ParseResults: Parsed string. If any parsing errors are caught,
                 they will be logged to `self._errors` to raise later.
         """
-<<<<<<< HEAD
         parser = where_parser.generate_where_string_parser(
-            **self._valid_component_names, postprocessing=self.group == "postprocessed"
-        )
-=======
-        parser = where_parser.generate_where_string_parser(**self._where_components)
->>>>>>> 744107dc
+            **self._where_components, postprocessing=self.group == "postprocessed"
+        )
         self._tracker["expr_or_where"] = "where"
         return self._parse_string(parser, where_string)
 
