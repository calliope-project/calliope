--- conflicted
+++ resolved
@@ -1,114 +1,3 @@
 # How to contribute
 
-<<<<<<< HEAD
-We're really glad you're reading this, because we need volunteer developers to help this project come to fruition.
-
-Some of the resources to look at if you're interested in contributing:
-
-* [Join us on Gitter to chat!](https://app.gitter.im/#/room/#calliope-project_calliope:gitter.im).
-* [Join or start a discussion thread on GitHub](https://github.com/calliope-project/calliope/discussions).
-* Look at our [milestones](https://github.com/calliope-project/calliope/milestones) and [projects](https://github.com/calliope-project/calliope/projects) on GitHub for an idea on where development is headed.
-* Look at [open issues tagged with "help wanted"](https://github.com/calliope-project/calliope/issues?q=is%3Aissue+is%3Aopen+label%3A%22help+wanted%22) and ["good first issue"](https://github.com/calliope-project/calliope/issues?q=is%3Aissue+is%3Aopen+label%3A%22good+first+issue%22).
-* Look at the [development guide in our documentation](http://calliope.readthedocs.io/en/stable/contributing)
-
-## Licensing
-
-By contributing to Calliope, e.g. through opening a pull request or submitting a patch, you represent that your contributions are your own original work and that you have the right to license them, and you agree that your contributions are licensed under the Apache 2.0 license.
-
-## Submitting bug reports
-
-You can open an issue on GitHub to report bugs or request new Calliope features.
-Follow these links to submit your issue:
-
-* [Report bugs or other problems while running calliope](https://github.com/calliope-project/calliope/issues/new?template=BUG-REPORT.yml).
-If reporting an error, please include a full traceback in your issue.
-* [Request features that calliope does not already include](https://github.com/calliope-project/calliope/issues/new?template=FEATURE-REQUEST.yml).
-* [Report missing or inconsistent information in our documentation](https://github.com/calliope-project/calliope/issues/new?template=DOCS.yml).
-* [Any other issue](https://github.com/calliope-project/calliope/issues/new).
-
-If reporting an error when running Calliope on the command line, please re-run your command with the `--debug` option, e.g.:
-
-```shell
-calliope run my_model.yaml --debug
-```
-
-Then post the full output from the debug run as part of your GitHub issues.
-
-If reporting an error when running Calliope interactively in a Python session, please include a full traceback in your issue.
-
-## Submitting changes
-
-Look at the [development guide in our documentation](http://calliope.readthedocs.io/en/stable/contributing) for information on how to get set up for development.
-
-To contribute changes:
-
-1. Fork the project on GitHub
-2. Create a feature branch to work on in your fork (`git checkout -b new-fix-or-feature`)
-3. Add your name to the `AUTHORS` file
-4. Commit your changes to the feature branch after running black to format your code (formatting is automatic if the `pre-commit` hooks have been installed; see [below](#code-conventions) for more info)
-5. Push the branch to GitHub (`git push origin new-fix-or-feature`)
-6. On GitHub, create a new [pull request](https://github.com/calliope-project/calliope/pull/new/main) from the feature branch
-
-<!--- the "--8<--" html comments define what part of this file to add to the index page of the documentation -->
-<!--- --8<-- [start:docs] -->
-### Pull requests
-
-Before submitting a pull request, check whether you have:
-
-1. **Test(s) added to cover contribution**.
-Tests ensure that a bug you've fixed will be caught in future, if an update to the code causes it to occur again.
-They also allow you to ensure that additional functionality works as you expect, and any change elsewhere in the code that causes it to act differently in future will be caught.
-2. **Updated the documentation**.
-If you've added functionality, it should be mentioned in the documentation. You can find the Markdown files for the documentation in the 'docs' directory.
-3. **Updated the changelog**.
-A brief description of the bug fixed or feature added should be placed in the changelog (CHANGELOG.md).
-Depending on what the pull request introduces, the description should be prepended with `fixed`, `changed`, `added` or `new`.
-4. **maintained or improved code coverage**.
-Coverage will be shown once all tests are complete online.
-It is the percentage of lines covered by at least one test.
-If you've added a test or two, you should be fine.
-But if coverage does go down it means that not all of your contribution has been tested!
-
-If you're not sure you've done everything to have a fully formed pull request, feel free to start it anyway.
-We can help guide you through making the necessary changes, once we have seen where you've got to.
-
-### Commit messages
-
-Please try to write clear commit messages.
-One-line messages are fine for small changes, but bigger changes should look like this:
-
-```plain
-A brief summary of the commit
-
-A paragraph or bullet-point list describing what changed and its impact,
-covering as many lines as needed.
-```
-
-### Code conventions
-
-Start reading our code and you'll get the hang of it.
-
-We mostly follow the official [Style Guide for Python Code (PEP8)](https://www.python.org/dev/peps/pep-0008/).
-
-We have chosen to use the uncompromising code formatter [`black`](https://github.com/psf/black/) and the linter [`ruff`](https://beta.ruff.rs/docs/).
-When run from the root directory of this repository, `pyproject.toml` should ensure that formatting and linting fixes are in line with our custom preferences (e.g., 88 character maximum line length).
-The philosophy behind using `black` is to have uniform style throughout the project dictated by code.
-Since `black` is designed to minimise diffs, and make patches more human readable, this also makes code reviews more efficient.
-To make this a smooth experience, you should run `pre-commit install` after setting up your development environment, so that `black` makes all the necessary fixes to your code each time you commit, and so that `ruff` will highlight any errors in your code.
-If you prefer, you can also set up your IDE to run these two tools whenever you save your files, and to have `ruff` highlight erroneous code directly as you type.
-Take a look at their documentation for more information on configuring this.
-
-We require all new contributions to have docstrings for all modules, classes and methods.
-When adding docstrings, we request you use the [Google docstring style](https://google.github.io/styleguide/pyguide.html#38-comments-and-docstrings).
-
-### Release checklist
-<!--- TODO -->
-
-<!--- --8<-- [end:docs] -->
-
-## Attribution
-
-The layout and content of this document is partially based on the [OpenGovernment project's contribution guidelines](https://github.com/opengovernment/opengovernment/blob/master/CONTRIBUTING.md).
-=======
-Please see our [guide for contributing](https://calliope.readthedocs.io/en/latest/contributing/) in the documentation!
->>>>>>> cbc5ad11
+Please see our [guide for contributing](https://calliope.readthedocs.io/en/latest/contributing/) in the documentation!