[tool.pytest.ini_options]
minversion = "6.0"
# opts:
# `--dist=loadscope ` - run tests within classes in series
# `--strict-markers` - Raise error on unexpected pytest markers being used (add new markers to `markers` config)
# `-nauto` - parallelise over as many threads as possible (uses pytest-xdist). If debugging (`--pdb`), this will default to one thread.
# `--cov-report=xml --cov-config=pyproject.toml` - coverage report config for when running in tests (uses pytest-cov; call `--cov` in CLI to switch coverage on; `--cov-config` include to avoid bug)
addopts = "-rav --dist=loadscope --strict-markers -nauto --cov-report=xml --cov-config=pyproject.toml -m 'not needs_gurobi_license' "

testpaths = ["tests"]

# to mark a test, decorate it with `@pytest.mark.[marker-name]`
markers = ["serial", "time_intensive", "needs_gurobi_license"]
filterwarnings = [
  # https://github.com/pytest-dev/pytest-xdist/issues/825
  "ignore:The --rsyncdir command line argument and rsyncdirs config variable are deprecated.:DeprecationWarning",
  "ignore:(?s).*datetime.datetime.utcfromtimestamp():",
  "ignore:(?s).*Pyarrow will become a required dependency of pandas:DeprecationWarning",
  "ignore:.*The return type of `Dataset.dims` will be changed to return a set of dimension names.*:FutureWarning",
  "ignore:.*Mismatched null-like values None and nan found.*:FutureWarning"
]

[tool.coverage.run]
branch = true
source = ["src/"]

[tool.coverage.html]
directory = "reports/coverage"

[tool.coverage.xml]
output = "reports/coverage/coverage.xml"

<<<<<<< HEAD
[tool.coverage.report]
exclude_lines = ["if TYPE_CHECKING:", "if importlib.util.find_spec('gurobipy')"]

[tool.black]
line-length = 88
skip-magic-trailing-comma = true
target-version = ['py310', 'py311', 'py312']
include = '\.pyi?$'
exclude = '''
/(
    \.eggs
  | \.git
  | \.github
  | \.mypy_cache
  | \.pytest_cache
  | \.vscode
  | _build
  | build
  | dist
  | .*\.egg-info

  # directories without python source files
  | requirements
)/
'''

=======
>>>>>>> 795708bf
[tool.ruff]
line-length = 88

[tool.ruff.format]
exclude = [".*.egg-info", "requirements/**"]

[tool.ruff.lint]
select = ["E", "F", "I", "Q", "W", "D", "PT"]
# line too long; Black will handle these
ignore = ["E501"]

[tool.ruff.lint.mccabe]
# Unlike Flake8, default to a complexity level of 10.
max-complexity = 10

# Ignore `E402` (import violations) and `F401` (unused imports) in all `__init__.py` files
[tool.ruff.lint.per-file-ignores]
"__init__.py" = ["E402", "F401"]
"*.ipynb" = ["E402"]
"tests/*" = ["D"]
"docs/examples/*" = ["D"]

[tool.ruff.lint.flake8-quotes]
docstring-quotes = "double"

[tool.ruff.lint.pydocstyle]
convention = "google"

[tool.ruff.lint.pycodestyle]
max-doc-length = 200
ignore-overlong-task-comments = true

[tool.codespell]
skip = 'tests/**/*,**/*.ipynb,doc/**/*,AUTHORS'
count = ''
quiet-level = 3

[tool.setuptools.packages.find]
where = ["src"]
include = ["calliope*"]

[tool.setuptools.package-data]
calliope = ["config/*", "math/*", "example_models/**/*", "py.typed"]

[tool.setuptools]
license-files = ["LICENSE", "CITATION"]

[build-system]
requires = ["setuptools"]
build-backend = "setuptools.build_meta"

[project]
name = "calliope"
authors = [
  { name = "Calliope contributors listed in AUTHORS", email = "stefan@pfenninger.org" },
]
maintainers = [
  { name = "Stefan Pfenninger", email = "stefan@pfenninger.org" },
  { name = "Bryn Pickering", email = "17178478+brynpickering@users.noreply.github.com" },
]
description = "A multi-scale energy systems modelling framework."
readme = "README.md"
requires-python = ">=3.10"
keywords = ["energy systems", "optimisation", "mathematical programming"]
license = { text = "Apache 2.0" }
classifiers = [
  "Intended Audience :: Science/Research",
  "License :: OSI Approved :: Apache Software License",
  "Programming Language :: Python",
  "Programming Language :: Python :: 3",
  "Programming Language :: Python :: 3 :: Only",
]
dynamic = ["version", "dependencies", "optional-dependencies"]

[tool.setuptools.dynamic]
dependencies = { file = ["requirements/base.txt"] }
version = { attr = "calliope._version.__version__" }

[project.scripts]
calliope = "calliope.cli:cli"

[tool.setuptools.dynamic.optional-dependencies]
dev = { file = ["requirements/dev.txt"] }

[project.urls]
website = "https://www.callio.pe/"
repository = "https://github.com/calliope-project/calliope"
documentation = "https://calliope.readthedocs.io"
changelog = "https://github.com/calliope-project/calliope/changelog.rst"<|MERGE_RESOLUTION|>--- conflicted
+++ resolved
@@ -30,35 +30,9 @@
 [tool.coverage.xml]
 output = "reports/coverage/coverage.xml"
 
-<<<<<<< HEAD
 [tool.coverage.report]
 exclude_lines = ["if TYPE_CHECKING:", "if importlib.util.find_spec('gurobipy')"]
 
-[tool.black]
-line-length = 88
-skip-magic-trailing-comma = true
-target-version = ['py310', 'py311', 'py312']
-include = '\.pyi?$'
-exclude = '''
-/(
-    \.eggs
-  | \.git
-  | \.github
-  | \.mypy_cache
-  | \.pytest_cache
-  | \.vscode
-  | _build
-  | build
-  | dist
-  | .*\.egg-info
-
-  # directories without python source files
-  | requirements
-)/
-'''
-
-=======
->>>>>>> 795708bf
 [tool.ruff]
 line-length = 88
 
