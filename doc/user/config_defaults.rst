--------------------------
Configuration and defaults
--------------------------

This section lists the available configuration options and constraints along with their default values.
Defaults are automatically applied in constraints whenever there is no user input for a particular value.

.. _config_reference_config:

<<<<<<< HEAD
Model initialisation configuration
----------------------------------
=======
Model initialisation (``config.init``)
--------------------------------------
>>>>>>> 34a38f78

.. csv-table::
   :file: includes/config_init.csv
   :header: Setting,Default,Comments
   :widths: 10, 5, 15
   :stub-columns: 0

<<<<<<< HEAD
Optimisation problem build configuration
----------------------------------------
=======
Optimisation problem build (``config.build``)
---------------------------------------------
>>>>>>> 34a38f78

.. csv-table::
   :file: includes/config_build.csv
   :header: Setting,Default,Comments
   :widths: 10, 5, 15
   :stub-columns: 0

<<<<<<< HEAD
Optimisation problem solve configuration
----------------------------------------
=======
Optimisation problem solve (``config.solve``)
---------------------------------------------
>>>>>>> 34a38f78

.. csv-table::
   :file: includes/config_solve.csv
   :header: Setting,Default,Comments
   :widths: 10, 5, 15
   :stub-columns: 0

.. _config_reference_constraints:

Per-tech constraints
--------------------

The following table lists all available technology constraint settings and their default values. All of these can be set by :yaml:`tech_identifier.constraints.constraint_name`, e.g. :yaml:`nuclear.constraints.flow_cap_max`.

.. csv-table::
   :file: includes/default_constraints.csv
   :header: Setting,Default,Name,Unit,Comments
   :widths: 10, 5, 10, 5, 15
   :stub-columns: 0

.. _config_reference_costs:

Per-tech costs
--------------

These are all the available costs, which are set to :math:`0` by default for every defined cost class. Costs are set by :yaml:`tech_identifier.costs.cost_class.cost_name`, e.g. :yaml:`nuclear.costs.monetary.flow_cap`.

.. csv-table::
   :file: includes/default_costs.csv
   :header: Setting,Default,Name,Unit,Comments
   :widths: 10, 5, 10, 5, 15
   :stub-columns: 0

Technology depreciation settings apply when calculating levelized costs. The interest rate and life times must be set for each technology with investment costs.

.. _abstract_base_tech_definitions:

Abstract base technology groups
-------------------------------

Technologies must always define a parent, and this can either be one of the pre-defined abstract base technology groups or a user-defined group (see :ref:`tech_groups`). The pre-defined groups are:

* ``supply``: Draws from a source to produce a carrier.
* ``supply_plus``: Draws from a source to produce a carrier. Additional possible constraints, including efficiencies and storage, distinguish this from ``supply``.
* ``demand``: Consumes a carrier to supply to an external sink.
* ``storage``: Stores a carrier.
* ``transmission``: Transmits a carrier from one location to another.
* ``conversion``: Converts a carrier from one to another.
* ``conversion_plus``: Converts a carrier / carriers to one or more different carrier(s).

A technology inherits the configuration that its parent group specifies (which, in turn, may inherit from its own parent).

.. Note::

   The identifiers of the abstract base tech groups are reserved and cannot be used for user-defined technologies. However, you can amend an abstract base technology group for example by a lifetime attribute that will be in effect for all technologies derived from that group (see :ref:`tech_groups`).

.. _defaults:

The following lists the pre-defined base tech groups and the defaults they provide.

supply
^^^^^^

.. figure:: images/supply.*

Default constraints provided by the parent tech group:

.. literalinclude:: includes/basetech_supply.yaml
   :language: yaml

Required constraints, allowed constraints, and allowed costs:

.. literalinclude:: includes/required_allowed_supply.yaml
   :language: yaml

supply_plus
^^^^^^^^^^^

.. figure:: images/supply_plus.*

Default constraints provided by the parent tech group:

.. literalinclude:: includes/basetech_supply_plus.yaml
   :language: yaml

Required constraints, allowed constraints, and allowed costs:

.. literalinclude:: includes/required_allowed_supply_plus.yaml
   :language: yaml

demand
^^^^^^

.. figure:: images/demand.*

Default constraints provided by the parent tech group:

.. literalinclude:: includes/basetech_demand.yaml
   :language: yaml

Required constraints, allowed constraints, and allowed costs:

.. literalinclude:: includes/required_allowed_demand.yaml
   :language: yaml

storage
^^^^^^^

.. figure:: images/storage.*

Default constraints provided by the parent tech group:

.. literalinclude:: includes/basetech_storage.yaml
   :language: yaml

Required constraints, allowed constraints, and allowed costs:

.. literalinclude:: includes/required_allowed_storage.yaml
   :language: yaml

transmission
^^^^^^^^^^^^

.. figure:: images/transmission.*

Default constraints provided by the parent tech group:

.. literalinclude:: includes/basetech_transmission.yaml
   :language: yaml

Required constraints, allowed constraints, and allowed costs:

.. literalinclude:: includes/required_allowed_transmission.yaml
   :language: yaml

conversion
^^^^^^^^^^

.. figure:: images/conversion.*

Default constraints provided by the parent tech group:

.. literalinclude:: includes/basetech_conversion.yaml
   :language: yaml

Required constraints, allowed constraints, and allowed costs:

.. literalinclude:: includes/required_allowed_conversion.yaml
   :language: yaml

conversion_plus
^^^^^^^^^^^^^^^

.. figure:: images/conversion_plus.*

Default constraints provided by the parent tech group:

.. literalinclude:: includes/basetech_conversion_plus.yaml
   :language: yaml

Required constraints, allowed constraints, and allowed costs:

.. literalinclude:: includes/required_allowed_conversion_plus.yaml
   :language: yaml<|MERGE_RESOLUTION|>--- conflicted
+++ resolved
@@ -7,13 +7,8 @@
 
 .. _config_reference_config:
 
-<<<<<<< HEAD
-Model initialisation configuration
-----------------------------------
-=======
 Model initialisation (``config.init``)
 --------------------------------------
->>>>>>> 34a38f78
 
 .. csv-table::
    :file: includes/config_init.csv
@@ -21,13 +16,8 @@
    :widths: 10, 5, 15
    :stub-columns: 0
 
-<<<<<<< HEAD
-Optimisation problem build configuration
-----------------------------------------
-=======
 Optimisation problem build (``config.build``)
 ---------------------------------------------
->>>>>>> 34a38f78
 
 .. csv-table::
    :file: includes/config_build.csv
@@ -35,13 +25,8 @@
    :widths: 10, 5, 15
    :stub-columns: 0
 
-<<<<<<< HEAD
-Optimisation problem solve configuration
-----------------------------------------
-=======
 Optimisation problem solve (``config.solve``)
 ---------------------------------------------
->>>>>>> 34a38f78
 
 .. csv-table::
    :file: includes/config_solve.csv
