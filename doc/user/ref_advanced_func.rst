----------------------
Advanced functionality
----------------------

This section, as the title suggests, contains more info and more details, and in particular, information on some of Calliope's more advanced functionality.

We suggest you read the :doc:`building`, :doc:`running` and :doc:`analysing` sections first.

Per-distance constraints and costs
----------------------------------

Transmission technologies can additionally specify per-distance efficiency (loss) with ``energy_eff_per_distance`` and per-distance costs with ``energy_cap_per_distance``:

.. code-block:: yaml

    techs:
        my_transmission_tech:
            essentials:
                ...
            constraints:
                # "efficiency" (1-loss) per unit of distance
                energy_eff_per_distance: 0.99
            costs:
                monetary:
                    # cost per unit of distance
                    energy_cap_per_distance: 10

The distance is specified in transmission links:

.. code-block:: yaml

    links:
        location1,location2:
            my_transmission_tech:
                distance: 500
                constraints:
                    energy_cap.max: 10000

If no distance is given, but the locations have been given lat and lon coordinates, Calliope will compute distances automatically (based on the length of a straight line connecting the locations).

One-way transmission links
--------------------------

Transmission links are bidirectional by default. To force unidirectionality for a given technology along a given link, you have to set the ``one_way`` constraint in the constraint definition of that technology, for that link:

.. code-block:: yaml

    links:
        location1,location2:
            transmission-tech:
                constraints:
                    one_way: true

This will only allow transmission from ``location1`` to ``location2``. To swap the direction, the link name must be inverted, i.e. ``location2,location1``.

.. _configuration_timeseries:

Time series data
----------------

.. Note::

   If a parameter is not explicit in time and space, it can be specified as a single value in the model definition (or, using location-specific definitions, be made spatially explicit). This applies both to parameters that never vary through time (for example, cost of installed capacity) and for those that may be time-varying (for example, a technology's available resource). However, each model must contain at least one time series.


For parameters that vary in time, time series data can be read from CSV files, by specifying ``resource: file=filename.csv`` to pick the desired CSV file from within the configured timeseries data path (``model.timeseries_data_path``).

By default, Calliope looks for a column in the CSV file with the same name as the location. It is also possible to specify a column too use when setting ``resource`` per location, by giving the column name with a colon following the filename: ``resource: file=filename.csv:column``

All time series data in a model must be indexed by ISO 8601 compatible time stamps (usually in the format ``YYYY-MM-DD hh:mm:ss``, e.g. ``2005-01-01 00:00:00``), i.e., the first column in the CSV file must be time stamps.

For example, the first few lines of a CSV file giving a resource potential for two locations might look like this:

.. code-block:: text

    ,location1,location2
    2005-01-01 00:00:00,0,0
    2005-01-01 01:00:00,0,11
    2005-01-01 02:00:00,0,18
    2005-01-01 03:00:00,0,49
    2005-01-01 04:00:00,11,110
    2005-01-01 05:00:00,45,300
    2005-01-01 06:00:00,90,458

.. _time_clustering:

Time resolution adjustment
--------------------------

Models have a default timestep length (defined implicitly by the timesteps of the model's time series data). This default resolution can be adjusted over parts of the dataset by specifying time resolution adjustment in the model configuration, for example:

.. code-block:: yaml

    model:
        time:
            function: resample
            function_options: {'resolution': '6H'}

In the above example, this would resample all time series data to 6-hourly timesteps.

Calliope's time resolution adjustment functionality allows running a function that can perform arbitrary adjustments to the time series data in the model.

The available options include:

1. Uniform time resolution reduction through the ``resample`` function, which takes a `pandas-compatible rule describing the target resolution <http://pandas.pydata.org/pandas-docs/stable/generated/pandas.DataFrame.resample.html>`_ (see above example).

2. Deriving representative days from the input time series, by applying the clustering method implemented in :mod:`calliope.time.clustering`, for example:

.. code-block:: yaml

    model:
        time:
            function: apply_clustering
            function_options:
                clustering_func: kmeans
                how: mean
                k: 20

When using representative days, a number of additional constraints are added, based on the study undertaken by `Kotzur et al <https://doi.org/10.1016/j.apenergy.2018.01.023>`_. These constraints require a new decision variable ``storage_inter_cluster``, which tracks storage between all the dates of the original timeseries. This particular functionality can be disabled by including ``storage_inter_cluster: false`` in the `function_options` given above.

.. note::

    It is also possible to load user-defined representative days, by pointing to a file in `clustering_func` in the same format as pointing to timeseries files in constraints, e.g. ``clustering_func: file=clusters.csv:column_name``. Clusters are unique per datestep, so the clustering file is most readable if the index is at datestep resolution. But, the clustering file index can be in timesteps (e.g. if sharing the same file as a constraint timeseries), with the cluster number repeated per timestep in a day. Cluster values should be integer, starting at zero.

3. Heuristic selection of time steps, that is, the application of one or more of the masks defined in :mod:`calliope.time.masks`, which will mark areas of the time series to retain at maximum resolution (unmasked) and areas where resolution can be lowered (masked). Options can be passed to the masking functions by specifying ``options``. A ``time.function`` can still be specified and will be applied to the masked areas (i.e. those areas of the time series not selected to remain at the maximum resolution), as in this example, which looks for the week of minimum and maximum potential wind generation (assuming a ``wind`` technology was specified), then reduces the rest of the input time series to 6-hourly resolution:

.. code-block:: yaml

    model:
        time:
            masks:
                - {function: extreme, options: {padding: 'calendar_week', tech: 'wind', how: 'max'}}
                - {function: extreme, options: {padding: 'calendar_week', tech: 'wind', how: 'min'}}
            function: resample
            function_options: {'resolution': '6H'}

.. Warning::

  When using time clustering or time masking, the resulting timesteps will be assigned different weights depending on how long a period of time they represent. Weights are used for example to give appropriate weight to the operational costs of aggregated typical days in comparison to individual extreme days, if both exist in the same processed time series. The weighting is accessible in the model data, e.g. through ``Model.inputs.timestep_weights``. The interpretation of results when weights are not 1 for all timesteps requires caution. Production values are not scaled according to weights, but costs are multiplied by weight, in order to weight different timesteps appropriately in the objective function. This means that costs and production values are not consistent without manually post-processing them by either multipyling production by weight (production would then be inconsistent with capacity) or dividing costs by weight. The computation of levelised costs and of capacity factors takes weighting into account, so these values are consisten and can be used as usual.

.. seealso::

  See the implementation of constraints in :mod:`calliope.backend.pyomo.constraints` for more detail on timestep weights and how they affect model constraints.

.. _supply_plus:

The ``supply_plus`` tech
------------------------

The ``plus`` tech groups offer complex functionality, for technologies which cannot be described easily. ``Supply_plus`` allows a supply technology with internal storage of resource before conversion to the carrier happens. This could be emulated with dummy carriers and a combination of supply, storage, and conversion techs, but the ``supply_plus`` tech allows for concise and mathematically more efficient formulation.

.. figure:: images/supply_plus.*
   :alt: supply_plus

   Representation of the ``supply_plus`` technology

An example use of ``supply_plus`` is to define a concentrating solar power (CSP) technology which consumes a solar resource, has built-in thermal storage, and produces electricity. See the :doc:`national-scale built-in example model <tutorials_01_national>` for an application of this.

See the :ref:`listing of supply_plus configuration <abstract_base_tech_definitions>` in the abstract base tech group definitions for the additional constraints that are possible.

.. Warning:: When analysing results from supply_plus, care must be taken to correctly account for the losses along the transformation from resource to carrier. For example, charging of storage from the resource may have a ``resource_eff``-associated loss with it, while discharging storage to produce the carrier may have a different loss resulting from a combination of ``energy_eff`` and ``parasitic_eff``. Such intermediate conversion losses need to be kept in mind when comparing discharge from storage with ``carrier_prod`` in the same time step.

Cyclic storage
--------------

With ``storage`` and ``supply_plus`` techs, it is possible to link the storage at either end of the timeseries, using cyclic storage. This allows the user to better represent multiple years by just modelling one year. Cyclic storage is activated by default (to deactivate: ``run.cyclic_storage: false``). As a result, a technology's initial stored energy at a given location will be equal to its stored energy at the end of the model's last timestep.

For example, for a model running over a full year at hourly resolution, the initial storage at `Jan 1st 00:00:00` will be forced equal to the storage at the end of the timestep `Dec 31st 23:00:00`. By setting ``storage_initial`` for a technology, it is also possible to fix the value in the last timestep. For instance, with ``run.cyclic_storage: true`` and a ``storage_initial`` of zero, the stored energy *must* be zero by the end of the time horizon.

Without cyclic storage in place (as was the case prior to v0.6.2), the storage tech can have any amount of stored energy by the end of the timeseries. This may prove useful in some cases, but has less physical meaning than assuming cyclic storage.

.. note:: Cyclic storage also functions when time clustering, if allowing storage to be tracked between clusters (see :ref:`time_clustering`). However, it cannot be used in ``operate`` run mode.

.. _conversion_plus:

The ``conversion_plus`` tech
----------------------------

The ``plus`` tech groups offer complex functionality, for technologies which cannot be described easily. ``Conversion_plus`` allows several carriers to be converted to several other carriers. Describing such a technology requires that the user understands the ``carrier_ratios``, i.e. the interactions and relative efficiencies of carrier inputs and outputs.

.. figure:: images/conversion_plus.*
   :alt: conversion_plus

   Representation of the most complex ``conversion_plus`` technology available

The ``conversion_plus`` technologies allows for up to three **carrier groups** as inputs (``carrier_in``, ``carrier_in_2`` and ``carrier_in_3``) and up to three carrier groups as outputs (``carrier_out``, ``carrier_out_2`` and ``carrier_out_3``). A carrier group can contain any number of carriers.

The efficiency of a ``conversion_plus`` tech dictates how many units of `carrier_out` are produced per unit of consumed `carrier_in`. A unit of `carrier_out_2` and of `carrier_out_3` is produced each time a unit of `carrier_out` is produced. Similarly, a unit of `Carrier_in_2` and of `carrier_in_3` is consumed each time a unit of `carrier_in` is consumed. Within a given carrier group (e.g. `carrier_out_2`) any number of carriers can meet this one unit. The ``carrier_ratio`` of any carrier compares it either to the production of one unit of `carrier_out` or to the consumption of one unit of `carrier_in`.

In this section, we give examples of a few ``conversion_plus`` technologies alongside the YAML formulation required to construct them:

Combined heat and power
^^^^^^^^^^^^^^^^^^^^^^^

A combined heat and power plant produces electricity, in this case from natural gas. Waste heat that is produced can be used to meet nearby heat demand (e.g. via district heating network). For every unit of electricity produced, 0.8 units of heat are always produced. This is analogous to the heat to power ratio (HTP). Here, the HTP is 0.8.

.. container:: twocol

    .. container:: leftside

        .. figure:: images/conversion_plus_chp.*

    .. container:: rightside

        .. code-block:: yaml

            chp:
                essentials:
                    name: Combined heat and power
                    carrier_in: gas
                    carrier_out: electricity
                    carrier_out_2: heat
                    primary_carrier_out: electricity
                constraints:
                    energy_eff: 0.45
                    energy_cap_max: 100
                    carrier_ratios.carrier_out_2.heat: 0.8


Air source heat pump
^^^^^^^^^^^^^^^^^^^^

The output energy from the heat pump can be *either* heat or cooling, simulating a heat pump that can be useful in both summer and winter. For each unit of electricity input, one unit of output is produced. Within this one unit of ``carrier_out``, there can be a combination of heat and cooling. Heat is produced with a COP of 5, cooling with a COP of 3. If only heat were produced in a timestep, 5 units of it would be available in carrier_out; similarly 3 units for cooling. In another timestep, both heat and cooling might be produced with e.g. 2.5 units heat + 1.5 units cooling = 1 unit of carrier_out.

.. figure:: images/conversion_plus_ahp.*

.. code-block:: yaml

    ahp:
        essentials:
            name: Air source heat pump
            carrier_in: electricity
            carrier_out: [heat, cooling]
            primary_carrier_out: heat

        constraints:
            energy_eff: 1
            energy_cap_max: 100
            carrier_ratios:
                carrier_out:
                    heat: 5
                    cooling: 3

Combined cooling, heat and power (CCHP)
^^^^^^^^^^^^^^^^^^^^^^^^^^^^^^^^^^^^^^^

A CCHP plant can use generated heat to produce cooling via an absorption chiller. As with the CHP plant, electricity is produced at 45% efficiency.  For every unit of electricity produced, 1 unit of ``carrier_out_2`` must be produced, which can be a combination of 0.8 units of heat and 0.5 units of cooling. Some example ways in which the model could decide to operate this unit in a given time step are:

* 1 unit of gas (``carrier_in``) is converted to 0.45 units of electricity (``carrier_out``) and (0.8 * 0.45) units of heat (``carrier_out_2``)
* 1 unit of gas is converted to 0.45 units electricity and (0.5 * 0.45) units of cooling
* 1 unit of gas is converted to 0.45 units electricity, (0.3 * 0.8 * 0.45) units of heat, and (0.7 * 0.5 * 0.45) units of cooling

.. container:: twocol

    .. container:: leftside

        .. figure:: images/conversion_plus_cchp.*

    .. container:: rightside

        .. code-block:: yaml

            cchp:
                essentials:
                    name: Combined cooling, heat and power
                    carrier_in: gas
                    carrier_out: electricity
                    carrier_out_2: [heat, cooling]
                    primary_carrier_out: electricity

                constraints:
                    energy_eff: 0.45
                    energy_cap_max: 100
                    carrier_ratios.carrier_out_2: {heat: 0.8, cooling: 0.5}

Advanced gas turbine
^^^^^^^^^^^^^^^^^^^^

This technology can choose to burn methane (CH:sub:`4`) or send hydrogen (H:sub:`2`) through a fuel cell to produce electricity. One unit of carrier_in can be met by any combination of methane and hydrogen. If all methane, 0.5 units of carrier_out would be produced for 1 unit of carrier_in (energy_eff). If all hydrogen, 0.25 units of carrier_out would be produced for the same amount of carrier_in (energy_eff * hydrogen carrier ratio).

.. figure:: images/conversion_plus_gas.*

.. code-block:: yaml

    gt:
        essentials:
            name: Advanced gas turbine
            carrier_in: [methane, hydrogen]
            carrier_out: electricity

        constraints:
            energy_eff: 0.5
            energy_cap_max: 100
            carrier_ratios:
                carrier_in: {methane: 1, hydrogen: 0.5}

Complex fictional technology
^^^^^^^^^^^^^^^^^^^^^^^^^^^^

There are few instances where using the full capacity of a conversion_plus tech is physically possible. Here, we have a fictional technology that combines fossil fuels with biomass/waste to produce heat, cooling, and electricity. Different 'grades' of heat can be produced, the higher grades having an alternative. High grade heat (``high_T_heat``) is produced and can be used directly, or used to produce electricity (via e.g. organic rankine cycle). ``carrier_out`` is thus a combination of these two. `carrier_out_2` can be 0.3 units mid grade heat for every unit `carrier_out` or 0.2 units cooling. Finally, 0.1 units ``carrier_out_3``, low grade heat, is produced for every unit of `carrier_out`.

.. container:: twocol

    .. container:: leftside

        .. figure:: images/conversion_plus_complex.*

    .. container:: rightside

        .. code-block:: yaml

            complex:
                essentials:
                    name: Complex fictional technology
                    carrier_in: [coal, gas, oil]
                    carrier_in_2: [biomass, waste]
                    carrier_out: [high_T_heat, electricity]
                    carrier_out_2: [mid_T_heat, cooling]
                    carrier_out_3: low_T_heat
                    primary_carrier_out: electricity

                constraints:
                    energy_eff: 1
                    energy_cap_max: 100
                    carrier_ratios:
                        carrier_in: {coal: 1.2, gas: 1, oil: 1.6}
                        carrier_in_2: {biomass: 1, waste: 1.25}
                        carrier_out: {high_T_heat: 0.8, electricity: 0.6}
                        carrier_out_2: {mid_T_heat: 0.3, cooling: 0.2}
                        carrier_out_3.low_T_heat: 0.15

A ``primary_carrier_out`` must be defined when there are multiple ``carrier_out`` values defined, similarly ``primary_carrier_in`` can be defined for ``carrier_in``. `primary_carriers` can be defined as any carrier in a technology's input/output carriers (including secondary and tertiary carriers). The chosen output carrier will be the one to which production costs are applied (reciprocally, input carrier for consumption costs).

.. note:: ``Conversion_plus`` technologies can also export any one of their output carriers, by specifying that carrier as ``carrier_export``.

Revenue and export
------------------

It is possible to specify revenues for technologies simply by setting a negative cost value. For example, to consider a feed-in tariff for PV generation, it could be given a negative operational cost equal to the real operational cost minus the level of feed-in tariff received.

Export is an extension of this, allowing an energy carrier to be removed from the system without meeting demand. This is analogous to e.g. domestic PV technologies being able to export excess electricity to the national grid. A cost (or negative cost: revenue) can then be applied to export.

.. note:: Negative costs can be applied to capacity costs, but the user must an ensure a capacity limit has been set. Otherwise, optimisation will be unbounded.

.. _tech_groups:

Using ``tech_groups`` to group configuration
--------------------------------------------

In a large model, several very similar technologies may exist, for example, different kinds of PV technologies with slightly different cost data or with different potentials at different model locations.

To make it easier to specify closely related technologies, ``tech_groups`` can be used to specify configuration shared between multiple technologies. The technologies then give the ``tech_group`` as their parent, rather than one of the abstract base technologies.

You can as well extend abstract base technologies, by adding an attribute that will be in effect for all technologies derived from the base technology. To do so, use the name of the abstract base technology for your group, but omit the parent.

For example:

.. code-block:: yaml

    tech_groups:
        supply:
            constraints:
                monetary:
                    interest_rate: 0.1
        pv:
            essentials:
                parent: supply
                carrier: power
            constraints:
                resource: file=pv_resource.csv
                lifetime: 30
            costs:
                monetary:
                    om_annual_investment_fraction: 0.05
                    depreciation_rate: 0.15

    techs:
        pv_large_scale:
            essentials:
                parent: pv
                name: 'Large-scale PV'
            constraints:
                energy_cap_max: 2000
            costs:
                monetary:
                    energy_cap: 750
        pv_rooftop:
            essentials:
                parent: pv
                name: 'Rooftop PV'
            constraints:
                energy_cap_max: 10000
            costs:
                monetary:
                    energy_cap: 1000

None of the ``tech_groups`` appear in model results, they are only used to group model configuration values.

.. _group_share:

Using the ``group_share`` constraint
-------------------------------------

.. Warning:: ``group_share`` is deprecated as of v0.6.4 and will be removed in v0.7.0. Use the new, more flexible functionality :ref:`group_constraints` to replace it.

The ``group_share`` constraint can be used to force groups of technologies to fulfill certain shares of supply or capacity.

For example, assuming a model containing a ``csp`` and a ``cold_fusion`` power generation technology, we could force at least 85% of power generation in the model to come from these two technologies with the following constraint definition in the ``model`` settings:

.. code-block:: yaml

    model:
        group_share:
            csp,cold_fusion:
                carrier_prod_min:
                    power: 0.85

Possible ``group_share`` constraints with carrier-specific settings are:

* ``carrier_prod_min``
* ``carrier_prod_max``
* ``carrier_prod_equals``

Possible ``group_share`` constraints with carrier-independent settings are:

* ``energy_cap_min``
* ``energy_cap_max``
* ``energy_cap_equals``

These can be implemented as, for example, to force at most 20% of ``energy_cap`` to come from the two listed technologies:

.. code-block:: yaml

    model:
        group_share:
            csp,cold_fusion:
                energy_cap_max: 0.20

.. Note:: The share given in the ``carrier_prod`` constraints refer to the use of generation from ``supply`` and ``supply_plus`` technologies only. The share given in the ``energy_cap`` constraints refers to the combined capacity from ``supply``, ``supply_plus``, ``conversion``, and ``conversion_plus`` technologies.

.. seealso:: The above examples are supplied as overrides in the :ref:`built-in national-scale example <examplemodels_nationalscale_settings>`'s ``scenarios.yaml`` (``cold_fusion`` to define that tech, and ``group_share_cold_fusion_prod`` or ``group_share_cold_fusion_cap`` to apply the group share constraints).

.. _group_constraints:

Group constraints
-----------------

Group constraints are applied to named sets of locations and techs, called "constraint groups", specified through a top-level ``group_constraints`` key (sitting alongside other top-level keys like ``model`` and ``run``).

The below example shows two such named groups. The first does not specify a subset of techs or locations and is thus applied across the entire model. In the example, we use ``cost_max`` with the ``co2`` cost class to specify a model-wide emissions limit (assuming the technologies in the model have ``co2`` costs associated with them). We also use the ``demand_share_min`` constraint to force wind and PV to supply at least 40% of electricity demand in Germany, which is modelled as two locations (North and South):

.. code-block:: yaml

    run:
        ...

    model:
        ...

    group_constraints:
        # A constraint group to apply a systemwide CO2 cap
        systemwide_co2_cap:
            cost_max:
                co2: 100000
        # A constraint group to enforce renewable generation in Germany
        renewable_minimum_share_in_germany:
            techs: ['wind', 'pv']
            locs: ['germany_north', 'germany_south']
            demand_share_min:
                electricity: 0.4

When specifying group constraints, a named group must give at least one constraint, but can list an arbitrary amount of constraints, and optionally give a subset of techs and locations:

.. code-block:: yaml

    group_constraints:
        group_name:
            techs: []  # Optional, can be left out if empty
            locs: []  # Optional, can be left out if empty
            # Any number of constraints can be specified for the given group
            constraint_1: ...
            constraint_2: ...
            ...

The below table lists all available group constraints.

.. list-table:: Group constraints
   :widths: 15 15 60
   :header-rows: 1

   * - Constraint
     - Dimensions
     - Description
   * - ``demand_share_min``
     - carriers
     - Minimum share of carrier demand met from a set of technologies across a set of locations.
   * - ``demand_share_max``
     - carriers
     - Maximum share of carrier demand met from a set of technologies across a set of locations.
<<<<<<< HEAD
   * - ``energy_cap_share_min```
     - [-]
     - Minimum share of installed capacity from a set of technologies across a set of locations.
   * - ``energy_cap_share_max```
     - [-]
     - Maximums share of installed capacity from a set of technologies across a set of locations.
=======
   * - ``energy_cap_min```
     - [-]
     - Minimum installed capacity from a set of technologies across a set of locations.
   * - ``energy_cap_max```
     - [-]
     - Maximum installed capacity from a set of technologies across a set of locations.
>>>>>>> 8eced717

For specifics of the mathematical formulation of the available group constraints, see :ref:`constraint_group` in the mathematical formulation section.

.. _removing_techs_locations:

Removing techs, locations and links
-----------------------------------

By specifying ``exists: false`` in the model configuration, which can be done for example through overrides, model components can be removed for debugging or scenario analysis.

This works for:

* Techs: ``techs.tech_name.exists: false``
* Locations: ``locations.location_name.exists: false``
* Links: ``links.location1,location2.exists: false``
* Techs at a specific location:  ``locations.location_name.techs.tech_name.exists: false``
* Transmission techs at a specific location: ``links.location1,location2.techs.transmission_tech.exists: false``
* Group constraints: ``group_constraints.my_constraint.exists: false``

.. _operational_mode:

Operational mode
----------------

In planning mode, constraints are given as upper and lower boundaries and the model decides on an optimal system configuration. In operational mode, all capacity constraints are fixed and the system is operated with a receding horizon control algorithm.

To specify a runnable operational model, capacities for all technologies at all locations must have be defined. This can be done by specifying ``energy_cap_equals``. In the absence of ``energy_cap_equals``, constraints given as ``energy_cap_max`` are assumed to be fixed in operational mode.

Operational mode runs a model with a receding horizon control algorithm. This requires two additional settings:

.. code-block:: yaml

    run:
        operation:
            horizon: 48  # hours
            window: 24  # hours

``horizon`` specifies how far into the future the control algorithm optimises in each iteration. ``window`` specifies how many of the hours within ``horizon`` are actually used. In the above example, decisions on how to operate for each 24-hour window are made by optimising over 48-hour horizons (i.e., the second half of each optimisation run is discarded). For this reason, ``horizon`` must always be larger than ``window``.

.. _generating_scripts:

Generating scripts to run a model many times
--------------------------------------------

:ref:`Scenarios and overrides <building_overrides>` can be used to run a given model multiple times with slightly changed settings or constraints.

This functionality can be used together with the ``calliope generate_runs`` and ``calliope generate_scenarios`` command-line tools to generate scripts that run a model many times over in a fully automated way, for example, to explore the effect of different technology costs on model results.

``calliope generate_runs``, at a minimum, must be given the following arguments:

* the model configuration file to use
* the name of the script to create
* ``--kind``: Currently, three options are available. ``windows`` creates a Windows batch (``.bat``) script that runs all models sequentially, ``bash`` creates an equivalent script to run on Linux or macOS, ``bsub`` creates a submission script for a LSF-based high-performance cluster, and ``sbatch`` creates a submission script for a SLURM-based high-performance cluster.
* ``--scenarios``: A semicolon-separated list of scenarios (or overrides/combinations of overrides) to generate scripts for, for example, ``scenario1;scenario2`` or ``override1,override2a;override1,override2b``. Note that when not using manually defined scenario names, a comma is used to group overrides together into a single model -- in the above example, ``override1,override2a`` would be applied to the first run and ``override1,override2b`` be applied to the second run

A fully-formed command generating a Windows batch script to run a model four times with each of the scenarios "run1", "run2", "run3", and "run4":

.. code-block:: shell

    calliope generate_runs model.yaml run_model.bat --kind=windows --scenarios "run1;run2;run3;run4"

Optional arguments are:

* ``--cluster_threads``: specifies the number of threads to request on a HPC cluster
* ``--cluster_mem``: specifies the memory to request on a HPC cluster
* ``--cluster_time``: specifies the run time to request on a HPC cluster
* ``--additional_args``: A text string of any additional arguments to pass directly through to ``calliope run`` in the generated scripts, for example, ``--additional_args="--debug"``.
* ``--debug``: Print additional debug information when running the run generation script.

An example generating a script to run on a ``bsub``-type high-performance cluster, with additional arguments to specify the resources to request from the cluster:

.. code-block:: shell

    calliope generate_runs model.yaml submit_runs.sh --kind=bsub --cluster_mem=1G --cluster_time=100 --cluster_threads=5  --scenarios "run1;run2;run3;run4"

Running this will create two files:

* ``submit_runs.sh``: The cluster submission script to pass to ``bsub`` on the cluster.
* ``submit_runs.array.sh``: The accompanying script defining the runs for the cluster to execute.

In all cases, results are saved into the same directory as the script, with filenames of the form ``out_{run_number}_{scenario_name}.nc`` (model results) and ``plots_{run_number}_{scenario_name}.html`` (HTML plots), where ``{run_number}`` is the run number and ``{scenario_name}`` is the name of the scenario (or the string defining the overrides applied). On a cluster, log files are saved to files with names starting with ``log_`` in the same directory.

Finally, the  ``calliope generate_scenarios`` tool can be used to quickly generate a file with ``scenarios`` definition for inclusion in a model, if a large enough number of overrides exist to make it tedious to manually combine them into scenarios. Assuming that in ``model.yaml`` a range of overrides exist that specify a subset of time for the years 2000 through 2010, called "y2000" through "y2010", and a set of cost-related overrides called "cost_low", "cost_medium" and "cost_high", the following command would generate scenarios with combinations of all years and cost overrides, calling them "run_1", "run_2", and so on, and saving them to ``scenarios.yaml``:

.. code-block:: shell

    calliope generate_scenarios model.yaml scenarios.yaml y2000;y2001;y2002;2003;y2004;y2005;y2006;2007;2008;y2009;2010 cost_low;cost_medium;cost_high --scenario_name_prefix="run_"


.. _imports_in_override_groups:

Imports in overrides
--------------------

When using overrides (see :ref:`building_overrides`), it is possible to have ``import`` statements within overrides for more flexibility. The following example illustrates this:

.. code-block:: yaml

    overrides:
        some_override:
            techs:
                some_tech.constraints.energy_cap_max: 10
            import: [additional_definitions.yaml]

``additional_definitions.yaml``:

.. code-block:: yaml

    techs:
        some_other_tech.constraints.energy_eff: 0.1

This is equivalent to the following override:

.. code-block:: yaml

    overrides:
        some_override:
            techs:
                some_tech.constraints.energy_cap_max: 10
                some_other_tech.constraints.energy_eff: 0.1

Binary and mixed-integer models
-------------------------------

Calliope models are purely linear by default. However, several constraints can turn a model into a binary or mixed-integer model. Because solving problems with binary or integer variables takes considerably longer than solving purely linear models, it usually makes sense to carefully consider whether the research question really necessitates going beyond a purely linear model.

By applying a ``purchase`` cost to a technology, that technology will have a binary variable associated with it, describing whether or not it has been "purchased".

By applying ``units.max``, ``units.min``, or ``units.equals`` to a technology, that technology will have a integer variable associated with it, describing how many of that technology have been "purchased". If a ``purchase`` cost has been applied to this same technology, the purchasing cost will be applied per unit.

.. Warning::

   Integer and binary variables are a recent addition to Calliope and may not cover all edge cases as intended. Please `raise an issue on GitHub <https://github.com/calliope-project/calliope/issues>`_ if you see unexpected behavior.

.. seealso:: :ref:`milp_example_model`

.. _backend_interface:

Interfacing with the solver backend
-----------------------------------

On loading a model, there is no solver backend, only the input dataset. The backend is generated when a user calls `run()` on their model. Currently this will call back to Pyomo to build the model and send it off to the solver, given by the user in the run configuration ``run.solver``. Once built, solved, and returned, the user has access to the results dataset ``model.results`` and interface functions with the backend ``model.backend``.

You can use this interface to:

1. Get the raw data on the inputs used in the optimisation.
    By running ``model.backend.get_input_params()`` a user get an xarray Dataset which will look very similar to ``model.inputs``, except that assumed default values will be included. You may also spot a bug, where a value in ``model.inputs`` is different to the value returned by this function.

2. Update a parameter value.
    If you are interested in updating a few values in the model, ou can run ``model.backend.update_param()`` . For example, to update your the energy efficiency of your `ccgt` technology in location `region1` from 0.5 to 0.1, you can run ``model.backend.update_param('energy_eff', 'region1::ccgt`, 0.1)``. This will not affect results at this stage, you'll need to rerun the backend (point 4) to optimise with these new values.

3. Activate / Deactivate a constraint or objective.
    Constraints can be activated and deactivate such that they will or will not have an impact on the optimisation. All constraints are active by default, but you might like to remove, for example, a capacity constraint if you don't want there to be a capacity limit for any technologies. Similarly, if you had multiple objectives, you could deactivate one and activate another. The result would be to have a different objective when rerunning the backend.

.. note:: Currently Calliope does not allow you to build multiple objectives, you will need to `understand Pyomo <http://www.pyomo.org/documentation/>`_ and add an additional objective yourself to make use of this functionality. The Pyomo ConcreteModel() object can be accessed at ``model._backend_model``.

4. Rerunning the backend.
    If you have edited parameters or constraint activation, you will need to rerun the optimisation to propagate the effects. By calling ``model.backend.rerun()``, the optimisation will run again, with the updated backend. This will not affect your model, but instead will return a dataset of the inputs/results associated with that *specific* rerun. It is up to you to store this dataset as you see fit. ``model.results`` will remain to be the initial run, and can only be overwritten by ``model.run(force_rerun=True)``.

.. note:: By calling ``model.run(force_rerun=True)`` any updates you have made to the backend will be overwritten.

.. seealso:: :ref:`api_backend_interface`

.. _debugging_runs_config:

Debugging failing runs
----------------------

A Calliope model provides a method to save a fully built and commented model to a single YAML file with ``Model.save_commented_model_yaml(path)``. Comments in the resulting YAML file indicate where values were overridden.

Because this is Calliope's internal representation of a model directly before the ``model_data`` ``xarray.Dataset`` is built, it can be useful for debugging possible issues in the model formulation, for example, undesired constraints that exist at specific locations because they were specified model-wide without having been superseded by location-specific settings.

Two configuration settings can further aid in debugging failing models:

``model.subset_time`` allows specifying a subset of timesteps to be used. This can be useful for debugging purposes as it can dramatically speed up model solution times. The timestep subset can be specified as ``[startdate, enddate]``, e.g. ``['2005-01-01', '2005-01-31']``, or as a single time period, such as ``2005-01`` to select January only. The subsets are processed before building the model and applying time resolution adjustments, so time resolution reduction functions will only see the reduced set of data.

``run.save_logs`` Off by default, if given, sets the directory into which to save logs and temporary files from the backend, to inspect solver logs and solver-generated model files. This also turns on symbolic solver labels in the Pyomo backend, so that all model components in the backend model are named according to the corresponding Calliope model components (by default, Pyomo uses short random names for all generated model components).

.. seealso::

   If using Calliope interactively in a Python session, we recommend reading up on the `Python debugger <https://docs.python.org/3/library/pdb.html>`_ and (if using Jupyter notebooks) making use of the `%debug magic <https://ipython.readthedocs.io/en/stable/interactive/magics.html#magic-debug>`_.

.. _solver_options:

Solver options
--------------

Gurobi
^^^^^^

Refer to the `Gurobi manual <https://www.gurobi.com/documentation/>`_, which contains a list of parameters. Simply use the names given in the documentation (e.g. "NumericFocus" to set the numerical focus value). For example:

.. code-block:: yaml

    run:
        solver: gurobi
        solver_options:
            Threads: 3
            NumericFocus: 2

CPLEX
^^^^^

Refer to the `CPLEX parameter list <https://www.ibm.com/support/knowledgecenter/en/SS9UKU_12.5.0/com.ibm.cplex.zos.help/Parameters/topics/introListAlpha.html>`_. Use the "Interactive" parameter names, replacing any spaces with underscores (for example, the memory reduction switch is called "emphasis memory", and thus becomes "emphasis_memory"). For example:

.. code-block:: yaml

    run:
        solver: cplex
        solver_options:
            mipgap: 0.01
            mip_polishafter_absmipgap: 0.1
            emphasis_mip: 1
            mip_cuts: 2
            mip_cuts_cliques: 3<|MERGE_RESOLUTION|>--- conflicted
+++ resolved
@@ -497,21 +497,18 @@
    * - ``demand_share_max``
      - carriers
      - Maximum share of carrier demand met from a set of technologies across a set of locations.
-<<<<<<< HEAD
    * - ``energy_cap_share_min```
      - [-]
      - Minimum share of installed capacity from a set of technologies across a set of locations.
    * - ``energy_cap_share_max```
      - [-]
      - Maximums share of installed capacity from a set of technologies across a set of locations.
-=======
    * - ``energy_cap_min```
      - [-]
      - Minimum installed capacity from a set of technologies across a set of locations.
    * - ``energy_cap_max```
      - [-]
      - Maximum installed capacity from a set of technologies across a set of locations.
->>>>>>> 8eced717
 
 For specifics of the mathematical formulation of the available group constraints, see :ref:`constraint_group` in the mathematical formulation section.
 
