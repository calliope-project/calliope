---------------
Troubleshooting
---------------

General strategies
------------------

* **Building a smaller model**: :yaml:`model.subset_time` allows specifying a subset of timesteps to be used. This can be useful for debugging purposes as it can dramatically speed up model solution times. The timestep subset can be specified as :yaml:`[startdate, enddate]`, e.g. :yaml:`['2005-01-01', '2005-01-31']`, or as a single time period, such as :yaml:`2005-01` to select January only. The subsets are processed before building the model and applying time resolution adjustments, so time resolution reduction functions will only see the reduced set of data.

* **Retaining logs and temporary files**: The setting :yaml:`config.solve.save_logs`, disabled by default, sets the directory into which to save logs and temporary files from the backend, to inspect solver logs and solver-generated model files. This also turns on symbolic solver labels in the Pyomo backend, so that all model components in the backend model are named according to the corresponding Calliope model components (by default, Pyomo uses short random names for all generated model components).

*
  **Analysing the optimisation problem without running the model**: If you are comfortable with navigating Pyomo objects, then you can inspect the Pyomo model backend after building it using :python:`model.build()`.
  Pyomo objects are then accessible within :python:`model.backend`.
<<<<<<< HEAD
  For instance, the constraints limiting outflows can be viewed by calling :python:`model.get_constraint("flow_out_max")`.
  A single Pyomo object can be then accessed by slicing the resulting array: :python:`model.get_constraint("flow_out_max").sel(techs=...)`.
  You can also view the data in a more readable format by using setting the `as_backend_objs` option to false: :python:`constr = model.get_constraint("flow_out_max", as_backend_objs=False)`.
=======
  For instance, the constraints limiting outflows can be viewed by calling :python:`model.backend.get_constraint("flow_out_max")`.
  A single Pyomo object can be then accessed by slicing the resulting array: :python:`model.backend.get_constraint("flow_out_max").sel(techs=...)`.
  You can also view the data in a more readable format by using setting the `as_backend_objs` option to false: :python:`constr = model.backend.get_constraint("flow_out_max", as_backend_objs=False)`.
>>>>>>> 34a38f78
  This will allow you to inspect constraint upper bounds (`constr.ub`), lower bounds (`constr.lb`), and bodies as math strings (`constr.body`).

  Alternatively, if you are working from the command line or have little experience with Pyomo, you can generate an LP file.
  The LP file contains the mathematical model formulation of a fully built Calliope model.
  It is a standard format that can be passed to various solvers.
  Examining the LP file manually or using additional tools (see below) can help find issues when a model is infeasible or unbounded.
  To build a model and save it to LP without actually solving it, use:

  .. code-block:: shell

    calliope run my_model.yaml --save_lp=my_saved_model.lp

  or, interactively:

  .. code-block:: python

    model.build()
    model.backend.to_lp('my_saved_model.lp')

Improving solution times
------------------------

One way to improve solution time is to reduce the size of a problem (another way is to address potential numerical issues, which is dealt with further below in :ref:`understanding_infeasibility`).

Number of variables
^^^^^^^^^^^^^^^^^^^

The sets ``nodes``, ``techs``, ``timesteps``, ``carriers``, and ``costs`` all contribute to model complexity. A reduction of any of these sets will reduce the number of resulting decision variables in the optimisation, which in turn will improve solution times.

.. note::
    By reducing the number of locations (e.g. merging nearby locations) you also remove the technologies linking those locations to the rest of the system, which is additionally beneficial.

Currently, we only provide automatic set reduction for timesteps. Timesteps can be resampled (e.g. 1hr -> 2hr intervals), masked (e.g. 1hr -> 12hr intervals except one week of particular interest), or clustered (e.g. 365 days to 5 days, each representing 73 days of the year, with 1hr resolution). In so doing, significant solution time improvements can be acheived.

.. seealso::
    :ref:`time_clustering`, `Stefan Pfenninger (2017). Dealing with multiple decades of hourly wind and PV time series in energy models: a comparison of methods to reduce time resolution and the planning implications of inter-annual variability. Applied Energy. <https://doi.org/10.1016/j.apenergy.2017.03.051>`_


Complex technologies
^^^^^^^^^^^^^^^^^^^^

Calliope is primarily an LP framework, but application of certain constraints will trigger binary or integer decision variables. When triggered, a MILP model will be created.

In both cases, there will be a time penalty, as linear programming solvers are less able to converge on solutions of problems which include binary or integer decision variables. But, the additional functionality can be useful. A purchasing cost allows for a cost curve of the form :math:`y = Mx + C` to be applied to a technology, instead of the LP costs which are all of the form :math:`y = Mx`. Integer units also trigger per-timestep decision variables, which allow technologies to be "on" or "off" at each timestep.

Additionally, in LP models, interactions between timesteps (in ``storage`` technologies) can lead to longer solution time. The exact extent of this is as-yet untested.

Model mode
^^^^^^^^^^

Solution time increases more than linearly with the number of decision variables. As it splits the model into ~daily chunks, operational mode can help to alleviate solution time of big problems. This is clearly at the expense of fixing technology capacities. However, one solution is to use a heavily time clustered ``plan`` mode to get indicative model capacities. Then run ``operate`` mode with these capacities to get a higher resolution operation strategy. If necessary, this process could be iterated.

.. seealso:: :ref:`operational_mode`

Influence of solver choice on speed
-----------------------------------

The open-source solvers (GLPK and CBC) are slower than the commercial solvers. If you are an academic researcher, it is recommended to acquire a free licence for Gurobi or CPLEX to very quickly improve solution times. GLPK in particular is slow when solving MILP models. CBC is an improvement, but can still be several orders of magnitude slower at reaching a solution than Gurobi or CPLEX.

We tested solution time for various solver choices on our example models, extended to run over a full year (8760 hours). These runs took place on the University of Cambridge high performance computing cluster, with a maximum run time of 5 hours. As can be seen, CBC is far superior to GLPK. If introducing binary constraints, although CBC is an improvement on GLPK, access to a commercial solver is preferable.

**National scale example model size**

- Variables : 420526 [Nneg: 219026, Free: 105140, Other: 96360]
- Linear constraints : 586972 [Less: 315373, Greater: 10, Equal: 271589]

**MILP urban scale example model**

- Variables: 586996 [Nneg: 332913, Free: 78880, Binary: 2, General Integer: 8761, Other: 166440]
- Linear constraints: 788502 [Less: 394226, Greater: 21, Equal: 394255]

**Solution time**

+-------------------+----------------+
|Solver             |Solution time   |
|                   +--------+-------+
|                   |National|Urban  |
+===================+========+=======+
|GLPK               |4:35:40 |>5hrs  |
+-------------------+--------+-------+
|CBC                |0:04:45 |0:52:13|
+-------------------+--------+-------+
|Gurobi (1 thread)  |0:02:08 |0:03:21|
+-------------------+--------+-------+
|CPLEX (1 thread)   |0:04:55 |0:05:56|
+-------------------+--------+-------+
|Gurobi (4 thread)  |0:02:27 |0:03:08|
+-------------------+--------+-------+
|CPLEX (4 thread)   |0:02:16 |0:03:26|
+-------------------+--------+-------+


.. seealso:: :ref:`solver_options`


.. _understanding_infeasibility:

Understanding infeasibility and numerical instability
-----------------------------------------------------

.. note:: A good first step when faced with an infeasible model is often to remove constraints, in particular more complex constraints. For example, different combinations of group constraints can easily introduce mutually exclusive requirements on capacities or output from specific technologies. Once a minimal model works, more complex constraints can be turned on again one after the other.

Using the Gurobi solver
^^^^^^^^^^^^^^^^^^^^^^^

To understand infeasible models:

* Set :yaml:`config.solve.solver_options: {DualReductions: 0}` to see whether a model is infeasible or unbounded.
* To analyse infeasible models, save an LP file with the :sh:`--save_lp` command-line option, then use Gurobi to generate an Irreducible Inconsistent Subsystem that shows which constraints are infeasible:

  .. code-block:: shell

    gurobi_cl ResultFile=result.ilp my_saved_model.lp

  More detail on this is in the `official Gurobi documentation <https://www.gurobi.com/documentation/current/refman/solving_a_model2.html>`_.

To deal with numerically unstable models, try setting :yaml:`config.solve.solver_options: {Presolve: 0}`, as large numeric ranges can cause the pre-solver to generate an `infeasible or numerically unstable model <https://www.gurobi.com/documentation/current/refman/numerics_why_scaling_and_g.html>`_. The `Gurobi Guidelines for Numerical Issues <https://www.gurobi.com/documentation/current/refman/numerics_gurobi_guidelines.html>`_ give detailed guidance for strategies to address numerically difficult optimisation problems.

Using the CPLEX solver
^^^^^^^^^^^^^^^^^^^^^^

There are two ways to understand infeasibility when using the CPLEX solver, the first is quick and the second is more involved:

1. Save solver logs for your model (:yaml:`config.solve.save_logs: path/to/log_directory`). In the directory, open the file ending in '.cplex.log' to see the CPLEX solver report. If the model is infeasible or unbounded, the offending constraint will be identified (e.g. "`SOLVER: Infeasible variable = slack c_u_flow_out_max_constraint(region1_2__csp__power_2005_01_01_07_00_00)_`"). This may be enough to understand why the model is failing, if not...

2. Open the LP file in CPLEX interactive (run `cplex` in the command line to invoke a CPLEX interactive session). The LP file for the problem ends with '.lp' in the log folder (`read path/to/file.lp`). Once loaded, you can try relaxing variables / constraints to see if the problem can be solved with relaxation (`FeasOpt`). You can also identify conflicting constraints (`tools conflict`) and print those constraints directly (`display conflict all`). There are many more commands available to analyse individual constraints and variables in the `Official CPLEX documentation <https://www.ibm.com/docs/en/icos/22.1.0?topic=cplex-infeasibility-unboundedness>`_.

Similar to Gurobi, numerically unstable models may lead to unexpected infeasibility, so you can try :yaml:`config.solve.solver_options: {preprocessing_presolve: 0}` or you can request CPLEX to more aggressively scale the problem itself using the `solver option <https://www.ibm.com/docs/en/icos/22.1.1?topic=parameters-scale-parameter>`_ ``read_scale: 1`` . The `CPLEX documentation page on numeric difficulties <https://www.ibm.com/docs/en/icos/22.1.1?topic=problems-numeric-difficulties>`_ goes into more detail on numeric instability.


Rerunning a model
-----------------

After running, if there is an infeasibility you want to address, or simply a few values you dont think were quite right, you can change them and rerun your model. If you change them in `model.inputs`, just rerun the model as :python:`model.run(force_rerun=True)`.

.. note:: :python:`model.run(force_rerun=True)` will replace you current model.results and rebuild he entire model backend. You may want to save your model before doing this.

Particularly if your problem is large, you may not want to rebuild the backend to change a few small values. Instead you can interface directly with the backend using the :python:`model.backend` functions, to update individual parameter values and switch constraints on/off. By rerunning the backend specifically, you can optimise your problem with these backend changes, without rebuilding the backend entirely.

.. note:: :python:`model.inputs` and :python:`model.results` will not be changed when updating and rerunning the backend. Instead, a new xarray Dataset is returned.

.. seealso:: :ref:`backend_interface`


Debugging model errors
----------------------

Inspecting debug logs
^^^^^^^^^^^^^^^^^^^^^
At the `debug` logging level, we output a lot of information about your model build which may be useful to inspect.
You can do so by setting :python:`calliope.set_log_verbosity("debug")` and then running your model.

If you have a bit more Python experience, you can also consider accessing and working with loggers at different points in our internals using the `logging` package.

- For input YAML and CSV file processing: :python:`logging.getLogger("calliope.preprocess")`.
- For processing of math syntax: :python:`logging.getLogger("calliope.backend")`.

For more examples of using loggers, see :nbviewer_docs:`this notebook <_static/notebooks/logging.ipynb>`.

Validating your math syntax
^^^^^^^^^^^^^^^^^^^^^^^^^^^
You can do a (relatively) quick check of the validity of any custom math syntax in your model by running :python:`model.validate_math_strings(my_math_dict)`.
This will tell you if any of the syntax is malformed, although it cannot tell you if the model will build when set to the backend to generate an optimisation model.

Inspecting private data structures
^^^^^^^^^^^^^^^^^^^^^^^^^^^^^^^^^^
There are private attributes of the Calliope `Model` object that you can access to gain additional insights into your model runs.

- For the result of processing your input YAML files, the dictionary :python:`model._model_run`.
- For all data variables in one place (i.e., the combination of `inputs` and `results`), the dataset :python:`model._model_data`.
- For the build backend objects (e.g., Pyomo objects) in an array format, the dataset :python:`model.backend._dataset`.

.. seealso::

    If using Calliope interactively in a Python session, we recommend reading up on the `Python debugger <https://docs.python.org/3/library/pdb.html>`_ and making use of the `%debug magic <https://ipython.readthedocs.io/en/stable/interactive/magics.html#magic-debug>`_.<|MERGE_RESOLUTION|>--- conflicted
+++ resolved
@@ -12,15 +12,9 @@
 *
   **Analysing the optimisation problem without running the model**: If you are comfortable with navigating Pyomo objects, then you can inspect the Pyomo model backend after building it using :python:`model.build()`.
   Pyomo objects are then accessible within :python:`model.backend`.
-<<<<<<< HEAD
-  For instance, the constraints limiting outflows can be viewed by calling :python:`model.get_constraint("flow_out_max")`.
-  A single Pyomo object can be then accessed by slicing the resulting array: :python:`model.get_constraint("flow_out_max").sel(techs=...)`.
-  You can also view the data in a more readable format by using setting the `as_backend_objs` option to false: :python:`constr = model.get_constraint("flow_out_max", as_backend_objs=False)`.
-=======
   For instance, the constraints limiting outflows can be viewed by calling :python:`model.backend.get_constraint("flow_out_max")`.
   A single Pyomo object can be then accessed by slicing the resulting array: :python:`model.backend.get_constraint("flow_out_max").sel(techs=...)`.
   You can also view the data in a more readable format by using setting the `as_backend_objs` option to false: :python:`constr = model.backend.get_constraint("flow_out_max", as_backend_objs=False)`.
->>>>>>> 34a38f78
   This will allow you to inspect constraint upper bounds (`constr.ub`), lower bounds (`constr.lb`), and bodies as math strings (`constr.body`).
 
   Alternatively, if you are working from the command line or have little experience with Pyomo, you can generate an LP file.
