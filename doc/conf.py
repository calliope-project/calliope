# Configuration file for the Sphinx documentation builder.
#
# For the full list of built-in configuration values, see the documentation:
# https://www.sphinx-doc.org/en/master/usage/configuration.html

import sys
import os

from sphinx.builders.singlehtml import StandaloneHTMLBuilder, SingleFileHTMLBuilder

# If extensions (or modules to document with autodoc) are in another directory,
# add these directories to sys.path here. If the directory is relative to the
# documentation root, use os.path.abspath to make it absolute, like shown here.
sys.path.insert(0, os.path.abspath(".."))
sys.path.insert(0, os.path.abspath("."))
sys.path.append(os.path.abspath("_themes"))

from helpers import generate_tables  # noqa: E402

# Generates the tables and source code files
generate_tables.process()

<<<<<<< HEAD
##
# Mock modules for Read The Docs autodoc generation
##

MOCK_MODULES = [
    "numpy",
    "matplotlib",
    "matplotlib.pyplot",
    "matplotlib.colors",
    "matplotlib.colors.ListedColormap",
    "pyomo",
    "pyomo.core",
    "pyomo.opt",
    "pyomo.environ",
    "pyomo.common",
    "pyomo.common.tempfiles",
    "pyomo.common.tempfiles.TempfileManager",
    "pyomo.kernel",
    "pyparsing",
    "yaml",
    "pandas",
    "pandas.api",
    "pandas.api.types",
    "click",
    "dask",
    "xarray",
    "xarray.ufuncs",
    "xarray.DataArray",
    "numpy.random",
    "numpy.fft",
    "numpy.lib",
    "numpy.lib.scimath",
    "scipy",
    "scipy.cluster",
    "scipy.cluster.vq",
    "scipy.spatial",
    "scipy.spatial.distance",
    "sklearn",
    "sklearn.metrics",
    "bokeh",
    "bokeh.plotting",
    "bokeh.models",
    "bokeh.core.properties",
    "plotly",
    "plotly.offline",
    "plotly.graph_objs",
    "natsort",
    "IPython",
]

autodoc_mock_imports = MOCK_MODULES


=======
>>>>>>> 5b0f0ac9
# Redefine supported_image_types for the HTML builder to prefer PNG over SVG
image_types = ["image/png", "image/svg+xml", "image/gif", "image/jpeg"]
StandaloneHTMLBuilder.supported_image_types = image_types
SingleFileHTMLBuilder.supported_image_types = image_types


# -- Project information -----------------------------------------------------
# https://www.sphinx-doc.org/en/master/usage/configuration.html#project-information

project = "Calliope"
copyright = "Since 2013 Calliope contributors listed in ><a href='https://github.com/calliope-project/calliope/blob/main/AUTHORS'>AUTHORS</a> (Apache 2.0 licensed)<br><a href='https://joss.theoj.org/papers/10.21105/joss.00825'>Academic reference</a>"

__version__ = ""
# Sets the __version__ variable
exec(open("../calliope/_version.py").read())

# The version info for the project you're documenting, acts as replacement for
# |version| and |release|, also used in various other places throughout the
# built documents.
version = release = __version__

# -- General configuration ---------------------------------------------------
# https://www.sphinx-doc.org/en/master/usage/configuration.html#general-configuration

# Add any Sphinx extension module names here, as strings. They can be extensions
# coming with Sphinx (named 'sphinx.ext.*') or your custom ones.
extensions = [
    "sphinx.ext.autodoc",
    "sphinx.ext.mathjax",
    "sphinx.ext.viewcode",
    "sphinx.ext.extlinks",
    "sphinx.ext.napoleon",
    "sphinx.ext.intersphinx",
    "sphinx_autodoc_typehints",
    "sphinx_search.extension",
]

<<<<<<< HEAD
# Ensure that mathjax will render large equations
mathjax3_config = {"tex": {"MAXBUFFER": 25 * 1024}}

# numpydoc: don't do autosummary
numpydoc_show_class_members = False

nbviewer_url = "https://nbviewer.org/url/calliope.readthedocs.io/"

extlinks = {"nbviewer_docs": (nbviewer_url + docs_base_url + "%s", None)}

# Add any paths that contain templates here, relative to this directory.
templates_path = ["_templates"]

=======
>>>>>>> 5b0f0ac9
# The suffix of source filenames.
source_suffix = ".rst"

# A string of reStructuredText that will be included at the beginning of every
# source file that is read
rst_prolog = """
.. role:: python(code)
   :language: python

.. role:: yaml(code)
   :language: yaml

.. role:: sh(code)
   :language: sh
"""

# The root toctree document.
root_doc = "index"

# List of patterns, relative to source directory, that match files and
# directories to ignore when looking for source files.
exclude_patterns = ["_build", "**.ipynb_checkpoints"]

# The name of the Pygments (syntax highlighting) style to use.
pygments_style = "flask_theme_support.FlaskyStyle"

# -- Options for extensions --------------------------------------------------

# Ensure that mathjax will render large equations
mathjax3_config = {"tex": {"MAXBUFFER": 25 * 1024}}

nbviewer_url = "https://nbviewer.org/url/calliope.readthedocs.io/"

# Generate RTD base url: if a dev version, point to "latest", else "v..."
if "dev" in __version__:
    docs_base_url = "en/latest/"
else:
    docs_base_url = "en/v{}/".format(__version__)
extlinks = {"nbviewer_docs": (nbviewer_url + docs_base_url + "%s", None)}

# Mock modules for Read The Docs autodoc generation

MOCK_MODULES = ["xarray", "pandas", "numpy", "pyomo", "sklearn", "pyparsing"]
autodoc_mock_imports = MOCK_MODULES
autodoc_typehints = "both"

intersphinx_mapping = {
    "python": ("http://docs.python.org/3", None),
    "xarray": ("https://docs.xarray.dev/en/v2022.03.0", None),
    "pandas": ("https://pandas.pydata.org/docs/", None),
    "sklearn": ("https://scikit-learn.org/stable/", None),
}

# -- Options for HTML output -------------------------------------------------
# https://www.sphinx-doc.org/en/master/usage/configuration.html#options-for-html-output

# The theme to use for HTML and HTML Help pages.  See the documentation for
# a list of builtin themes.
html_theme_path = ["_themes"]
html_theme = "flask_calliope"

# Add any paths that contain custom static files (such as style sheets) here,
# relative to this directory. They are copied after the builtin static files,
# so a file named "default.css" will overwrite the builtin "default.css".
html_static_path = ["_static"]

# Add any paths that contain templates here, relative to this directory.
templates_path = ["_templates"]

# Custom sidebar templates, maps document names to template names.
html_sidebars = {
    "index": [
        "sidebar_title.html",
        "sidebar_search.html",
        "sidebar_downloads.html",
        "sidebar_toc.html",
    ],
    "**": ["sidebar_title.html", "sidebar_search.html", "sidebar_toc.html"],
}

# Output file base name for HTML help builder.
htmlhelp_basename = "Calliopedoc"

# -- Options for LaTeX output --------------------------------------------------
# https://www.sphinx-doc.org/en/master/usage/configuration.html#options-for-latex-output

latex_elements = {
    "papersize": "letterpaper",  # The paper size ('letterpaper' or 'a4paper').
    "pointsize": "10pt",  # The font size ('10pt', '11pt' or '12pt').
    "preamble": "",  # Additional stuff for the LaTeX preamble.
}

# Grouping the document tree into LaTeX files. List of tuples
# (source start file, target name, title, author, documentclass [howto/manual]).
latex_documents = [
    (
        "index",
        "Calliope.tex",
        "Calliope Documentation",
        "Calliope contributors",
        "manual",
    ),
]
imgmath_latex_preamble = r"\usepackage{breqn}"
<<<<<<< HEAD
# The name of an image file (relative to this directory) to place at the top of
# the title page.
# latex_logo = None

# For "manual" documents, if this is true, then toplevel headings are parts,
# not chapters.
# latex_use_parts = False

# If true, show page references after internal links.
# latex_show_pagerefs = False

# If true, show URL addresses after external links.
# latex_show_urls = False

# Documents to append as an appendix to all manuals.
# latex_appendices = []

# If false, no module index is generated.
# latex_domain_indices = True

=======
>>>>>>> 5b0f0ac9

# -- Options for manual page output --------------------------------------------
# https://www.sphinx-doc.org/en/master/usage/configuration.html#options-for-manual-page-output

# One entry per manual page. List of tuples
# (source start file, name, description, authors, manual section).
man_pages = [
    ("index", "calliope", "Calliope Documentation", ["Calliope contributors"], 1)
]

# -- Options for Texinfo output ------------------------------------------------
# https://www.sphinx-doc.org/en/master/usage/configuration.html#options-for-texinfo-output

# Grouping the document tree into Texinfo files. List of tuples
# (source start file, target name, title, author,
#  dir menu entry, description, category)
texinfo_documents = [
    (
        "index",
        "Calliope",
        "Calliope Documentation",
        "Calliope contributors",
        "Calliope",
        "One line description of project.",
        "Miscellaneous",
    ),
]

# Edit linkcheck config
linkcheck_anchors = False<|MERGE_RESOLUTION|>--- conflicted
+++ resolved
@@ -20,62 +20,6 @@
 # Generates the tables and source code files
 generate_tables.process()
 
-<<<<<<< HEAD
-##
-# Mock modules for Read The Docs autodoc generation
-##
-
-MOCK_MODULES = [
-    "numpy",
-    "matplotlib",
-    "matplotlib.pyplot",
-    "matplotlib.colors",
-    "matplotlib.colors.ListedColormap",
-    "pyomo",
-    "pyomo.core",
-    "pyomo.opt",
-    "pyomo.environ",
-    "pyomo.common",
-    "pyomo.common.tempfiles",
-    "pyomo.common.tempfiles.TempfileManager",
-    "pyomo.kernel",
-    "pyparsing",
-    "yaml",
-    "pandas",
-    "pandas.api",
-    "pandas.api.types",
-    "click",
-    "dask",
-    "xarray",
-    "xarray.ufuncs",
-    "xarray.DataArray",
-    "numpy.random",
-    "numpy.fft",
-    "numpy.lib",
-    "numpy.lib.scimath",
-    "scipy",
-    "scipy.cluster",
-    "scipy.cluster.vq",
-    "scipy.spatial",
-    "scipy.spatial.distance",
-    "sklearn",
-    "sklearn.metrics",
-    "bokeh",
-    "bokeh.plotting",
-    "bokeh.models",
-    "bokeh.core.properties",
-    "plotly",
-    "plotly.offline",
-    "plotly.graph_objs",
-    "natsort",
-    "IPython",
-]
-
-autodoc_mock_imports = MOCK_MODULES
-
-
-=======
->>>>>>> 5b0f0ac9
 # Redefine supported_image_types for the HTML builder to prefer PNG over SVG
 image_types = ["image/png", "image/svg+xml", "image/gif", "image/jpeg"]
 StandaloneHTMLBuilder.supported_image_types = image_types
@@ -113,22 +57,6 @@
     "sphinx_search.extension",
 ]
 
-<<<<<<< HEAD
-# Ensure that mathjax will render large equations
-mathjax3_config = {"tex": {"MAXBUFFER": 25 * 1024}}
-
-# numpydoc: don't do autosummary
-numpydoc_show_class_members = False
-
-nbviewer_url = "https://nbviewer.org/url/calliope.readthedocs.io/"
-
-extlinks = {"nbviewer_docs": (nbviewer_url + docs_base_url + "%s", None)}
-
-# Add any paths that contain templates here, relative to this directory.
-templates_path = ["_templates"]
-
-=======
->>>>>>> 5b0f0ac9
 # The suffix of source filenames.
 source_suffix = ".rst"
 
@@ -233,29 +161,6 @@
     ),
 ]
 imgmath_latex_preamble = r"\usepackage{breqn}"
-<<<<<<< HEAD
-# The name of an image file (relative to this directory) to place at the top of
-# the title page.
-# latex_logo = None
-
-# For "manual" documents, if this is true, then toplevel headings are parts,
-# not chapters.
-# latex_use_parts = False
-
-# If true, show page references after internal links.
-# latex_show_pagerefs = False
-
-# If true, show URL addresses after external links.
-# latex_show_urls = False
-
-# Documents to append as an appendix to all manuals.
-# latex_appendices = []
-
-# If false, no module index is generated.
-# latex_domain_indices = True
-
-=======
->>>>>>> 5b0f0ac9
 
 # -- Options for manual page output --------------------------------------------
 # https://www.sphinx-doc.org/en/master/usage/configuration.html#options-for-manual-page-output
