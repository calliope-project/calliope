--- conflicted
+++ resolved
@@ -154,18 +154,9 @@
 
 
 def _add_data(name, default_val):
-<<<<<<< HEAD
-    "If timeseries is allowed, we reference timeseries data. Some parameters need hardcoded values to be returned"
-    if name in POSSIBLE_TIMESERIES_DATA:
-        if name == "carrier_ratios":
-            return {"carrier_in.electricity": "df=ts"}
-        else:
-            return "df=ts"
-=======
     "Some parameters need hardcoded values to be returned"
     if name == "carrier_ratios":
         return {"carrier_in.electricity": 1}
->>>>>>> a20cd529
     elif name == "export_carrier":
         return "electricity"
     elif default_val is None or name == "interest_rate":
