trigger:
  branches:
    include:
      - "main"
      - "0.6"
  paths:
    exclude:
      - ".gitattributes"
      - ".github"
      - ".gitignore"
      - ".hound.yml"
      - ".pre-commit-config.yaml"
      - ".readthedocs.yml"
      - "AUTHORS"
      - "CITATION"
      - "LICENSE"
      - "Makefile"
      - "changelog.rst"
      - "doc"
      - "paper"
      - "requirements_docs.yml"
      - "*.md"

pr:
  autoCancel: true  # new PR commits will cancel current pipeline jobs in favour of latest commit
  branches:
    include:
      - "main"
      - "0.6"
  paths:
    exclude:
      - ".gitattributes"
      - ".github/*"
      - ".gitignore"
      - ".hound.yml"
      - ".pre-commit-config.yaml"
      - ".readthedocs.yml"
      - "AUTHORS"
      - "CITATION"
      - "LICENSE"
      - "Makefile"
      - "changelog.rst"
      - "doc"
      - "paper"
      - "requirements_docs.yml"
      - "*.md"

pool:
  vmImage: $(IMAGE_NAME)

strategy:
  maxParallel: 10  # free limit is 10 parallel jobs
  matrix:
    linux-py3.8:
      IMAGE_NAME: ubuntu-latest
      PYTHON_VERSION: 3.8
    linux-py3.9:
      IMAGE_NAME: ubuntu-latest
      PYTHON_VERSION: 3.9
      CODECOV: True  # Only run on one build
    macos-py3.9:
      IMAGE_NAME: macOS-latest
      PYTHON_VERSION: 3.9
    windows-py3.9:
      IMAGE_NAME: windows-latest
      PYTHON_VERSION: 3.9

steps:
  - bash: echo "##vso[task.prependpath]$CONDA/bin"
    displayName: Enable conda (UNIX)
    condition: ne( variables['Agent.OS'], 'Windows_NT' )

  - powershell: Write-Host "##vso[task.prependpath]$env:CONDA\Scripts"
    displayName: Enable conda (Windows)
    condition: eq( variables['Agent.OS'], 'Windows_NT' )

  - task: Cache@2
    displayName: Use cached Anaconda environment
    inputs:
<<<<<<< HEAD
      key: 'conda | "$(Agent.OS)" | "$(PYTHON_VERSION)" | requirements.yml'
=======
      key: 'conda | "$(Agent.OS)" | "$(PYTHON_VERSION)" | requirements.yml | requirements.txt'
>>>>>>> 8eacfb68
      restoreKeys: |
        python | "$(Agent.OS)"
        python
      path: $(CONDA)/envs/calliope
      cacheHitVar: CONDA_CACHE_RESTORED

  - powershell: wget https://github.com/coin-or/Cbc/releases/download/releases%2F2.10.8/Cbc-releases.2.10.8-w64-msvc17-md.zip -O cbc.zip
    displayName: Download CBC (Windows)
    condition: eq( variables['Agent.OS'], 'Windows_NT' )

  - task: ExtractFiles@1
    inputs:
      archiveFilePatterns: 'cbc.zip' # string. Required. Archive file patterns. Default: **/*.zip.
      destinationFolder: $(agent.builddirectory)\cbc # string. Required. Destination folder.
      cleanDestinationFolder: true # boolean. Required. Clean destination folder before extracting. Default: true.
      overwriteExistingFiles: false # boolean. Required. Overwrite existing files. Default: false.
    condition: eq( variables['Agent.OS'], 'Windows_NT' )

  - powershell: Write-Host "##vso[task.prependpath]$(agent.builddirectory)\cbc\bin"
    displayName: set path for CBC (Windows)
    condition: eq( variables['Agent.OS'], 'Windows_NT' )

  - bash: sudo chown -R $USER $CONDA
    displayName: Take ownership of conda installation (macOS)
    condition: eq( variables['Agent.OS'], 'Darwin' )

  - bash: |
      conda config --set always_yes yes --set changeps1 no
      conda update -q conda
      conda info -a
    displayName: Configure and update conda

  - bash: |
      conda config --add channels conda-forge
      conda create --yes --quiet -n calliope python=$(PYTHON_VERSION)
      conda env update --file requirements.yml --name calliope
      conda env update --file requirements.txt --name calliope
    displayName: Set up environment
    condition: eq(variables.CONDA_CACHE_RESTORED, 'false')

  - bash: |
      conda install --yes -n calliope coin-or-cbc
    displayName: Install coincbc (UNIX)
    condition: and(ne(variables['Agent.OS'], 'Windows_NT'), eq(variables.CONDA_CACHE_RESTORED, 'false'))

  - bash: |
      source activate calliope
      pip install --no-cache-dir --verbose -e .
    displayName: Install calliope (UNIX)
    condition: and(ne(variables['Agent.OS'], 'Windows_NT'), eq(variables.CONDA_CACHE_RESTORED, 'false'))

  - script: |
      call activate calliope
      pip install --no-cache-dir --verbose -e .
    displayName: Install calliope (Windows)
    condition: and(eq(variables['Agent.OS'], 'Windows_NT'), eq(variables.CONDA_CACHE_RESTORED, 'false'))

  - bash: |  # cbc -quit may be required to make sure that cbc is 'reset' so its timeout time fits within pyomo's strict limit (see: https://github.com/Pyomo/pyomo/issues/2102)
      source activate calliope
      cbc -quit
      py.test -n 2 --junitxml=junit/test-results.xml --cov=calliope --cov-report=term-missing --cov-report=xml -W ignore::FutureWarning --dist=loadscope
    displayName: Run tests (UNIX)
    condition: ne( variables['Agent.OS'], 'Windows_NT' )

  - script: |
      call activate calliope
      py.test -n 2 --junitxml=junit/test-results.xml --cov=calliope --cov-report=term-missing --cov-report=xml -W ignore::FutureWarning --dist=loadscope
    displayName: Run tests (Windows)
    condition: eq( variables['Agent.OS'], 'Windows_NT' )

  - task: PublishTestResults@2
    condition: succeededOrFailed()
    inputs:
      testResultsFiles: '**/test-*.xml'
      testRunTitle: '$(Agent.JobName)'

  - task: PublishCodeCoverageResults@1
    condition: succeededOrFailed()
    inputs:
      codeCoverageTool: Cobertura
      summaryFileLocation: '$(System.DefaultWorkingDirectory)/**/coverage.xml'

  - bash: |
      source activate calliope
      codecov
    displayName: Send results to Codecov
    condition: eq( variables['CODECOV'], 'True' )
    env:
      CODECOV_TOKEN: $(CodecovToken)<|MERGE_RESOLUTION|>--- conflicted
+++ resolved
@@ -77,11 +77,7 @@
   - task: Cache@2
     displayName: Use cached Anaconda environment
     inputs:
-<<<<<<< HEAD
-      key: 'conda | "$(Agent.OS)" | "$(PYTHON_VERSION)" | requirements.yml'
-=======
       key: 'conda | "$(Agent.OS)" | "$(PYTHON_VERSION)" | requirements.yml | requirements.txt'
->>>>>>> 8eacfb68
       restoreKeys: |
         python | "$(Agent.OS)"
         python
