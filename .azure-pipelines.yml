trigger:
  branches:
    include:
<<<<<<< HEAD
      - master
=======
      - "master"
>>>>>>> 74a7ac44
      - "0.6"
  paths:
    exclude:
      - ".gitattributes"
<<<<<<< HEAD
      - ".github/*"
=======
      - ".github"
>>>>>>> 74a7ac44
      - ".gitignore"
      - ".hound.yml"
      - ".pre-commit-config.yaml"
      - ".readthedocs.yml"
      - "AUTHORS"
      - "CITATION"
<<<<<<< HEAD
      - "*.md"
      - "LICENSE"
      - "Makefile"
      - "changelog.rst"
      - "doc/*"
      - "paper/*"
      - "requirements_docs.yml"

pr:
  autoCancel: true
  branches:
    include:
      - master
=======
      - "LICENSE"
      - "Makefile"
      - "changelog.rst"
      - "doc"
      - "paper"
      - "requirements_docs.yml"
      - "*.md"

pr:
  autoCancel: true  # new PR commits will cancel current pipeline jobs in favour of latest commit
  branches:
    include:
      - "master"
>>>>>>> 74a7ac44
      - "0.6"
  paths:
    exclude:
      - ".gitattributes"
      - ".github/*"
      - ".gitignore"
      - ".hound.yml"
      - ".pre-commit-config.yaml"
      - ".readthedocs.yml"
      - "AUTHORS"
      - "CITATION"
<<<<<<< HEAD
      - "*.md"
      - "LICENSE"
      - "Makefile"
      - "changelog.rst"
      - "doc/*"
      - "paper/*"
      - "requirements_docs.yml"



=======
      - "LICENSE"
      - "Makefile"
      - "changelog.rst"
      - "doc"
      - "paper"
      - "requirements_docs.yml"
      - "*.md"
>>>>>>> 74a7ac44

pool:
  vmImage: $(IMAGE_NAME)

strategy:
  maxParallel: 10  # free limit is 10 parallel jobs
  matrix:
    linux-py3.7:
      IMAGE_NAME: ubuntu-latest
      PYTHON_VERSION: 3.7
    linux-py3.8:
      IMAGE_NAME: ubuntu-latest
      PYTHON_VERSION: 3.8
    linux-py3.9:
      IMAGE_NAME: ubuntu-latest
      PYTHON_VERSION: 3.9
      CODECOV: True  # Only run on one build
    macos-py3.9:
      IMAGE_NAME: macOS-latest
      PYTHON_VERSION: 3.9
    windows-py3.9:
      IMAGE_NAME: windows-latest
      PYTHON_VERSION: 3.9

steps:
  - bash: echo "##vso[task.prependpath]$CONDA/bin"
    displayName: Enable conda (UNIX)
    condition: ne( variables['Agent.OS'], 'Windows_NT' )

  - powershell: Write-Host "##vso[task.prependpath]$env:CONDA\Scripts"
    displayName: Enable conda (Windows)
    condition: eq( variables['Agent.OS'], 'Windows_NT' )

  - task: Cache@2
    displayName: Use cached Anaconda environment
    inputs:
      key: 'conda | "$(Agent.OS)" | requirements.yml'
      restoreKeys: |
        python | "$(Agent.OS)"
        python
      path: $(CONDA)/envs/calliope
      cacheHitVar: CONDA_CACHE_RESTORED

  - powershell: wget https://github.com/coin-or/Cbc/releases/download/releases%2F2.10.8/Cbc-releases.2.10.8-w64-msvc17-md.zip -O cbc.zip
    displayName: Download CBC (Windows)
    condition: eq( variables['Agent.OS'], 'Windows_NT' )

  - task: ExtractFiles@1
    inputs:
      archiveFilePatterns: 'cbc.zip' # string. Required. Archive file patterns. Default: **/*.zip.
      destinationFolder: $(agent.builddirectory)\cbc # string. Required. Destination folder.
      cleanDestinationFolder: true # boolean. Required. Clean destination folder before extracting. Default: true.
      overwriteExistingFiles: false # boolean. Required. Overwrite existing files. Default: false.
    condition: eq( variables['Agent.OS'], 'Windows_NT' )

  - powershell: Write-Host "##vso[task.prependpath]$(agent.builddirectory)\cbc\bin"
    displayName: set path for CBC (Windows)
    condition: eq( variables['Agent.OS'], 'Windows_NT' )

  - bash: sudo chown -R $USER $CONDA
    displayName: Take ownership of conda installation (macOS)
    condition: eq( variables['Agent.OS'], 'Darwin' )

  - bash: |
      conda config --set always_yes yes --set changeps1 no
      conda update -q conda
      conda info -a
    displayName: Configure and update conda

  - bash: |
      conda config --add channels conda-forge
      conda create --yes --quiet -n calliope python=$(PYTHON_VERSION)
      conda env update --file requirements.yml --name calliope
    displayName: Set up environment
    condition: eq(variables.CONDA_CACHE_RESTORED, 'false')

  - bash: |
      conda install --yes -n calliope coin-or-cbc
    displayName: Install coincbc (UNIX)
    condition: and(ne(variables['Agent.OS'], 'Windows_NT'), eq(variables.CONDA_CACHE_RESTORED, 'false'))

  - bash: |
      source activate calliope
      pip install --no-cache-dir --verbose -e .
    displayName: Install calliope (UNIX)
    condition: and(ne(variables['Agent.OS'], 'Windows_NT'), eq(variables.CONDA_CACHE_RESTORED, 'false'))

  - script: |
      call activate calliope
      pip install --no-cache-dir --verbose -e .
    displayName: Install calliope (Windows)
    condition: and(eq(variables['Agent.OS'], 'Windows_NT'), eq(variables.CONDA_CACHE_RESTORED, 'false'))

  - bash: |  # cbc -quit may be required to make sure that cbc is 'reset' such that its timeout time fits within pyomo's strict limit (see: https://github.com/Pyomo/pyomo/issues/2102)
      source activate calliope
      cbc -quit
      py.test -n 2 --junitxml=junit/test-results.xml --cov=calliope --cov-report=term-missing --cov-report=xml -W ignore::FutureWarning
    displayName: Run tests (UNIX)
    condition: ne( variables['Agent.OS'], 'Windows_NT' )

  - script: |
      call activate calliope
      py.test -n 2 --junitxml=junit/test-results.xml --cov=calliope --cov-report=term-missing --cov-report=xml -W ignore::FutureWarning
    displayName: Run tests (Windows)
    condition: eq( variables['Agent.OS'], 'Windows_NT' )

  - task: PublishTestResults@2
    condition: succeededOrFailed()
    inputs:
      testResultsFiles: '**/test-*.xml'
      testRunTitle: '$(Agent.JobName)'

  - task: PublishCodeCoverageResults@1
    condition: succeededOrFailed()
    inputs:
      codeCoverageTool: Cobertura
      summaryFileLocation: '$(System.DefaultWorkingDirectory)/**/coverage.xml'

  - bash: |
      source activate calliope
      codecov
    displayName: Send results to Codecov
    condition: eq( variables['CODECOV'], 'True' )
    env:
      CODECOV_TOKEN: $(CodecovToken)<|MERGE_RESOLUTION|>--- conflicted
+++ resolved
@@ -1,41 +1,18 @@
 trigger:
   branches:
     include:
-<<<<<<< HEAD
-      - master
-=======
       - "master"
->>>>>>> 74a7ac44
       - "0.6"
   paths:
     exclude:
       - ".gitattributes"
-<<<<<<< HEAD
-      - ".github/*"
-=======
       - ".github"
->>>>>>> 74a7ac44
       - ".gitignore"
       - ".hound.yml"
       - ".pre-commit-config.yaml"
       - ".readthedocs.yml"
       - "AUTHORS"
       - "CITATION"
-<<<<<<< HEAD
-      - "*.md"
-      - "LICENSE"
-      - "Makefile"
-      - "changelog.rst"
-      - "doc/*"
-      - "paper/*"
-      - "requirements_docs.yml"
-
-pr:
-  autoCancel: true
-  branches:
-    include:
-      - master
-=======
       - "LICENSE"
       - "Makefile"
       - "changelog.rst"
@@ -49,7 +26,6 @@
   branches:
     include:
       - "master"
->>>>>>> 74a7ac44
       - "0.6"
   paths:
     exclude:
@@ -61,18 +37,6 @@
       - ".readthedocs.yml"
       - "AUTHORS"
       - "CITATION"
-<<<<<<< HEAD
-      - "*.md"
-      - "LICENSE"
-      - "Makefile"
-      - "changelog.rst"
-      - "doc/*"
-      - "paper/*"
-      - "requirements_docs.yml"
-
-
-
-=======
       - "LICENSE"
       - "Makefile"
       - "changelog.rst"
@@ -80,7 +44,6 @@
       - "paper"
       - "requirements_docs.yml"
       - "*.md"
->>>>>>> 74a7ac44
 
 pool:
   vmImage: $(IMAGE_NAME)
