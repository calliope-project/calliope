constraints:
  # TODO: add following config options which are then added to m._model_data (on "build"?):
  # run.spores.slack_cost_group: str (e.g., monetary)
  # run.spores.slack: float (e.g., 0.1)
  # run.spores.cost_max: float (default=inf)

  cost_sum_max:
    equations:
<<<<<<< HEAD
      - expression: sum(cost[costs=$slack_cost_group], over=[nodes, techs]) <= spores_cost_max * (1 + spores_slack)
    index_slices:
=======
      - expression: sum(cost[costs=$slack_cost_group], over=[nodes, techs]) * (1 + spores_slack) <= spores_cost_max
    slices:
>>>>>>> a0c78253
      slack_cost_group: spores_slack_cost_group<|MERGE_RESOLUTION|>--- conflicted
+++ resolved
@@ -6,11 +6,6 @@
 
   cost_sum_max:
     equations:
-<<<<<<< HEAD
       - expression: sum(cost[costs=$slack_cost_group], over=[nodes, techs]) <= spores_cost_max * (1 + spores_slack)
-    index_slices:
-=======
-      - expression: sum(cost[costs=$slack_cost_group], over=[nodes, techs]) * (1 + spores_slack) <= spores_cost_max
     slices:
->>>>>>> a0c78253
       slack_cost_group: spores_slack_cost_group