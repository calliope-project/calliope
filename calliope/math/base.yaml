--- conflicted
+++ resolved
@@ -229,16 +229,8 @@
           expression: storage_initial * storage_cap
         - where: ((timesteps=get_val_at_index(dim=timesteps, idx=0) AND run.cyclic_storage=True) OR NOT timesteps=get_val_at_index(dim=timesteps, idx=0)) AND NOT lookup_cluster_first_timestep=True
           expression: (1 - storage_loss) ** roll(timestep_resolution, timesteps=1) * roll(storage, timesteps=1)
-<<<<<<< HEAD
-        - where: lookup_cluster_last_timestep
-          expression: (1 - storage_loss) ** timestep_resolution[timesteps=$previous_cluster_step] * storage[timesteps=$previous_cluster_step]
-    slices: &storage_previous_step_idx_items
-      previous_cluster_step:
-        - expression: lookup_cluster_last_timestep
-=======
         - where: lookup_cluster_first_timestep=True AND NOT (timesteps=get_val_at_index(dim=timesteps, idx=0) AND NOT run.cyclic_storage=True)
           expression: (1 - storage_loss) ** select_from_lookup_arrays(timestep_resolution, timesteps=lookup_cluster_last_timestep) * select_from_lookup_arrays(storage, timesteps=lookup_cluster_last_timestep)
->>>>>>> d586d954
 
   resource_availability_supply_plus:
     description: "Set the upper bound on, or a fixed total of, a `supply_plus` technology's ability to consume its available energy resource."
@@ -264,10 +256,6 @@
         - where: energy_eff = 0
           expression: "0"
       storage_previous_step: *storage_previous_step
-<<<<<<< HEAD
-    slices: *storage_previous_step_idx_items
-=======
->>>>>>> d586d954
 
   set_storage_initial:
     description: "Fix the relationship between energy stored in a `storage` technology at the start and end of the whole model period."
