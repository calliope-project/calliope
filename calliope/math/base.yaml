constraints:
  energy_capacity_per_storage_capacity_min:
    description: "Set the lower bound of a `storage`/`supply_plus` technology's energy capacity relative to its storage capacity."
    foreach: [nodes, techs]
    where: "energy_cap_per_storage_cap_min AND NOT energy_cap_per_storage_cap_equals"
    equation: energy_cap >= storage_cap * energy_cap_per_storage_cap_min

  energy_capacity_per_storage_capacity_max:
    description: "Set the upper bound of a `storage`/`supply_plus` technology's energy capacity relative to its storage capacity."
    foreach: [nodes, techs]
    where: "energy_cap_per_storage_cap_max AND NOT energy_cap_per_storage_cap_equals"
    equation: energy_cap <= storage_cap * energy_cap_per_storage_cap_max

  energy_capacity_per_storage_capacity_equals:
    description: "Set a fixed relationship between a `storage`/`supply_plus` technology's energy capacity and its storage capacity."
    foreach: [nodes, techs]
    where: "energy_cap_per_storage_cap_equals"
    equation: energy_cap == storage_cap * energy_cap_per_storage_cap_equals

  resource_capacity_equals_energy_capacity:
    description: "Set a `supply_plus` technology's energy capacity to equal its resource capacity."
    foreach: [nodes, techs]
    where: resource_cap_equals_energy_cap=True
    equation: resource_cap == energy_cap

  force_zero_resource_area:
    description: "Set a technology's resource area to zero if its energy capacity upper bound is zero."
    foreach: [nodes, techs]
    where: "(resource_area_min OR resource_area_max OR resource_area_equals OR resource_unit=energy_per_area) AND energy_cap_max=0"
    equation: resource_area == 0

  resource_area_per_energy_capacity:
    description: "Set a fixed relationship between a technology's energy capacity and its resource area."
    foreach: [nodes, techs]
    where: "resource_area_per_energy_cap"
    equation: resource_area == energy_cap * resource_area_per_energy_cap

  resource_area_capacity_per_loc:
    description: "Set an upper bound on the total area that all technologies with a resource_area can occupy at a given node."
    foreach: [nodes]
    where: "available_area AND (resource_area_min OR resource_area_max OR resource_area_equals OR resource_area_per_energy_cap OR resource_unit=energy_per_area)"
    equation: sum(resource_area, over=techs) <= available_area

  energy_capacity_systemwide:
    description: "Set an upper bound on, or a fixed total of, energy capacity of a technology across all nodes in which the technology exists."
    foreach: [techs]
    where: "(energy_cap_equals_systemwide OR energy_cap_max_systemwide)"
    equations:
      - where: "energy_cap_equals_systemwide"
        expression: sum(energy_cap, over=nodes) == energy_cap_equals_systemwide
      - where: "NOT energy_cap_equals_systemwide"
        expression: sum(energy_cap, over=nodes) <= energy_cap_max_systemwide

  balance_conversion_plus_primary:
    description: "Fix the relationship between total carrier production and total carrier consumption of `conversion_plus` technologies for `in` (consumption) and `out` (production) carrier flows."
    foreach: [nodes, techs, timesteps]
    where: "inheritance(conversion_plus) AND carrier_ratios>0"
    equation: reduce_carrier_dim(carrier_prod / carrier_ratios[carrier_tiers=out], carrier_tier=out) == -1 * reduce_carrier_dim(carrier_con * carrier_ratios[carrier_tiers=in], carrier_tier=in) * energy_eff

  carrier_production_max_conversion_plus:
    description: "Set the upper bound in each timestep of a `conversion_plus` technology's total carrier production on its `out` carrier flows."
    foreach: [nodes, techs, timesteps]
    where: "inheritance(conversion_plus) AND NOT cap_method=integer"
    equation: reduce_carrier_dim(carrier_prod, carrier_tier=out) <= timestep_resolution * energy_cap

  carrier_production_min_conversion_plus:
    description: "Set the lower bound in each timestep of a `conversion_plus` technology's total carrier production on its `out` carrier flows."
    foreach: [nodes, techs, timesteps]
    where: "energy_cap_min_use AND inheritance(conversion_plus) AND NOT cap_method=integer"
    equation: reduce_carrier_dim(carrier_prod, carrier_tier=out) >= timestep_resolution * energy_cap * energy_cap_min_use

  balance_conversion_plus_non_primary:
    description: "Fix the relationship between a `conversion_plus` technology's total `in_2`/`in_3` (consumption) and `out_2`/`out_3` (production) carrier flows and its `in` (consumption) and `out` (production) carrier flows."
    foreach: [nodes, techs, carrier_tiers, timesteps]
    where: "inheritance(conversion_plus) AND [in_2, out_2, in_3, out_3] in carrier_tiers AND carrier_ratios>0"
    equation: $c_1 == $c_2
    sub_expressions:
      c_1:
        - where: "[in_2, in_3] in carrier_tiers"
          expression: reduce_carrier_dim(carrier_con / carrier_ratios[carrier_tiers=in], carrier_tier=in)
        - where: "[out_2, out_3] in carrier_tiers"
          expression: reduce_carrier_dim(carrier_prod / carrier_ratios[carrier_tiers=out], carrier_tier=out)
      c_2:
        - where: "[in_2] in carrier_tiers"
<<<<<<< HEAD
          expression: reduce_carrier_dim(carrier_con / carrier_ratios[carrier_tiers=in_2], carrier_tier=[in_2])
        - where: "[in_3] in carrier_tiers"
          expression: reduce_carrier_dim(carrier_con / carrier_ratios[carrier_tiers=in_3], carrier_tier=[in_3])
        - where: "[out_2] in carrier_tiers"
          expression: reduce_carrier_dim(carrier_prod / carrier_ratios[carrier_tiers=out_2], carrier_tier=[out_2])
        - where: "[out_3] in carrier_tiers"
          expression: reduce_carrier_dim(carrier_prod / carrier_ratios[carrier_tiers=out_3], carrier_tier=[out_3])
=======
          expression: squeeze_carriers(carrier_con / carrier_ratios[carrier_tiers=in_2], carrier_tier=in_2)
        - where: "[in_3] in carrier_tiers"
          expression: squeeze_carriers(carrier_con / carrier_ratios[carrier_tiers=in_3], carrier_tier=in_3)
        - where: "[out_2] in carrier_tiers"
          expression: squeeze_carriers(carrier_prod / carrier_ratios[carrier_tiers=out_2], carrier_tier=out_2)
        - where: "[out_3] in carrier_tiers"
          expression: squeeze_carriers(carrier_prod / carrier_ratios[carrier_tiers=out_3], carrier_tier=out_3)
>>>>>>> 66e94fb0

  conversion_plus_prod_con_to_zero:
    description: "Set a `conversion_plus` technology's carrier flow to zero if its `carrier_ratio` is zero."
    foreach: [nodes, techs, carriers, timesteps]
    where: "carrier_ratios=0 AND inheritance(conversion_plus)"
    equation: $prod_or_con == 0
    sub_expressions:
      prod_or_con:
        - where: "[in, in_2, in_3] in carrier_tiers"
          expression: carrier_con
        - where: "[out, out_2, out_3] in carrier_tiers"
          expression: carrier_prod

  balance_conversion:
    description: "Fix the relationship between a `conversion` technology's carrier production and consumption."
    foreach: [nodes, techs, timesteps]
    where: "inheritance(conversion)"
    equation: reduce_carrier_dim(carrier_prod, carrier_tier=out) == -1 * reduce_carrier_dim(carrier_con, carrier_tier=in) * energy_eff

  carrier_production_max:
    description: "Set the upper bound of a non-`conversion_plus` technology's carrier production."
    foreach: [nodes, techs, carriers, timesteps]
    where: "carrier AND NOT inheritance(conversion_plus) AND NOT cap_method=integer AND allowed_carrier_prod=True AND [out] in carrier_tiers"
    equation: carrier_prod <= energy_cap * timestep_resolution * parasitic_eff

  carrier_production_min:
    description: "Set the lower bound of a non-`conversion_plus` technology's carrier production."
    foreach: [nodes, techs, carriers, timesteps]
    where: "carrier AND energy_cap_min_use AND NOT inheritance(conversion_plus) AND NOT cap_method=integer AND allowed_carrier_prod=True AND [out] in carrier_tiers"
    equation: carrier_prod >= energy_cap * timestep_resolution * energy_cap_min_use

  carrier_consumption_max:
    description: "Set the upper bound of a non-`conversion_plus` technology's carrier consumption."
    foreach: [nodes, techs, carriers, timesteps]
    where: "carrier AND (inheritance(transmission) OR inheritance(demand) OR inheritance(storage)) AND (NOT cap_method=integer OR inheritance(demand)) AND allowed_carrier_con=True AND [in] in carrier_tiers"
    equation: carrier_con >= -1 * energy_cap * timestep_resolution

  resource_max:
    description: "Set the upper bound of a `supply_plus` technology's resource consumption."
    foreach: [nodes, techs, timesteps]
    where: inheritance(supply_plus)
    equation: resource_con <= timestep_resolution * resource_cap

  storage_max:
    description: "Set the upper bound of the amount of energy a `storage`/`supply_plus` technology can store."
    foreach: [nodes, techs, timesteps]
    where: "include_storage=True"
    equation: storage - storage_cap <= 0

  storage_discharge_depth_limit:
    description: "Set the lower bound of the stored energy a `storage`/`supply_plus` technology must keep in reserve at all times."
    foreach: [nodes, techs, timesteps]
    where: "include_storage=True AND storage_discharge_depth"
    equation: storage - storage_discharge_depth * storage_cap >= 0

  system_balance:
    description: "Set the global energy balance of the optimisation problem by fixing the total production of a given energy carrier to equal the total consumption of that carrier at every node in every timestep."
    foreach: [nodes, carriers, timesteps]
    equation: "sum(carrier_prod, over=techs) + sum(carrier_con, over=techs) - $carrier_export + $unmet_demand_and_unused_supply == 0"
    sub_expressions:
      carrier_export:
        - where: "any(export_carrier, over=techs)"
          expression: sum(carrier_export, over=techs)
        - where: "NOT any(export_carrier, over=techs)"
          expression: "0"
      unmet_demand_and_unused_supply:
        - where: "run.ensure_feasibility=True"
          expression: unmet_demand + unused_supply
        - where: "NOT run.ensure_feasibility=True"
          expression: "0"

  balance_supply:
    description: "Set the upper bound on, or a fixed total of, a `supply` technology's ability to produce energy based on the quantity of  available resource."
    foreach: [nodes, techs, carriers, timesteps]
    where: "resource AND inheritance(supply)"
    equations:
      - where: "force_resource=True AND energy_eff > 0"
        expression: "carrier_prod / energy_eff == $available_resource"
      - where: "NOT force_resource=True AND energy_eff > 0"
        expression: "carrier_prod / energy_eff <= $available_resource"
      - where: "energy_eff = 0"
        expression: "carrier_prod == 0"
    sub_expressions:
      available_resource: &available_resource
        - where: "resource_unit=energy_per_area"
          expression: "resource * resource_scale * resource_area"
        - where: "resource_unit=energy_per_cap"
          expression: "resource * resource_scale * energy_cap"
        - where: "resource_unit=energy"
          expression: "resource * resource_scale"

  balance_supply_min_use:
    description: "Set the lower bound on, or a fixed amount of, the energy a `supply` technology must consume in each timestep."
    foreach: [nodes, techs, carriers, timesteps]
    where: "resource AND inheritance(supply) AND resource_min_use AND energy_eff>0 AND NOT force_resource=True"
    equation: "resource_min_use <= carrier_prod / energy_eff"

  balance_demand:
    foreach: [nodes, techs, carriers, timesteps]
    where: "inheritance(demand)"
    equations:
      - where: "force_resource=True"
        expression: "$carrier_con == $required_resource"
      - where: "NOT force_resource=True"
        expression: "$carrier_con >= $required_resource"
    sub_expressions:
      carrier_con:
        - expression: carrier_con * energy_eff
      required_resource:
        - where: "resource_unit=energy_per_area"
          expression: "resource * resource_scale * resource_area"
        - where: "resource_unit=energy_per_cap"
          expression: "resource * resource_scale * energy_cap"
        - where: "resource_unit=energy"
          expression: "resource * resource_scale"

  balance_supply_plus_no_storage:
    description: "Set the upper bound on, or a fixed total of, a `supply_plus` (without storage) technology's ability to produce energy based on only the quantity of consumed resource."
    foreach: [nodes, techs, carriers, timesteps]
    where: "inheritance(supply_plus) AND NOT include_storage=True"
    equation: resource_con * resource_eff == $carrier_prod
    sub_expressions:
      carrier_prod: &carrier_prod_with_parasitic
        - where: energy_eff=0 OR parasitic_eff=0
          expression: "0"
        - where: NOT (energy_eff=0 OR parasitic_eff=0)
          expression: carrier_prod / (energy_eff * parasitic_eff)

  balance_supply_plus_with_storage:
    description: "Set the upper bound on, or a fixed total of, a `supply_plus` (with storage) technology's ability to produce energy based on the quantity of consumed resource and available stored energy."
    foreach: [nodes, techs, carriers, timesteps]
    where: "inheritance(supply_plus) AND include_storage=True"
    equation: storage == $storage_previous_step + resource_con * resource_eff - $carrier_prod
    sub_expressions:
      carrier_prod: *carrier_prod_with_parasitic
      storage_previous_step: &storage_previous_step
        - where: timesteps=get_val_at_index(timesteps=0) AND NOT run.cyclic_storage=True
          expression: storage_initial * storage_cap
        - where: ((timesteps=get_val_at_index(timesteps=0) AND run.cyclic_storage=True) OR NOT timesteps=get_val_at_index(timesteps=0)) AND NOT lookup_cluster_first_timestep=True
          expression: (1 - storage_loss) ** roll(timestep_resolution, timesteps=1) * roll(storage, timesteps=1)
        - where: lookup_cluster_first_timestep=True AND NOT (timesteps=get_val_at_index(timesteps=0) AND NOT run.cyclic_storage=True)
          expression: (1 - storage_loss) ** select_from_lookup_arrays(timestep_resolution, timesteps=lookup_cluster_last_timestep) * select_from_lookup_arrays(storage, timesteps=lookup_cluster_last_timestep)

  resource_availability_supply_plus:
    description: "Set the upper bound on, or a fixed total of, a `supply_plus` technology's ability to consume its available energy resource."
    foreach: [nodes, techs, timesteps]
    where: "resource AND inheritance(supply_plus)"
    equations:
      - where: "force_resource=True"
        expression: "resource_con == $available_resource"
      - where: "NOT force_resource=True"
        expression: "resource_con <= $available_resource"
    sub_expressions:
      available_resource: *available_resource

  balance_storage:
    description: "Fix the quantity of energy stored in a `storage` technology at the end of each timestep based on the net flow of energy charged and discharged and the quantity of energy stored at the start of the timestep."
    foreach: [nodes, techs, carriers, timesteps]
    where: "inheritance(storage)"
    equation: storage == $storage_previous_step - $carrier_prod - carrier_con * energy_eff
    sub_expressions:
      carrier_prod:
        - where: energy_eff > 0
          expression: carrier_prod / energy_eff
        - where: energy_eff = 0
          expression: "0"
      storage_previous_step: *storage_previous_step

  set_storage_initial:
    description: "Fix the relationship between energy stored in a `storage` technology at the start and end of the whole model period."
    foreach: [nodes, techs]
    where: "storage_initial AND include_storage=True AND run.cyclic_storage=True"
    equation: storage[timesteps=$final_step] * ((1 - storage_loss) ** timestep_resolution[timesteps=$final_step]) == storage_initial * storage_cap
    slices:
      final_step:
        - expression: get_val_at_index(timesteps=-1)

  balance_transmission:
    description: "Fix the relationship between between energy flowing into and out of a `transmission` link in each timestep."
    foreach: [nodes, techs, carriers, timesteps]
    where: "inheritance(transmission) AND allowed_carrier_prod=True"
    equation: "carrier_prod == -1 * select_from_lookup_arrays(carrier_con, techs=link_remote_techs, nodes=link_remote_nodes) * energy_eff"

  symmetric_transmission:
    description: "Fix the energy capacity of two `transmission` technologies representing the same link in the system."
    foreach: [nodes, techs]
    where: "inheritance(transmission)"
    equation: energy_cap == select_from_lookup_arrays(energy_cap, techs=link_remote_techs, nodes=link_remote_nodes)

  export_balance:
    description: "Set the lower bound of a technology's carrier production to a technology's carrier export, for any technologies that can export energy out of the system."
    foreach: [nodes, techs, carriers, timesteps]
    where: "export_carrier AND export=True"
    equation: carrier_prod >= carrier_export

  carrier_export_max:
    description: "Set the upper bound of a technology's carrier export, for any technologies that can export energy out of the system."
    foreach: [nodes, techs, carriers, timesteps]
    where: "export_max AND export_carrier AND export=True"
    equations:
      - where: "cap_method=integer"
        expression: carrier_export <= export_max * operating_units
      - where: "NOT cap_method=integer"
        expression: carrier_export <= export_max

  unit_commitment_milp:
    description: "Set the upper bound of the number of integer units of technology that can exist, for any technology using integer units to define its capacity."
    foreach: [nodes, techs, timesteps]
    where: "cap_method=integer"
    equation: operating_units <= units

  carrier_production_max_milp:
    description: "Set the upper bound of a non-`conversion_plus` technology's ability to produce energy, for any technology using integer units to define its capacity."
    foreach: [nodes, techs, carriers, timesteps]
    where: "carrier AND NOT inheritance(conversion_plus) AND cap_method=integer AND allowed_carrier_prod=True"
    equation: carrier_prod <= operating_units * timestep_resolution * energy_cap_per_unit * parasitic_eff

  carrier_production_max_conversion_plus_milp:
    description: "Set the upper bound of a `conversion_plus` technology's ability to produce energy across all of its `out` energy carriers, if it uses integer units to define its capacity."
    foreach: [nodes, techs, timesteps]
    where: "inheritance(conversion_plus) AND cap_method=integer AND allowed_carrier_prod=True"
    equation: reduce_carrier_dim(carrier_prod, carrier_tier=out) <= operating_units * timestep_resolution * energy_cap_per_unit

  carrier_consumption_max_milp:
    description: "Set the upper bound of a non-`conversion_plus` technology's ability to consume energy, for any technology using integer units to define its capacity."
    foreach: [nodes, techs, carriers, timesteps]
    where: "NOT inheritance(conversion_plus) AND cap_method=integer AND allowed_carrier_con=True"
    equation: carrier_con >= -1 * operating_units * timestep_resolution * energy_cap_per_unit

  carrier_production_min_milp:
    description: "Set the lower bound of a non-`conversion_plus` technology's ability to produce energy, for any technology using integer units to define its capacity."
    foreach: [nodes, techs, carriers, timesteps]
    where: "carrier AND energy_cap_min_use AND NOT inheritance(conversion_plus) AND cap_method=integer AND allowed_carrier_prod=True"
    equation: carrier_prod >= operating_units * timestep_resolution * energy_cap_per_unit * energy_cap_min_use

  carrier_production_min_conversion_plus_milp:
    description: "Set the lower bound of a `conversion_plus` technology's ability to produce energy across all of its `out` energy carriers, if it uses integer units to define its capacity."
    foreach: [nodes, techs, timesteps]
    where: "energy_cap_min_use AND inheritance(conversion_plus) AND cap_method=integer AND allowed_carrier_prod=True"
    equation: reduce_carrier_dim(carrier_prod, carrier_tier=out) >= operating_units * timestep_resolution * energy_cap_per_unit * energy_cap_min_use

  storage_capacity_units_milp:
    description: "Fix the storage capacity of any technology using integer units to define its capacity."
    foreach: [nodes, techs]
    where: "(inheritance(storage) OR inheritance(supply_plus)) AND cap_method=integer AND include_storage=True"
    equation: storage_cap == units * storage_cap_per_unit

  energy_capacity_units_milp:
    description: "Fix the energy capacity of any technology using integer units to define its capacity."
    foreach: [nodes, techs]
    where: "energy_cap_per_unit AND cap_method=integer"
    equation: energy_cap == units * energy_cap_per_unit

  energy_capacity_max_purchase_milp:
    description: "Set the upper bound on, or a fixed total of, a technology's energy capacity, for any technology with binary capacity purchasing."
    foreach: [nodes, techs]
    where: "cost_purchase AND (energy_cap_max OR energy_cap_equals) AND cap_method=binary"
    equations:
      - where: energy_cap_equals
        expression: energy_cap == energy_cap_equals * energy_cap_scale * purchased
      - where: NOT energy_cap_equals
        expression: energy_cap <= energy_cap_max * energy_cap_scale * purchased

  energy_capacity_min_purchase_milp:
    description: "Set the lower bound on a technology's energy capacity, for any technology with binary capacity purchasing."
    foreach: [nodes, techs]
    where: "cost_purchase AND energy_cap_min AND NOT energy_cap_equals AND cap_method=binary"
    equation: energy_cap >= energy_cap_min * energy_cap_scale * purchased

  storage_capacity_max_purchase_milp:
    description: "Set the upper bound on, or a fixed total of, a technology's storage capacity, for any technology with binary capacity purchasing."
    foreach: [nodes, techs]
    where: "cost_purchase AND (storage_cap_max OR storage_cap_equals) AND cap_method=binary"
    equations:
      - where: storage_cap_equals
        expression: storage_cap == storage_cap_equals * purchased
      - where: NOT storage_cap_equals
        expression: storage_cap <= storage_cap_max * purchased

  storage_capacity_min_purchase_milp:
    description: "Set the lower bound on a technology's storage capacity, for any technology with binary capacity purchasing."
    foreach: [nodes, techs]
    where: "cost_purchase AND storage_cap_min AND NOT storage_cap_equals AND cap_method=binary"
    equation: storage_cap >= storage_cap_min * purchased

  unit_capacity_systemwide_milp:
    description: "Set the upper bound on, or a fixed total of, the total number of units of a technology that can be purchased across all nodes where the technology can exist, for any technology using integer units to define its capacity."
    foreach: [techs]
    where: "(cap_method=binary OR cap_method=integer) AND (units_max_systemwide OR units_equals_systemwide)"
    equations:
      - where: units_equals_systemwide
        expression: $summed_components == units_equals_systemwide
      - where: NOT units_equals_systemwide
        expression: $summed_components <= units_max_systemwide
    sub_expressions:
      summed_components:
        - where: cap_method=binary
          expression: sum(purchased, over=nodes)
        - where: cap_method=integer
          expression: sum(units, over=nodes)

  asynchronous_con_milp:
    description: "Set a technology's ability to consume energy in the same timestep that it is producing energy, for any technology using the asynchronous production/consumption binary switch."
    foreach: [nodes, techs, timesteps]
    where: "force_asynchronous_prod_con=True"
    equation: -1 * reduce_carrier_dim(carrier_con, carrier_tier=in) <= (1 - prod_con_switch) * bigM

  asynchronous_prod_milp:
    description: "Set a technology's ability to produce energy in the same timestep that it is consuming energy, for any technology using the asynchronous production/consumption binary switch."
    foreach: [nodes, techs, timesteps]
    where: "force_asynchronous_prod_con=True"
    equation: reduce_carrier_dim(carrier_prod, carrier_tier=out) <= prod_con_switch * bigM

  ramping_up:
    description: "Set the upper bound on a technology's ability to ramp energy production up beyond a certain percentage compared to the previous timestep."
    foreach: [nodes, techs, carriers, timesteps]
    where: "energy_ramping AND NOT timesteps=get_val_at_index(timesteps=0)"
    equation: $flow - roll($flow, timesteps=1) <= energy_ramping * energy_cap
    sub_expressions:
      flow: &ramping_flow
        - where: "carrier AND allowed_carrier_prod=True AND NOT allowed_carrier_con=True"
          expression: carrier_prod / timestep_resolution
        - where: "carrier AND allowed_carrier_con=True AND NOT allowed_carrier_prod=True"
          expression: carrier_con / timestep_resolution
        - where: "carrier AND allowed_carrier_con=True AND allowed_carrier_prod=True"
          expression: (carrier_con + carrier_prod) / timestep_resolution

  ramping_down:
    description: "Set the upper bound on a technology's ability to ramp energy production down beyond a certain percentage compared to the previous timestep."
    foreach: [nodes, techs, carriers, timesteps]
    where: "energy_ramping AND NOT timesteps=get_val_at_index(timesteps=0)"
    equation: -1 * energy_ramping * energy_cap <= $flow - roll($flow, timesteps=1)
    sub_expressions:
      flow: *ramping_flow

variables:
  energy_cap:
    description: "A technology's energy capacity, also known as its nominal or nameplate capacity."
    unit: power
    foreach: [nodes, techs]
    bounds:
      min: energy_cap_min
      max: energy_cap_max
      equals: energy_cap_equals
      scale: energy_cap_scale

  carrier_prod:
    description: "The energy produced by a technology per timestep, also known as the energy discharged (from `storage` technologies) or the energy received (by `transmission` technologies) on a link."
    unit: energy
    foreach: [nodes, techs, carriers, timesteps]
    where: "carrier AND allowed_carrier_prod=True AND [out, out_2, out_3] in carrier_tiers"
    bounds:
      min: 0
      max: .inf

  carrier_con:
    description: "The energy consumed by a technology per timestep, also known as the energy consumed (by `storage` technologies) or the energy sent (by `transmission` technologies) on a link."
    unit: energy
    foreach: [nodes, techs, carriers, timesteps]
    where: "carrier AND allowed_carrier_con=True AND [in, in_2, in_3] in carrier_tiers"
    bounds:
      min: -.inf
      max: 0

  carrier_export:
    description: "The energy exported outside the system boundaries by a technology per timestep."
    unit: energy
    foreach: [nodes, techs, carriers, timesteps]
    where: "export_carrier AND export=True"
    bounds:
      min: 0
      max: .inf

  resource_area:
    description: "The area in space utilised directly (e.g., solar PV panels) or indirectly (e.g., biofuel crops) by a technology."
    unit: area
    foreach: [nodes, techs]
    where: "(resource_area_min OR resource_area_max OR resource_area_equals OR resource_area_per_energy_cap OR resource_unit=energy_per_area)"
    bounds:
      min: resource_area_min
      max: resource_area_max
      equals: resource_area_equals

  resource_con:
    description: "The energy consumed from outside the system boundaries by a `supply_plus` technology."
    unit: energy
    foreach: [nodes, techs, timesteps]
    where: "inheritance(supply_plus)"
    bounds:
      min: 0
      max: .inf

  resource_cap:
    description: "The upper limit on energy that can be consumed from outside the system boundaries by a `supply_plus` technology in each timestep."
    unit: power
    foreach: [nodes, techs]
    where: "inheritance(supply_plus)"
    bounds:
      min: resource_cap_min
      max: resource_cap_max
      equals: resource_cap_equals

  storage_cap:
    description: "The upper limit on energy that can be stored by a `supply_plus` or `storage` technology in any timestep."
    unit: energy
    foreach: [nodes, techs]
    where: "(inheritance(storage) OR inheritance(supply_plus)) AND include_storage=True"
    bounds:
      min: storage_cap_min
      max: storage_cap_max
      equals: storage_cap_equals

  storage:
    description: "The energy stored by a `supply_plus` or `storage` technology in each timestep."
    unit: energy
    foreach: [nodes, techs, timesteps]
    where: "(inheritance(storage) OR inheritance(supply_plus)) AND include_storage=True"
    bounds:
      min: 0
      max: .inf

  purchased:
    description: "Binary switch defining whether a technology has been purchased or not, for any technology set to require binary capacity purchasing. This is used to set a fixed cost for a technology, irrespective of its installed capacity, on top of which a cost for the quantity of installed capacity can also be applied."
    unit: integer
    foreach: [nodes, techs]
    where: "cap_method=binary"
    domain: integer
    bounds:
      min: 0
      max: 1

  units:
    description: "Integer number of a technology that has been purchased, for any technology set to require inteter capacity purchasing. This is used to allow installation of fixed capacity units of technologies. Since technology capacity is no longer a continuous decision variable, it is possible for these technologies to have a lower bound set on carrier production/consumption which will only be enforced in those timesteps that the technology is operating (otherwise, the same lower bound forces the technology to produce/consume that minimum amount of energy in *every* timestep)."
    unit: integer
    foreach: [nodes, techs]
    where: "cap_method=integer"
    domain: integer
    bounds:
      min: units_min
      max: units_max
      equals: units_equals

  operating_units:
    description: "Integer number of a technology that is operating in each timestep, for any technology set to require inteter capacity purchasing."
    unit: integer
    foreach: [nodes, techs, timesteps]
    where: "cap_method=integer"
    domain: integer
    bounds:
      min: 0
      max: .inf

  prod_con_switch:
    description: "Binary switch to force asynchronous carrier production/consumption of a `storage`/`supply_plus`/`transmission` technology. This ensures that a technology with carrier flow efficiencies < 100% cannot produce and consume energy simultaneously to remove unwanted energy from the system."
    unit: integer
    foreach: [nodes, techs, timesteps]
    where: "force_asynchronous_prod_con=True"
    domain: integer
    bounds:
      min: 0
      max: 1

  unmet_demand:
    description: "Virtual source of energy to ensure model feasibility. This should only be considered a debugging rather than a modelling tool as it may distort the model in other ways due to the large impact it has on the objective function value. When present in a model in which it has been requested, it indicates an inability for technologies in the model to reach a sufficient combined supply capacity to meet demand."
    unit: energy
    foreach: [nodes, carriers, timesteps]
    where: "run.ensure_feasibility=True"
    bounds:
      min: 0
      max: .inf

  unused_supply:
    description: "Virtual sink of energy to ensure model feasibility. This should only be considered a debugging rather than a modelling tool as it may distort the model in other ways due to the large impact it has on the objective function value. In model results, the negation of this variable is combined with `unmet_demand` and presented as only one variable: `unmet_demand`. When present in a model in which it has been requested, it indicates an inability for technologies in the model to reach a sufficient combined consumption capacity to meet required energy production (e.g. from renewables without the possibility of curtailment)."
    unit: energy
    foreach: [nodes, carriers, timesteps]
    where: "run.ensure_feasibility=True"
    bounds:
      min: -.inf
      max: 0

objectives:
  minmax_cost_optimisation:
    description: "Minimise the total cost of installing and operation all technologies in the system. If multiple cost classes are present (e.g., monetary and co2 emissions), the weighted sum of total costs is minimised. Cost class weights can be defined in `run.objective_options.cost_class`."
    equation: sum(sum(cost, over=[nodes, techs]) * objective_cost_class, over=costs) + $unmet_demand
    sub_expressions:
      unmet_demand:
        - where: "run.ensure_feasibility=True"
          expression: sum(sum(unmet_demand - unused_supply, over=[carriers, nodes])  * timestep_weights, over=timesteps) * bigM
        - where: "NOT run.ensure_feasibility=True"
          expression: "0"
    domain: Reals
    sense: minimise

global_expressions:
  cost_var:
    description: "The operating costs per timestep of a technology"
    unit: cost_per_time
    foreach: [nodes, techs, costs, timesteps]
    where: "cost_export OR cost_om_con OR cost_om_prod"
    equation: timestep_weights * ($cost_export + $cost_om_prod + $cost_om_con)
    sub_expressions:
      cost_export:
        - where: "export_carrier AND cost_export"
          expression: cost_export * sum(carrier_export, over=carriers)
        - where: "NOT cost_export"
          expression: "0"
      cost_om_con:
        - where: "cost_om_con AND inheritance(supply_plus)"
          expression: cost_om_con * resource_con
        - where: "cost_om_con AND inheritance(supply) AND energy_eff>0 AND [out] in carrier_tiers"
          expression: cost_om_con * reduce_carrier_dim(carrier_prod, carrier_tier=out) / energy_eff
        - where: "cost_om_con AND inheritance(conversion_plus)"
          expression: cost_om_con * -1 * reduce_primary_carrier_dim(carrier_con, carrier_tier=in)
        - where: "cost_om_con AND NOT (inheritance(conversion_plus) OR inheritance(supply_plus) OR inheritance(supply)) AND [in] in carrier_tiers"
          expression: cost_om_con * -1 * reduce_carrier_dim(carrier_con, carrier_tier=in)
        - where: "NOT cost_om_con"
          expression: "0"
      cost_om_prod:
        - where: "cost_om_prod AND inheritance(conversion_plus)"
          expression: cost_om_prod * reduce_primary_carrier_dim(carrier_prod, carrier_tier=out)
        - where: "cost_om_prod AND NOT inheritance(conversion_plus)"
          expression: cost_om_prod * reduce_carrier_dim(carrier_prod, carrier_tier=out)
        - where: "NOT cost_om_prod"
          expression: "0"

  cost_investment:
    description: "The installation costs of a technology, including annualised investment costs and annual maintenance costs."
    unit: cost
    foreach: [nodes, techs, costs]
    where: "(cost_energy_cap OR cost_om_annual OR cost_om_annual_investment_fraction OR cost_purchase OR cost_resource_area OR cost_resource_cap OR cost_storage_cap)"
    equations:
      - expression: >
          annualisation_weight * (
            cost_depreciation_rate * (
                $cost_energy_cap + $cost_storage_cap + $cost_resource_cap
                + $cost_resource_area + $cost_of_purchase
              ) * ($multiplier + cost_om_annual_investment_fraction)
              + cost_om_annual * energy_cap
          )
    sub_expressions:
      multiplier:
        - where: "inheritance(transmission)"
          expression: "0.5"
        - where: "NOT inheritance(transmission)"
          expression: "1"
      cost_energy_cap:
        - where: "cost_energy_cap"
          expression: cost_energy_cap * energy_cap
        - where: "NOT cost_energy_cap"
          expression: "0"
      cost_storage_cap:
        - where: "cost_storage_cap AND (inheritance(supply_plus) OR inheritance(storage))"
          expression: cost_storage_cap * storage_cap
        - where: "NOT (cost_storage_cap AND (inheritance(supply_plus) OR inheritance(storage)))"
          expression: "0"
      cost_resource_cap:
        - where: "cost_resource_cap AND inheritance(supply_plus)"
          expression: cost_resource_cap * resource_cap
        - where: "NOT (cost_resource_cap AND inheritance(supply_plus))"
          expression: "0"
      cost_resource_area:
        - where: "cost_resource_area AND (resource_area_min OR resource_area_max OR resource_area_equals OR resource_area_per_energy_cap OR resource_unit=energy_per_area)"
          expression: "cost_resource_area * resource_area"
        - where: "NOT (cost_resource_area AND (resource_area_min OR resource_area_max OR resource_area_equals OR resource_area_per_energy_cap OR resource_unit=energy_per_area))"
          expression: "0"
      cost_of_purchase:
        - where: "cost_purchase AND cap_method=binary"
          expression: "cost_purchase * purchased"
        - where: "cost_purchase AND cap_method=integer"
          expression: "cost_purchase * units"
        - where: "NOT (cost_purchase AND (cap_method=binary OR cap_method=integer))"
          expression: "0"

  cost:
    description: "The total annualised costs of a technology, including installation and operation costs."
    unit: cost
    foreach: [nodes, techs, costs]
    where: "cost_energy_cap OR cost_om_annual OR cost_om_annual_investment_fraction OR cost_purchase OR cost_resource_area OR cost_resource_cap OR cost_storage_cap OR cost_export OR cost_om_con OR cost_om_prod"
    equation: $cost_investment + $cost_var_sum
    sub_expressions:
      cost_investment:
        - where: "(cost_energy_cap OR cost_om_annual OR cost_om_annual_investment_fraction OR cost_purchase OR cost_resource_area OR cost_resource_cap OR cost_storage_cap)"
          expression: cost_investment
        - where: "NOT ((cost_energy_cap OR cost_om_annual OR cost_om_annual_investment_fraction OR cost_purchase OR cost_resource_area OR cost_resource_cap OR cost_storage_cap))"
          expression: "0"
      cost_var_sum:
        - where: "cost_export OR cost_om_con OR cost_om_prod"
          expression: sum(cost_var, over=timesteps)
        - where: "NOT (cost_export OR cost_om_con OR cost_om_prod)"
          expression: "0"<|MERGE_RESOLUTION|>--- conflicted
+++ resolved
@@ -82,23 +82,13 @@
           expression: reduce_carrier_dim(carrier_prod / carrier_ratios[carrier_tiers=out], carrier_tier=out)
       c_2:
         - where: "[in_2] in carrier_tiers"
-<<<<<<< HEAD
-          expression: reduce_carrier_dim(carrier_con / carrier_ratios[carrier_tiers=in_2], carrier_tier=[in_2])
+          expression: reduce_carrier_dim(carrier_con / carrier_ratios[carrier_tiers=in_2], carrier_tier=in_2)
         - where: "[in_3] in carrier_tiers"
-          expression: reduce_carrier_dim(carrier_con / carrier_ratios[carrier_tiers=in_3], carrier_tier=[in_3])
+          expression: reduce_carrier_dim(carrier_con / carrier_ratios[carrier_tiers=in_3], carrier_tier=in_3)
         - where: "[out_2] in carrier_tiers"
-          expression: reduce_carrier_dim(carrier_prod / carrier_ratios[carrier_tiers=out_2], carrier_tier=[out_2])
+          expression: reduce_carrier_dim(carrier_prod / carrier_ratios[carrier_tiers=out_2], carrier_tier=out_2)
         - where: "[out_3] in carrier_tiers"
-          expression: reduce_carrier_dim(carrier_prod / carrier_ratios[carrier_tiers=out_3], carrier_tier=[out_3])
-=======
-          expression: squeeze_carriers(carrier_con / carrier_ratios[carrier_tiers=in_2], carrier_tier=in_2)
-        - where: "[in_3] in carrier_tiers"
-          expression: squeeze_carriers(carrier_con / carrier_ratios[carrier_tiers=in_3], carrier_tier=in_3)
-        - where: "[out_2] in carrier_tiers"
-          expression: squeeze_carriers(carrier_prod / carrier_ratios[carrier_tiers=out_2], carrier_tier=out_2)
-        - where: "[out_3] in carrier_tiers"
-          expression: squeeze_carriers(carrier_prod / carrier_ratios[carrier_tiers=out_3], carrier_tier=out_3)
->>>>>>> 66e94fb0
+          expression: reduce_carrier_dim(carrier_prod / carrier_ratios[carrier_tiers=out_3], carrier_tier=out_3)
 
   conversion_plus_prod_con_to_zero:
     description: "Set a `conversion_plus` technology's carrier flow to zero if its `carrier_ratio` is zero."
