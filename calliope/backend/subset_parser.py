# Copyright (C) since 2013 Calliope contributors listed in AUTHORS.
# Licensed under the Apache 2.0 License (see LICENSE file).

from __future__ import annotations

<<<<<<< HEAD
from typing import Union, Any
=======
>>>>>>> 4b0cfb8f
import operator
from typing import Union

import numpy as np
import pandas as pd
import pyparsing as pp
import xarray as xr

from calliope.backend import equation_parser
from calliope.exceptions import BackendError

pp.ParserElement.enablePackrat()

BOOLEANTYPE = Union[np.bool_, np.typing.NDArray[np.bool_]]


class EvalNot(equation_parser.EvalSignOp):
    "Parse action to process successfully parsed expressions with a leading `not`"

    def as_latex(self, val: str) -> str:
        """Add sign to stringified data for use in a LaTex math formula"""
        return rf"\neg ({val})"

    def eval(self, **kwargs) -> Union[BOOLEANTYPE, str]:
        "Return inverted bool / boolean array"
        evaluated = self.value.eval(**kwargs)
        if kwargs.get("as_latex", False):
            return self.as_latex(evaluated)
        else:
            return ~evaluated


class EvalAndOr(equation_parser.EvalOperatorOperand):
    """
    Parse action to process successfully parsed expressions with operands separated
    by an and/or operator (OPERAND OPERATOR OPERAND OPERATOR OPERAND ...)
    """

    LATEX_OPERATOR_LOOKUP: dict[str, str] = {
        "and": r"{val} \land {operand}",
        "or": r"{val} \lor {operand}",
    }

    def bool_operate(
        self, val: BOOLEANTYPE, evaluated_operand: BOOLEANTYPE, operator_: str
    ) -> BOOLEANTYPE:
        if operator_ == "and":
            val = operator.and_(val, evaluated_operand)
        elif operator_ == "or":
            val = operator.or_(val, evaluated_operand)
        return val

    def _as_latex(
        self, val: str, operand: str, operator_: str, val_type: Any, operand_type: Any
    ) -> str:
        if val == "true":
            val = operand
        elif operand != "true":
            val = self.as_latex(val, operand, operator_, val_type, operand_type)
        return val

    def eval(self, as_latex: bool = False, **kwargs) -> Any:
        "Return combined bools / boolean arrays"
        val = self.value[0].eval(as_latex=as_latex, **kwargs)
        for operator_, operand in self.operatorOperands(self.value[1:]):
            evaluated_operand = operand.eval(as_latex=as_latex, **kwargs)
            if as_latex:
                val = self._as_latex(
                    val,
                    evaluated_operand,
                    operator_,
                    type(self.value[0]),
                    type(operand),
                )
            else:
                val = self.bool_operate(val, evaluated_operand, operator_)
        return val


class ConfigOptionParser(equation_parser.EvalString):
    def __init__(self, instring: str, loc: int, tokens: pp.ParseResults) -> None:
        """
        Parse action to process successfully parsed configuration option names.

        Args:
            instring (str): String that was parsed (used in error message).
            loc (int):
                Location in parsed string where parsing error was logged.
                This is not used, but comes with `instring` when setting the parse action.
            tokens (pp.ParseResults):
                Has two parsed elements: config group name (str) and config option (str).
        """
        config_group, self.config_option = tokens
        self.config_group = f"{config_group}_config"
        self.instring = instring
        self.loc = loc

    def __repr__(self):
        "Return string representation of the parsed grammar"
        return f"CONFIG:{self.config_group}.{self.config_option}"

    def as_latex(self) -> str:
        """Add return input string for use in a LaTex math formula"""
        return rf"\text{{{self.config_group}.{self.config_option}}}"

    def eval(
        self, model_data: xr.Dataset, **kwargs
    ) -> Union[int, float, str, bool, np.bool_]:
        """
        If the parsed configuration group and configuration option are valid then
        return the option value, otherwise add to provided errors list inplace.

        Args:
            model_data (xr.Dataset): Calliope model data.

        Returns:
            Optional[Union[int, float, str, bool, np.bool_]]: Configuration option value.
        """
        if self.config_group not in model_data.attrs:
            raise BackendError(
                f"(where, {self.instring}): Invalid configuration group defined"
            )
        elif kwargs.get("as_latex", False):
            return self.as_latex()
        else:
            config_dict = model_data.attrs[self.config_group]
            # TODO: either remove the default key return or make it optional with
            # a "strict" arg
            config_val = config_dict.get_key(self.config_option, np.nan)

            if not isinstance(config_val, (int, float, str, bool, np.bool_)):
                raise BackendError(
                    f"(where, {self.instring}): Configuration option resolves to invalid "
                    f"type `{type(config_val).__name__}`, expected a number, string, or boolean."
                )
            else:
                return config_val


class DataVarParser(equation_parser.EvalString):
    def __init__(self, instring: str, loc: int, tokens: pp.ParseResults) -> None:
        """
        Parse action to process successfully parsed model data variable names.

        Args:
            instring (str): String that was parsed (used in error message).
            loc (int):
                Location in parsed string where parsing error was logged.
                This is not used, but comes with `instring` when setting the parse action.
            tokens (pp.ParseResults):
                Has one parsed element: model data variable name (str).
        """
        self.data_var = tokens[0]
        self.instring = instring
        self.loc = loc

    def __repr__(self):
        "Return string representation of the parsed grammar"
        return f"DATA_VAR:{self.data_var}"

<<<<<<< HEAD
    def as_latex(self, model_data: xr.Dataset, apply_imask: bool = True) -> str:
        """stringify conditional for use in a LaTex math formula"""
        # TODO: add dims from a YAML schema of params that includes default dims
        data_var_string = rf"\textit{{{self.data_var}}}"

        var = model_data.get(self.data_var, None)
        if var is not None and var.shape:
            data_var_string += (
                rf"_\text{{{','.join(str(i).removesuffix('s') for i in var.dims)}}}"
            )
        if apply_imask:
            data_var_string = rf"\exists ({data_var_string})"
        return data_var_string

    @staticmethod
    def _data_var_exists(model_data_var: xr.DataArray) -> xr.DataArray:
=======
    def _data_var_exists(self, model_data: xr.Dataset) -> xr.DataArray:
>>>>>>> 4b0cfb8f
        "mask by setting all (NaN | INF/-INF) to False, otherwise True"
        if self.data_var not in model_data:
            return xr.DataArray(np.False_)
        else:
            model_data_var = model_data[self.data_var]
        with pd.option_context("mode.use_inf_as_na", True):
            return model_data_var.where(pd.notnull(model_data_var)).notnull()  # type: ignore

    def _data_var_with_default(self, model_data: xr.Dataset) -> xr.DataArray:
        "Access data var and fill with default values. Return default value as an array if var does not exist"
        default = model_data.attrs["defaults"].get(self.data_var)
        if self.data_var not in model_data:
            return xr.DataArray(default)
        else:
            return model_data[self.data_var].fillna(default)

    def eval(
        self, model_data: xr.Dataset, apply_imask: bool = True, **kwargs
    ) -> Union[str, np.bool_, xr.DataArray]:
        """
        Get parsed model data variable from the Calliope model dataset.
        If it isn't there, return False.

        Args:
            model_data (xr.Dataset): Calliope model dataset.
            apply_imask (bool, optional):
                If True, return boolean array corresponding to whether there is data or
                not in each element of the array. If False, return original array.
                Defaults to True.

        Returns:
            Union[np.bool_, xr.DataArray]:
                False if data variable not in model data, array otherwise.
        """
<<<<<<< HEAD
        if kwargs.get("as_latex", False):
            return self.as_latex(model_data, apply_imask)

        if self.data_var not in model_data:
            return np.False_
=======
>>>>>>> 4b0cfb8f

        if apply_imask:
            return self._data_var_exists(model_data)
        else:
            return self._data_var_with_default(model_data)


class ComparisonParser(equation_parser.EvalComparisonOp):
    "Parse action to process successfully parsed strings of the form x=y"
    OP_TRANSLATOR = {
        "<=": r"\mathord{\leq}",
        ">=": r"\mathord{\geq}",
        "=": r"\mathord{=}",
        "<": r"\mathord{<}",
        ">": r"\mathord{>}",
    }

    def __repr__(self):
        "Return string representation of the parsed grammar"
        return f"{self.lhs}{self.op}{self.rhs}"

    def eval(self, **kwargs) -> Union[str, BOOLEANTYPE]:
        """
        Compare LHS (any) and RHS (numeric, string, bool) and return a bool/boolean array

        Returns:
            BOOLEANTYPE: Same shape as LHS.
            str: latex representation of the comparison.
        """
        kwargs["apply_imask"] = False
        lhs = self.lhs.eval(**kwargs)
        rhs = self.rhs.eval(**kwargs)

        if kwargs.get("as_latex", False):
            if r"\text" not in rhs:
                rhs = rf"\text{{{rhs}}}"
            comparison = self.as_latex(lhs, rhs)
        else:
            if self.op == "<=":
                comparison = lhs <= rhs
            elif self.op == ">=":
                comparison = lhs >= rhs
            if self.op == "<":
                comparison = lhs < rhs
            elif self.op == ">":
                comparison = lhs > rhs
            elif self.op == "=":
                comparison = lhs == rhs

        if isinstance(comparison, bool):
            # enables the "~" operator to later invert `comparison` if required.
            comparison = np.bool_(comparison)
        return comparison


class SubsetParser(equation_parser.EvalString):
    def __init__(self, instring: str, loc: int, tokens: pp.ParseResults) -> None:
        """
        Parse action to process successfully parsed dimension subsetting.

        Args:
            instring (str): String that was parsed (used in error message).
            loc (int):
                Location in parsed string where parsing error was logged.
                This is not used, but comes with `instring` when setting the parse action.
            tokens (pp.ParseResults):
                Has two parsed elements: model set name (str), set items (Any).
        """
        self.subset, self.set_name = tokens
        self.instring = instring
        self.loc = loc

    def __repr__(self):
        "Return string representation of the parsed grammar"
        return f"SUBSET:{self.set_name}{self.subset}"

    def as_latex(self, subset: list) -> str:
        """stringify subset for use in a LaTex math formula"""
        set_singular = self.set_name.removesuffix("s")
        subset_string = "[" + ",".join(str(i) for i in subset) + "]"
        return rf"\text{{{set_singular}}} \in \text{{{subset_string}}}"

    def eval(self, model_data: xr.Dataset, **kwargs) -> Union[str, xr.DataArray]:
        subset = [i.eval(**kwargs) for i in self.subset]
        if kwargs.get("as_latex", False):
            set_item_in_subset = self.as_latex(subset)
        else:
            set_item_in_subset = model_data[self.set_name].isin(subset)
        return set_item_in_subset


class BoolOperandParser:
    def __init__(self, tokens: pp.ParseResults) -> None:
        """
        Parse action to process successfully parsed boolean strings.

        Args:
            tokens (pp.ParseResults): Has one parsed element: boolean (str).
        """
        self.val = tokens[0].lower()

    def __repr__(self):
        "Return string representation of the parsed grammar"
        return f"BOOL:{self.val}"

    def as_latex(self):
        "Return boolean as a string in the domain {true, false}"
        return self.val

    def eval(self, **kwargs) -> np.bool_:
        "evaluate string to numpy boolean object."
        if kwargs.get("as_latex", False):
            bool_val = self.as_latex()
        else:
            if self.val == "true":
                bool_val = np.True_
            elif self.val == "false":
                bool_val = np.False_
        return bool_val


def data_var_parser(generic_identifier: pp.ParserElement) -> pp.ParserElement:
    """
    Parsing grammar to process model data variables which can be any valid python
    identifier (string + "_")

    Args:
        generic_identifier (pp.ParserElement):
            Parser for valid python variables without leading underscore and not called "inf".
            This parser has no parse action.

    Returns:
        pp.ParserElement:
            Parser for model data variables which will access the data variable from the
            Calliope model dataset.
    """
    protected_strings = (
        pp.Keyword("and", caseless=True)
        | pp.Keyword("or", caseless=True)
        | pp.Keyword("not", caseless=True)
        | pp.Keyword("true", caseless=True)
        | pp.Keyword("false", caseless=True)
    )
    data_var = ~protected_strings + generic_identifier
    data_var.set_parse_action(DataVarParser)

    return data_var


def config_option_parser(generic_identifier: pp.ParserElement) -> pp.ParserElement:
    """
    Parsing grammar to process model configuration option key names of the form "x.y.z".

    Args:
        generic_identifier (pp.ParserElement):
            Parser for valid python variables without leading underscore and not called "inf".
            This parser has no parse action.

    Returns:
        pp.ParserElement:
            Parser for configuration options which will be accessed from the configuration
            dictionary attached to the attributes of the Calliope model dataset.
    """
    config_group = generic_identifier + pp.FollowedBy(".")
    config_options = pp.ZeroOrMore("." + generic_identifier)
    data_var = (
        config_group
        + pp.Suppress(".")
        + pp.Combine(generic_identifier + config_options)
    )
    data_var.set_parse_action(ConfigOptionParser)

    return data_var


def bool_parser() -> pp.ParserElement:
    "Parsing grammar for True/False (any case), which will evaluate to np.bool_"
    TRUE = pp.Keyword("True", caseless=True)
    FALSE = pp.Keyword("False", caseless=True)
    bool_operand = TRUE | FALSE
    bool_operand.set_parse_action(BoolOperandParser)

    return bool_operand


def evaluatable_string_parser(generic_identifier: pp.ParserElement) -> pp.ParserElement:
    "Parsing grammar to make generic strings used in comparison operations evaluatable"
    evaluatable_identifier = generic_identifier.copy()
    evaluatable_identifier.set_parse_action(equation_parser.GenericStringParser)

    return evaluatable_identifier


def comparison_parser(
    evaluatable_identifier: pp.ParserElement,
    number: pp.ParserElement,
    helper_function: pp.ParserElement,
    bool_operand: pp.ParserElement,
    config_option: pp.ParserElement,
    data_var: pp.ParserElement,
) -> pp.ParserElement:
    """Parsing grammar to process comparisons of the form "variable_or_config=comparator"

    Args:
        evaluatable_identifier (pp.ParserElement): parser for evaluatable generic strings
        number (pp.ParserElement):
            Parser for numbers (integer, float, scientific notation, "inf"/".inf")
        bool_operand (pp.ParserElement): Parser for boolean strings
        config_option (pp.ParserElement):
            Parser for attribute dictionary keys of the form "x.y.z"
        data_var (pp.ParserElement): Parser for Calliope model dataset variable names.

    Returns:
        pp.ParserElement:
            Parser which will return a bool/boolean array as a result of the comparison.
    """
    comparison_operators = pp.oneOf(["<", ">", "=", ">=", "<="])
    comparison_expression = (
        (config_option | data_var)
        + comparison_operators
        + (helper_function | bool_operand | number | evaluatable_identifier)
    )
    comparison_expression.set_parse_action(ComparisonParser)

    return comparison_expression


def subset_parser(
    generic_identifier: pp.ParserElement,
    evaluatable_identifier: pp.ParserElement,
    number: pp.ParserElement,
) -> pp.ParserElement:
    """Parsing grammar to process comparisons of the form "variable_or_config=comparator"

    Args:
        evaluatable_identifier (pp.ParserElement): parser for evaluatable generic strings
        number (pp.ParserElement):
            Parser for numbers (integer, float, scientific notation, "inf"/".inf")
        bool_operand (pp.ParserElement): Parser for boolean strings
        config_option (pp.ParserElement):
            Parser for attribute dictionary keys of the form "x.y.z"
        data_var (pp.ParserElement): Parser for Calliope model dataset variable names.

    Returns:
        pp.ParserElement:
            Parser which will return a bool/boolean array as a result of the comparison.
    """
    subset = pp.Group(pp.delimited_list(number | evaluatable_identifier))
    subset_expression = (
        pp.Suppress("[")
        + subset
        + pp.Suppress("]")
        + pp.Suppress("in")
        + generic_identifier
    )
    subset_expression.set_parse_action(SubsetParser)

    return subset_expression


def imasking_parser(
    bool_operand: pp.ParserElement,
    helper_function: pp.ParserElement,
    data_var: pp.ParserElement,
    comparison_parser: pp.ParserElement,
    subset: pp.ParserElement,
) -> pp.ParserElement:
    """
    Parsing grammar to combine bools/boolean arrays using (case agnostic) AND/OR operators
    and optional (case agnostic) NOT (to invert the bools).

    Args:
        helper_function (pp.ParserElement):
            Parsing grammar to process helper functions of the form `helper_function(*args, **kwargs)`.
        data_var (pp.ParserElement): Parser for Calliope model dataset variable names.
        comparison_parser (pp.ParserElement): Parser for comparisons of the form "variable_or_config=comparator".

    Returns:
        pp.ParserElement:
            Parser for strings which use AND/OR/NOT operators to combine other parser elements.
    """
    notop = pp.Keyword("not", caseless=True)
    andorop = pp.Keyword("and", caseless=True) | pp.Keyword("or", caseless=True)

    imask_rules = pp.infixNotation(
        helper_function | comparison_parser | subset | data_var | bool_operand,
        [
            (notop, 1, pp.opAssoc.RIGHT, EvalNot),
            (andorop, 2, pp.opAssoc.LEFT, EvalAndOr),
        ],
    )

    return imask_rules


def generate_where_string_parser() -> pp.ParserElement:
    """
    Args:
        parse_string (str): Constraint subsetting "where" string.

    Returns:
        pp.ParseResults: evaluatable to a bool/boolean array.
    """
    number, generic_identifier = equation_parser.setup_base_parser_elements()
    data_var = data_var_parser(generic_identifier)
    config_option = config_option_parser(generic_identifier)
    bool_operand = bool_parser()
    evaluatable_string = evaluatable_string_parser(generic_identifier)
    helper_function = equation_parser.helper_function_parser(
        evaluatable_string, number, generic_identifier=generic_identifier
    )
    comparison = comparison_parser(
        evaluatable_string,
        number,
        helper_function,
        bool_operand,
        config_option,
        data_var,
    )
    subset = subset_parser(generic_identifier, evaluatable_string, number)
    return imasking_parser(bool_operand, helper_function, data_var, comparison, subset)<|MERGE_RESOLUTION|>--- conflicted
+++ resolved
@@ -3,12 +3,8 @@
 
 from __future__ import annotations
 
-<<<<<<< HEAD
-from typing import Union, Any
-=======
->>>>>>> 4b0cfb8f
 import operator
-from typing import Union
+from typing import Any, Union
 
 import numpy as np
 import pandas as pd
@@ -167,7 +163,6 @@
         "Return string representation of the parsed grammar"
         return f"DATA_VAR:{self.data_var}"
 
-<<<<<<< HEAD
     def as_latex(self, model_data: xr.Dataset, apply_imask: bool = True) -> str:
         """stringify conditional for use in a LaTex math formula"""
         # TODO: add dims from a YAML schema of params that includes default dims
@@ -182,11 +177,7 @@
             data_var_string = rf"\exists ({data_var_string})"
         return data_var_string
 
-    @staticmethod
-    def _data_var_exists(model_data_var: xr.DataArray) -> xr.DataArray:
-=======
-    def _data_var_exists(self, model_data: xr.Dataset) -> xr.DataArray:
->>>>>>> 4b0cfb8f
+    def _data_var_exists(self, model_data: xr.DataArray) -> xr.DataArray:
         "mask by setting all (NaN | INF/-INF) to False, otherwise True"
         if self.data_var not in model_data:
             return xr.DataArray(np.False_)
@@ -221,14 +212,11 @@
             Union[np.bool_, xr.DataArray]:
                 False if data variable not in model data, array otherwise.
         """
-<<<<<<< HEAD
         if kwargs.get("as_latex", False):
             return self.as_latex(model_data, apply_imask)
 
         if self.data_var not in model_data:
             return np.False_
-=======
->>>>>>> 4b0cfb8f
 
         if apply_imask:
             return self._data_var_exists(model_data)
