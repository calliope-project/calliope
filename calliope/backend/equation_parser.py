--- conflicted
+++ resolved
@@ -25,7 +25,7 @@
 # SOFTWARE OR THE USE OR OTHER DEALINGS IN THE SOFTWARE.
 ##
 
-from typing import Callable, Any, Union
+from typing import Callable, Any, Union, Optional
 
 import pyparsing as pp
 
@@ -35,122 +35,6 @@
 COMPONENT_CLASSIFIER = "$"
 
 
-<<<<<<< HEAD
-def operatorOperands(tokenlist):
-    "Generator to extract operators and operands in pairs"
-
-    it = iter(tokenlist)
-    while 1:
-        try:
-            yield (next(it), next(it))
-        except StopIteration:
-            break
-
-
-class ArithmeticOperator:
-    def __init__(self):
-        pass
-
-
-class EvalSignOp(ArithmeticOperator):
-    "Class to evaluate expressions with a leading + or - sign"
-
-    def __init__(self, tokens):
-        self.sign, self.value = tokens[0]
-
-    def __repr__(self):
-        return str(f"{self.sign}_{self.value}")
-
-    def eval(self, **kwargs):
-        mult = {"+": 1, "-": -1}[self.sign]
-        return mult * self.value.eval(**kwargs)
-
-
-class EvalPowerOp(ArithmeticOperator):
-    "Class to evaluate multiplication and division expressions"
-
-    def __init__(self, tokens):
-        self.value = tokens[0]
-
-    def __repr__(self):
-        return str(self.value)
-
-    def eval(self, **kwargs):
-        res = self.value[-1].eval(**kwargs)
-        for val in self.value[-3::-2]:
-            res = val.eval(**kwargs) ** res
-        return res
-
-
-class EvalMultOp(ArithmeticOperator):
-    "Class to evaluate multiplication and division expressions"
-
-    def __init__(self, tokens):
-        self.value = tokens[0]
-
-    def __repr__(self):
-        return str(self.value)
-
-    def eval(self, **kwargs):
-        prod = self.value[0].eval(**kwargs)
-        for op, val in operatorOperands(self.value[1:]):
-            if op == "*":
-                prod *= val.eval(**kwargs)
-            if op == "/":
-                prod /= val.eval(**kwargs)
-        return prod
-
-
-class EvalAddOp(ArithmeticOperator):
-    "Class to evaluate addition and subtraction expressions"
-
-    def __init__(self, tokens):
-        self.value = tokens[0]
-
-    def __repr__(self):
-        return str(self.value)
-
-    def eval(self, **kwargs):
-        sum = self.value[0].eval(**kwargs)
-        for op, val in operatorOperands(self.value[1:]):
-            if op == "+":
-                sum += val.eval(**kwargs)
-            if op == "-":
-                sum -= val.eval(**kwargs)
-        return sum
-
-
-class EvalComparisonOp:
-    "Class to evaluate comparison expressions"
-
-    opMap = {
-        "<": lambda a, b: a < b,
-        "<=": lambda a, b: a <= b,
-        ">": lambda a, b: a > b,
-        ">=": lambda a, b: a >= b,
-        "!=": lambda a, b: a != b,
-        "=": lambda a, b: a == b,  # FIXME
-        "==": lambda a, b: a == b,
-    }
-
-    def __init__(self, tokens):
-        self.value = tokens[0]
-
-    def __repr__(self):
-        return str(self.value)
-
-    def eval(self, **kwargs):
-        val1 = self.value[0].eval(**kwargs)
-        for op, val in operatorOperands(self.value[1:]):
-            fn = self.opMap[op]
-            val2 = val.eval(**kwargs)
-            if not fn(val1, val2):
-                break
-            val1 = val2
-        else:
-            return True
-        return False
-=======
 class EvalOperatorOperand:
     def __init__(self, tokens: pp.ParseResults) -> None:
         """
@@ -264,7 +148,6 @@
             return lhs >= rhs
         elif self.op == "==":
             return lhs == rhs
->>>>>>> deb9f32e
 
 
 class EvalFunction:
@@ -432,22 +315,26 @@
         "Return string representation of the parsed grammar"
         return "COMPONENT:" + str(self.name)
 
-<<<<<<< HEAD
-    def eval(self, component_exprs=None, **kwargs):
-        if component_exprs is not None:
-            return component_exprs[self.name][0].eval()
+    def eval(
+        self,
+        component_expressions: Optional[dict[str, pp.ParseResults]] = None,
+        **kwargs,
+    ) -> Any:
+        """
+        Args:
+            component_expressions (Optional[dict[str, pp.ParseResults]]):
+                Dictionary mapping the component name to a parsed equation expression.
+                Default is None.
+
+        Returns:
+            Any: If component_expressions dictionary is given, find the expression matching
+            the component name and evaluate it.
+            If not given, return a dictionary giving the component name.
+        """
+        if component_expressions is not None:
+            return component_expressions[self.name][0].eval()
         else:
             return {"component": self.name}
-=======
-    def eval(self, **kwargs) -> dict[str, str]:
-        """
-        Returns:
-            dict[str, str]:
-                TODO: make this a return only in testing and evaluate the actual
-                component expression contents on evaluation.
-        """
-        return {"component": self.name}
->>>>>>> deb9f32e
 
 
 class EvalUnindexedParameterOrVariable:
@@ -477,16 +364,6 @@
 
 
 class EvalNumber:
-<<<<<<< HEAD
-    def __init__(self, tokens):
-        self.val = tokens[0]
-
-    def __repr__(self):
-        return "NUM:" + str(self.val)
-
-    def eval(self, **kwargs):
-        return float(self.val)
-=======
     def __init__(self, tokens: pp.ParseResults) -> None:
         """
         Parse action to process successfully parsed numbers described as integers (1),
@@ -508,7 +385,6 @@
             float: Input string as a float, even if given as an integer.
         """
         return float(self.value)
->>>>>>> deb9f32e
 
 
 def helper_function_parser(
@@ -606,15 +482,6 @@
             of index items as separate entries on.
     """
 
-<<<<<<< HEAD
-    def _missing_iterator(instring, loc, expr, err):
-        # TODO: pass this to the ParsedConstraint error catcher to handle
-        # Can't be pyparsing ParseException as it then gets suppressed by pyparsing
-        # in favour of an equivalent error but with a different message.
-        raise KeyError(err)
-
-=======
->>>>>>> deb9f32e
     lspar = pp.Suppress("[")
     rspar = pp.Suppress("]")
 
@@ -673,90 +540,7 @@
     return unindexed_param_or_var
 
 
-<<<<<<< HEAD
-def arithmetic_parser(
-    helper_function: pp.ParserElement,
-    indexed_param_or_var: pp.ParserElement,
-    component: pp.ParserElement,
-    unindexed_param_or_var: pp.ParserElement,
-    number: pp.ParserElement,
-) -> pp.ParserElement:
-    """
-    Parsing grammar to combine equation elements using basic arithmetic (+, -, *, /, **).
-    Can handle the difference between a sign (e.g., -1,+1) and a addition/subtraction (0 - 1, 0 + 1).
-
-    Whitespace is ignored on parsing (i.e., "1+1+foo" is equivalent to "1 + 1 + foo").
-
-    Args:
-        helper_function (pp.ParserElement):
-            Parsing grammar to process helper functions of the form `helper_function(*args, **kwargs)`.
-        indexed_param_or_var (pp.ParserElement):
-            Parser for indexed parameters or variables, e.g. "foo[bar]"
-        component (pp.ParserElement):
-            Parser for constraint components, e.g. "$foo"
-        unindexed_param_or_var (pp.ParserElement):
-            Parser for unindezed parameters or variables, e.g. "foo"
-        number (pp.ParserElement):
-            Parser for numbers (integer, float, scientific notation, "inf"/".inf").
-
-    Returns:
-        pp.ParserElement:
-            Parser for strings which use arithmetic operations to combine other parser elements.
-    """
-    signop = pp.oneOf("+ -")
-    multop = pp.oneOf("* /")
-    plusop = pp.oneOf("+ -")
-    expop = pp.Literal("**")
-
-    arithmetic = pp.infixNotation(
-        # the order matters if two could capture the same string, e.g. "inf".
-        helper_function
-        | indexed_param_or_var
-        | component
-        | number
-        | unindexed_param_or_var,
-        [
-            (signop, 1, pp.opAssoc.RIGHT, EvalSignOp),
-            (expop, 2, pp.opAssoc.LEFT, EvalPowerOp),
-            (multop, 2, pp.opAssoc.LEFT, EvalMultOp),
-            (plusop, 2, pp.opAssoc.LEFT, EvalAddOp),
-        ],
-    )
-
-    return arithmetic
-
-
-def equation_comparison_parser(arithmetic: pp.ParserElement) -> pp.ParserElement:
-    """
-    Parsing grammar to combine equation elements either side of a comparison operator
-    (< <= > >= ==).
-
-    Whitespace is ignored on parsing (i.e., "1+foo==$bar" is equivalent to "1 + 1 == $bar").
-
-    Args:
-        arithmetic (pp.ParserElement):
-            Parser for arithmetic operations to combine other parser elements.
-
-    Returns:
-        pp.ParserElement:
-            Parser for strings of the form "LHS OPERATOR RHS".
-    """
-
-    comparison_operators = pp.oneOf("< <= > >= ==")
-    equation_comparison = pp.infixNotation(
-        arithmetic,
-        [
-            (comparison_operators, 2, pp.opAssoc.LEFT, EvalComparisonOp),
-        ],
-    )
-
-    return equation_comparison
-
-
-def setup_base_parser_elements() -> Tuple[pp.ParserElement, pp.ParserElement]:
-=======
 def setup_base_parser_elements() -> tuple[pp.ParserElement, pp.ParserElement]:
->>>>>>> deb9f32e
     """
     Setup parser elements that will be components of other parsers.
 
@@ -777,26 +561,6 @@
     return number, generic_identifier
 
 
-<<<<<<< HEAD
-def generate_arithmetic_parser(set_iterators):
-
-    number, identifier = setup_base_parser_elements()
-    unindexed_param = unindexed_param_parser(identifier)
-    indexed_param = indexed_param_or_var_parser(identifier, set_iterators)
-    component = component_parser(identifier)
-    helper_function = helper_function_parser(
-        identifier,
-        allowed_parser_elements_in_args=[
-            indexed_param,
-            component,
-            unindexed_param,
-            number,
-        ],
-    )
-    arithmetic = arithmetic_parser(
-        helper_function, indexed_param, component, unindexed_param, number
-    )
-=======
 def arithmetic_parser(
     helper_function: pp.ParserElement,
     indexed_param_or_var: pp.ParserElement,
@@ -844,16 +608,10 @@
             (signop, 2, pp.opAssoc.LEFT, EvalOperatorOperand),
         ],
     )
->>>>>>> deb9f32e
 
     return arithmetic
 
 
-<<<<<<< HEAD
-def generate_equation_parser(set_iterators):
-    arithmetic = generate_arithmetic_parser(set_iterators)
-    equation_comparison = equation_comparison_parser(arithmetic)
-=======
 def equation_comparison_parser(arithmetic: pp.ParserElement) -> pp.ParserElement:
     """
     Parsing grammar to combine equation elements either side of a comparison operator
@@ -873,6 +631,33 @@
     comparison_operators = pp.oneOf(["<=", ">=", "=="])
     equation_comparison = arithmetic + comparison_operators + arithmetic
     equation_comparison.set_parse_action(EvalComparisonOp)
->>>>>>> deb9f32e
+
+    return equation_comparison
+
+
+def generate_arithmetic_parser():
+
+    number, identifier = setup_base_parser_elements()
+    unindexed_param = unindexed_param_parser(identifier)
+    indexed_param = indexed_param_or_var_parser(identifier)
+    component = component_parser(identifier)
+    helper_function = helper_function_parser(
+        identifier,
+        allowed_parser_elements_in_args=[
+            indexed_param,
+            component,
+            unindexed_param,
+            number,
+        ],
+    )
+    arithmetic = arithmetic_parser(
+        helper_function, indexed_param, component, unindexed_param, number
+    )
+    return arithmetic
+
+
+def generate_equation_parser():
+    arithmetic = generate_arithmetic_parser()
+    equation_comparison = equation_comparison_parser(arithmetic)
 
     return equation_comparison