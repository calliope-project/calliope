--- conflicted
+++ resolved
@@ -30,7 +30,6 @@
 
 from __future__ import annotations
 
-<<<<<<< HEAD
 import re
 from abc import ABC
 from typing import (
@@ -44,10 +43,6 @@
     Union,
     overload,
 )
-=======
-from abc import ABC
-from typing import Any, Callable, Iterable, Iterator, Optional, Union
->>>>>>> a0c78253
 
 import pyparsing as pp
 import xarray as xr
@@ -455,15 +450,11 @@
         if eval_kwargs.get("as_dict", False):
             return {"dimensions": slices, **self.obj_name.eval(**eval_kwargs)}
         elif eval_kwargs.get("backend_dataset", None) is not None:
-<<<<<<< HEAD
             evaluated_obj = self.obj_name.eval(**eval_kwargs)
             if eval_kwargs.get("as_latex", False):
-                return self.as_latex(evaluated_obj, index_slices)
+                return self.as_latex(evaluated_obj, slices)
             else:
-                return evaluated_obj.sel(**index_slices)
-=======
-            return self.obj_name.eval(**eval_kwargs).sel(**slices)
->>>>>>> a0c78253
+                return evaluated_obj.sel(**slices)
         else:
             return None
 
@@ -817,12 +808,7 @@
             Parser for valid backend objects.
             On evaluation, this parser will access the backend object from the backend dataset.
         allow_slice_references (bool):
-<<<<<<< HEAD
-            If True, allow reference to `index_slice` expressions (e.g. `$bar` in `foo[bars=$bar]`).
-=======
-            If True, allow reference to `slice` expressions
-            (e.g. `{SUB_EXPRESSION_CLASSIFIER}bar` in `foo[bars={SUB_EXPRESSION_CLASSIFIER}bar]`).
->>>>>>> a0c78253
+            If True, allow reference to `slice` expressions (e.g. `$bar` in `foo[bars=$bar]`).
             Defaults to True.
 
     Returns:
@@ -853,17 +839,9 @@
     return sliced_param_or_var
 
 
-<<<<<<< HEAD
-def component_parser(generic_identifier: pp.ParserElement) -> pp.ParserElement:
-    """
-    Parse strings preppended with the YAML constraint component classifier `$`. E.g. "$my_component"
-=======
 def sub_expression_parser(generic_identifier: pp.ParserElement) -> pp.ParserElement:
-    f"""
-    Parse strings preppended with the YAML constraint sub-expression classifier.
-    {SUB_EXPRESSION_CLASSIFIER}.
-    E.g. "{SUB_EXPRESSION_CLASSIFIER}my_sub_expression"
->>>>>>> a0c78253
+    """
+    Parse strings preppended with the YAML constraint sub-expression classifier `$`. E.g. "$my_sub_expr"
 
     Args:
         generic_identifier (pp.ParserElement):
@@ -872,12 +850,7 @@
 
     Returns:
         pp.ParserElement:
-<<<<<<< HEAD
-            Parser which produces a dictionary of the form {"component": "my_component"}
-=======
-            Parser which produces a dictionary of the form {{"sub_expression": "my_sub_expression"}}
->>>>>>> a0c78253
-            on evaluation.
+            Parser which produces a dictionary of the form {"sub_expression": "my_sub_expression"} on evaluation.
     """
 
     sub_expression = pp.Combine(
