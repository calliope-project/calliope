# Copyright (C) since 2013 Calliope contributors listed in AUTHORS.
# Licensed under the Apache 2.0 License (see LICENSE file).

from __future__ import annotations

import logging
import os
import re
import typing
from abc import ABC, abstractmethod
from contextlib import contextmanager, redirect_stderr, redirect_stdout
from typing import (
    Any,
    Callable,
    Generic,
    Iterable,
    Iterator,
    Literal,
    Optional,
    TypeVar,
    Union,
)

import numpy as np
import pandas as pd
<<<<<<< HEAD
import pyomo.environ as pe  # type: ignore
import pyomo.kernel as pmo  # type: ignore
import xarray as xr
from pyomo.common.tempfiles import TempfileManager  # type: ignore
from pyomo.opt import SolverFactory  # type: ignore
=======
import pyomo.environ as pe
import pyomo.kernel as pmo
import xarray as xr
from pyomo.common.tempfiles import TempfileManager
from pyomo.opt import SolverFactory
>>>>>>> d586d954

from calliope.backend import parsing
from calliope.core.util.logging import LogWriter
from calliope.exceptions import BackendError, BackendWarning
from calliope.exceptions import warn as model_warn

T = TypeVar("T")
_COMPONENTS_T = Literal[
    "variables", "constraints", "objectives", "parameters", "expressions"
]

logger = logging.getLogger(__name__)


class BackendModel(ABC, Generic[T]):
    _VALID_COMPONENTS: tuple[_COMPONENTS_T, ...] = typing.get_args(_COMPONENTS_T)

    def __init__(self, instance: T):
        """Abstract base class for interfaces to solvers.

        Args:
            instance (T): Interface model instance.
        """

        self._instance = instance
        self._dataset = xr.Dataset()
        self.valid_math_element_names: set = set()

    @abstractmethod
    def add_parameter(
        self,
        parameter_name: str,
        parameter_values: xr.DataArray,
        default: Any = np.nan,
        use_inf_as_na: bool = False,
    ) -> None:
        """
        Add input parameter to backend model in-place.
        If the backend interface allows for mutable parameter objects, they will be
        generated, otherwise a copy of the model input dataset will be used.
        In either case, NaN values are filled with the given parameter default value.

        Args:
            parameter_name (str): Name of parameter.
            parameter_values (xr.DataArray): Array of parameter values.
            default (Any, optional):
                Default value to fill NaN entries in parameter values array.
                Defaults to np.nan.
            use_inf_as_na (bool, optional):
                If True, will consider np.inf parameter value entries as np.nan and
                consequently try to fill those entries with the parameter default value.
                Defaults to False.
        """

    @abstractmethod
    def add_constraint(
        self,
        model_data: xr.Dataset,
        name: str,
        constraint_dict: parsing.UnparsedConstraintDict,
    ) -> None:
        """
        Add constraint equation to backend model in-place.
        Resulting backend dataset entries will be constraint objects.

        Args:
            model_data (xr.Dataset):
                Calliope model data with which to create an array mask - only those
                dataset entries in the mask will be generated.
            name (str):
                Name of the constraint
            constraint_dict (parsing.UnparsedConstraintDict):
                Constraint configuration dictionary, ready to be parsed and then evaluated.
        """

    @abstractmethod
    def add_expression(
        self,
        model_data: xr.Dataset,
        name: str,
        expression_dict: parsing.UnparsedExpressionDict,
    ) -> None:
        """
        Add expression (arithmetic combination of parameters and/or decision variables)
        to backend model in-place.
        Resulting backend dataset entries will be linear expression objects.

        Args:
            model_data (xr.Dataset):
                Calliope model data with which to create an array mask - only those
                dataset entries in the mask will be generated.
            name (str):
                Name of the expression
            expression_dict (parsing.UnparsedExpressionDict):
                Expression configuration dictionary, ready to be parsed and then evaluated.
        """

    @abstractmethod
    def add_variable(
        self,
        model_data: xr.Dataset,
        name: str,
        variable_dict: parsing.UnparsedVariableDict,
    ) -> None:
        """
        Add decision variable to backend model in-place.
        Resulting backend dataset entries will be decision variable objects.

        Args:
            model_data (xr.Dataset):
                Calliope model data with which to create an array mask - only those
                dataset entries in the mask will be generated.
            name (str):
                Name of the variable.
            variable_dict (parsing.UnparsedVariableDict):
                Variable configuration dictionary, ready to be parsed and then evaluated.
        """

    @abstractmethod
    def add_objective(
        self,
        model_data: xr.Dataset,
        name: str,
        objective_dict: parsing.UnparsedObjectiveDict,
    ) -> None:
        """
        Add objective arithmetic to backend model in-place.
        Resulting backend dataset entry will be a single, unindexed objective object.

        Args:
            model_data (xr.Dataset):
                Calliope model data with which to create a constraint mask - only those
                dataset entries in the mask will be generated.
            name (str):
                Name of the objective.
            objective_dict (parsing.UnparsedObjectiveDict):
                Objective configuration dictionary, ready to be parsed and then evaluated.
        """

    @abstractmethod
    def get_parameter(
        self, parameter_name: str, as_backend_objs: bool = True
    ) -> Optional[xr.DataArray]:
        """
        Extract parameter from backend dataset.

        Args:
            parameter_name (str): Name of parameter.
            TODO: hide this and create a method to edit parameter values
                  (to handle interfaces with non-mutable params)
            as_backend_objs (bool, optional):
                If True, will keep the array entries as backend interface objects,
                which can be updated to update the underlying model.
                Otherwise, parameter values are given directly, with default values in place of NaNs.
                Defaults to True.

        Returns:
            Optional[xr.DataArray]: If parameter is not in backend dataset, will return None.
        """

    @abstractmethod
    def get_constraint(
        self,
        constraint_name: str,
        as_backend_objs: bool = True,
        eval_body: bool = False,
    ) -> Optional[Union[xr.DataArray, xr.Dataset]]:
        """
        Get constraint data as either a table of details or as an array of backend interface objects.
        Can be used to inspect and debug built constraints.

        Args:
            constraint_name (str): Name of constraint, as given in YAML constraint key.
            TODO: hide this and create a method to edit constraints that handles differences in interface APIs.
            as_backend_objs (bool, optional):
                If True, will keep the array entries as backend interface objects,
                which can be updated to change the underlying model.
                Otherwise, constraint body, and lower and upper bounds are given in a table.
                Defaults to True.
            eval_body (bool, optional):
                If True and as_backend_objs is False, will attempt to evaluate the constraint body.
                If the model has been optimised, this attempt will produce a numeric value to see where the constraint sits between the lower or upper bound.
                If the model has not yet been optimised, this attempt will fall back on the same as
                if `eval_body` was set to False, i.e. a string representation of the linear expression in the constraint body.
                Defaults to False.

        Returns:
            Optional[Union[xr.DataArray, xr.Dataset]]:
                If constraint is not in backend dataset, will return None.
                If as_backend_objs is True, will return an xr.DataArray.
                Otherwise, a xr.Dataset will be given, indexed over the same dimensions as the xr.DataArray, with variables for the constraint body, and upper (`ub`) and lower (`lb`) bounds.
        """

    @abstractmethod
    def get_variable(
        self, variable_name: str, as_backend_objs: bool = True
    ) -> Optional[xr.DataArray]:
        """Extract decision variable array from backend dataset

        Args:
            variable_name (str): Name of variable.
            TODO: hide this and create a method to edit variables that handles differences in interface APIs.
            as_backend_objs (bool, optional):
                If True, will keep the array entries as backend interface objects,
                which can be updated to update the underlying model.
                Otherwise, variable values are given directly.
                If the model has not been successfully optimised, variable values will all be None.
                Defaults to True.

        Returns:
            Optional[xr.DataArray]: If decision variable is not in backend dataset, will return None.
        """

    @abstractmethod
    def get_expression(
        self, expression_name: str, as_backend_objs: bool = True, eval_body: bool = True
    ) -> Optional[xr.DataArray]:
        """Exrtact expression array from backend dataset

        Args:
            expression_name (str): Name of expression
            TODO: hide this and create a method to edit expressions that handles differences in interface APIs.
            as_backend_objs (bool, optional):
                If True, will keep the array entries as backend interface objects,
                which can be updated to update the underlying model.
                Otherwise, expression values are given directly.
                If the model has not been successfully optimised, expression values will all be provided as strings.
                Defaults to True.
            eval_body (bool, optional):
                If True and as_backend_objs is False, will attempt to evaluate the expression.
                If the model has been optimised, this attempt will produce a numeric value.
                If the model has not yet been optimised, this attempt will fall back on the same as
                if `eval_body` was set to False, i.e. a string representation of the linear expression.
                Defaults to True.

        Returns:
            Optional[xr.DataArray]: If expression is not in backend dataset, will return None.
        """

    @abstractmethod
    def solve(
        self,
        solver: str,
        solver_io: Optional[str] = None,
        solver_options: Optional[dict] = None,
        save_logs: Optional[str] = None,
        warmstart: bool = False,
        **solve_kwargs,
    ):
        """
        Optimise built model. If solution is optimal, interface objects
        (decision variables, expressions, constraints, objective) can be successfully
        evaluated for their values at optimality.

        Args:
            solver (str): Name of solver to optimise with.
            solver_io (Optional[str], optional):
                If chosen solver has a python interface, set to "python" for potential
                performance gains, otherwise should be left as None. Defaults to None.
            solver_options (Optional[dict], optional):
                Solver options/parameters to pass directly to solver.
                See solver documentation for available parameters that can be influenced.
                Defaults to None.
            save_logs (Optional[str], optional):
                If given, solver logs and built LP file will be saved to this filepath.
                Defaults to None.
            warmstart (bool, optional):
                If True, and the chosen solver is capable of implementing it, an existing
                optimal solution will be used to warmstart the next solve run.
                Defaults to False.
        """

    @abstractmethod
    def create_obj_list(self, key: str, component_type: _COMPONENTS_T) -> None:
        """Attach an empty list object to the backend model object.
        This may be a backend-specific subclass of a standard list object.

        Args:
            key (str): Name of object.
            component_type (str): Object type.

        Raises:
            BackendError: Cannot overwrite object of same name and type.
        """

    @abstractmethod
    def delete_obj_list(self, key: str, component_type: _COMPONENTS_T) -> None:
        """Delete a list object from the backend model object.

        Args:
            key (str): Name of object.
            component_type (str): Object type.
        """

    def load_results(self) -> xr.Dataset:
        """
        Evaluate backend decision variables, expressions, and parameters (if not in inputs)
        after a successful model run.

        Returns:
            xr.Dataset: Dataset of optimal solution results (all numeric data).
        """
        all_variables = {
            name_: self.get_variable(name_, as_backend_objs=False)
            for name_, var in self.variables.items()
            if var.notnull().any()
        }
        all_expressions = {
            name_: self.get_expression(name_, as_backend_objs=False, eval_body=True)
            for name_, expr in self.expressions.items()
            if expr.notnull().any()
        }

        results = xr.Dataset({**all_variables, **all_expressions})

        return results

    def add_all_parameters(self, model_data: xr.Dataset, run_config: dict) -> None:
        """
        Add all parameters to backend dataset in-place, including those in the run configuration.
        If model data does not include a parameter, their default values will be added here
        as unindexed backend dataset parameters.

        TODO: Move the decision on which run config params to generate as backend params
              earlier in the process.
        Parameters in "objective_options" and the bigM parameter will be added from
        run configuration.

        Args:
            model_data (xr.Dataset): Input model data.
            defaults (dict): Parameter defaults.
            run_config (UpdateObserverDict): Run configuration dictionary.
        """

        for param_name, param_data in model_data.filter_by_attrs(
            is_result=0
        ).data_vars.items():
            default_val = model_data.attrs["defaults"].get(param_name, np.nan)
            self.add_parameter(param_name, param_data, default_val)
        for param_name, default_val in model_data.attrs["defaults"].items():
            if param_name in self.parameters.keys():
                continue
            self.add_parameter(
                param_name, xr.DataArray(default_val), use_inf_as_na=False
            )

        for option_name, option_val in run_config.get("objective_options", {}).items():
            if option_name == "cost_class":
                objective_cost_class = {
                    k: v for k, v in option_val.items() if k in model_data.costs
                }
                self.add_parameter(
                    "objective_cost_class",
                    xr.DataArray.from_series(
                        pd.Series(objective_cost_class).rename_axis(index="costs")
                    ),
                )
            else:
                self.add_parameter("objective_" + option_name, xr.DataArray(option_val))
        self.add_parameter("bigM", xr.DataArray(run_config.get("bigM", 1e10)))

    def apply_func(
        self, func: Callable, *args, output_core_dims: tuple = ((),), **kwargs
    ) -> xr.DataArray:
        """
        Apply a function to every element of an arbitrary number of xarray DataArrays.

        Args:
            func (Callable):
                Un-vectorized function to call.
                Number of accepted args should equal len(args).
                Number of accepted kwargs should equal len(kwargs).
            args (xr.DataArray):
                xarray DataArrays which will be broadcast together and then iterated over
                to apply the function.
            output_core_dims (tuple):
                Additional dimensions which are expected to be passed back from `xr.apply_ufunc` after applying `func`.
                This is directly passed to `xr.apply_ufunc`; see their documentation for more details.
                Defaults to ((), )
            kwargs (dict[str, Any]):
                Additional keyword arguments to pass to `func`.

        Returns:
            xr.DataArray: Array with func applied to all elements.
        """
        return xr.apply_ufunc(
            func,
            *args,
            kwargs=kwargs,
            vectorize=True,
            keep_attrs=True,
            output_dtypes=[np.dtype("O")],
            output_core_dims=output_core_dims,
        )

    @abstractmethod
    def verbose_strings(self) -> None:
        """
        Update optimisation model object string representations to include the index coordinates of the object.

        E.g., `variables(carrier_prod)[0]` will become `variables(carrier_prod)[power, region1, ccgt, 2005-01-01 00:00]`

        This takes approximately 10% of the peak memory required to initially build the optimisation problem, so should only be invoked if inspecting the model in detail (e.g., debugging)

        Only string representations of model parameters and variables will be updated since global expressions automatically show the string representation of their contents.
        """

    def _raise_error_on_preexistence(self, key: str, obj_type: _COMPONENTS_T):
        """
        We do not allow any overlap of backend object names since they all have to
        co-exist in the backend dataset.
        I.e., users cannot overwrite any backend component with another
        (of the same type or otherwise).

        Args:
            key (str): Backend object name
            obj_type (Literal["variables", "constraints", "objectives", "parameters", "expressions"]): Object type.

        Raises:
            BackendError:
                Raised if `key` already exists in the backend model
                (either with the same or different type as `obj_type`).
        """
        if key in self._dataset.keys():
            if key in getattr(self, obj_type):
                raise BackendError(
                    f"Trying to add already existing `{key}` to backend model {obj_type}."
                )
            else:
                other_obj_type = self._dataset[key].attrs["obj_type"].removesuffix("s")
                raise BackendError(
                    f"Trying to add already existing *{other_obj_type}* `{key}` "
                    f"as a backend model *{obj_type.removesuffix('s')}*."
                )

    @staticmethod
    def _clean_arrays(*args) -> None:
        """
        Preemptively delete objects with large memory footprints that might otherwise
        stick around longer than necessary.
        """
        del args

    def _add_to_dataset(
        self,
        name: str,
        da: xr.DataArray,
        obj_type: _COMPONENTS_T,
        unparsed_dict: Union[parsing.UNPARSED_DICTS, dict],
        references: Optional[set] = None,
    ):
        """
        Add array of backend objects to backend dataset in-place.

        Args:
            name (str): Name of entry in dataset.
            da (xr.DataArray): Data to add.
            obj_type (str): Type of backend objects in the array.
            unparsed_dict (DT):
                Dictionary describing the object being added, from which descriptor attributes will be extracted and added to the array attributes.
            references (set):
                All other backend objects which are references in this backend object's linear expression(s).
                E.g. the constraint "carrier_prod / energy_eff <= energy_cap" references the variables ["carrier_prod", "energy_cap"]
                and the parameter ["energy_eff"].
                All referenced objects will have their "references" attribute updated with this object's name.
                Defaults to None.
        """

        from_unparsed_dict = ["description", "unit"]
        add_attrs = {
            attr: unparsed_dict.get(attr)
            for attr in from_unparsed_dict
            if attr in unparsed_dict.keys()
        }

        da.attrs.update(
            {
                "obj_type": obj_type,
                "references": set(),
                "coords_in_name": False,
                **add_attrs,  # type: ignore
            }
        )
        self._dataset[name] = da

        if references is not None:
            for reference in references:
                self._dataset[reference].attrs["references"].add(name)

    def _add_constraint_or_expression(
        self,
        model_data: xr.Dataset,
        name: str,
        component_dict: parsing.UnparsedConstraintDict,
        component_setter: Callable,
        component_type: Literal["constraints", "expressions"],
    ) -> None:
        """Generalised function to add a constraint or expression array to the model.

        Args:
            model_data (xr.Dataset): Calliope model input data
            name: Name of the constraint or expression
            component_dict (parsing.UnparsedConstraintDict):
                Unparsed YAML dictionary configuration.
            component_setter (Callable):
                Function to combine evaluated xarray DataArrays into
                constraint/expression objects.
                Will receive outputs of `evaluate_where` and `evaluate_expression` as inputs.
            component_type (Literal[constraints, expressions])
            parser (Callable): Parsing rule to use for the component (differs between constraints and expressions)


        Raises:
            BackendError:
                The sub-equations of the parsed component cannot generate component
                objects on duplicate index entries.
        """
        references: set[str] = set()
        parsed_component = parsing.ParsedBackendComponent(
            component_type, name, component_dict
        )

        top_level_imask = parsed_component.generate_top_level_where_array(
            model_data, align_to_foreach_sets=False
        )
        if not top_level_imask.any():
            return None

        self._raise_error_on_preexistence(name, component_type)
        component_da = (
            xr.DataArray()
            .where(parsed_component.align_imask_with_foreach_sets(top_level_imask))
            .astype(np.dtype("O"))
        )
        self.create_obj_list(name, component_type)

        equations = parsed_component.parse_equations(self.valid_math_element_names)
        for element in equations:
            imask = element.evaluate_where(model_data, initial_imask=top_level_imask)
            if not imask.any():
                continue

            imask = parsed_component.align_imask_with_foreach_sets(imask)

            if component_da.where(imask).notnull().any():
                subset_overlap = component_da.where(imask).to_series().dropna().index

                raise BackendError(
                    "Trying to set two equations for the same index of "
                    f"{component_type.removesuffix('s')} `{name}`:\n{subset_overlap}"
                )

            expr = element.evaluate_expression(
                model_data, self, imask=imask, references=references
            )
            to_fill = component_setter(imask, expr)
            component_da = component_da.fillna(to_fill)

        if component_da.isnull().all():
            self.delete_obj_list(name, component_type)
            return None

        self._add_to_dataset(
            name, component_da, component_type, component_dict, references
        )

    @property
    def constraints(self):
        "Slice of backend dataset to show only built constraints"
        return self._dataset.filter_by_attrs(obj_type="constraints")

    @property
    def variables(self):
        "Slice of backend dataset to show only built variables"
        return self._dataset.filter_by_attrs(obj_type="variables")

    @property
    def parameters(self):
        "Slice of backend dataset to show only built parameters"
        return self._dataset.filter_by_attrs(obj_type="parameters")

    @property
    def expressions(self):
        "Slice of backend dataset to show only built expressions"
        return self._dataset.filter_by_attrs(obj_type="expressions")

    @property
    def objectives(self):
        "Slice of backend dataset to show only built objectives"
        return self._dataset.filter_by_attrs(obj_type="objectives")


class PyomoBackendModel(BackendModel):
    def __init__(self, **kwargs):
        BackendModel.__init__(self, instance=pmo.block())

        self._instance.parameters = pmo.parameter_dict()
        self._instance.variables = pmo.variable_dict()
        self._instance.expressions = pmo.expression_dict()
        self._instance.constraints = pmo.constraint_dict()
        self._instance.objectives = pmo.objective_list()

    def add_parameter(
        self,
        parameter_name: str,
        parameter_values: xr.DataArray,
        default: Any = np.nan,
        use_inf_as_na: bool = False,
    ) -> None:
        self._raise_error_on_preexistence(parameter_name, "parameters")

        self.create_obj_list(parameter_name, "parameters")

        parameter_da = self.apply_func(
            self._to_pyomo_param,
            parameter_values,
            name=parameter_name,
            default=default,
            use_inf_as_na=use_inf_as_na,
        )
        if parameter_da.isnull().all():
            self.delete_obj_list(parameter_name, "parameters")
            parameter_da = parameter_da.astype(float)

        parameter_da.attrs["original_dtype"] = parameter_values.dtype
        self._add_to_dataset(parameter_name, parameter_da, "parameters", {})
        self.valid_math_element_names.add(parameter_name)

    def add_constraint(
        self,
        model_data: xr.Dataset,
        name: str,
        constraint_dict: parsing.UnparsedConstraintDict,
    ) -> None:
        def _constraint_setter(
            imask: xr.DataArray, expr: tuple[xr.DataArray, str, xr.DataArray]
        ) -> xr.DataArray:
            lhs, op, rhs = expr
            lhs = lhs.squeeze(drop=True)
            rhs = rhs.squeeze(drop=True)

            self._check_expr_imask_consistency(lhs, imask, f"(constraints, {name})")
            self._check_expr_imask_consistency(rhs, imask, f"(constraints, {name})")

            to_fill = self.apply_func(
                self._to_pyomo_constraint,
                imask,
                lhs,
                rhs,
                op=op,
                name=name,
            )
            return to_fill

        self._add_constraint_or_expression(
            model_data,
            name,
            constraint_dict,
            _constraint_setter,
            "constraints",
        )

    def add_expression(
        self,
        model_data: xr.Dataset,
        name: str,
        expression_dict: parsing.UnparsedExpressionDict,
    ) -> None:
        def _expression_setter(imask: xr.DataArray, expr: xr.DataArray) -> xr.DataArray:
            expr = expr.squeeze(drop=True)

            self._check_expr_imask_consistency(expr, imask, f"(expressions, {name})")

            to_fill = self.apply_func(
                self._to_pyomo_expression,
                imask,
                expr,
                name=name,
            )
            self._clean_arrays(expr)
            return to_fill

        self.valid_math_element_names.add(name)

        self._add_constraint_or_expression(
            model_data,
            name,
            expression_dict,
            _expression_setter,
            "expressions",
        )

    def add_variable(
        self,
        model_data: xr.Dataset,
        name: str,
        variable_dict: parsing.UnparsedVariableDict,
    ) -> None:
        self.valid_math_element_names.add(name)

        parsed_variable = parsing.ParsedBackendComponent(
            "variables", name, variable_dict
        )
        foreach_imask = parsed_variable.evaluate_foreach(model_data)
        if not foreach_imask.any():
            return None

        imask = parsed_variable.generate_top_level_where_array(model_data)
        if not imask.any():
            return None

        self._raise_error_on_preexistence(name, "variables")
        self.create_obj_list(name, "variables")

        domain = parsed_variable._unparsed.get("domain", "real")
        domain_type = getattr(pmo, f"{domain.title()}Set")

        lb, ub = self._get_capacity_bounds(variable_dict["bounds"], name=name)
        variable_da = self.apply_func(
            self._to_pyomo_variable,
            imask,
            ub,
            lb,
            name=name,
            domain_type=domain_type,
        )

        self._add_to_dataset(name, variable_da, "variables", variable_dict)

    def add_objective(
        self,
        model_data: xr.Dataset,
        name: str,
        objective_dict: parsing.UnparsedObjectiveDict,
    ) -> None:
        self._raise_error_on_preexistence(name, "objectives")
        sense_dict = {"minimize": 1, "minimise": 1, "maximize": -1, "maximise": -1}
        parsed_objective = parsing.ParsedBackendComponent(
            "objectives", name, objective_dict
        )
        equations = parsed_objective.parse_equations(self.valid_math_element_names)

        n_valid_exprs = 0
        for equation in equations:
            imask = equation.evaluate_where(model_data)
            if imask.any():
                expr = equation.evaluate_expression(
                    model_data, self, imask=imask
                ).item()
                n_valid_exprs += 1

        if n_valid_exprs == 0:
            return None

        if n_valid_exprs > 1:
            raise BackendError(
                f"More than one {name} objective is valid for this "
                "optimisation problem; only one is allowed."
            )

        objective = pmo.objective(expr, sense=sense_dict[objective_dict["sense"]])

        if name == model_data.run_config["objective"]:
            objective.activate()
        else:
            objective.deactivate()

        self._instance.objectives.append(objective)

        self._add_to_dataset(
            name, xr.DataArray(objective), "objectives", objective_dict
        )

    def get_parameter(
        self, parameter_name: str, as_backend_objs: bool = True
    ) -> Optional[xr.DataArray]:
        parameter = self.parameters.get(parameter_name, None)
        if as_backend_objs or not isinstance(parameter, xr.DataArray):
            return parameter

        param_as_vals = self.apply_func(self._from_pyomo_param, parameter)
        if parameter.original_dtype.kind == "M":  # i.e., np.datetime64
            return xr.apply_ufunc(pd.to_datetime, param_as_vals)
        else:
            return param_as_vals.astype(parameter.original_dtype)

    def get_constraint(
        self,
        constraint_name: str,
        as_backend_objs: bool = True,
        eval_body: bool = False,
    ) -> Optional[Union[xr.DataArray, xr.Dataset]]:
        constraint = self.constraints.get(constraint_name, None)
        if isinstance(constraint, xr.DataArray) and not as_backend_objs:
            constraint_attrs = self.apply_func(
                self._from_pyomo_constraint,
                constraint,
                eval_body=eval_body,
                output_core_dims=(["attributes"],),
            )
            constraint_attrs.coords["attributes"] = ["lb", "body", "ub"]
            constraint = constraint_attrs.to_dataset("attributes")
        return constraint

    def get_variable(
        self, variable_name: str, as_backend_objs: bool = True
    ) -> Optional[xr.DataArray]:
        variable = self.variables.get(variable_name, None)
        if isinstance(variable, xr.DataArray) and not as_backend_objs:
            return self.apply_func(self._from_pyomo_param, variable)
        else:
            return variable

    def get_expression(
        self,
        expression_name: str,
        as_backend_objs: bool = True,
        eval_body: bool = False,
    ) -> Optional[xr.DataArray]:
        expression = self.expressions.get(expression_name, None)
        if isinstance(expression, xr.DataArray) and not as_backend_objs:
            return self.apply_func(
                self._from_pyomo_expr, expression, eval_body=eval_body
            )
        else:
            return expression

    def solve(
        self,
        solver: str,
        solver_io: Optional[str] = None,
        solver_options: Optional[dict] = None,
        save_logs: Optional[str] = None,
        warmstart: bool = False,
        **solve_kwargs,
    ):
        opt = SolverFactory(solver, solver_io=solver_io)

        if solver_options:
            for k, v in solver_options.items():
                opt.options[k] = v

        if save_logs is not None:
            solve_kwargs.update({"symbolic_solver_labels": True, "keepfiles": True})
            os.makedirs(save_logs, exist_ok=True)
            TempfileManager.tempdir = save_logs  # Sets log output dir
        if warmstart and solver in ["glpk", "cbc"]:
            model_warn(
                "The chosen solver, {}, does not support warmstart, which may "
                "impact performance.".format(solver)
            )
            warmstart = False

        with redirect_stdout(LogWriter(logger, "debug", strip=True)):  # type: ignore
            with redirect_stderr(LogWriter(logger, "error", strip=True)):  # type: ignore
                # Ignore most of gurobipy's logging, as it's output is
                # already captured through STDOUT
                logging.getLogger("gurobipy").setLevel(logging.ERROR)
                results = opt.solve(self._instance, tee=True, **solve_kwargs)

        termination = results.solver[0].termination_condition

        if termination == pe.TerminationCondition.optimal:
            self._instance.load_solution(results.solution[0])

        else:
            logger.critical("Problem status:")
            for line in str(results.problem[0]).split("\n"):
                logger.critical(line)
            logger.critical("Solver status:")
            for line in str(results.solver[0]).split("\n"):
                logger.critical(line)

            model_warn("Model solution was non-optimal.", _class=BackendWarning)

        return str(termination)

    def verbose_strings(self) -> None:
        def __renamer(val, *idx):
            if pd.notnull(val):
                val.calliope_coords = idx

        with self._datetime_as_string(self._dataset):
            for component_group in ["parameters", "variables"]:
                for da in self._dataset.filter_by_attrs(
                    coords_in_name=False, **{"obj_type": component_group}
                ).values():
                    self.apply_func(__renamer, da, *[da.coords[i] for i in da.dims])
                    da.attrs["coords_in_name"] = True

    def create_obj_list(self, key: str, component_type: _COMPONENTS_T) -> None:
        """Attach an empty pyomo kernel list object to the pyomo model object.

        Args:
            key (str): Name of object
            component_type (str): Object type

        Raises:
            BackendError: Cannot overwrite object of same name and type.
        """
        component_dict = getattr(self._instance, component_type)
        if key in component_dict:
            raise BackendError(
                f"Trying to add already existing `{key}` to backend model {component_type}."
            )
        else:
            singular_component = component_type.removesuffix("s")
            component_dict[key] = getattr(pmo, f"{singular_component}_list")()

    def delete_obj_list(self, key: str, component_type: _COMPONENTS_T) -> None:
        """Delete a list object from the backend model object.

        Args:
            key (str): Name of object
            component_type (str): Object type
        """
        component_dict = getattr(self._instance, component_type)
        if key not in component_dict:
            return None
        else:
            del component_dict[key]

<<<<<<< HEAD
=======
    def _add_constraint_or_expression(
        self,
        model_data: xr.Dataset,
        name: str,
        component_dict: Union[
            parsing.UnparsedConstraintDict, parsing.UnparsedExpressionDict
        ],
        component_setter: Callable,
        component_type: Literal["constraints", "expressions"],
    ) -> None:
        """Generalised function to add a constraint or expression array to the model.

        Args:
            model_data (xr.Dataset): Calliope model input data
            name: Name of the constraint or expression
            component_dict (Union[parsing.UnparsedConstraintDict, parsing.UnparsedExpressionDict]):
                Unparsed YAML dictionary configuration.
            component_setter (Callable):
                Function to combine evaluated xarray DataArrays into
                constraint/expression objects.
                Will receive outputs of `evaluate_where` and `evaluate_expression` as inputs.
            component_type (Literal[constraints, expressions])
            parser (Callable): Parsing rule to use for the component (differs between constraints and expressions)


        Raises:
            BackendError:
                The sub-equations of the parsed component cannot generate component
                objects on duplicate index entries.
        """
        references: set[str] = set()

        parsed_component = parsing.ParsedBackendComponent(
            component_type, name, component_dict
        )
        foreach_imask = parsed_component.evaluate_foreach(model_data)
        if not foreach_imask.any():
            return None

        parsed_component.parse_top_level_where()
        top_level_imask = parsed_component.evaluate_where(model_data, foreach_imask)
        if not top_level_imask.any():
            return None

        self._raise_error_on_preexistence(name, component_type)
        component_da = (
            xr.DataArray()
            .where(parsed_component.align_imask_with_sets(top_level_imask))
            .astype(np.dtype("O"))
        )
        self._create_pyomo_list(name, component_type)

        equations = parsed_component.parse_equations(self.valid_math_element_names)
        for element in equations:
            imask = element.evaluate_where(model_data, top_level_imask)
            if not imask.any():
                continue

            imask = parsed_component.align_imask_with_sets(imask)

            if component_da.where(imask).notnull().any():
                subset_overlap = component_da.where(imask).to_series().dropna().index

                raise BackendError(
                    "Trying to set two equations for the same index of "
                    f"{component_type.removesuffix('s')} `{name}`:\n{subset_overlap}"
                )

            expr = element.evaluate_expression(model_data, self, imask, references)
            to_fill = component_setter(imask, expr)
            component_da = component_da.fillna(to_fill)

        if component_da.isnull().all():
            self._delete_pyomo_list(name, component_type)
            return None

        self._add_to_dataset(
            name, component_da, component_type, component_dict, references
        )

    @staticmethod
    def _check_expr_imask_consistency(
        expression: xr.DataArray, imask: xr.DataArray, description: str
    ) -> None:
        """
        Checks if a given constraint or expression is consistent with the imask.

        Parameters:
            expression (xr.DataArray): constraint or expression
            imask (xr.DataArray): imask
            description (str): Description to prefix the error message.

        Raises:
            BackendError:
                Raised if there is a dimension in the expression that is not in the imask.
            BackendError:
                Raised if the expression has any NaN where the imask applies.
        """
        # Check whether expression has a dim that does not exist in imask.
        broadcast_dims_imask = set(expression.dims).difference(set(imask.dims))
        if broadcast_dims_imask:
            raise BackendError(
                f"{description}: imask will be broadcasted to these dims {broadcast_dims_imask}"
            )

        incomplete_constraints = expression.isnull() & imask
        if incomplete_constraints.any():
            raise BackendError(
                f"{description}: Missing expression for some coordinates selected by 'where'. Adapting 'where' might help."
            )

>>>>>>> d586d954
    def _get_capacity_bounds(
        self, bounds: parsing.UnparsedVariableBoundDict, name: str
    ) -> tuple[xr.DataArray, xr.DataArray]:
        """
        Generate arrays corresponding to upper and lower bounds of a decision variable.
        If `equals` is given, then everywhere it is not None/np.nan it will be applied
        as the simultaneous upper and lower bound. Everywhere it is None/np.nan, it will
        be filled by `min` (for lower bound) and `max` (for upper bound).
        Upper and lower bounds will be scaled by `scale`, if `scale` is not None/np.nan.

        Args:
            bounds (dict): Dictionary of optional keys `min`, `max`, `equals`, and `scale`.
            name (str): Name of decision variable.

        Returns:
            tuple[xr.DataArray, xr.DataArray]:
                (upper bounds, lower bounds). Where unbounded, the array entry will be None.
        """

        def __get_bound(bound):
            this_bound = bounds.get(bound, None)
            if isinstance(this_bound, str):
                return self.get_parameter(this_bound)
            else:
                # TODO: decide if this parameter should be added to the backend dataset too
                name_ = f"TEMP_{name}_{bound}"
                self.create_obj_list(name_, "parameters")
                return xr.DataArray(self._to_pyomo_param(this_bound, name=name_))

        scale = __get_bound("scale")
        equals_ = __get_bound("equals")
        min_ = __get_bound("min")
        max_ = __get_bound("max")

        lb = equals_.fillna(min_)
        ub = equals_.fillna(max_)
        if scale.notnull().any():
            lb = lb * scale
            ub = ub * scale

        return lb.fillna(None), ub.fillna(None)

    def _to_pyomo_param(
        self, val: Any, *, name: str, default: Any = np.nan, use_inf_as_na: bool = True
    ) -> Union[type[ObjParameter], float]:
        """
        Utility function to generate a pyomo parameter for every element of an
        xarray DataArray.
        Output objects are of the type ObjParameter(pmo.parameter) since they need a
        "dtype" property to be handled by xarray.

        If not np.nan/None, output objects are also added to the backend model object in-place.


        Args:
            val (Any): Value to turn into a mutable pyomo parameter
            name (str): Name of parameter
            default (Any, optional): Default value if `val` is None/np.nan. Defaults to np.nan.
            use_inf_as_na (bool, optional): If True, see np.inf as np.nan. Defaults to True.

        Returns:
            Union[type[ObjParameter], float]:
                If both `val` and `default` are np.nan/None, return np.nan.
                Otherwise return ObjParameter(val/default).
        """
        with pd.option_context("mode.use_inf_as_na", use_inf_as_na):
            if pd.isnull(val):
                if pd.isnull(default):
                    param = np.nan
                else:
                    param = ObjParameter(default)
                    self._instance.parameters[name].append(param)
            else:
                param = ObjParameter(val)
                self._instance.parameters[name].append(param)
            return param

    def _to_pyomo_constraint(
        self,
        mask: Union[bool, np.bool_],
        lhs: Any,
        rhs: Any,
        *,
        op: Literal["==", ">=", "<="],
        name: str,
    ) -> Union[type[pmo.constraint], float]:
        """
        Utility function to generate a pyomo constraint for every element of an
        xarray DataArray.

        If not np.nan/None, output objects are also added to the backend model object in-place.

        Args:
            mask (Union[bool, np.bool_]): If True, add constraint, otherwise return np.nan
            lhs (Any): Equation left-hand-side expression
            rhs (Any): Equation right-hand-side expression

        Kwargs:
            op (Literal[, optional): Operator to compare `lhs` and `rhs`. Defaults to =", ">=", "<="].
            name (str): Name of constraint

        Returns:
            Union[type[pmo.constraint], float]:
                If mask is True, return np.nan.
                Otherwise return pmo_constraint(expr=lhs op rhs).
        """

        if not mask:
            return np.nan
        elif op == "==":
            constraint = pmo.constraint(expr=lhs == rhs)
        elif op == "<=":
            constraint = pmo.constraint(expr=lhs <= rhs)
        elif op == ">=":
            constraint = pmo.constraint(expr=lhs >= rhs)
        self._instance.constraints[name].append(constraint)
        return constraint

    def _to_pyomo_expression(
        self, mask: Union[bool, np.bool_], expr: Any, *, name: str
    ) -> Union[type[pmo.expression], float]:
        """
        Utility function to generate a pyomo expression for every element of an
        xarray DataArray.

        If not np.nan/None, output objects are also added to the backend model object in-place.


        Args:
            mask (Union[bool, np.bool_]): If True, add expression, otherwise return np.nan.
            expr (Any): Linear expression to add.
        Kwargs:
            name (str): Expression name.

        Returns:
            Union[type[pmo.expression], float]:
                If mask is True, return np.nan.
                Otherwise return pmo_expression(expr).
        """
        if mask:
            expr_obj = pmo.expression(expr)
            self._instance.expressions[name].append(expr_obj)
            return expr_obj
        else:
            return np.nan

    def _to_pyomo_variable(
        self,
        mask: Union[bool, np.bool_],
        ub: Any,
        lb: Any,
        *,
        name: str,
        domain_type: Literal["RealSet", "IntegerSet"],
    ) -> Union[type[ObjVariable], float]:
        """
        Utility function to generate a pyomo decision variable for every element of an
        xarray DataArray.

        If not np.nan/None, output objects are also added to the backend model object in-place.

        Args:
            mask (Union[bool, np.bool_]): If True, add variable, otherwise return np.nan.
            ub (Any): Upper bound to apply to the variable.
            lb (Any): Lower bound to apply to the variable.

        Kwargs:
            domain_type (Literal["RealSet", "IntegerSet"]):
                Domain over which variables are valid (real = continuous, integer = integer/binary)
            name (str): Name of variable.

        Returns:
            Union[type[ObjVariable], float]:
                If mask is True, return np.nan.
                Otherwise return pmo_variable(ub=ub, lb=lb, domain_type=domain_type).
        """
        if mask:
            var = ObjVariable(ub=ub, lb=lb, domain_type=domain_type)
            self._instance.variables[name].append(var)
            return var
        else:
            return np.nan

    @staticmethod
    def _from_pyomo_param(val: Union[ObjParameter, ObjVariable, float]) -> Any:
        """
        Evaluate value of Pyomo object.
        If the input object is a parameter, a numeric/string value will be given.
        If the input object is an expression or variable, a numeric value will be given
        only if the backend model has been successfully optimised, otherwise evaluation will return None.

        Args:
            val (Union[ObjParameter, pmo.expression, ObjVariable, np.nan]):
                Item to be evaluated.

        Returns:
            Any: If the input is nullable, return np.nan, otherwise evaluate the "value" method of the object.
        """
        if pd.isnull(val):
            return np.nan
        else:
            return val.value  # type: ignore

    @staticmethod
    def _from_pyomo_constraint(
        val: pmo.constraint, *, eval_body: bool = False
    ) -> pd.Series:
        """Evaluate Pyomo constraint object.

        Args:
            val (pmo.constraint): constraint object to be evaluated
        Kwargs:
            eval_body (bool, optional):
                If True, attempt to evaluate the constraint object `body`, which will evaluate the
                linear expression contained in the constraint body and produce a numeric value.
                This will only succeed if the backend model has been successfully optimised,
                otherwise a string representation of the linear expression will be returned
                (same as eval_body=False). Defaults to False.

        Returns:
            pd.Series: Array of upper bound (ub), body, and lower bound (lb).
        """
        if pd.isnull(val):
            vals = [np.nan, np.nan, np.nan]
        else:
            if eval_body:
                try:
                    body = val.body()
                except ValueError:
                    body = val.body.to_string()
            else:
                body = val.body.to_string()
            vals = [val.lb, body, val.ub]
        return pd.Series(data=vals, index=["lb", "body", "ub"])

    @staticmethod
    def _from_pyomo_expr(val: pmo.expression, *, eval_body: bool = False) -> Any:
        """Evaluate Pyomo expression object.

        Args:
            val (pmo.expression): expression object to be evaluated
            eval_body (bool, optional):
                If True, attempt to evaluate the expression object, which will produce a numeric value.
                This will only succeed if the backend model has been successfully optimised,
                otherwise a string representation of the linear expression will be returned
                (same as eval_body=False). Defaults to False.

        Returns:
            Any: If the input is nullable, return np.nan, otherwise a numeric value
            (eval_body=True and problem is optimised) or a string.
        """
        if pd.isnull(val):
            return np.nan
        else:
            if eval_body:
                expr = val()
                if expr is None:
                    return val.to_string()
                else:
                    return expr
            else:
                return val.to_string()

    @contextmanager
    def _datetime_as_string(self, data: Union[xr.DataArray, xr.Dataset]) -> Iterator:
        """Context manager to temporarily convert np.dtype("datetime64[ns]") coordinates (e.g. timesteps) to strings with a resolution of minutes.

        Args:
            data (Union[xr.DataArray, xr.Dataset]): xarray object on whose coordinates the conversion will take place.
        """
        datetime_coords = set()
        for name_, vals_ in data.coords.items():
            if vals_.dtype.kind == "M":
                data.coords[name_] = data.coords[name_].dt.strftime("%Y-%m-%d %H:%M")
                datetime_coords.add(name_)
        try:
            yield
        finally:
            for name_ in datetime_coords:
                data.coords[name_] = xr.apply_ufunc(
                    pd.to_datetime, data.coords[name_], keep_attrs=True
                )


class CoordObj(ABC):
    """Class with methods to update the `name` property of inheriting classes"""

    def __init__(self) -> None:
        self._calliope_coords: Optional[Iterable] = None

    def _update_name(self, old_name: str) -> str:
        """
        Update string of a list containing a single number with a string of a list containing any arbitrary number of elements

        Args:
            old_name (str): String representation of a list containing a single number

        Returns:
            str:
                If `self.calliope_coords` is None, returns `old_name`.
                Otherwise returns string representation of a list containing the contents of `self.calliope_coords`
        """
        if self._calliope_coords is None:
            return old_name

        if not self._calliope_coords:  # empty list = dimensionless component
            coord_list = ""
        else:
            coord_list = f"[{', '.join(str(i) for i in self._calliope_coords)}]"
        return re.sub(r"\[\d+\]", coord_list, old_name)

    @property
    def calliope_coords(self):
        return self._calliope_coords

    @calliope_coords.setter
    def calliope_coords(self, val):
        self._calliope_coords = val


class ObjParameter(pmo.parameter, CoordObj):
    """
    A pyomo parameter (`a object for storing a mutable, numeric value that can be used to build a symbolic expression`)
    with added `dtype` property and a `name` property setter (via the `pmo.parameter.getname` method) which replaces a list position as a name with a list of strings.
    """

    def __init__(self, value, **kwds):
        assert not pd.isnull(value)
        pmo.parameter.__init__(self, value, **kwds)
        CoordObj.__init__(self)

    @property
    def dtype(self):
        return "O"

    def getname(self, *args, **kwargs):
        return self._update_name(pmo.parameter.getname(self, *args, **kwargs))


class ObjVariable(pmo.variable, CoordObj):
    """
    A pyomo variable with a `name` property setter (via the `pmo.variable.getname` method) which replaces a list position as a name with a list of strings.

    """

    def __init__(self, **kwds):
        pmo.variable.__init__(self, **kwds)
        CoordObj.__init__(self)

    def getname(self, *args, **kwargs):
        return self._update_name(pmo.variable.getname(self, *args, **kwargs))<|MERGE_RESOLUTION|>--- conflicted
+++ resolved
@@ -23,19 +23,11 @@
 
 import numpy as np
 import pandas as pd
-<<<<<<< HEAD
 import pyomo.environ as pe  # type: ignore
 import pyomo.kernel as pmo  # type: ignore
 import xarray as xr
 from pyomo.common.tempfiles import TempfileManager  # type: ignore
 from pyomo.opt import SolverFactory  # type: ignore
-=======
-import pyomo.environ as pe
-import pyomo.kernel as pmo
-import xarray as xr
-from pyomo.common.tempfiles import TempfileManager
-from pyomo.opt import SolverFactory
->>>>>>> d586d954
 
 from calliope.backend import parsing
 from calliope.core.util.logging import LogWriter
@@ -525,83 +517,6 @@
             for reference in references:
                 self._dataset[reference].attrs["references"].add(name)
 
-    def _add_constraint_or_expression(
-        self,
-        model_data: xr.Dataset,
-        name: str,
-        component_dict: parsing.UnparsedConstraintDict,
-        component_setter: Callable,
-        component_type: Literal["constraints", "expressions"],
-    ) -> None:
-        """Generalised function to add a constraint or expression array to the model.
-
-        Args:
-            model_data (xr.Dataset): Calliope model input data
-            name: Name of the constraint or expression
-            component_dict (parsing.UnparsedConstraintDict):
-                Unparsed YAML dictionary configuration.
-            component_setter (Callable):
-                Function to combine evaluated xarray DataArrays into
-                constraint/expression objects.
-                Will receive outputs of `evaluate_where` and `evaluate_expression` as inputs.
-            component_type (Literal[constraints, expressions])
-            parser (Callable): Parsing rule to use for the component (differs between constraints and expressions)
-
-
-        Raises:
-            BackendError:
-                The sub-equations of the parsed component cannot generate component
-                objects on duplicate index entries.
-        """
-        references: set[str] = set()
-        parsed_component = parsing.ParsedBackendComponent(
-            component_type, name, component_dict
-        )
-
-        top_level_imask = parsed_component.generate_top_level_where_array(
-            model_data, align_to_foreach_sets=False
-        )
-        if not top_level_imask.any():
-            return None
-
-        self._raise_error_on_preexistence(name, component_type)
-        component_da = (
-            xr.DataArray()
-            .where(parsed_component.align_imask_with_foreach_sets(top_level_imask))
-            .astype(np.dtype("O"))
-        )
-        self.create_obj_list(name, component_type)
-
-        equations = parsed_component.parse_equations(self.valid_math_element_names)
-        for element in equations:
-            imask = element.evaluate_where(model_data, initial_imask=top_level_imask)
-            if not imask.any():
-                continue
-
-            imask = parsed_component.align_imask_with_foreach_sets(imask)
-
-            if component_da.where(imask).notnull().any():
-                subset_overlap = component_da.where(imask).to_series().dropna().index
-
-                raise BackendError(
-                    "Trying to set two equations for the same index of "
-                    f"{component_type.removesuffix('s')} `{name}`:\n{subset_overlap}"
-                )
-
-            expr = element.evaluate_expression(
-                model_data, self, imask=imask, references=references
-            )
-            to_fill = component_setter(imask, expr)
-            component_da = component_da.fillna(to_fill)
-
-        if component_da.isnull().all():
-            self.delete_obj_list(name, component_type)
-            return None
-
-        self._add_to_dataset(
-            name, component_da, component_type, component_dict, references
-        )
-
     @property
     def constraints(self):
         "Slice of backend dataset to show only built constraints"
@@ -739,9 +654,6 @@
         parsed_variable = parsing.ParsedBackendComponent(
             "variables", name, variable_dict
         )
-        foreach_imask = parsed_variable.evaluate_foreach(model_data)
-        if not foreach_imask.any():
-            return None
 
         imask = parsed_variable.generate_top_level_where_array(model_data)
         if not imask.any():
@@ -958,8 +870,6 @@
         else:
             del component_dict[key]
 
-<<<<<<< HEAD
-=======
     def _add_constraint_or_expression(
         self,
         model_data: xr.Dataset,
@@ -991,34 +901,31 @@
                 objects on duplicate index entries.
         """
         references: set[str] = set()
-
         parsed_component = parsing.ParsedBackendComponent(
             component_type, name, component_dict
         )
-        foreach_imask = parsed_component.evaluate_foreach(model_data)
-        if not foreach_imask.any():
-            return None
-
-        parsed_component.parse_top_level_where()
-        top_level_imask = parsed_component.evaluate_where(model_data, foreach_imask)
+
+        top_level_imask = parsed_component.generate_top_level_where_array(
+            model_data, align_to_foreach_sets=False
+        )
         if not top_level_imask.any():
             return None
 
         self._raise_error_on_preexistence(name, component_type)
         component_da = (
             xr.DataArray()
-            .where(parsed_component.align_imask_with_sets(top_level_imask))
+            .where(parsed_component.align_imask_with_foreach_sets(top_level_imask))
             .astype(np.dtype("O"))
         )
-        self._create_pyomo_list(name, component_type)
+        self.create_obj_list(name, component_type)
 
         equations = parsed_component.parse_equations(self.valid_math_element_names)
         for element in equations:
-            imask = element.evaluate_where(model_data, top_level_imask)
+            imask = element.evaluate_where(model_data, initial_imask=top_level_imask)
             if not imask.any():
                 continue
 
-            imask = parsed_component.align_imask_with_sets(imask)
+            imask = parsed_component.align_imask_with_foreach_sets(imask)
 
             if component_da.where(imask).notnull().any():
                 subset_overlap = component_da.where(imask).to_series().dropna().index
@@ -1028,12 +935,14 @@
                     f"{component_type.removesuffix('s')} `{name}`:\n{subset_overlap}"
                 )
 
-            expr = element.evaluate_expression(model_data, self, imask, references)
+            expr = element.evaluate_expression(
+                model_data, self, imask=imask, references=references
+            )
             to_fill = component_setter(imask, expr)
             component_da = component_da.fillna(to_fill)
 
         if component_da.isnull().all():
-            self._delete_pyomo_list(name, component_type)
+            self.delete_obj_list(name, component_type)
             return None
 
         self._add_to_dataset(
@@ -1071,7 +980,6 @@
                 f"{description}: Missing expression for some coordinates selected by 'where'. Adapting 'where' might help."
             )
 
->>>>>>> d586d954
     def _get_capacity_bounds(
         self, bounds: parsing.UnparsedVariableBoundDict, name: str
     ) -> tuple[xr.DataArray, xr.DataArray]:
