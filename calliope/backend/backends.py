# Copyright (C) since 2013 Calliope contributors listed in AUTHORS.
# Licensed under the Apache 2.0 License (see LICENSE file).

from __future__ import annotations

<<<<<<< HEAD
=======
import re
from abc import ABC, abstractmethod
import typing
from typing import (
    Any,
    Callable,
    Optional,
    Literal,
    TypeVar,
    Generic,
    Union,
    Iterator,
    Iterable,
)

import os
from contextlib import redirect_stdout, redirect_stderr, contextmanager
>>>>>>> 337ca2a0
import logging
import os
import typing
from abc import ABC, abstractmethod
from contextlib import redirect_stderr, redirect_stdout
from typing import Any, Callable, Generic, Literal, Optional, TypeVar, Union

import numpy as np
import pandas as pd
import pyomo.environ as pe
import pyomo.kernel as pmo
import xarray as xr
from pyomo.common.tempfiles import TempfileManager
from pyomo.opt import SolverFactory

from calliope.backend import equation_parser, parsing
from calliope.core.util.logging import LogWriter
from calliope.exceptions import BackendError, BackendWarning
from calliope.exceptions import warn as model_warn

T = TypeVar("T")
_COMPONENTS_T = Literal[
    "variables", "constraints", "objectives", "parameters", "expressions"
]

logger = logging.getLogger(__name__)


class BackendModel(ABC, Generic[T]):
    _VALID_COMPONENTS: tuple[_COMPONENTS_T, ...] = typing.get_args(_COMPONENTS_T)

    def __init__(self, instance: T):
        """Abstract base class for interfaces to solvers.

        Args:
            instance (T): Interface model instance.
        """

        self._instance = instance
        self._dataset = xr.Dataset()
        self.valid_math_element_names: set = set()

    @abstractmethod
    def add_parameter(
        self,
        parameter_name: str,
        parameter_values: xr.DataArray,
        default: Any = np.nan,
        use_inf_as_na: bool = False,
    ) -> None:
        """
        Add input parameter to backend model in-place.
        If the backend interface allows for mutable parameter objects, they will be
        generated, otherwise a copy of the model input dataset will be used.
        In either case, NaN values are filled with the given parameter default value.

        Args:
            parameter_name (str): Name of parameter.
            parameter_values (xr.DataArray): Array of parameter values.
            default (Any, optional):
                Default value to fill NaN entries in parameter values array.
                Defaults to np.nan.
            use_inf_as_na (bool, optional):
                If True, will consider np.inf parameter value entries as np.nan and
                consequently try to fill those entries with the parameter default value.
                Defaults to False.
        """

    @abstractmethod
    def add_constraint(
        self,
        model_data: xr.Dataset,
        name: str,
        constraint_dict: parsing.UnparsedConstraintDict,
    ) -> None:
        """
        Add constraint equation to backend model in-place.
        Resulting backend dataset entries will be constraint objects.

        Args:
            model_data (xr.Dataset):
                Calliope model data with which to create an array mask - only those
                dataset entries in the mask will be generated.
            name (str):
                Name of the constraint
            constraint_dict (parsing.UnparsedConstraintDict):
                Constraint configuration dictionary, ready to be parsed and then evaluated.
        """

    @abstractmethod
    def add_expression(
        self,
        model_data: xr.Dataset,
        name: str,
        expression_dict: parsing.UnparsedExpressionDict,
    ) -> None:
        """
        Add expression (arithmetic combination of parameters and/or decision variables)
        to backend model in-place.
        Resulting backend dataset entries will be linear expression objects.

        Args:
            model_data (xr.Dataset):
                Calliope model data with which to create an array mask - only those
                dataset entries in the mask will be generated.
            name (str):
                Name of the expression
            expression_dict (parsing.UnparsedExpressionDict):
                Expression configuration dictionary, ready to be parsed and then evaluated.
        """

    @abstractmethod
    def add_variable(
        self,
        model_data: xr.Dataset,
        name: str,
        variable_dict: parsing.UnparsedVariableDict,
    ) -> None:
        """
        Add decision variable to backend model in-place.
        Resulting backend dataset entries will be decision variable objects.

        Args:
            model_data (xr.Dataset):
                Calliope model data with which to create an array mask - only those
                dataset entries in the mask will be generated.
            name (str):
                Name of the variable.
            variable_dict (parsing.UnparsedVariableDict):
                Variable configuration dictionary, ready to be parsed and then evaluated.
        """

    @abstractmethod
    def add_objective(
        self,
        model_data: xr.Dataset,
        name: str,
        objective_dict: parsing.UnparsedObjectiveDict,
    ) -> None:
        """
        Add objective arithmetic to backend model in-place.
        Resulting backend dataset entry will be a single, unindexed objective object.

        Args:
            model_data (xr.Dataset):
                Calliope model data with which to create a constraint mask - only those
                dataset entries in the mask will be generated.
            name (str):
                Name of the objective.
            objective_dict (parsing.UnparsedObjectiveDict):
                Objective configuration dictionary, ready to be parsed and then evaluated.
        """

    @abstractmethod
    def get_parameter(
        self, parameter_name: str, as_backend_objs: bool = True
    ) -> Optional[xr.DataArray]:
        """
        Extract parameter from backend dataset.

        Args:
            parameter_name (str): Name of parameter.
            TODO: hide this and create a method to edit parameter values
                  (to handle interfaces with non-mutable params)
            as_backend_objs (bool, optional):
                If True, will keep the array entries as backend interface objects,
                which can be updated to update the underlying model.
                Otherwise, parameter values are given directly, with default values in place of NaNs.
                Defaults to True.

        Returns:
            Optional[xr.DataArray]: If parameter is not in backend dataset, will return None.
        """

    @abstractmethod
    def get_constraint(
        self,
        constraint_name: str,
        as_backend_objs: bool = True,
        eval_body: bool = False,
    ) -> Optional[Union[xr.DataArray, xr.Dataset]]:
        """
        Get constraint data as either a table of details or as an array of backend interface objects.
        Can be used to inspect and debug built constraints.

        Args:
            constraint_name (str): Name of constraint, as given in YAML constraint key.
            TODO: hide this and create a method to edit constraints that handles differences in interface APIs.
            as_backend_objs (bool, optional):
                If True, will keep the array entries as backend interface objects,
                which can be updated to change the underlying model.
                Otherwise, constraint body, and lower and upper bounds are given in a table.
                Defaults to True.
            eval_body (bool, optional):
                If True and as_backend_objs is False, will attempt to evaluate the constraint body.
                If the model has been optimised, this attempt will produce a numeric value to see where the constraint sits between the lower or upper bound.
                If the model has not yet been optimised, this attempt will fall back on the same as
                if `eval_body` was set to False, i.e. a string representation of the linear expression in the constraint body.
                Defaults to False.

        Returns:
            Optional[Union[xr.DataArray, xr.Dataset]]:
                If constraint is not in backend dataset, will return None.
                If as_backend_objs is True, will return an xr.DataArray.
                Otherwise, a xr.Dataset will be given, indexed over the same dimensions as the xr.DataArray, with variables for the constraint body, and upper (`ub`) and lower (`lb`) bounds.
        """

    @abstractmethod
    def get_variable(
        self, variable_name: str, as_backend_objs: bool = True
    ) -> Optional[xr.DataArray]:
        """Extract decision variable array from backend dataset

        Args:
            variable_name (str): Name of variable.
            TODO: hide this and create a method to edit variables that handles differences in interface APIs.
            as_backend_objs (bool, optional):
                If True, will keep the array entries as backend interface objects,
                which can be updated to update the underlying model.
                Otherwise, variable values are given directly.
                If the model has not been successfully optimised, variable values will all be None.
                Defaults to True.

        Returns:
            Optional[xr.DataArray]: If decision variable is not in backend dataset, will return None.
        """

    @abstractmethod
    def get_expression(
        self, expression_name: str, as_backend_objs: bool = True, eval_body: bool = True
    ) -> Optional[xr.DataArray]:
        """Exrtact expression array from backend dataset

        Args:
            expression_name (str): Name of expression
            TODO: hide this and create a method to edit expressions that handles differences in interface APIs.
            as_backend_objs (bool, optional):
                If True, will keep the array entries as backend interface objects,
                which can be updated to update the underlying model.
                Otherwise, expression values are given directly.
                If the model has not been successfully optimised, expression values will all be provided as strings.
                Defaults to True.
            eval_body (bool, optional):
                If True and as_backend_objs is False, will attempt to evaluate the expression.
                If the model has been optimised, this attempt will produce a numeric value.
                If the model has not yet been optimised, this attempt will fall back on the same as
                if `eval_body` was set to False, i.e. a string representation of the linear expression.
                Defaults to True.

        Returns:
            Optional[xr.DataArray]: If expression is not in backend dataset, will return None.
        """

    @abstractmethod
    def solve(
        self,
        solver: str,
        solver_io: Optional[str] = None,
        solver_options: Optional[dict] = None,
        save_logs: Optional[str] = None,
        warmstart: bool = False,
        **solve_kwargs,
    ):
        """
        Optimise built model. If solution is optimal, interface objects
        (decision variables, expressions, constraints, objective) can be successfully
        evaluated for their values at optimality.

        Args:
            solver (str): Name of solver to optimise with.
            solver_io (Optional[str], optional):
                If chosen solver has a python interface, set to "python" for potential
                performance gains, otherwise should be left as None. Defaults to None.
            solver_options (Optional[dict], optional):
                Solver options/parameters to pass directly to solver.
                See solver documentation for available parameters that can be influenced.
                Defaults to None.
            save_logs (Optional[str], optional):
                If given, solver logs and built LP file will be saved to this filepath.
                Defaults to None.
            warmstart (bool, optional):
                If True, and the chosen solver is capable of implementing it, an existing
                optimal solution will be used to warmstart the next solve run.
                Defaults to False.
        """

    def load_results(self) -> xr.Dataset:
        """
        Evaluate backend decision variables, expressions, and parameters (if not in inputs)
        after a successful model run.

        Returns:
            xr.Dataset: Dataset of optimal solution results (all numeric data).
        """
        all_variables = {
            name_: self.get_variable(name_, as_backend_objs=False)
            for name_, var in self.variables.items()
            if var.notnull().any()
        }
        all_expressions = {
            name_: self.get_expression(name_, as_backend_objs=False, eval_body=True)
            for name_, expr in self.expressions.items()
            if expr.notnull().any()
        }

        results = xr.Dataset({**all_variables, **all_expressions})

        return results

    def add_all_parameters(self, model_data: xr.Dataset, run_config: dict) -> None:
        """
        Add all parameters to backend dataset in-place, including those in the run configuration.
        If model data does not include a parameter, their default values will be added here
        as unindexed backend dataset parameters.

        TODO: Move the decision on which run config params to generate as backend params
              earlier in the process.
        Parameters in "objective_options" and the bigM parameter will be added from
        run configuration.

        Args:
            model_data (xr.Dataset): Input model data.
            defaults (dict): Parameter defaults.
            run_config (UpdateObserverDict): Run configuration dictionary.
        """

        for param_name, param_data in model_data.filter_by_attrs(
            is_result=0
        ).data_vars.items():
            default_val = model_data.attrs["defaults"].get(param_name, np.nan)
            self.add_parameter(param_name, param_data, default_val)
        for param_name, default_val in model_data.attrs["defaults"].items():
            if param_name in self.parameters.keys():
                continue
            self.add_parameter(
                param_name, xr.DataArray(default_val), use_inf_as_na=False
            )

        for option_name, option_val in run_config["objective_options"].items():
            if option_name == "cost_class":
                objective_cost_class = {
                    k: v for k, v in option_val.items() if k in model_data.costs
                }
                self.add_parameter(
                    "objective_cost_class",
                    xr.DataArray.from_series(
                        pd.Series(objective_cost_class).rename_axis(index="costs")
                    ),
                )
            else:
                self.add_parameter("objective_" + option_name, xr.DataArray(option_val))
        self.add_parameter("bigM", xr.DataArray(run_config.get("bigM", 1e10)))

    def apply_func(
        self, func: Callable, *args, output_core_dims: tuple = ((),), **kwargs
    ) -> xr.DataArray:
        """
        Apply a function to every element of an arbitrary number of xarray DataArrays.

        Args:
            func (Callable):
                Un-vectorized function to call.
                Number of accepted args should equal len(args).
                Number of accepted kwargs should equal len(kwargs).
            args (xr.DataArray):
                xarray DataArrays which will be broadcast together and then iterated over
                to apply the function.
            output_core_dims (tuple):
                Additional dimensions which are expected to be passed back from `xr.apply_ufunc` after applying `func`.
                This is directly passed to `xr.apply_ufunc`; see their documentation for more details.
                Defaults to ((), )
            kwargs (dict[str, Any]):
                Additional keyword arguments to pass to `func`.

        Returns:
            xr.DataArray: Array with func applied to all elements.
        """
        return xr.apply_ufunc(
            func,
            *args,
            kwargs=kwargs,
            vectorize=True,
            keep_attrs=True,
            output_dtypes=[np.dtype("O")],
            output_core_dims=output_core_dims,
        )

    @abstractmethod
    def verbose_strings(self) -> None:
        """
        Update optimisation model object string representations to include the index coordinates of the object.

        E.g., `variables(carrier_prod)[0]` will become `variables(carrier_prod)[power, region1, ccgt, 2005-01-01 00:00]`

        This takes approximately 10% of the peak memory required to initially build the optimisation problem, so should only be invoked if inspecting the model in detail (e.g., debugging)

        Only string representations of model parameters and variables will be updated since global expressions automatically show the string representation of their contents.
        """

    def _raise_error_on_preexistence(self, key: str, obj_type: _COMPONENTS_T):
        f"""
        We do not allow any overlap of backend object names since they all have to
        co-exist in the backend dataset.
        I.e., users cannot overwrite any backend component with another
        (of the same type or otherwise).

        Args:
            key (str): Backend object name
            obj_type (str): Object type (one of {self._VALID_COMPONENTS})

        Raises:
            BackendError:
                Raised if `key` already exists in the backend model
                (either with the same or different type as `obj_type`).
        """
        if key in self._dataset.keys():
            if key in getattr(self, obj_type):
                raise BackendError(
                    f"Trying to add already existing `{key}` to backend model {obj_type}."
                )
            else:
                other_obj_type = [
                    k.removesuffix("s")
                    for k, v in self._dataset[key].attrs.items()
                    if k in self._VALID_COMPONENTS and v == 1
                ][0]
                raise BackendError(
                    f"Trying to add already existing *{other_obj_type}* `{key}` "
                    f"as a backend model *{obj_type.removesuffix('s')}*."
                )

    @staticmethod
    def _clean_arrays(*args) -> None:
        """
        Preemptively delete objects with large memory footprints that might otherwise
        stick around longer than necessary.
        """
        del args

    def _add_to_dataset(
        self,
        name: str,
        da: xr.DataArray,
        obj_type: _COMPONENTS_T,
        unparsed_dict: Union[parsing.UNPARSED_DICTS, dict],
        references: Optional[set] = None,
    ):
        """
        Add array of backend objects to backend dataset in-place.

        Args:
            name (str): Name of entry in dataset.
            da (xr.DataArray): Data to add.
            obj_type (str): Type of backend objects in the array.
            unparsed_dict (DT):
                Dictionary describing the object being added, from which descriptor attributes will be extracted and added to the array attributes.
            references (set):
                All other backend objects which are references in this backend object's linear expression(s).
                E.g. the constraint "carrier_prod / energy_eff <= energy_cap" references the variables ["carrier_prod", "energy_cap"]
                and the parameter ["energy_eff"].
                All referenced objects will have their "references" attribute updated with this object's name.
                Defaults to None.
        """
        from_unparsed_dict = ["description", "unit"]
        add_attrs = {
            attr: unparsed_dict.get(attr)
            for attr in from_unparsed_dict
            if attr in unparsed_dict.keys()
        }

        self._dataset[name] = da.assign_attrs(
            {obj_type: 1, "references": set(), "coords_in_name": False, **add_attrs}
        )
        if references is not None:
            for reference in references:
                self._dataset[reference].attrs["references"].add(name)

    @property
    def constraints(self):
        "Slice of backend dataset to show only built constraints"
        return self._dataset.filter_by_attrs(constraints=1)

    @property
    def variables(self):
        "Slice of backend dataset to show only built variables"
        return self._dataset.filter_by_attrs(variables=1)

    @property
    def parameters(self):
        "Slice of backend dataset to show only built parameters"
        return self._dataset.filter_by_attrs(parameters=1)

    @property
    def expressions(self):
        "Slice of backend dataset to show only built expressions"
        return self._dataset.filter_by_attrs(expressions=1)

    @property
    def objectives(self):
        "Slice of backend dataset to show only built objectives"
        return self._dataset.filter_by_attrs(objectives=1)


class PyomoBackendModel(BackendModel):
    def __init__(self):
        BackendModel.__init__(
            self,
            instance=pmo.block(),
        )
        self._instance.parameters = pmo.parameter_dict()
        self._instance.variables = pmo.variable_dict()
        self._instance.expressions = pmo.expression_dict()
        self._instance.constraints = pmo.constraint_dict()
        self._instance.objectives = pmo.objective_list()

    def add_parameter(
        self,
        parameter_name: str,
        parameter_values: xr.DataArray,
        default: Any = np.nan,
        use_inf_as_na: bool = False,
    ) -> None:
        self._raise_error_on_preexistence(parameter_name, "parameters")

        self._create_pyomo_list(parameter_name, "parameters")

        parameter_da = self.apply_func(
            self._to_pyomo_param,
            parameter_values,
            name=parameter_name,
            default=default,
            use_inf_as_na=use_inf_as_na,
        )
        if parameter_da.isnull().all():
            self._delete_pyomo_list(parameter_name, "parameters")
            parameter_da = parameter_da.astype(float)
<<<<<<< HEAD
        parameter_da.attrs["original_dtype"] = parameter_values.dtype
        self._add_to_dataset(parameter_name, parameter_da, "parameters")
        self.valid_arithmetic_components.add(parameter_name)
=======

        self._add_to_dataset(parameter_name, parameter_da, "parameters", {})
        self.valid_math_element_names.add(parameter_name)
>>>>>>> 337ca2a0

    def add_constraint(
        self,
        model_data: xr.Dataset,
        name: str,
        constraint_dict: parsing.UnparsedConstraintDict,
    ) -> None:
        def _constraint_setter(
            imask: xr.DataArray, expr: tuple[xr.DataArray, str, xr.DataArray]
        ) -> xr.DataArray:
            lhs, op, rhs = expr
            lhs = lhs.squeeze(drop=True)
            rhs = rhs.squeeze(drop=True)

            self._check_expr_imask_consistency(lhs, imask, f"(constraints, {name})")
            self._check_expr_imask_consistency(rhs, imask, f"(constraints, {name})")

            to_fill = self.apply_func(
                self._to_pyomo_constraint,
                imask,
                lhs,
                rhs,
                op=op,
                name=name,
            )
            return to_fill

        self._add_constraint_or_expression(
            model_data,
            name,
            constraint_dict,
            _constraint_setter,
            "constraints",
        )

    def add_expression(
        self,
        model_data: xr.Dataset,
        name: str,
        expression_dict: parsing.UnparsedExpressionDict,
    ) -> None:
        def _expression_setter(imask: xr.DataArray, expr: xr.DataArray) -> xr.DataArray:
            expr = expr.squeeze(drop=True)

            self._check_expr_imask_consistency(expr, imask, f"(expressions, {name})")

            to_fill = self.apply_func(
                self._to_pyomo_expression,
                imask,
                expr,
                name=name,
            )
            self._clean_arrays(expr)
            return to_fill

        self.valid_math_element_names.add(name)

        self._add_constraint_or_expression(
            model_data,
            name,
            expression_dict,
            _expression_setter,
            "expressions",
        )

    def add_variable(
        self,
        model_data: xr.Dataset,
        name: str,
        variable_dict: parsing.UnparsedVariableDict,
    ) -> None:
        self.valid_math_element_names.add(name)

        parsed_variable = parsing.ParsedBackendComponent(
            "variables", name, variable_dict
        )
        foreach_imask = parsed_variable.evaluate_foreach(model_data)
        if not foreach_imask.any():
            return None

        parsed_variable.parse_top_level_where()
        imask = parsed_variable.evaluate_where(model_data, foreach_imask)
        if not imask.any():
            return None

        imask = parsed_variable.align_imask_with_sets(imask)

        self._raise_error_on_preexistence(name, "variables")
        self._create_pyomo_list(name, "variables")

        domain = parsed_variable._unparsed.get("domain", "real")
        domain_type = getattr(pmo, f"{domain.title()}Set")

        ub, lb = self._get_capacity_bounds(variable_dict["bounds"], name=name)
        variable_da = self.apply_func(
            self._to_pyomo_variable,
            imask,
            ub,
            lb,
            name=name,
            domain_type=domain_type,
        )

        self._add_to_dataset(name, variable_da, "variables", variable_dict)

    def add_objective(
        self,
        model_data: xr.Dataset,
        name: str,
        objective_dict: parsing.UnparsedObjectiveDict,
    ) -> None:
        self._raise_error_on_preexistence(name, "objectives")
        sense_dict = {"minimize": 1, "minimise": 1, "maximize": -1, "maximise": -1}
        parsed_objective = parsing.ParsedBackendComponent(
            "objectives", name, objective_dict
        )
        equations = parsed_objective.parse_equations(self.valid_math_element_names)

        n_valid_exprs = 0
        for equation in equations:
            imask = equation.evaluate_where(model_data)
            if imask.any():
                expr = equation.evaluate_expression(model_data, self, imask).item()
                n_valid_exprs += 1

        if n_valid_exprs == 0:
            return None

        if n_valid_exprs > 1:
            raise BackendError(
                f"More than one {name} objective is valid for this "
                "optimisation problem; only one is allowed."
            )

        objective = pmo.objective(expr, sense=sense_dict[objective_dict["sense"]])

        if name == model_data.run_config["objective"]:
            objective.activate()
        else:
            objective.deactivate()

        self._instance.objectives.append(objective)

        self._add_to_dataset(
            name, xr.DataArray(objective), "objectives", objective_dict
        )

    def get_parameter(
        self, parameter_name: str, as_backend_objs: bool = True
    ) -> Optional[xr.DataArray]:
        parameter = self.parameters.get(parameter_name, None)
        if as_backend_objs or not isinstance(parameter, xr.DataArray):
            return parameter

        param_as_vals = self.apply_func(self._from_pyomo_param, parameter)
        if parameter.original_dtype.kind == "M":  # i.e., np.datetime64
            return xr.apply_ufunc(pd.to_datetime, param_as_vals)
        else:
            return param_as_vals.astype(parameter.original_dtype)

    def get_constraint(
        self,
        constraint_name: str,
        as_backend_objs: bool = True,
        eval_body: bool = False,
    ) -> Optional[Union[xr.DataArray, xr.Dataset]]:
        constraint = self.constraints.get(constraint_name, None)
        if isinstance(constraint, xr.DataArray) and not as_backend_objs:
            constraint_attrs = self.apply_func(
                self._from_pyomo_constraint,
                constraint,
                eval_body=eval_body,
                output_core_dims=(["attributes"],),
            )
            constraint_attrs.coords["attributes"] = ["lb", "body", "ub"]
            constraint = constraint_attrs.to_dataset("attributes")
        return constraint

    def get_variable(
        self, variable_name: str, as_backend_objs: bool = True
    ) -> Optional[xr.DataArray]:
        variable = self.variables.get(variable_name, None)
        if isinstance(variable, xr.DataArray) and not as_backend_objs:
            return self.apply_func(self._from_pyomo_param, variable)
        else:
            return variable

    def get_expression(
        self,
        expression_name: str,
        as_backend_objs: bool = True,
        eval_body: bool = False,
    ) -> Optional[xr.DataArray]:
        expression = self.expressions.get(expression_name, None)
        if isinstance(expression, xr.DataArray) and not as_backend_objs:
            return self.apply_func(
                self._from_pyomo_expr, expression, eval_body=eval_body
            )
        else:
            return expression

    def solve(
        self,
        solver: str,
        solver_io: Optional[str] = None,
        solver_options: Optional[dict] = None,
        save_logs: Optional[str] = None,
        warmstart: bool = False,
        **solve_kwargs,
    ):
        opt = SolverFactory(solver, solver_io=solver_io)

        if solver_options:
            for k, v in solver_options.items():
                opt.options[k] = v

        if save_logs is not None:
            solve_kwargs.update({"symbolic_solver_labels": True, "keepfiles": True})
            os.makedirs(save_logs, exist_ok=True)
            TempfileManager.tempdir = save_logs  # Sets log output dir
        if warmstart and solver in ["glpk", "cbc"]:
            model_warn(
                "The chosen solver, {}, does not support warmstart, which may "
                "impact performance.".format(solver)
            )
            warmstart = False

        with redirect_stdout(LogWriter(logger, "debug", strip=True)):  # type: ignore
            with redirect_stderr(LogWriter(logger, "error", strip=True)):  # type: ignore
                # Ignore most of gurobipy's logging, as it's output is
                # already captured through STDOUT
                logging.getLogger("gurobipy").setLevel(logging.ERROR)
                results = opt.solve(self._instance, tee=True, **solve_kwargs)

        termination = results.solver[0].termination_condition

        if termination == pe.TerminationCondition.optimal:
            self._instance.load_solution(results.solution[0])

        else:
            logger.critical("Problem status:")
            for line in str(results.problem[0]).split("\n"):
                logger.critical(line)
            logger.critical("Solver status:")
            for line in str(results.solver[0]).split("\n"):
                logger.critical(line)

            model_warn("Model solution was non-optimal.", _class=BackendWarning)

        return str(termination)

    def verbose_strings(self) -> None:
        def __renamer(val, *idx):
            if pd.notnull(val):
                val.calliope_coords = idx

        with self._datetime_as_string(self._dataset):
            for component_group in ["parameters", "variables"]:
                for da in self._dataset.filter_by_attrs(
                    coords_in_name=False, **{component_group: 1}
                ).values():
                    self.apply_func(__renamer, da, *[da.coords[i] for i in da.dims])
                    da.attrs["coords_in_name"] = True

    def _create_pyomo_list(self, key: str, component_type: _COMPONENTS_T) -> None:
        """Attach an empty pyomo kernel list object to the pyomo model object.

        Args:
            key (str): Name of object
            component_type (str): Object type

        Raises:
            BackendError: Cannot overwrite object of same name and type.
        """
        component_dict = getattr(self._instance, component_type)
        if key in component_dict:
            raise BackendError(
                f"Trying to add already existing `{key}` to backend model {component_type}."
            )
        else:
            singular_component = component_type.removesuffix("s")
            component_dict[key] = getattr(pmo, f"{singular_component}_list")()

    def _delete_pyomo_list(self, key: str, component_type: _COMPONENTS_T) -> None:
        """Delete a pyomo kernel list object from the pyomo model object.

        Args:
            key (str): Name of object
            component_type (str): Object type
        """
        component_dict = getattr(self._instance, component_type)
        if key not in component_dict:
            return None
        else:
            del component_dict[key]

    def _add_constraint_or_expression(
        self,
        model_data: xr.Dataset,
        name: str,
        component_dict: Union[
            parsing.UnparsedConstraintDict, parsing.UnparsedExpressionDict
        ],
        component_setter: Callable,
        component_type: Literal["constraints", "expressions"],
    ) -> None:
        """Generalised function to add a constraint or expression array to the model.

        Args:
            model_data (xr.Dataset): Calliope model input data
            name: Name of the constraint or expression
            component_dict (Union[parsing.UnparsedConstraintDict, parsing.UnparsedExpressionDict]):
                Unparsed YAML dictionary configuration.
            component_setter (Callable):
                Function to combine evaluated xarray DataArrays into
                constraint/expression objects.
                Will receive outputs of `evaluate_where` and `evaluate_expression` as inputs.
            component_type (Literal[constraints, expressions])
            parser (Callable): Parsing rule to use for the component (differs between constraints and expressions)


        Raises:
            BackendError:
                The sub-equations of the parsed component cannot generate component
                objects on duplicate index entries.
        """
        references: set[str] = set()

        parsed_component = parsing.ParsedBackendComponent(
            component_type, name, component_dict
        )
        foreach_imask = parsed_component.evaluate_foreach(model_data)
        if not foreach_imask.any():
            return None

        parsed_component.parse_top_level_where()
        top_level_imask = parsed_component.evaluate_where(model_data, foreach_imask)
        if not top_level_imask.any():
            return None

        self._raise_error_on_preexistence(name, component_type)
        component_da = (
            xr.DataArray()
            .where(parsed_component.align_imask_with_sets(top_level_imask))
            .astype(np.dtype("O"))
        )
        self._create_pyomo_list(name, component_type)

        equations = parsed_component.parse_equations(self.valid_math_element_names)
        for element in equations:
            imask = element.evaluate_where(model_data, top_level_imask)
            if not imask.any():
                continue

            imask = parsed_component.align_imask_with_sets(imask)

            if component_da.where(imask).notnull().any():
                subset_overlap = component_da.where(imask).to_series().dropna().index

                raise BackendError(
                    "Trying to set two equations for the same index of "
                    f"{component_type.removesuffix('s')} `{name}`:\n{subset_overlap}"
                )

            expr = element.evaluate_expression(model_data, self, imask, references)
            to_fill = component_setter(imask, expr)
            component_da = component_da.fillna(to_fill)

        if component_da.isnull().all():
            self._delete_pyomo_list(name, component_type)
            return None

        self._add_to_dataset(
            name, component_da, component_type, component_dict, references
        )

    @staticmethod
    def _check_expr_imask_consistency(
        expression: xr.DataArray, imask: xr.DataArray, description: str
    ) -> None:
        """
        Checks if a given constraint or expression is consistent with the imask.

        Parameters:
            expression (xr.DataArray): constraint or expression
            imask (xr.DataArray): imask
            description (str): Description to prefix the error message.

        Raises:
            BackendError:
                Raised if there is a dimension in the expression that is not in the imask.
            BackendError:
                Raised if the expression has any NaN where the imask applies.
        """
        # Check whether expression has a dim that does not exist in imask.
        broadcast_dims_imask = set(expression.dims).difference(set(imask.dims))
        if broadcast_dims_imask:
            raise BackendError(
                f"{description}: imask will be broadcasted to these dims {broadcast_dims_imask}"
            )

        incomplete_constraints = expression.isnull() & imask
        if incomplete_constraints.any():
            raise BackendError(
                f"{description}: Missing expression for some coordinates selected by 'where'. Adapting 'where' might help."
            )

    def _get_capacity_bounds(
        self, bounds: parsing.UnparsedVariableBoundDict, name: str
    ) -> tuple[xr.DataArray, xr.DataArray]:
        """
        Generate arrays corresponding to upper and lower bounds of a decision variable.
        If `equals` is given, then everywhere it is not None/np.nan it will be applied
        as the simultaneous upper and lower bound. Everywhere it is None/np.nan, it will
        be filled by `min` (for lower bound) and `max` (for upper bound).
        Upper and lower bounds will be scaled by `scale`, if `scale` is not None/np.nan.

        Args:
            bounds (dict): Dictionary of optional keys `min`, `max`, `equals`, and `scale`.
            name (str): Name of decision variable.

        Returns:
            tuple[xr.DataArray, xr.DataArray]:
                (upper bounds, lower bounds). Where unbounded, the array entry will be None.
        """

        def __get_bound(bound):
            this_bound = bounds.get(bound, None)
            if isinstance(this_bound, str):
                return self.get_parameter(this_bound)
            else:
                # TODO: decide if this parameter should be added to the backend dataset too
                name_ = f"TEMP_{name}_{bound}"
                self._create_pyomo_list(name_, "parameters")
                return xr.DataArray(self._to_pyomo_param(this_bound, name=name_))

        scale = __get_bound("scale")
        equals_ = __get_bound("equals")
        min_ = __get_bound("min")
        max_ = __get_bound("max")

        lb = equals_.fillna(min_)
        ub = equals_.fillna(max_)
        if scale.notnull().any():
            lb = lb * scale
            ub = ub * scale

        return ub.fillna(None), lb.fillna(None)

    def _to_pyomo_param(
        self, val: Any, *, name: str, default: Any = np.nan, use_inf_as_na: bool = True
    ) -> Union[type[ObjParameter], float]:
        """
        Utility function to generate a pyomo parameter for every element of an
        xarray DataArray.
        Output objects are of the type ObjParameter(pmo.parameter) since they need a
        "dtype" property to be handled by xarray.

        If not np.nan/None, output objects are also added to the backend model object in-place.


        Args:
            val (Any): Value to turn into a mutable pyomo parameter
            name (str): Name of parameter
            default (Any, optional): Default value if `val` is None/np.nan. Defaults to np.nan.
            use_inf_as_na (bool, optional): If True, see np.inf as np.nan. Defaults to True.

        Returns:
            Union[type[ObjParameter], float]:
                If both `val` and `default` are np.nan/None, return np.nan.
                Otherwise return ObjParameter(val/default).
        """
        with pd.option_context("mode.use_inf_as_na", use_inf_as_na):
            if pd.isnull(val):
                if pd.isnull(default):
                    param = np.nan
                else:
                    param = ObjParameter(default)
                    self._instance.parameters[name].append(param)
            else:
                param = ObjParameter(val)
                self._instance.parameters[name].append(param)
            return param

    def _to_pyomo_constraint(
        self,
        mask: Union[bool, np.bool_],
        lhs: Any,
        rhs: Any,
        *,
        op: Literal["==", ">=", "<="],
        name: str,
    ) -> Union[type[pmo.constraint], float]:
        """
        Utility function to generate a pyomo constraint for every element of an
        xarray DataArray.

        If not np.nan/None, output objects are also added to the backend model object in-place.

        Args:
            mask (Union[bool, np.bool_]): If True, add constraint, otherwise return np.nan
            lhs (Any): Equation left-hand-side expression
            rhs (Any): Equation right-hand-side expression

        Kwargs:
            op (Literal[, optional): Operator to compare `lhs` and `rhs`. Defaults to =", ">=", "<="].
            name (str): Name of constraint

        Returns:
            Union[type[pmo.constraint], float]:
                If mask is True, return np.nan.
                Otherwise return pmo_constraint(expr=lhs op rhs).
        """

        if not mask:
            return np.nan
        elif op == "==":
            constraint = pmo.constraint(expr=lhs == rhs)
        elif op == "<=":
            constraint = pmo.constraint(expr=lhs <= rhs)
        elif op == ">=":
            constraint = pmo.constraint(expr=lhs >= rhs)
        self._instance.constraints[name].append(constraint)
        return constraint

    def _to_pyomo_expression(
        self, mask: Union[bool, np.bool_], expr: Any, *, name: str
    ) -> Union[type[pmo.expression], float]:
        """
        Utility function to generate a pyomo expression for every element of an
        xarray DataArray.

        If not np.nan/None, output objects are also added to the backend model object in-place.


        Args:
            mask (Union[bool, np.bool_]): If True, add expression, otherwise return np.nan.
            expr (Any): Linear expression to add.
        Kwargs:
            name (str): Expression name.

        Returns:
            Union[type[pmo.expression], float]:
                If mask is True, return np.nan.
                Otherwise return pmo_expression(expr).
        """
        if mask:
            expr_obj = pmo.expression(expr)
            self._instance.expressions[name].append(expr_obj)
            return expr_obj
        else:
            return np.nan

    def _to_pyomo_variable(
        self,
        mask: Union[bool, np.bool_],
        ub: Any,
        lb: Any,
        *,
        name: str,
        domain_type: Literal["RealSet", "IntegerSet"],
    ) -> Union[type[ObjVariable], float]:
        """
        Utility function to generate a pyomo decision variable for every element of an
        xarray DataArray.

        If not np.nan/None, output objects are also added to the backend model object in-place.

        Args:
            mask (Union[bool, np.bool_]): If True, add variable, otherwise return np.nan.
            ub (Any): Upper bound to apply to the variable.
            lb (Any): Lower bound to apply to the variable.

        Kwargs:
            domain_type (Literal["RealSet", "IntegerSet"]):
                Domain over which variables are valid (real = continuous, integer = integer/binary)
            name (str): Name of variable.

        Returns:
            Union[type[ObjVariable], float]:
                If mask is True, return np.nan.
                Otherwise return pmo_variable(ub=ub, lb=lb, domain_type=domain_type).
        """
        if mask:
            var = ObjVariable(ub=ub, lb=lb, domain_type=domain_type)
            self._instance.variables[name].append(var)
            return var
        else:
            return np.nan

    @staticmethod
    def _from_pyomo_param(val: Union[ObjParameter, ObjVariable, float]) -> Any:
        """
        Evaluate value of Pyomo object.
        If the input object is a parameter, a numeric/string value will be given.
        If the input object is an expression or variable, a numeric value will be given
        only if the backend model has been successfully optimised, otherwise evaluation will return None.

        Args:
            val (Union[ObjParameter, pmo.expression, ObjVariable, np.nan]):
                Item to be evaluated.

        Returns:
            Any: If the input is nullable, return np.nan, otherwise evaluate the "value" method of the object.
        """
        if pd.isnull(val):
            return np.nan
        else:
            return val.value  # type: ignore

    @staticmethod
    def _from_pyomo_constraint(
        val: pmo.constraint, *, eval_body: bool = False
    ) -> pd.Series:
        """Evaluate Pyomo constraint object.

        Args:
            val (pmo.constraint): constraint object to be evaluated
        Kwargs:
            eval_body (bool, optional):
                If True, attempt to evaluate the constraint object `body`, which will evaluate the
                linear expression contained in the constraint body and produce a numeric value.
                This will only succeed if the backend model has been successfully optimised,
                otherwise a string representation of the linear expression will be returned
                (same as eval_body=False). Defaults to False.

        Returns:
            pd.Series: Array of upper bound (ub), body, and lower bound (lb).
        """
        if pd.isnull(val):
            vals = [np.nan, np.nan, np.nan]
        else:
            if eval_body:
                try:
                    body = val.body()
                except ValueError:
                    body = val.body.to_string()
            else:
                body = val.body.to_string()
            vals = [val.lb, body, val.ub]
        return pd.Series(data=vals, index=["lb", "body", "ub"])

    @staticmethod
    def _from_pyomo_expr(val: pmo.expression, *, eval_body: bool = False) -> Any:
        """Evaluate Pyomo expression object.

        Args:
            val (pmo.expression): expression object to be evaluated
            eval_body (bool, optional):
                If True, attempt to evaluate the expression object, which will produce a numeric value.
                This will only succeed if the backend model has been successfully optimised,
                otherwise a string representation of the linear expression will be returned
                (same as eval_body=False). Defaults to False.

        Returns:
            Any: If the input is nullable, return np.nan, otherwise a numeric value
            (eval_body=True and problem is optimised) or a string.
        """
        if pd.isnull(val):
            return np.nan
        else:
            if eval_body:
                expr = val()
                if expr is None:
                    return val.to_string()
                else:
                    return expr
            else:
                return val.to_string()

    @contextmanager
    def _datetime_as_string(self, data: Union[xr.DataArray, xr.Dataset]) -> Iterator:
        """Context manager to temporarily convert np.dtype("datetime64[ns]") coordinates (e.g. timesteps) to strings with a resolution of minutes.

        Args:
            data (Union[xr.DataArray, xr.Dataset]): xarray object on whose coordinates the conversion will take place.
        """
        datetime_coords = set()
        for name_, vals_ in data.coords.items():
            if vals_.dtype.kind == "M":
                data.coords[name_] = data.coords[name_].dt.strftime("%Y-%m-%d %H:%M")
                datetime_coords.add(name_)
        try:
            yield
        finally:
            for name_ in datetime_coords:
                data.coords[name_] = xr.apply_ufunc(
                    pd.to_datetime, data.coords[name_], keep_attrs=True
                )


class CoordObj(ABC):
    """Class with methods to update the `name` property of inheriting classes"""

    def __init__(self) -> None:
        self._calliope_coords: Optional[Iterable] = None

    def _update_name(self, old_name: str) -> str:
        """
        Update string of a list containing a single number with a string of a list containing any arbitrary number of elements

        Args:
            old_name (str): String representation of a list containing a single number

        Returns:
            str:
                If `self.calliope_coords` is None, returns `old_name`.
                Otherwise returns string representation of a list containing the contents of `self.calliope_coords`
        """
        if self._calliope_coords is None:
            return old_name

        if not self._calliope_coords:  # empty list = dimensionless component
            coord_list = ""
        else:
            coord_list = f"[{', '.join(str(i) for i in self._calliope_coords)}]"
        return re.sub(r"\[\d+\]", coord_list, old_name)

    @property
    def calliope_coords(self):
        return self._calliope_coords

    @calliope_coords.setter
    def calliope_coords(self, val):
        self._calliope_coords = val


class ObjParameter(pmo.parameter, CoordObj):
    """
    A pyomo parameter (`a object for storing a mutable, numeric value that can be used to build a symbolic expression`)
    with added `dtype` property and a `name` property setter (via the `pmo.parameter.getname` method) which replaces a list position as a name with a list of strings.
    """

    def __init__(self, value, **kwds):
        assert not pd.isnull(value)
        pmo.parameter.__init__(self, value, **kwds)
        CoordObj.__init__(self)

    @property
    def dtype(self):
        return "O"

    def getname(self, *args, **kwargs):
        return self._update_name(pmo.parameter.getname(self, *args, **kwargs))


class ObjVariable(pmo.variable, CoordObj):
    """
    A pyomo variable with a `name` property setter (via the `pmo.variable.getname` method) which replaces a list position as a name with a list of strings.

    """

    def __init__(self, **kwds):
        pmo.variable.__init__(self, **kwds)
        CoordObj.__init__(self)

    def getname(self, *args, **kwargs):
        return self._update_name(pmo.variable.getname(self, *args, **kwargs))<|MERGE_RESOLUTION|>--- conflicted
+++ resolved
@@ -3,31 +3,12 @@
 
 from __future__ import annotations
 
-<<<<<<< HEAD
-=======
-import re
-from abc import ABC, abstractmethod
-import typing
-from typing import (
-    Any,
-    Callable,
-    Optional,
-    Literal,
-    TypeVar,
-    Generic,
-    Union,
-    Iterator,
-    Iterable,
-)
-
-import os
-from contextlib import redirect_stdout, redirect_stderr, contextmanager
->>>>>>> 337ca2a0
 import logging
 import os
+import re
 import typing
 from abc import ABC, abstractmethod
-from contextlib import redirect_stderr, redirect_stdout
+from contextlib import contextmanager, redirect_stderr, redirect_stdout
 from typing import Any, Callable, Generic, Literal, Optional, TypeVar, Union
 
 import numpy as np
@@ -559,15 +540,10 @@
         if parameter_da.isnull().all():
             self._delete_pyomo_list(parameter_name, "parameters")
             parameter_da = parameter_da.astype(float)
-<<<<<<< HEAD
+
         parameter_da.attrs["original_dtype"] = parameter_values.dtype
-        self._add_to_dataset(parameter_name, parameter_da, "parameters")
-        self.valid_arithmetic_components.add(parameter_name)
-=======
-
         self._add_to_dataset(parameter_name, parameter_da, "parameters", {})
         self.valid_math_element_names.add(parameter_name)
->>>>>>> 337ca2a0
 
     def add_constraint(
         self,
