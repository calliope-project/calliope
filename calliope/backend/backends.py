# Copyright (C) since 2013 Calliope contributors listed in AUTHORS.
# Licensed under the Apache 2.0 License (see LICENSE file).

from __future__ import annotations

import logging
import os
import re
import typing
from abc import ABC, abstractmethod
from contextlib import contextmanager, redirect_stderr, redirect_stdout
from pathlib import Path
from typing import (
    Any,
    Callable,
    Generic,
    Iterable,
    Iterator,
    Literal,
    Optional,
    TypeVar,
    Union,
)

import numpy as np
import pandas as pd
import pyomo.environ as pe
import pyomo.kernel as pmo
import xarray as xr
from pyomo.common.tempfiles import TempfileManager
from pyomo.opt import SolverFactory

from calliope.backend import parsing
from calliope.core.util.logging import LogWriter
from calliope.exceptions import BackendError, BackendWarning
from calliope.exceptions import warn as model_warn

T = TypeVar("T")
_COMPONENTS_T = Literal[
    "variables", "constraints", "objectives", "parameters", "global_expressions"
]

logger = logging.getLogger(__name__)


class BackendModel(ABC, Generic[T]):
    _VALID_COMPONENTS: tuple[_COMPONENTS_T, ...] = typing.get_args(_COMPONENTS_T)
    _COMPONENT_ATTR_METADATA = ["description", "unit"]

    def __init__(self, instance: T):
        """Abstract base class for interfaces to solvers.

        Args:
            instance (T): Interface model instance.
        """

        self._instance = instance
        self._dataset = xr.Dataset()
        self.valid_math_element_names: set = set()

    @abstractmethod
    def add_parameter(
        self,
        parameter_name: str,
        parameter_values: xr.DataArray,
        default: Any = np.nan,
        use_inf_as_na: bool = False,
    ) -> None:
        """
        Add input parameter to backend model in-place.
        If the backend interface allows for mutable parameter objects, they will be
        generated, otherwise a copy of the model input dataset will be used.
        In either case, NaN values are filled with the given parameter default value.

        Args:
            parameter_name (str): Name of parameter.
            parameter_values (xr.DataArray): Array of parameter values.
            default (Any, optional):
                Default value to fill NaN entries in parameter values array.
                Defaults to np.nan.
            use_inf_as_na (bool, optional):
                If True, will consider np.inf parameter value entries as np.nan and
                consequently try to fill those entries with the parameter default value.
                Defaults to False.
        """

    @abstractmethod
    def add_constraint(
        self,
        model_data: xr.Dataset,
        name: str,
        constraint_dict: parsing.UnparsedConstraintDict,
    ) -> None:
        """
        Add constraint equation to backend model in-place.
        Resulting backend dataset entries will be constraint objects.

        Args:
            model_data (xr.Dataset):
                Calliope model data with which to create an array mask - only those
                dataset entries in the mask will be generated.
            name (str):
                Name of the constraint
            constraint_dict (parsing.UnparsedConstraintDict):
                Constraint configuration dictionary, ready to be parsed and then evaluated.
        """

    @abstractmethod
    def add_global_expression(
        self,
        model_data: xr.Dataset,
        name: str,
        expression_dict: parsing.UnparsedExpressionDict,
    ) -> None:
        """
        Add global expression (arithmetic combination of parameters and/or decision variables)
        to backend model in-place.
        Resulting backend dataset entries will be linear expression objects.

        Args:
            model_data (xr.Dataset):
                Calliope model data with which to create an array mask - only those
                dataset entries in the mask will be generated.
            name (str):
                Name of the global expression
            expression_dict (parsing.UnparsedExpressionDict):
                Global expression configuration dictionary, ready to be parsed and then evaluated.
        """

    @abstractmethod
    def add_variable(
        self,
        model_data: xr.Dataset,
        name: str,
        variable_dict: parsing.UnparsedVariableDict,
    ) -> None:
        """
        Add decision variable to backend model in-place.
        Resulting backend dataset entries will be decision variable objects.

        Args:
            model_data (xr.Dataset):
                Calliope model data with which to create an array mask - only those
                dataset entries in the mask will be generated.
            name (str):
                Name of the variable.
            variable_dict (parsing.UnparsedVariableDict):
                Variable configuration dictionary, ready to be parsed and then evaluated.
        """

    @abstractmethod
    def add_objective(
        self,
        model_data: xr.Dataset,
        name: str,
        objective_dict: parsing.UnparsedObjectiveDict,
    ) -> None:
        """
        Add objective arithmetic to backend model in-place.
        Resulting backend dataset entry will be a single, unindexed objective object.

        Args:
            model_data (xr.Dataset):
                Calliope model data with which to create a constraint mask - only those
                dataset entries in the mask will be generated.
            name (str):
                Name of the objective.
            objective_dict (parsing.UnparsedObjectiveDict):
                Objective configuration dictionary, ready to be parsed and then evaluated.
        """

    @abstractmethod
    def get_parameter(
        self, parameter_name: str, as_backend_objs: bool = True
    ) -> Optional[xr.DataArray]:
        """
        Extract parameter from backend dataset.

        Args:
            parameter_name (str): Name of parameter.
            TODO: hide this and create a method to edit parameter values
                  (to handle interfaces with non-mutable params)
            as_backend_objs (bool, optional):
                If True, will keep the array entries as backend interface objects,
                which can be updated to update the underlying model.
                Otherwise, parameter values are given directly, with default values in place of NaNs.
                Defaults to True.

        Returns:
            Optional[xr.DataArray]: If parameter is not in backend dataset, will return None.
        """

    @abstractmethod
    def get_constraint(
        self,
        constraint_name: str,
        as_backend_objs: bool = True,
        eval_body: bool = False,
    ) -> Optional[Union[xr.DataArray, xr.Dataset]]:
        """
        Get constraint data as either a table of details or as an array of backend interface objects.
        Can be used to inspect and debug built constraints.

        Args:
            constraint_name (str): Name of constraint, as given in YAML constraint key.
            TODO: hide this and create a method to edit constraints that handles differences in interface APIs.
            as_backend_objs (bool, optional):
                If True, will keep the array entries as backend interface objects,
                which can be updated to change the underlying model.
                Otherwise, constraint body, and lower and upper bounds are given in a table.
                Defaults to True.
            eval_body (bool, optional):
                If True and as_backend_objs is False, will attempt to evaluate the constraint body.
                If the model has been optimised, this attempt will produce a numeric value to see where the constraint sits between the lower or upper bound.
                If the model has not yet been optimised, this attempt will fall back on the same as
                if `eval_body` was set to False, i.e. a string representation of the linear expression in the constraint body.
                Defaults to False.

        Returns:
            Optional[Union[xr.DataArray, xr.Dataset]]:
                If constraint is not in backend dataset, will return None.
                If as_backend_objs is True, will return an xr.DataArray.
                Otherwise, a xr.Dataset will be given, indexed over the same dimensions as the xr.DataArray, with variables for the constraint body, and upper (`ub`) and lower (`lb`) bounds.
        """

    @abstractmethod
    def get_variable(
        self, variable_name: str, as_backend_objs: bool = True
    ) -> Optional[xr.DataArray]:
        """Extract decision variable array from backend dataset

        Args:
            variable_name (str): Name of variable.
            TODO: hide this and create a method to edit variables that handles differences in interface APIs.
            as_backend_objs (bool, optional):
                If True, will keep the array entries as backend interface objects,
                which can be updated to update the underlying model.
                Otherwise, variable values are given directly.
                If the model has not been successfully optimised, variable values will all be None.
                Defaults to True.

        Returns:
            Optional[xr.DataArray]: If decision variable is not in backend dataset, will return None.
        """

    @abstractmethod
    def get_global_expression(
        self, expression_name: str, as_backend_objs: bool = True, eval_body: bool = True
    ) -> Optional[xr.DataArray]:
        """Extract global expression array from backend dataset

        Args:
            global_expression_name (str): Name of global expression
            TODO: hide this and create a method to edit expressions that handles differences in interface APIs.
            as_backend_objs (bool, optional):
                If True, will keep the array entries as backend interface objects,
                which can be updated to update the underlying model.
                Otherwise, global expression values are given directly.
                If the model has not been successfully optimised, expression values will all be provided as strings.
                Defaults to True.
            eval_body (bool, optional):
                If True and as_backend_objs is False, will attempt to evaluate the expression.
                If the model has been optimised, this attempt will produce a numeric value.
                If the model has not yet been optimised, this attempt will fall back on the same as
                if `eval_body` was set to False, i.e. a string representation of the linear expression.
                Defaults to True.

        Returns:
            Optional[xr.DataArray]: If global_expression is not in backend dataset, will return None.
        """

    @abstractmethod
    def solve(
        self,
        solver: str,
        solver_io: Optional[str] = None,
        solver_options: Optional[dict] = None,
        save_logs: Optional[str] = None,
        warmstart: bool = False,
        **solve_kwargs,
    ):
        """
        Optimise built model. If solution is optimal, interface objects
        (decision variables, global expressions, constraints, objective) can be successfully
        evaluated for their values at optimality.

        Args:
            solver (str): Name of solver to optimise with.
            solver_io (Optional[str], optional):
                If chosen solver has a python interface, set to "python" for potential
                performance gains, otherwise should be left as None. Defaults to None.
            solver_options (Optional[dict], optional):
                Solver options/parameters to pass directly to solver.
                See solver documentation for available parameters that can be influenced.
                Defaults to None.
            save_logs (Optional[str], optional):
                If given, solver logs and built LP file will be saved to this filepath.
                Defaults to None.
            warmstart (bool, optional):
                If True, and the chosen solver is capable of implementing it, an existing
                optimal solution will be used to warmstart the next solve run.
                Defaults to False.
        """

    def load_results(self) -> xr.Dataset:
        """
        Evaluate backend decision variables, global expressions, and parameters (if not in inputs)
        after a successful model run.

        Returns:
            xr.Dataset: Dataset of optimal solution results (all numeric data).
        """

        def _drop_attrs(da):
            da.attrs = {
                k: v for k, v in da.attrs.items() if k in self._COMPONENT_ATTR_METADATA
            }
            return da

        all_variables = {
            name_: _drop_attrs(self.get_variable(name_, as_backend_objs=False))
            for name_, var in self.variables.items()
            if var.notnull().any()
        }
<<<<<<< HEAD
        all_expressions = {
            name_: _drop_attrs(
                self.get_expression(name_, as_backend_objs=False, eval_body=True)
            )
            for name_, expr in self.expressions.items()
=======
        all_global_expressions = {
            name_: self.get_global_expression(
                name_, as_backend_objs=False, eval_body=True
            )
            for name_, expr in self.global_expressions.items()
>>>>>>> a0c78253
            if expr.notnull().any()
        }

        results = xr.Dataset({**all_variables, **all_global_expressions})

        return results

    def add_all_parameters(self, model_data: xr.Dataset, run_config: dict) -> None:
        """
        Add all parameters to backend dataset in-place, including those in the run configuration.
        If model data does not include a parameter, their default values will be added here
        as unindexed backend dataset parameters.

        TODO: Move the decision on which run config params to generate as backend params
              earlier in the process.
        Parameters in "objective_options" and the bigM parameter will be added from
        run configuration.

        Args:
            model_data (xr.Dataset): Input model data.
            defaults (dict): Parameter defaults.
            run_config (UpdateObserverDict): Run configuration dictionary.
        """

        for param_name, param_data in model_data.filter_by_attrs(
            is_result=0
        ).data_vars.items():
            default_val = model_data.attrs["defaults"].get(param_name, np.nan)
            self.add_parameter(param_name, param_data, default_val)
        for param_name, default_val in model_data.attrs["defaults"].items():
            if param_name in self.parameters.keys():
                continue
            self.add_parameter(
                param_name, xr.DataArray(default_val), use_inf_as_na=False
            )

        for option_name, option_val in run_config["objective_options"].items():
            if option_name == "cost_class":
                objective_cost_class = {
                    k: v for k, v in option_val.items() if k in model_data.costs
                }
                self.add_parameter(
                    "objective_cost_class",
                    xr.DataArray.from_series(
                        pd.Series(objective_cost_class).rename_axis(index="costs")
                    ),
                )
            else:
                self.add_parameter("objective_" + option_name, xr.DataArray(option_val))
        self.add_parameter("bigM", xr.DataArray(run_config.get("bigM", 1e10)))

    def apply_func(
        self, func: Callable, *args, output_core_dims: tuple = ((),), **kwargs
    ) -> xr.DataArray:
        """
        Apply a function to every element of an arbitrary number of xarray DataArrays.

        Args:
            func (Callable):
                Un-vectorized function to call.
                Number of accepted args should equal len(args).
                Number of accepted kwargs should equal len(kwargs).
            args (xr.DataArray):
                xarray DataArrays which will be broadcast together and then iterated over
                to apply the function.
            output_core_dims (tuple):
                Additional dimensions which are expected to be passed back from `xr.apply_ufunc` after applying `func`.
                This is directly passed to `xr.apply_ufunc`; see their documentation for more details.
                Defaults to ((), )
            kwargs (dict[str, Any]):
                Additional keyword arguments to pass to `func`.

        Returns:
            xr.DataArray: Array with func applied to all elements.
        """
        return xr.apply_ufunc(
            func,
            *args,
            kwargs=kwargs,
            vectorize=True,
            keep_attrs=True,
            output_dtypes=[np.dtype("O")],
            output_core_dims=output_core_dims,
        )

    @abstractmethod
    def verbose_strings(self) -> None:
        """
        Update optimisation model object string representations to include the index coordinates of the object.

        E.g., `variables(carrier_prod)[0]` will become `variables(carrier_prod)[power, region1, ccgt, 2005-01-01 00:00]`

        This takes approximately 10% of the peak memory required to initially build the optimisation problem, so should only be invoked if inspecting the model in detail (e.g., debugging)

        Only string representations of model parameters and variables will be updated since global expressions automatically show the string representation of their contents.
        """

    @abstractmethod
    def to_lp(self, path: Union[str, Path]) -> None:
        """Write the optimisation problem to file in the linear programming LP format.
        The LP file can be used for debugging and to submit to solvers directly.

        Args:
            path (Union[str, Path]): Path to which the LP file will be written.
        """

    def _raise_error_on_preexistence(self, key: str, obj_type: _COMPONENTS_T):
        f"""
        We do not allow any overlap of backend object names since they all have to
        co-exist in the backend dataset.
        I.e., users cannot overwrite any backend component with another
        (of the same type or otherwise).

        Args:
            key (str): Backend object name
            obj_type (str): Object type (one of {self._VALID_COMPONENTS})

        Raises:
            BackendError:
                Raised if `key` already exists in the backend model
                (either with the same or different type as `obj_type`).
        """
        if key in self._dataset.keys():
            if key in getattr(self, obj_type):
                raise BackendError(
                    f"Trying to add already existing `{key}` to backend model {obj_type}."
                )
            else:
                other_obj_type = [
                    k.removesuffix("s")
                    for k, v in self._dataset[key].attrs.items()
                    if k in self._VALID_COMPONENTS and v == 1
                ][0]
                raise BackendError(
                    f"Trying to add already existing *{other_obj_type}* `{key}` "
                    f"as a backend model *{obj_type.removesuffix('s')}*."
                )

    @staticmethod
    def _clean_arrays(*args) -> None:
        """
        Preemptively delete objects with large memory footprints that might otherwise
        stick around longer than necessary.
        """
        del args

    def _add_to_dataset(
        self,
        name: str,
        da: xr.DataArray,
        obj_type: _COMPONENTS_T,
        unparsed_dict: Union[parsing.UNPARSED_DICTS, dict],
        references: Optional[set] = None,
    ):
        """
        Add array of backend objects to backend dataset in-place.

        Args:
            name (str): Name of entry in dataset.
            da (xr.DataArray): Data to add.
            obj_type (str): Type of backend objects in the array.
            unparsed_dict (DT):
                Dictionary describing the object being added, from which descriptor attributes will be extracted and added to the array attributes.
            references (set):
                All other backend objects which are references in this backend object's linear expression(s).
                E.g. the constraint "carrier_prod / energy_eff <= energy_cap" references the variables ["carrier_prod", "energy_cap"]
                and the parameter ["energy_eff"].
                All referenced objects will have their "references" attribute updated with this object's name.
                Defaults to None.
        """

        add_attrs = {
            attr: unparsed_dict.get(attr)
            for attr in self._COMPONENT_ATTR_METADATA
            if attr in unparsed_dict.keys()
        }

        self._dataset[name] = da.assign_attrs(
            {obj_type: 1, "references": set(), "coords_in_name": False, **add_attrs}
        )
        if references is not None:
            for reference in references:
                self._dataset[reference].attrs["references"].add(name)

    @property
    def constraints(self):
        "Slice of backend dataset to show only built constraints"
        return self._dataset.filter_by_attrs(constraints=1)

    @property
    def variables(self):
        "Slice of backend dataset to show only built variables"
        return self._dataset.filter_by_attrs(variables=1)

    @property
    def parameters(self):
        "Slice of backend dataset to show only built parameters"
        return self._dataset.filter_by_attrs(parameters=1)

    @property
    def global_expressions(self):
        "Slice of backend dataset to show only built global expressions"
        return self._dataset.filter_by_attrs(global_expressions=1)

    @property
    def objectives(self):
        "Slice of backend dataset to show only built objectives"
        return self._dataset.filter_by_attrs(objectives=1)


class PyomoBackendModel(BackendModel):
    _COMPONENT_TRANSLATOR = {
        "parameter": "parameter",
        "variable": "variable",
        "global_expression": "expression",
        "constraint": "constraint",
        "objective": "objective",
    }

    def __init__(self):
        BackendModel.__init__(
            self,
            instance=pmo.block(),
        )
        self._instance.parameters = pmo.parameter_dict()
        self._instance.variables = pmo.variable_dict()
        self._instance.global_expressions = pmo.expression_dict()
        self._instance.constraints = pmo.constraint_dict()
        self._instance.objectives = pmo.objective_list()

    def add_parameter(
        self,
        parameter_name: str,
        parameter_values: xr.DataArray,
        default: Any = np.nan,
        use_inf_as_na: bool = False,
    ) -> None:
        self._raise_error_on_preexistence(parameter_name, "parameters")

        self._create_pyomo_list(parameter_name, "parameters")

        parameter_da = self.apply_func(
            self._to_pyomo_param,
            parameter_values,
            name=parameter_name,
            default=default,
            use_inf_as_na=use_inf_as_na,
        )
        if parameter_da.isnull().all():
            self._delete_pyomo_list(parameter_name, "parameters")
            parameter_da = parameter_da.astype(float)

        parameter_da.attrs["original_dtype"] = parameter_values.dtype
        self._add_to_dataset(parameter_name, parameter_da, "parameters", {})
        self.valid_math_element_names.add(parameter_name)

    def add_constraint(
        self,
        model_data: xr.Dataset,
        name: str,
        constraint_dict: parsing.UnparsedConstraintDict,
    ) -> None:
        def _constraint_setter(
            imask: xr.DataArray, expr: tuple[xr.DataArray, str, xr.DataArray]
        ) -> xr.DataArray:
            lhs, op, rhs = expr
            lhs = lhs.squeeze(drop=True)
            rhs = rhs.squeeze(drop=True)

            self._check_expr_imask_consistency(lhs, imask, f"(constraints, {name})")
            self._check_expr_imask_consistency(rhs, imask, f"(constraints, {name})")

            to_fill = self.apply_func(
                self._to_pyomo_constraint,
                imask,
                lhs,
                rhs,
                op=op,
                name=name,
            )
            return to_fill

        self._add_constraint_or_global_expression(
            model_data,
            name,
            constraint_dict,
            _constraint_setter,
            "constraints",
        )

    def add_global_expression(
        self,
        model_data: xr.Dataset,
        name: str,
        expression_dict: parsing.UnparsedExpressionDict,
    ) -> None:
        def _expression_setter(imask: xr.DataArray, expr: xr.DataArray) -> xr.DataArray:
            expr = expr.squeeze(drop=True)

            self._check_expr_imask_consistency(expr, imask, f"(expressions, {name})")

            to_fill = self.apply_func(
                self._to_pyomo_expression,
                imask,
                expr,
                name=name,
            )
            self._clean_arrays(expr)
            return to_fill

        self.valid_math_element_names.add(name)

        self._add_constraint_or_global_expression(
            model_data,
            name,
            expression_dict,
            _expression_setter,
            "global_expressions",
        )

    def add_variable(
        self,
        model_data: xr.Dataset,
        name: str,
        variable_dict: parsing.UnparsedVariableDict,
    ) -> None:
        self.valid_math_element_names.add(name)

        parsed_variable = parsing.ParsedBackendComponent(
            "variables", name, variable_dict
        )
        foreach_imask = parsed_variable.evaluate_foreach(model_data)
        if not foreach_imask.any():
            return None

        parsed_variable.parse_top_level_where()
        imask = parsed_variable.evaluate_where(model_data, foreach_imask)
        if not imask.any():
            return None

        imask = parsed_variable.align_imask_with_sets(imask)

        self._raise_error_on_preexistence(name, "variables")
        self._create_pyomo_list(name, "variables")

        domain = parsed_variable._unparsed.get("domain", "real")
        domain_type = getattr(pmo, f"{domain.title()}Set")

        ub, lb = self._get_capacity_bounds(variable_dict["bounds"], name=name)
        variable_da = self.apply_func(
            self._to_pyomo_variable,
            imask,
            ub,
            lb,
            name=name,
            domain_type=domain_type,
        )

        self._add_to_dataset(name, variable_da, "variables", variable_dict)

    def add_objective(
        self,
        model_data: xr.Dataset,
        name: str,
        objective_dict: parsing.UnparsedObjectiveDict,
    ) -> None:
        self._raise_error_on_preexistence(name, "objectives")
        sense_dict = {"minimize": 1, "minimise": 1, "maximize": -1, "maximise": -1}
        parsed_objective = parsing.ParsedBackendComponent(
            "objectives", name, objective_dict
        )
        equations = parsed_objective.parse_equations(self.valid_math_element_names)

        n_valid_exprs = 0
        for equation in equations:
            imask = equation.evaluate_where(model_data)
            if imask.any():
                expr = equation.evaluate_expression(model_data, self, imask).item()
                n_valid_exprs += 1

        if n_valid_exprs == 0:
            return None

        if n_valid_exprs > 1:
            raise BackendError(
                f"More than one {name} objective is valid for this "
                "optimisation problem; only one is allowed."
            )

        objective = pmo.objective(expr, sense=sense_dict[objective_dict["sense"]])

        if name == model_data.run_config["objective"]:
            objective.activate()
        else:
            objective.deactivate()

        self._instance.objectives.append(objective)

        self._add_to_dataset(
            name, xr.DataArray(objective), "objectives", objective_dict
        )

    def get_parameter(
        self, parameter_name: str, as_backend_objs: bool = True
    ) -> Optional[xr.DataArray]:
        parameter = self.parameters.get(parameter_name, None)
        if as_backend_objs or not isinstance(parameter, xr.DataArray):
            return parameter

        param_as_vals = self.apply_func(self._from_pyomo_param, parameter)
        if parameter.original_dtype.kind == "M":  # i.e., np.datetime64
            return xr.apply_ufunc(pd.to_datetime, param_as_vals)
        else:
            return param_as_vals.astype(parameter.original_dtype)

    def get_constraint(
        self,
        constraint_name: str,
        as_backend_objs: bool = True,
        eval_body: bool = False,
    ) -> Optional[Union[xr.DataArray, xr.Dataset]]:
        constraint = self.constraints.get(constraint_name, None)
        if isinstance(constraint, xr.DataArray) and not as_backend_objs:
            constraint_attrs = self.apply_func(
                self._from_pyomo_constraint,
                constraint,
                eval_body=eval_body,
                output_core_dims=(["attributes"],),
            )
            constraint_attrs.coords["attributes"] = ["lb", "body", "ub"]
            constraint = constraint_attrs.to_dataset("attributes")
        return constraint

    def get_variable(
        self, variable_name: str, as_backend_objs: bool = True
    ) -> Optional[xr.DataArray]:
        variable = self.variables.get(variable_name, None)
        if isinstance(variable, xr.DataArray) and not as_backend_objs:
            return self.apply_func(self._from_pyomo_param, variable)
        else:
            return variable

    def get_global_expression(
        self,
        global_expression_name: str,
        as_backend_objs: bool = True,
        eval_body: bool = False,
    ) -> Optional[xr.DataArray]:
        global_expression = self.global_expressions.get(global_expression_name, None)
        if isinstance(global_expression, xr.DataArray) and not as_backend_objs:
            return self.apply_func(
                self._from_pyomo_expr, global_expression, eval_body=eval_body
            )
        else:
            return global_expression

    def solve(
        self,
        solver: str,
        solver_io: Optional[str] = None,
        solver_options: Optional[dict] = None,
        save_logs: Optional[str] = None,
        warmstart: bool = False,
        **solve_kwargs,
    ):
        opt = SolverFactory(solver, solver_io=solver_io)

        if solver_options:
            for k, v in solver_options.items():
                opt.options[k] = v

        if save_logs is not None:
            solve_kwargs.update({"symbolic_solver_labels": True, "keepfiles": True})
            os.makedirs(save_logs, exist_ok=True)
            TempfileManager.tempdir = save_logs  # Sets log output dir
        if warmstart and solver in ["glpk", "cbc"]:
            model_warn(
                "The chosen solver, {}, does not support warmstart, which may "
                "impact performance.".format(solver)
            )
            warmstart = False

        with redirect_stdout(LogWriter(logger, "debug", strip=True)):  # type: ignore
            with redirect_stderr(LogWriter(logger, "error", strip=True)):  # type: ignore
                # Ignore most of gurobipy's logging, as it's output is
                # already captured through STDOUT
                logging.getLogger("gurobipy").setLevel(logging.ERROR)
                results = opt.solve(self._instance, tee=True, **solve_kwargs)

        termination = results.solver[0].termination_condition

        if termination == pe.TerminationCondition.optimal:
            self._instance.load_solution(results.solution[0])

        else:
            logger.critical("Problem status:")
            for line in str(results.problem[0]).split("\n"):
                logger.critical(line)
            logger.critical("Solver status:")
            for line in str(results.solver[0]).split("\n"):
                logger.critical(line)

            model_warn("Model solution was non-optimal.", _class=BackendWarning)

        return str(termination)

    def verbose_strings(self) -> None:
        def __renamer(val, *idx):
            if pd.notnull(val):
                val.calliope_coords = idx

        with self._datetime_as_string(self._dataset):
            for component_type in ["parameters", "variables"]:
                for da in self._dataset.filter_by_attrs(
                    coords_in_name=False, **{component_type: 1}
                ).values():
                    self.apply_func(__renamer, da, *[da.coords[i] for i in da.dims])
                    da.attrs["coords_in_name"] = True

    def to_lp(self, path: Union[str, Path]) -> None:
        self._instance.write(str(path), format="lp", symbolic_solver_labels=True)

    def _create_pyomo_list(self, key: str, component_type: _COMPONENTS_T) -> None:
        """Attach an empty pyomo kernel list object to the pyomo model object.

        Args:
            key (str): Name of object
            component_type (str): Object type

        Raises:
            BackendError: Cannot overwrite object of same name and type.
        """
        component_dict = getattr(self._instance, component_type)
        if key in component_dict:
            raise BackendError(
                f"Trying to add already existing `{key}` to backend model {component_type}."
            )
        else:
            singular_component = component_type.removesuffix("s")
            component_dict[key] = getattr(
                pmo, f"{self._COMPONENT_TRANSLATOR[singular_component]}_list"
            )()

    def _delete_pyomo_list(self, key: str, component_type: _COMPONENTS_T) -> None:
        """Delete a pyomo kernel list object from the pyomo model object.

        Args:
            key (str): Name of object
            component_type (str): Object type
        """
        component_dict = getattr(self._instance, component_type)
        if key not in component_dict:
            return None
        else:
            del component_dict[key]

    def _add_constraint_or_global_expression(
        self,
        model_data: xr.Dataset,
        name: str,
        component_dict: Union[
            parsing.UnparsedConstraintDict, parsing.UnparsedExpressionDict
        ],
        component_setter: Callable,
        component_type: Literal["constraints", "global_expressions"],
    ) -> None:
        """Generalised function to add a constraint or global expression array to the model.

        Args:
            model_data (xr.Dataset): Calliope model input data
            name: Name of the constraint or global expression
            component_dict (Union[parsing.UnparsedConstraintDict, parsing.UnparsedExpressionDict]):
                Unparsed YAML dictionary configuration.
            component_setter (Callable):
                Function to combine evaluated xarray DataArrays into
                constraint/global expression objects.
                Will receive outputs of `evaluate_where` and `evaluate_expression` as inputs.
            component_type (Literal[constraints, global_expressions])
            parser (Callable): Parsing rule to use for the component (differs between constraints and global expressions)


        Raises:
            BackendError:
                The sub-equations of the parsed component cannot generate component
                objects on duplicate index entries.
        """
        references: set[str] = set()

        parsed_component = parsing.ParsedBackendComponent(
            component_type, name, component_dict
        )
        foreach_imask = parsed_component.evaluate_foreach(model_data)
        if not foreach_imask.any():
            return None

        parsed_component.parse_top_level_where()
        top_level_imask = parsed_component.evaluate_where(model_data, foreach_imask)
        if not top_level_imask.any():
            return None

        self._raise_error_on_preexistence(name, component_type)
        component_da = (
            xr.DataArray()
            .where(parsed_component.align_imask_with_sets(top_level_imask))
            .astype(np.dtype("O"))
        )
        self._create_pyomo_list(name, component_type)

        equations = parsed_component.parse_equations(self.valid_math_element_names)
        for element in equations:
            imask = element.evaluate_where(model_data, top_level_imask)
            if not imask.any():
                continue

            imask = parsed_component.align_imask_with_sets(imask)

            if component_da.where(imask).notnull().any():
                subset_overlap = component_da.where(imask).to_series().dropna().index

                raise BackendError(
                    "Trying to set two equations for the same index of "
                    f"{component_type.removesuffix('s')} `{name}`:\n{subset_overlap}"
                )

            expr = element.evaluate_expression(model_data, self, imask, references)
            to_fill = component_setter(imask, expr)
            component_da = component_da.fillna(to_fill)

        if component_da.isnull().all():
            self._delete_pyomo_list(name, component_type)
            return None

        self._add_to_dataset(
            name, component_da, component_type, component_dict, references
        )

    @staticmethod
    def _check_expr_imask_consistency(
        expression: xr.DataArray, imask: xr.DataArray, description: str
    ) -> None:
        """
        Checks if a given constraint or global expression is consistent with the imask.

        Parameters:
            expression (xr.DataArray): array of linear expressions from a global expression or one side of a constraint equation.
            imask (xr.DataArray): where array.
            description (str): Description to prefix the error message.

        Raises:
            BackendError:
                Raised if there is a dimension in the expression that is not in the imask.
            BackendError:
                Raised if the expression has any NaN where the imask applies.
        """
        # Check whether expression has a dim that does not exist in imask.
        broadcast_dims_imask = set(expression.dims).difference(set(imask.dims))
        if broadcast_dims_imask:
            raise BackendError(
                f"{description}: The linear expression array is indexed over dimensions not present in `foreach`: {broadcast_dims_imask}"
            )

        incomplete_constraints = expression.isnull() & imask
        if incomplete_constraints.any():
            raise BackendError(
                f"{description}: Missing a linear expression for some coordinates selected by 'where'. Adapting 'where' might help."
            )

    def _get_capacity_bounds(
        self, bounds: parsing.UnparsedVariableBoundDict, name: str
    ) -> tuple[xr.DataArray, xr.DataArray]:
        """
        Generate arrays corresponding to upper and lower bounds of a decision variable.
        If `equals` is given, then everywhere it is not None/np.nan it will be applied
        as the simultaneous upper and lower bound. Everywhere it is None/np.nan, it will
        be filled by `min` (for lower bound) and `max` (for upper bound).
        Upper and lower bounds will be scaled by `scale`, if `scale` is not None/np.nan.

        Args:
            bounds (dict): Dictionary of optional keys `min`, `max`, `equals`, and `scale`.
            name (str): Name of decision variable.

        Returns:
            tuple[xr.DataArray, xr.DataArray]:
                (upper bounds, lower bounds). Where unbounded, the array entry will be None.
        """

        def __get_bound(bound):
            this_bound = bounds.get(bound, None)
            if isinstance(this_bound, str):
                return self.get_parameter(this_bound)
            else:
                # TODO: decide if this parameter should be added to the backend dataset too
                name_ = f"TEMP_{name}_{bound}"
                self._create_pyomo_list(name_, "parameters")
                return xr.DataArray(self._to_pyomo_param(this_bound, name=name_))

        scale = __get_bound("scale")
        equals_ = __get_bound("equals")
        min_ = __get_bound("min")
        max_ = __get_bound("max")

        lb = equals_.fillna(min_)
        ub = equals_.fillna(max_)
        if scale.notnull().any():
            lb = lb * scale
            ub = ub * scale

        return ub.fillna(None), lb.fillna(None)

    def _to_pyomo_param(
        self, val: Any, *, name: str, default: Any = np.nan, use_inf_as_na: bool = True
    ) -> Union[type[ObjParameter], float]:
        """
        Utility function to generate a pyomo parameter for every element of an
        xarray DataArray.
        Output objects are of the type ObjParameter(pmo.parameter) since they need a
        "dtype" property to be handled by xarray.

        If not np.nan/None, output objects are also added to the backend model object in-place.


        Args:
            val (Any): Value to turn into a mutable pyomo parameter
            name (str): Name of parameter
            default (Any, optional): Default value if `val` is None/np.nan. Defaults to np.nan.
            use_inf_as_na (bool, optional): If True, see np.inf as np.nan. Defaults to True.

        Returns:
            Union[type[ObjParameter], float]:
                If both `val` and `default` are np.nan/None, return np.nan.
                Otherwise return ObjParameter(val/default).
        """
        with pd.option_context("mode.use_inf_as_na", use_inf_as_na):
            if pd.isnull(val):
                if pd.isnull(default):
                    param = np.nan
                else:
                    param = ObjParameter(default)
                    self._instance.parameters[name].append(param)
            else:
                param = ObjParameter(val)
                self._instance.parameters[name].append(param)
            return param

    def _to_pyomo_constraint(
        self,
        mask: Union[bool, np.bool_],
        lhs: Any,
        rhs: Any,
        *,
        op: Literal["==", ">=", "<="],
        name: str,
    ) -> Union[type[pmo.constraint], float]:
        """
        Utility function to generate a pyomo constraint for every element of an
        xarray DataArray.

        If not np.nan/None, output objects are also added to the backend model object in-place.

        Args:
            mask (Union[bool, np.bool_]): If True, add constraint, otherwise return np.nan
            lhs (Any): Equation left-hand-side linear expression
            rhs (Any): Equation right-hand-side linear expression

        Kwargs:
            op (Literal[, optional): Operator to compare `lhs` and `rhs`. Defaults to =", ">=", "<="].
            name (str): Name of constraint

        Returns:
            Union[type[pmo.constraint], float]:
                If mask is True, return np.nan.
                Otherwise return pmo_constraint(expr=lhs op rhs).
        """

        if not mask:
            return np.nan
        elif op == "==":
            constraint = pmo.constraint(expr=lhs == rhs)
        elif op == "<=":
            constraint = pmo.constraint(expr=lhs <= rhs)
        elif op == ">=":
            constraint = pmo.constraint(expr=lhs >= rhs)
        self._instance.constraints[name].append(constraint)
        return constraint

    def _to_pyomo_expression(
        self, mask: Union[bool, np.bool_], expr: Any, *, name: str
    ) -> Union[type[pmo.expression], float]:
        """
        Utility function to generate a pyomo expression for every element of an
        xarray DataArray.

        If not np.nan/None, output objects are also added to the backend model object in-place.


        Args:
            mask (Union[bool, np.bool_]): If True, add expression, otherwise return np.nan.
            expr (Any): Linear expression to add.
        Kwargs:
            name (str): Expression name.

        Returns:
            Union[type[pmo.expression], float]:
                If mask is True, return np.nan.
                Otherwise return pmo_expression(expr).
        """
        if mask:
            expr_obj = pmo.expression(expr)
            self._instance.global_expressions[name].append(expr_obj)
            return expr_obj
        else:
            return np.nan

    def _to_pyomo_variable(
        self,
        mask: Union[bool, np.bool_],
        ub: Any,
        lb: Any,
        *,
        name: str,
        domain_type: Literal["RealSet", "IntegerSet"],
    ) -> Union[type[ObjVariable], float]:
        """
        Utility function to generate a pyomo decision variable for every element of an
        xarray DataArray.

        If not np.nan/None, output objects are also added to the backend model object in-place.

        Args:
            mask (Union[bool, np.bool_]): If True, add variable, otherwise return np.nan.
            ub (Any): Upper bound to apply to the variable.
            lb (Any): Lower bound to apply to the variable.

        Kwargs:
            domain_type (Literal["RealSet", "IntegerSet"]):
                Domain over which variables are valid (real = continuous, integer = integer/binary)
            name (str): Name of variable.

        Returns:
            Union[type[ObjVariable], float]:
                If mask is True, return np.nan.
                Otherwise return pmo_variable(ub=ub, lb=lb, domain_type=domain_type).
        """
        if mask:
            var = ObjVariable(ub=ub, lb=lb, domain_type=domain_type)
            self._instance.variables[name].append(var)
            return var
        else:
            return np.nan

    @staticmethod
    def _from_pyomo_param(val: Union[ObjParameter, ObjVariable, float]) -> Any:
        """
        Evaluate value of Pyomo object.
        If the input object is a parameter, a numeric/string value will be given.
        If the input object is a global expression or variable, a numeric value will be given
        only if the backend model has been successfully optimised, otherwise evaluation will return None.

        Args:
            val (Union[ObjParameter, pmo.expression, ObjVariable, np.nan]):
                Item to be evaluated.

        Returns:
            Any: If the input is nullable, return np.nan, otherwise evaluate the "value" method of the object.
        """
        if pd.isnull(val):
            return np.nan
        else:
            return val.value  # type: ignore

    @staticmethod
    def _from_pyomo_constraint(
        val: pmo.constraint, *, eval_body: bool = False
    ) -> pd.Series:
        """Evaluate Pyomo constraint object.

        Args:
            val (pmo.constraint): constraint object to be evaluated
        Kwargs:
            eval_body (bool, optional):
                If True, attempt to evaluate the constraint object `body`, which will evaluate the
                linear expression contained in the constraint body and produce a numeric value.
                This will only succeed if the backend model has been successfully optimised,
                otherwise a string representation of the linear expression will be returned
                (same as eval_body=False). Defaults to False.

        Returns:
            pd.Series: Array of upper bound (ub), body, and lower bound (lb).
        """
        if pd.isnull(val):
            vals = [np.nan, np.nan, np.nan]
        else:
            if eval_body:
                try:
                    body = val.body()
                except ValueError:
                    body = val.body.to_string()
            else:
                body = val.body.to_string()
            vals = [val.lb, body, val.ub]
        return pd.Series(data=vals, index=["lb", "body", "ub"])

    @staticmethod
    def _from_pyomo_expr(val: pmo.expression, *, eval_body: bool = False) -> Any:
        """Evaluate Pyomo expression object.

        Args:
            val (pmo.expression): expression object to be evaluated
            eval_body (bool, optional):
                If True, attempt to evaluate the expression object, which will produce a numeric value.
                This will only succeed if the backend model has been successfully optimised,
                otherwise a string representation of the linear expression will be returned
                (same as eval_body=False). Defaults to False.

        Returns:
            Any: If the input is nullable, return np.nan, otherwise a numeric value
            (eval_body=True and problem is optimised) or a string.
        """
        if pd.isnull(val):
            return np.nan
        else:
            if eval_body:
                expr = val()
                if expr is None:
                    return val.to_string()
                else:
                    return expr
            else:
                return val.to_string()

    @contextmanager
    def _datetime_as_string(self, data: Union[xr.DataArray, xr.Dataset]) -> Iterator:
        """Context manager to temporarily convert np.dtype("datetime64[ns]") coordinates (e.g. timesteps) to strings with a resolution of minutes.

        Args:
            data (Union[xr.DataArray, xr.Dataset]): xarray object on whose coordinates the conversion will take place.
        """
        datetime_coords = set()
        for name_, vals_ in data.coords.items():
            if vals_.dtype.kind == "M":
                data.coords[name_] = data.coords[name_].dt.strftime("%Y-%m-%d %H:%M")
                datetime_coords.add(name_)
        try:
            yield
        finally:
            for name_ in datetime_coords:
                data.coords[name_] = xr.apply_ufunc(
                    pd.to_datetime, data.coords[name_], keep_attrs=True
                )


class CoordObj(ABC):
    """Class with methods to update the `name` property of inheriting classes"""

    def __init__(self) -> None:
        self._calliope_coords: Optional[Iterable] = None

    def _update_name(self, old_name: str) -> str:
        """
        Update string of a list containing a single number with a string of a list containing any arbitrary number of elements

        Args:
            old_name (str): String representation of a list containing a single number

        Returns:
            str:
                If `self.calliope_coords` is None, returns `old_name`.
                Otherwise returns string representation of a list containing the contents of `self.calliope_coords`
        """
        if self._calliope_coords is None:
            return old_name

        if not self._calliope_coords:  # empty list = dimensionless component
            coord_list = ""
        else:
            coord_list = f"[{', '.join(str(i) for i in self._calliope_coords)}]"
        return re.sub(r"\[\d+\]", coord_list, old_name)

    @property
    def calliope_coords(self):
        return self._calliope_coords

    @calliope_coords.setter
    def calliope_coords(self, val):
        self._calliope_coords = val


class ObjParameter(pmo.parameter, CoordObj):
    """
    A pyomo parameter (`a object for storing a mutable, numeric value that can be used to build a symbolic expression`)
    with added `dtype` property and a `name` property setter (via the `pmo.parameter.getname` method) which replaces a list position as a name with a list of strings.
    """

    def __init__(self, value, **kwds):
        assert not pd.isnull(value)
        pmo.parameter.__init__(self, value, **kwds)
        CoordObj.__init__(self)

    @property
    def dtype(self):
        return "O"

    def getname(self, *args, **kwargs):
        return self._update_name(pmo.parameter.getname(self, *args, **kwargs))


class ObjVariable(pmo.variable, CoordObj):
    """
    A pyomo variable with a `name` property setter (via the `pmo.variable.getname` method) which replaces a list position as a name with a list of strings.

    """

    def __init__(self, **kwds):
        pmo.variable.__init__(self, **kwds)
        CoordObj.__init__(self)

    def getname(self, *args, **kwargs):
        return self._update_name(pmo.variable.getname(self, *args, **kwargs))<|MERGE_RESOLUTION|>--- conflicted
+++ resolved
@@ -322,19 +322,11 @@
             for name_, var in self.variables.items()
             if var.notnull().any()
         }
-<<<<<<< HEAD
-        all_expressions = {
+        all_global_expressions = {
             name_: _drop_attrs(
-                self.get_expression(name_, as_backend_objs=False, eval_body=True)
-            )
-            for name_, expr in self.expressions.items()
-=======
-        all_global_expressions = {
-            name_: self.get_global_expression(
-                name_, as_backend_objs=False, eval_body=True
+                self.get_global_expression(name_, as_backend_objs=False, eval_body=True)
             )
             for name_, expr in self.global_expressions.items()
->>>>>>> a0c78253
             if expr.notnull().any()
         }
 
