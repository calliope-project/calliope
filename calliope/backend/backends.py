from __future__ import annotations

import re
from abc import ABC, abstractmethod
import typing
from typing import (
    Any,
    Callable,
    Optional,
    Literal,
    TypeVar,
    Generic,
    Union,
    Iterator,
    Iterable,
)

import os
from contextlib import redirect_stdout, redirect_stderr, contextmanager
import logging

import xarray as xr
import pandas as pd
import pyomo.environ as pe
import pyomo.kernel as pmo
from pyomo.opt import SolverFactory
from pyomo.common.tempfiles import TempfileManager
import numpy as np

from calliope.exceptions import BackendError, BackendWarning
from calliope.exceptions import warn as model_warn
from calliope.core.util.logging import LogWriter
from calliope.backend import parsing, equation_parser


T = TypeVar("T")
_COMPONENTS_T = Literal[
    "variables", "constraints", "objectives", "parameters", "expressions"
]

logger = logging.getLogger(__name__)


class BackendModel(ABC, Generic[T]):
    _VALID_COMPONENTS: tuple[_COMPONENTS_T, ...] = typing.get_args(_COMPONENTS_T)

    def __init__(self, instance: T):
        """Abstract base class for interfaces to solvers.

        Args:
            instance (T): Interface model instance.
        """

        self._instance = instance
        self._dataset = xr.Dataset()
        self.valid_math_element_names: set = set()

    @abstractmethod
    def add_parameter(
        self,
        parameter_name: str,
        parameter_values: xr.DataArray,
        default: Any = np.nan,
        use_inf_as_na: bool = False,
    ) -> None:
        """
        Add input parameter to backend model in-place.
        If the backend interface allows for mutable parameter objects, they will be
        generated, otherwise a copy of the model input dataset will be used.
        In either case, NaN values are filled with the given parameter default value.

        Args:
            parameter_name (str): Name of parameter.
            parameter_values (xr.DataArray): Array of parameter values.
            default (Any, optional):
                Default value to fill NaN entries in parameter values array.
                Defaults to np.nan.
            use_inf_as_na (bool, optional):
                If True, will consider np.inf parameter value entries as np.nan and
                consequently try to fill those entries with the parameter default value.
                Defaults to False.
        """

    @abstractmethod
    def add_constraint(
        self,
        model_data: xr.Dataset,
        name: str,
        constraint_dict: parsing.UnparsedConstraintDict,
    ) -> None:
        """
        Add constraint equation to backend model in-place.
        Resulting backend dataset entries will be constraint objects.

        Args:
            model_data (xr.Dataset):
                Calliope model data with which to create an array mask - only those
                dataset entries in the mask will be generated.
            name (str):
                Name of the constraint
            constraint_dict (parsing.UnparsedConstraintDict):
                Constraint configuration dictionary, ready to be parsed and then evaluated.
        """

    @abstractmethod
    def add_expression(
        self,
        model_data: xr.Dataset,
        name: str,
        expression_dict: parsing.UnparsedExpressionDict,
    ) -> None:
        """
        Add expression (arithmetic combination of parameters and/or decision variables)
        to backend model in-place.
        Resulting backend dataset entries will be linear expression objects.

        Args:
            model_data (xr.Dataset):
                Calliope model data with which to create an array mask - only those
                dataset entries in the mask will be generated.
            name (str):
                Name of the expression
            expression_dict (parsing.UnparsedExpressionDict):
                Expression configuration dictionary, ready to be parsed and then evaluated.
        """

    @abstractmethod
    def add_variable(
        self,
        model_data: xr.Dataset,
        name: str,
        variable_dict: parsing.UnparsedVariableDict,
    ) -> None:
        """
        Add decision variable to backend model in-place.
        Resulting backend dataset entries will be decision variable objects.

        Args:
            model_data (xr.Dataset):
                Calliope model data with which to create an array mask - only those
                dataset entries in the mask will be generated.
            name (str):
                Name of the variable.
            variable_dict (parsing.UnparsedVariableDict):
                Variable configuration dictionary, ready to be parsed and then evaluated.
        """

    @abstractmethod
    def add_objective(
        self,
        model_data: xr.Dataset,
        name: str,
        objective_dict: parsing.UnparsedObjectiveDict,
    ) -> None:
        """
        Add objective arithmetic to backend model in-place.
        Resulting backend dataset entry will be a single, unindexed objective object.

        Args:
            model_data (xr.Dataset):
                Calliope model data with which to create a constraint mask - only those
                dataset entries in the mask will be generated.
            name (str):
                Name of the objective.
            objective_dict (parsing.UnparsedObjectiveDict):
                Objective configuration dictionary, ready to be parsed and then evaluated.
        """

    @abstractmethod
    def get_parameter(
        self, parameter_name: str, as_backend_objs: bool = True
    ) -> Optional[xr.DataArray]:
        """
        Extract parameter from backend dataset.

        Args:
            parameter_name (str): Name of parameter.
            TODO: hide this and create a method to edit parameter values
                  (to handle interfaces with non-mutable params)
            as_backend_objs (bool, optional):
                If True, will keep the array entries as backend interface objects,
                which can be updated to update the underlying model.
                Otherwise, parameter values are given directly, with default values in place of NaNs.
                Defaults to True.

        Returns:
            Optional[xr.DataArray]: If parameter is not in backend dataset, will return None.
        """

    @abstractmethod
    def get_constraint(
        self,
        constraint_name: str,
        as_backend_objs: bool = True,
        eval_body: bool = False,
    ) -> Optional[Union[xr.DataArray, xr.Dataset]]:
        """
        Get constraint data as either a table of details or as an array of backend interface objects.
        Can be used to inspect and debug built constraints.

        Args:
            constraint_name (str): Name of constraint, as given in YAML constraint key.
            TODO: hide this and create a method to edit constraints that handles differences in interface APIs.
            as_backend_objs (bool, optional):
                If True, will keep the array entries as backend interface objects,
                which can be updated to change the underlying model.
                Otherwise, constraint body, and lower and upper bounds are given in a table.
                Defaults to True.
            eval_body (bool, optional):
                If True and as_backend_objs is False, will attempt to evaluate the constraint body.
                If the model has been optimised, this attempt will produce a numeric value to see where the constraint sits between the lower or upper bound.
                If the model has not yet been optimised, this attempt will fall back on the same as
                if `eval_body` was set to False, i.e. a string representation of the linear expression in the constraint body.
                Defaults to False.

        Returns:
            Optional[Union[xr.DataArray, xr.Dataset]]:
                If constraint is not in backend dataset, will return None.
                If as_backend_objs is True, will return an xr.DataArray.
                Otherwise, a xr.Dataset will be given, indexed over the same dimensions as the xr.DataArray, with variables for the constraint body, and upper (`ub`) and lower (`lb`) bounds.
        """

    @abstractmethod
    def get_variable(
        self, variable_name: str, as_backend_objs: bool = True
    ) -> Optional[xr.DataArray]:
        """Extract decision variable array from backend dataset

        Args:
            variable_name (str): Name of variable.
            TODO: hide this and create a method to edit variables that handles differences in interface APIs.
            as_backend_objs (bool, optional):
                If True, will keep the array entries as backend interface objects,
                which can be updated to update the underlying model.
                Otherwise, variable values are given directly.
                If the model has not been successfully optimised, variable values will all be None.
                Defaults to True.

        Returns:
            Optional[xr.DataArray]: If decision variable is not in backend dataset, will return None.
        """

    @abstractmethod
    def get_expression(
        self, expression_name: str, as_backend_objs: bool = True, eval_body: bool = True
    ) -> Optional[xr.DataArray]:
        """Exrtact expression array from backend dataset

        Args:
            expression_name (str): Name of expression
            TODO: hide this and create a method to edit expressions that handles differences in interface APIs.
            as_backend_objs (bool, optional):
                If True, will keep the array entries as backend interface objects,
                which can be updated to update the underlying model.
                Otherwise, expression values are given directly.
                If the model has not been successfully optimised, expression values will all be provided as strings.
                Defaults to True.
            eval_body (bool, optional):
                If True and as_backend_objs is False, will attempt to evaluate the expression.
                If the model has been optimised, this attempt will produce a numeric value.
                If the model has not yet been optimised, this attempt will fall back on the same as
                if `eval_body` was set to False, i.e. a string representation of the linear expression.
                Defaults to True.

        Returns:
            Optional[xr.DataArray]: If expression is not in backend dataset, will return None.
        """

    @abstractmethod
    def solve(
        self,
        solver: str,
        solver_io: Optional[str] = None,
        solver_options: Optional[dict] = None,
        save_logs: Optional[str] = None,
        warmstart: bool = False,
        **solve_kwargs,
    ):
        """
        Optimise built model. If solution is optimal, interface objects
        (decision variables, expressions, constraints, objective) can be successfully
        evaluated for their values at optimality.

        Args:
            solver (str): Name of solver to optimise with.
            solver_io (Optional[str], optional):
                If chosen solver has a python interface, set to "python" for potential
                performance gains, otherwise should be left as None. Defaults to None.
            solver_options (Optional[dict], optional):
                Solver options/parameters to pass directly to solver.
                See solver documentation for available parameters that can be influenced.
                Defaults to None.
            save_logs (Optional[str], optional):
                If given, solver logs and built LP file will be saved to this filepath.
                Defaults to None.
            warmstart (bool, optional):
                If True, and the chosen solver is capable of implementing it, an existing
                optimal solution will be used to warmstart the next solve run.
                Defaults to False.
        """

    def load_results(self) -> xr.Dataset:
        """
        Evaluate backend decision variables, expressions, and parameters (if not in inputs)
        after a successful model run.

        Returns:
            xr.Dataset: Dataset of optimal solution results (all numeric data).
        """
        all_variables = {
            name_: self.get_variable(name_, as_backend_objs=False)
            for name_, var in self.variables.items()
            if var.notnull().any()
        }
        all_expressions = {
            name_: self.get_expression(name_, as_backend_objs=False, eval_body=True)
            for name_, expr in self.expressions.items()
            if expr.notnull().any()
        }

        results = xr.Dataset({**all_variables, **all_expressions})

        return results

    def add_all_parameters(self, model_data: xr.Dataset, run_config: dict) -> None:
        """
        Add all parameters to backend dataset in-place, including those in the run configuration.
        If model data does not include a parameter, their default values will be added here
        as unindexed backend dataset parameters.

        TODO: Move the decision on which run config params to generate as backend params
              earlier in the process.
        Parameters in "objective_options" and the bigM parameter will be added from
        run configuration.

        Args:
            model_data (xr.Dataset): Input model data.
            defaults (dict): Parameter defaults.
            run_config (UpdateObserverDict): Run configuration dictionary.
        """

        for param_name, param_data in model_data.filter_by_attrs(
            is_result=0
        ).data_vars.items():
            default_val = model_data.attrs["defaults"].get(param_name, np.nan)
            self.add_parameter(param_name, param_data, default_val)
        for param_name, default_val in model_data.attrs["defaults"].items():
            if param_name in self.parameters.keys():
                continue
            self.add_parameter(
                param_name, xr.DataArray(default_val), use_inf_as_na=False
            )

        for option_name, option_val in run_config["objective_options"].items():
            if option_name == "cost_class":
                objective_cost_class = {
                    k: v for k, v in option_val.items() if k in model_data.costs
                }
                self.add_parameter(
                    "objective_cost_class",
                    xr.DataArray.from_series(
                        pd.Series(objective_cost_class).rename_axis(index="costs")
                    ),
                )
            else:
                self.add_parameter("objective_" + option_name, xr.DataArray(option_val))
        self.add_parameter("bigM", xr.DataArray(run_config.get("bigM", 1e10)))

    def apply_func(
        self, func: Callable, *args, output_core_dims: tuple = ((),), **kwargs
    ) -> xr.DataArray:
        """
        Apply a function to every element of an arbitrary number of xarray DataArrays.

        Args:
            func (Callable):
                Un-vectorized function to call.
                Number of accepted args should equal len(args).
                Number of accepted kwargs should equal len(kwargs).
            args (xr.DataArray):
                xarray DataArrays which will be broadcast together and then iterated over
                to apply the function.
            output_core_dims (tuple):
                Additional dimensions which are expected to be passed back from `xr.apply_ufunc` after applying `func`.
                This is directly passed to `xr.apply_ufunc`; see their documentation for more details.
                Defaults to ((), )
            kwargs (dict[str, Any]):
                Additional keyword arguments to pass to `func`.

        Returns:
            xr.DataArray: Array with func applied to all elements.
        """
        return xr.apply_ufunc(
            func,
            *args,
            kwargs=kwargs,
            vectorize=True,
            keep_attrs=True,
            output_dtypes=[np.dtype("O")],
            output_core_dims=output_core_dims,
        )

    @abstractmethod
    def verbose_strings(self) -> None:
        """
        Update optimisation model object string representations to include the index coordinates of the object.

        E.g., `variables(carrier_prod)[0]` will become `variables(carrier_prod)[power, region1, ccgt, 2005-01-01 00:00]`

        This takes approximately 10% of the peak memory required to initially build the optimisation problem, so should only be invoked if inspecting the model in detail (e.g., debugging)

        Only string representations of model parameters and variables will be updated since global expressions automatically show the string representation of their contents.
        """

    def _raise_error_on_preexistence(self, key: str, obj_type: _COMPONENTS_T):
        f"""
        We do not allow any overlap of backend object names since they all have to
        co-exist in the backend dataset.
        I.e., users cannot overwrite any backend component with another
        (of the same type or otherwise).

        Args:
            key (str): Backend object name
            obj_type (str): Object type (one of {self._VALID_COMPONENTS})

        Raises:
            BackendError:
                Raised if `key` already exists in the backend model
                (either with the same or different type as `obj_type`).
        """
        if key in self._dataset.keys():
            if key in getattr(self, obj_type):
                raise BackendError(
                    f"Trying to add already existing `{key}` to backend model {obj_type}."
                )
            else:
                other_obj_type = [
                    k.removesuffix("s")
                    for k, v in self._dataset[key].attrs.items()
                    if k in self._VALID_COMPONENTS and v == 1
                ][0]
                raise BackendError(
                    f"Trying to add already existing *{other_obj_type}* `{key}` "
                    f"as a backend model *{obj_type.removesuffix('s')}*."
                )

    @staticmethod
    def _clean_arrays(*args) -> None:
        """
        Preemptively delete objects with large memory footprints that might otherwise
        stick around longer than necessary.
        """
        del args

    def _add_to_dataset(
        self,
        name: str,
        da: xr.DataArray,
        obj_type: _COMPONENTS_T,
        unparsed_dict: Union[parsing.UNPARSED_DICTS, dict],
        references: Optional[set] = None,
    ):
        """
        Add array of backend objects to backend dataset in-place.

        Args:
            name (str): Name of entry in dataset.
            da (xr.DataArray): Data to add.
            obj_type (str): Type of backend objects in the array.
            unparsed_dict (DT):
                Dictionary describing the object being added, from which descriptor attributes will be extracted and added to the array attributes.
            references (set):
                All other backend objects which are references in this backend object's linear expression(s).
                E.g. the constraint "carrier_prod / energy_eff <= energy_cap" references the variables ["carrier_prod", "energy_cap"]
                and the parameter ["energy_eff"].
                All referenced objects will have their "references" attribute updated with this object's name.
                Defaults to None.
        """
<<<<<<< HEAD
        from_unparsed_dict = ["description", "unit"]
        add_attrs = {
            attr: unparsed_dict.get(attr)
            for attr in from_unparsed_dict
            if attr in unparsed_dict.keys()
        }

        self._dataset[name] = da.assign_attrs(
            {obj_type: 1, "references": set(), **add_attrs}
=======
        self._dataset[name] = da.assign_attrs(
            {obj_type: 1, "references": set(), "coords_in_name": False}
>>>>>>> 14158c32
        )
        if references is not None:
            for reference in references:
                self._dataset[reference].attrs["references"].add(name)

    @property
    def constraints(self):
        "Slice of backend dataset to show only built constraints"
        return self._dataset.filter_by_attrs(constraints=1)

    @property
    def variables(self):
        "Slice of backend dataset to show only built variables"
        return self._dataset.filter_by_attrs(variables=1)

    @property
    def parameters(self):
        "Slice of backend dataset to show only built parameters"
        return self._dataset.filter_by_attrs(parameters=1)

    @property
    def expressions(self):
        "Slice of backend dataset to show only built expressions"
        return self._dataset.filter_by_attrs(expressions=1)

    @property
    def objectives(self):
        "Slice of backend dataset to show only built objectives"
        return self._dataset.filter_by_attrs(objectives=1)


class PyomoBackendModel(BackendModel):
    def __init__(self):
        BackendModel.__init__(
            self,
            instance=pmo.block(),
        )
        self._instance.parameters = pmo.parameter_dict()
        self._instance.variables = pmo.variable_dict()
        self._instance.expressions = pmo.expression_dict()
        self._instance.constraints = pmo.constraint_dict()
        self._instance.objectives = pmo.objective_list()

    def add_parameter(
        self,
        parameter_name: str,
        parameter_values: xr.DataArray,
        default: Any = np.nan,
        use_inf_as_na: bool = False,
    ) -> None:
        self._raise_error_on_preexistence(parameter_name, "parameters")

        self._create_pyomo_list(parameter_name, "parameters")

        parameter_da = self.apply_func(
            self._to_pyomo_param,
            parameter_values,
            name=parameter_name,
            default=default,
            use_inf_as_na=use_inf_as_na,
        )
        if parameter_da.isnull().all():
            self._delete_pyomo_list(parameter_name, "parameters")
            parameter_da = parameter_da.astype(float)

<<<<<<< HEAD
        self._add_to_dataset(parameter_name, parameter_da, "parameters", {})
        self.valid_arithmetic_components.add(parameter_name)
=======
        self._add_to_dataset(parameter_name, parameter_da, "parameters")
        self.valid_math_element_names.add(parameter_name)
>>>>>>> 14158c32

    def add_constraint(
        self,
        model_data: xr.Dataset,
        name: str,
        constraint_dict: parsing.UnparsedConstraintDict,
    ) -> None:
        def _constraint_setter(
            imask: xr.DataArray, expr: tuple[xr.DataArray, str, xr.DataArray]
        ) -> xr.DataArray:
            lhs, op, rhs = expr
            to_fill = self.apply_func(
                self._to_pyomo_constraint,
                imask,
                xr.DataArray(lhs).squeeze(drop=True),
                xr.DataArray(rhs).squeeze(drop=True),
                op=op,
                name=name,
            )
            self._clean_arrays(lhs, rhs)
            return to_fill

        self._add_constraint_or_expression(
            model_data,
            name,
            constraint_dict,
            _constraint_setter,
            "constraints",
        )

    def add_expression(
        self,
        model_data: xr.Dataset,
        name: str,
        expression_dict: parsing.UnparsedExpressionDict,
    ) -> None:
        def _expression_setter(imask: xr.DataArray, expr: xr.DataArray) -> xr.DataArray:
            to_fill = self.apply_func(
                self._to_pyomo_expression,
                imask,
                expr.squeeze(drop=True),
                name=name,
            )
            self._clean_arrays(expr)
            return to_fill

        self.valid_math_element_names.add(name)

        self._add_constraint_or_expression(
            model_data,
            name,
            expression_dict,
            _expression_setter,
            "expressions",
        )

    def add_variable(
        self,
        model_data: xr.Dataset,
        name: str,
        variable_dict: parsing.UnparsedVariableDict,
    ) -> None:
        self.valid_math_element_names.add(name)

        parsed_variable = parsing.ParsedBackendComponent(
            "variables", name, variable_dict
        )
        foreach_imask = parsed_variable.evaluate_foreach(model_data)
        if not foreach_imask.any():
            return None

        parsed_variable.parse_top_level_where()
        imask = parsed_variable.evaluate_where(model_data, foreach_imask)
        if not imask.any():
            return None

        imask = parsed_variable.align_imask_with_sets(imask)

        self._raise_error_on_preexistence(name, "variables")
        self._create_pyomo_list(name, "variables")

        domain = parsed_variable._unparsed.get("domain", "real")
        domain_type = getattr(pmo, f"{domain.title()}Set")

        ub, lb = self._get_capacity_bounds(variable_dict["bounds"], name=name)
        variable_da = self.apply_func(
            self._to_pyomo_variable,
            imask,
            ub,
            lb,
            name=name,
            domain_type=domain_type,
        )

        self._add_to_dataset(name, variable_da, "variables", variable_dict)

    def add_objective(
        self,
        model_data: xr.Dataset,
        name: str,
        objective_dict: parsing.UnparsedObjectiveDict,
    ) -> None:
        self._raise_error_on_preexistence(name, "objectives")
        sense_dict = {"minimize": 1, "minimise": 1, "maximize": -1, "maximise": -1}
        parsed_objective = parsing.ParsedBackendComponent(
            "objectives", name, objective_dict
        )
        equations = parsed_objective.parse_equations(self.valid_math_element_names)

        n_valid_exprs = 0
        for equation in equations:
            imask = equation.evaluate_where(model_data)
            if imask.any():
                expr = equation.evaluate_expression(model_data, self, imask).item()
                n_valid_exprs += 1

        if n_valid_exprs == 0:
            return None

        if n_valid_exprs > 1:
            raise BackendError(
                f"More than one {name} objective is valid for this "
                "optimisation problem; only one is allowed."
            )

        objective = pmo.objective(expr, sense=sense_dict[objective_dict["sense"]])

        if name == model_data.run_config["objective"]:
            objective.activate()
        else:
            objective.deactivate()

        self._instance.objectives.append(objective)

        self._add_to_dataset(
            name, xr.DataArray(objective), "objectives", objective_dict
        )

    def get_parameter(
        self, parameter_name: str, as_backend_objs: bool = True
    ) -> Optional[xr.DataArray]:
        parameter = self.parameters.get(parameter_name, None)
        if isinstance(parameter, xr.DataArray) and not as_backend_objs:
            return self.apply_func(self._from_pyomo_param, parameter)
        else:
            return parameter

    def get_constraint(
        self,
        constraint_name: str,
        as_backend_objs: bool = True,
        eval_body: bool = False,
    ) -> Optional[Union[xr.DataArray, xr.Dataset]]:
        constraint = self.constraints.get(constraint_name, None)
        if isinstance(constraint, xr.DataArray) and not as_backend_objs:
            constraint_attrs = self.apply_func(
                self._from_pyomo_constraint,
                constraint,
                eval_body=eval_body,
                output_core_dims=(["attributes"],),
            )
            constraint_attrs.coords["attributes"] = ["lb", "body", "ub"]
            constraint = constraint_attrs.to_dataset("attributes")
        return constraint

    def get_variable(
        self, variable_name: str, as_backend_objs: bool = True
    ) -> Optional[xr.DataArray]:
        variable = self.variables.get(variable_name, None)
        if isinstance(variable, xr.DataArray) and not as_backend_objs:
            return self.apply_func(self._from_pyomo_param, variable)
        else:
            return variable

    def get_expression(
        self,
        expression_name: str,
        as_backend_objs: bool = True,
        eval_body: bool = False,
    ) -> Optional[xr.DataArray]:
        expression = self.expressions.get(expression_name, None)
        if isinstance(expression, xr.DataArray) and not as_backend_objs:
            return self.apply_func(
                self._from_pyomo_expr, expression, eval_body=eval_body
            )
        else:
            return expression

    def solve(
        self,
        solver: str,
        solver_io: Optional[str] = None,
        solver_options: Optional[dict] = None,
        save_logs: Optional[str] = None,
        warmstart: bool = False,
        **solve_kwargs,
    ):
        opt = SolverFactory(solver, solver_io=solver_io)

        if solver_options:
            for k, v in solver_options.items():
                opt.options[k] = v

        if save_logs is not None:
            solve_kwargs.update({"symbolic_solver_labels": True, "keepfiles": True})
            os.makedirs(save_logs, exist_ok=True)
            TempfileManager.tempdir = save_logs  # Sets log output dir
        if warmstart and solver in ["glpk", "cbc"]:
            model_warn(
                "The chosen solver, {}, does not support warmstart, which may "
                "impact performance.".format(solver)
            )
            warmstart = False

        with redirect_stdout(LogWriter(logger, "debug", strip=True)):  # type: ignore
            with redirect_stderr(LogWriter(logger, "error", strip=True)):  # type: ignore
                # Ignore most of gurobipy's logging, as it's output is
                # already captured through STDOUT
                logging.getLogger("gurobipy").setLevel(logging.ERROR)
                results = opt.solve(self._instance, tee=True, **solve_kwargs)

        termination = results.solver[0].termination_condition

        if termination == pe.TerminationCondition.optimal:
            self._instance.load_solution(results.solution[0])

        else:
            logger.critical("Problem status:")
            for line in str(results.problem[0]).split("\n"):
                logger.critical(line)
            logger.critical("Solver status:")
            for line in str(results.solver[0]).split("\n"):
                logger.critical(line)

            model_warn("Model solution was non-optimal.", _class=BackendWarning)

        return str(termination)

    def verbose_strings(self) -> None:
        def __renamer(val, *idx):
            if pd.notnull(val):
                val.calliope_coords = idx

        with self._datetime_as_string(self._dataset):
            for component_group in ["parameters", "variables"]:
                for da in self._dataset.filter_by_attrs(
                    coords_in_name=False, **{component_group: 1}
                ).values():
                    self.apply_func(__renamer, da, *[da.coords[i] for i in da.dims])
                    da.attrs["coords_in_name"] = True

    def _create_pyomo_list(self, key: str, component_type: _COMPONENTS_T) -> None:
        """Attach an empty pyomo kernel list object to the pyomo model object.

        Args:
            key (str): Name of object
            component_type (str): Object type

        Raises:
            BackendError: Cannot overwrite object of same name and type.
        """
        component_dict = getattr(self._instance, component_type)
        if key in component_dict:
            raise BackendError(
                f"Trying to add already existing `{key}` to backend model {component_type}."
            )
        else:
            singular_component = component_type.removesuffix("s")
            component_dict[key] = getattr(pmo, f"{singular_component}_list")()

    def _delete_pyomo_list(self, key: str, component_type: _COMPONENTS_T) -> None:
        """Delete a pyomo kernel list object from the pyomo model object.

        Args:
            key (str): Name of object
            component_type (str): Object type
        """
        component_dict = getattr(self._instance, component_type)
        if key not in component_dict:
            return None
        else:
            del component_dict[key]

    def _add_constraint_or_expression(
        self,
        model_data: xr.Dataset,
        name: str,
        component_dict: Union[
            parsing.UnparsedConstraintDict, parsing.UnparsedExpressionDict
        ],
        component_setter: Callable,
        component_type: Literal["constraints", "expressions"],
    ) -> None:
        """Generalised function to add a constraint or expression array to the model.

        Args:
            model_data (xr.Dataset): Calliope model input data
            name: Name of the constraint or expression
            component_dict (Union[parsing.UnparsedConstraintDict, parsing.UnparsedExpressionDict]):
                Unparsed YAML dictionary configuration.
            component_setter (Callable):
                Function to combine evaluated xarray DataArrays into
                constraint/expression objects.
                Will receive outputs of `evaluate_where` and `evaluate_expression` as inputs.
            component_type (Literal[constraints, expressions])
            parser (Callable): Parsing rule to use for the component (differs between constraints and expressions)


        Raises:
            BackendError:
                The sub-equations of the parsed component cannot generate component
                objects on duplicate index entries.
        """
        references: set[str] = set()

        parsed_component = parsing.ParsedBackendComponent(
            component_type, name, component_dict
        )
        foreach_imask = parsed_component.evaluate_foreach(model_data)
        if not foreach_imask.any():
            return None

        parsed_component.parse_top_level_where()
        top_level_imask = parsed_component.evaluate_where(model_data, foreach_imask)
        if not top_level_imask.any():
            return None

        self._raise_error_on_preexistence(name, component_type)
        component_da = (
            xr.DataArray()
            .where(parsed_component.align_imask_with_sets(top_level_imask))
            .astype(np.dtype("O"))
        )
        self._create_pyomo_list(name, component_type)

        equations = parsed_component.parse_equations(self.valid_math_element_names)
        for element in equations:
            imask = element.evaluate_where(model_data, top_level_imask)
            if not imask.any():
                continue

            imask = parsed_component.align_imask_with_sets(imask)

            if component_da.where(imask).notnull().any():
                subset_overlap = component_da.where(imask).to_series().dropna().index

                raise BackendError(
                    "Trying to set two equations for the same index of "
                    f"{component_type.removesuffix('s')} `{name}`:\n{subset_overlap}"
                )

            expr = element.evaluate_expression(model_data, self, imask, references)
            to_fill = component_setter(imask, expr)
            component_da = component_da.fillna(to_fill)

        if component_da.isnull().all():
            self._delete_pyomo_list(name, component_type)
            return None

        self._add_to_dataset(
            name, component_da, component_type, component_dict, references
        )

    def _get_capacity_bounds(
        self, bounds: parsing.UnparsedVariableBoundDict, name: str
    ) -> tuple[xr.DataArray, xr.DataArray]:
        """
        Generate arrays corresponding to upper and lower bounds of a decision variable.
        If `equals` is given, then everywhere it is not None/np.nan it will be applied
        as the simultaneous upper and lower bound. Everywhere it is None/np.nan, it will
        be filled by `min` (for lower bound) and `max` (for upper bound).
        Upper and lower bounds will be scaled by `scale`, if `scale` is not None/np.nan.

        Args:
            bounds (dict): Dictionary of optional keys `min`, `max`, `equals`, and `scale`.
            name (str): Name of decision variable.

        Returns:
            tuple[xr.DataArray, xr.DataArray]:
                (upper bounds, lower bounds). Where unbounded, the array entry will be None.
        """

        def __get_bound(bound):
            this_bound = bounds.get(bound, None)
            if isinstance(this_bound, str):
                return self.get_parameter(this_bound)
            else:
                # TODO: decide if this parameter should be added to the backend dataset too
                name_ = f"TEMP_{name}_{bound}"
                self._create_pyomo_list(name_, "parameters")
                return xr.DataArray(self._to_pyomo_param(this_bound, name=name_))

        scale = __get_bound("scale")
        equals_ = __get_bound("equals")
        min_ = __get_bound("min")
        max_ = __get_bound("max")

        lb = equals_.fillna(min_)
        ub = equals_.fillna(max_)
        if scale.notnull().any():
            lb = lb * scale
            ub = ub * scale

        return ub.fillna(None), lb.fillna(None)

    def _to_pyomo_param(
        self, val: Any, *, name: str, default: Any = np.nan, use_inf_as_na: bool = True
    ) -> Union[type[ObjParameter], float]:
        """
        Utility function to generate a pyomo parameter for every element of an
        xarray DataArray.
        Output objects are of the type ObjParameter(pmo.parameter) since they need a
        "dtype" property to be handled by xarray.

        If not np.nan/None, output objects are also added to the backend model object in-place.


        Args:
            val (Any): Value to turn into a mutable pyomo parameter
            name (str): Name of parameter
            default (Any, optional): Default value if `val` is None/np.nan. Defaults to np.nan.
            use_inf_as_na (bool, optional): If True, see np.inf as np.nan. Defaults to True.

        Returns:
            Union[type[ObjParameter], float]:
                If both `val` and `default` are np.nan/None, return np.nan.
                Otherwise return ObjParameter(val/default).
        """
        with pd.option_context("mode.use_inf_as_na", use_inf_as_na):
            if pd.isnull(val):
                if pd.isnull(default):
                    param = np.nan
                else:
                    param = ObjParameter(default)
                    self._instance.parameters[name].append(param)
            else:
                param = ObjParameter(val)
                self._instance.parameters[name].append(param)
            return param

    def _to_pyomo_constraint(
        self,
        mask: Union[bool, np.bool_],
        lhs: Any,
        rhs: Any,
        *,
        op: Literal["==", ">=", "<="],
        name: str,
    ) -> Union[type[pmo.constraint], float]:
        """
        Utility function to generate a pyomo constraint for every element of an
        xarray DataArray.

        If not np.nan/None, output objects are also added to the backend model object in-place.

        Args:
            mask (Union[bool, np.bool_]): If True, add constraint, otherwise return np.nan
            lhs (Any): Equation left-hand-side expression
            rhs (Any): Equation right-hand-side expression

        Kwargs:
            op (Literal[, optional): Operator to compare `lhs` and `rhs`. Defaults to =", ">=", "<="].
            name (str): Name of constraint

        Returns:
            Union[type[pmo.constraint], float]:
                If mask is True, return np.nan.
                Otherwise return pmo_constraint(expr=lhs op rhs).
        """

        if not mask:
            return np.nan
        elif op == "==":
            constraint = pmo.constraint(expr=lhs == rhs)
        elif op == "<=":
            constraint = pmo.constraint(expr=lhs <= rhs)
        elif op == ">=":
            constraint = pmo.constraint(expr=lhs >= rhs)
        self._instance.constraints[name].append(constraint)
        return constraint

    def _to_pyomo_expression(
        self, mask: Union[bool, np.bool_], expr: Any, *, name: str
    ) -> Union[type[pmo.expression], float]:
        """
        Utility function to generate a pyomo expression for every element of an
        xarray DataArray.

        If not np.nan/None, output objects are also added to the backend model object in-place.


        Args:
            mask (Union[bool, np.bool_]): If True, add expression, otherwise return np.nan.
            expr (Any): Linear expression to add.
        Kwargs:
            name (str): Expression name.

        Returns:
            Union[type[pmo.expression], float]:
                If mask is True, return np.nan.
                Otherwise return pmo_expression(expr).
        """
        if mask:
            expr_obj = pmo.expression(expr)
            self._instance.expressions[name].append(expr_obj)
            return expr_obj
        else:
            return np.nan

    def _to_pyomo_variable(
        self,
        mask: Union[bool, np.bool_],
        ub: Any,
        lb: Any,
        *,
        name: str,
        domain_type: Literal["RealSet", "IntegerSet"],
    ) -> Union[type[ObjVariable], float]:
        """
        Utility function to generate a pyomo decision variable for every element of an
        xarray DataArray.

        If not np.nan/None, output objects are also added to the backend model object in-place.

        Args:
            mask (Union[bool, np.bool_]): If True, add variable, otherwise return np.nan.
            ub (Any): Upper bound to apply to the variable.
            lb (Any): Lower bound to apply to the variable.

        Kwargs:
            domain_type (Literal["RealSet", "IntegerSet"]):
                Domain over which variables are valid (real = continuous, integer = integer/binary)
            name (str): Name of variable.

        Returns:
            Union[type[ObjVariable], float]:
                If mask is True, return np.nan.
                Otherwise return pmo_variable(ub=ub, lb=lb, domain_type=domain_type).
        """
        if mask:
            var = ObjVariable(ub=ub, lb=lb, domain_type=domain_type)
            self._instance.variables[name].append(var)
            return var
        else:
            return np.nan

    @staticmethod
    def _from_pyomo_param(val: Union[ObjParameter, ObjVariable, float]) -> Any:
        """
        Evaluate value of Pyomo object.
        If the input object is a parameter, a numeric/string value will be given.
        If the input object is an expression or variable, a numeric value will be given
        only if the backend model has been successfully optimised, otherwise evaluation will return None.

        Args:
            val (Union[ObjParameter, pmo.expression, ObjVariable, np.nan]):
                Item to be evaluated.

        Returns:
            Any: If the input is nullable, return np.nan, otherwise evaluate the "value" method of the object.
        """
        if pd.isnull(val):
            return np.nan
        else:
            return val.value  # type: ignore

    @staticmethod
    def _from_pyomo_constraint(
        val: pmo.constraint, *, eval_body: bool = False
    ) -> pd.Series:
        """Evaluate Pyomo constraint object.

        Args:
            val (pmo.constraint): constraint object to be evaluated
        Kwargs:
            eval_body (bool, optional):
                If True, attempt to evaluate the constraint object `body`, which will evaluate the
                linear expression contained in the constraint body and produce a numeric value.
                This will only succeed if the backend model has been successfully optimised,
                otherwise a string representation of the linear expression will be returned
                (same as eval_body=False). Defaults to False.

        Returns:
            pd.Series: Array of upper bound (ub), body, and lower bound (lb).
        """
        if pd.isnull(val):
            vals = [np.nan, np.nan, np.nan]
        else:
            if eval_body:
                try:
                    body = val.body()
                except ValueError:
                    body = val.body.to_string()
            else:
                body = val.body.to_string()
            vals = [val.lb, body, val.ub]
        return pd.Series(data=vals, index=["lb", "body", "ub"])

    @staticmethod
    def _from_pyomo_expr(val: pmo.expression, *, eval_body: bool = False) -> Any:
        """Evaluate Pyomo expression object.

        Args:
            val (pmo.expression): expression object to be evaluated
            eval_body (bool, optional):
                If True, attempt to evaluate the expression object, which will produce a numeric value.
                This will only succeed if the backend model has been successfully optimised,
                otherwise a string representation of the linear expression will be returned
                (same as eval_body=False). Defaults to False.

        Returns:
            Any: If the input is nullable, return np.nan, otherwise a numeric value
            (eval_body=True and problem is optimised) or a string.
        """
        if pd.isnull(val):
            return np.nan
        else:
            if eval_body:
                expr = val()
                if expr is None:
                    return val.to_string()
                else:
                    return expr
            else:
                return val.to_string()

    @contextmanager
    def _datetime_as_string(self, data: Union[xr.DataArray, xr.Dataset]) -> Iterator:
        """Context manager to temporarily convert np.dtype("datetime64[ns]") coordinates (e.g. timesteps) to strings with a resolution of minutes.

        Args:
            data (Union[xr.DataArray, xr.Dataset]): xarray object on whose coordinates the conversion will take place.
        """
        datetime_coords = set()
        for name_, vals_ in data.coords.items():
            if vals_.dtype.kind == "M":
                data.coords[name_] = data.coords[name_].dt.strftime("%Y-%m-%d %H:%M")
                datetime_coords.add(name_)
        try:
            yield
        finally:
            for name_ in datetime_coords:
                data.coords[name_] = xr.apply_ufunc(
                    pd.to_datetime, data.coords[name_], keep_attrs=True
                )


class CoordObj(ABC):
    """Class with methods to update the `name` property of inheriting classes"""

    def __init__(self) -> None:
        self._calliope_coords: Optional[Iterable] = None

    def _update_name(self, old_name: str) -> str:
        """
        Update string of a list containing a single number with a string of a list containing any arbitrary number of elements

        Args:
            old_name (str): String representation of a list containing a single number

        Returns:
            str:
                If `self.calliope_coords` is None, returns `old_name`.
                Otherwise returns string representation of a list containing the contents of `self.calliope_coords`
        """
        if self._calliope_coords is None:
            return old_name

        if not self._calliope_coords:  # empty list = dimensionless component
            coord_list = ""
        else:
            coord_list = f"[{', '.join(str(i) for i in self._calliope_coords)}]"
        return re.sub(r"\[\d+\]", coord_list, old_name)

    @property
    def calliope_coords(self):
        return self._calliope_coords

    @calliope_coords.setter
    def calliope_coords(self, val):
        self._calliope_coords = val


class ObjParameter(pmo.parameter, CoordObj):
    """
    A pyomo parameter (`a object for storing a mutable, numeric value that can be used to build a symbolic expression`)
    with added `dtype` property and a `name` property setter (via the `pmo.parameter.getname` method) which replaces a list position as a name with a list of strings.
    """

    def __init__(self, value, **kwds):
        assert not pd.isnull(value)
        pmo.parameter.__init__(self, value, **kwds)
        CoordObj.__init__(self)

    @property
    def dtype(self):
        return "O"

    def getname(self, *args, **kwargs):
        return self._update_name(pmo.parameter.getname(self, *args, **kwargs))


class ObjVariable(pmo.variable, CoordObj):
    """
    A pyomo variable with a `name` property setter (via the `pmo.variable.getname` method) which replaces a list position as a name with a list of strings.

    """

    def __init__(self, **kwds):
        pmo.variable.__init__(self, **kwds)
        CoordObj.__init__(self)

    def getname(self, *args, **kwargs):
        return self._update_name(pmo.variable.getname(self, *args, **kwargs))<|MERGE_RESOLUTION|>--- conflicted
+++ resolved
@@ -476,7 +476,6 @@
                 All referenced objects will have their "references" attribute updated with this object's name.
                 Defaults to None.
         """
-<<<<<<< HEAD
         from_unparsed_dict = ["description", "unit"]
         add_attrs = {
             attr: unparsed_dict.get(attr)
@@ -485,11 +484,7 @@
         }
 
         self._dataset[name] = da.assign_attrs(
-            {obj_type: 1, "references": set(), **add_attrs}
-=======
-        self._dataset[name] = da.assign_attrs(
-            {obj_type: 1, "references": set(), "coords_in_name": False}
->>>>>>> 14158c32
+            {obj_type: 1, "references": set(), "coords_in_name": False, **add_attrs}
         )
         if references is not None:
             for reference in references:
@@ -555,13 +550,8 @@
             self._delete_pyomo_list(parameter_name, "parameters")
             parameter_da = parameter_da.astype(float)
 
-<<<<<<< HEAD
         self._add_to_dataset(parameter_name, parameter_da, "parameters", {})
-        self.valid_arithmetic_components.add(parameter_name)
-=======
-        self._add_to_dataset(parameter_name, parameter_da, "parameters")
         self.valid_math_element_names.add(parameter_name)
->>>>>>> 14158c32
 
     def add_constraint(
         self,
