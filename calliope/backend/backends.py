--- conflicted
+++ resolved
@@ -535,15 +535,9 @@
         return self._dataset.filter_by_attrs(obj_type="parameters")
 
     @property
-<<<<<<< HEAD
-    def expressions(self):
-        "Slice of backend dataset to show only built expressions"
-        return self._dataset.filter_by_attrs(obj_type="expressions")
-=======
     def global_expressions(self):
         "Slice of backend dataset to show only built global expressions"
-        return self._dataset.filter_by_attrs(global_expressions=1)
->>>>>>> a0c78253
+        return self._dataset.filter_by_attrs(obj_type="global_expressions")
 
     @property
     def objectives(self):
@@ -552,11 +546,6 @@
 
 
 class PyomoBackendModel(BackendModel):
-<<<<<<< HEAD
-    def __init__(self, **kwargs):
-        BackendModel.__init__(self, instance=pmo.block())
-
-=======
     _COMPONENT_TRANSLATOR = {
         "parameter": "parameter",
         "variable": "variable",
@@ -565,12 +554,8 @@
         "objective": "objective",
     }
 
-    def __init__(self):
-        BackendModel.__init__(
-            self,
-            instance=pmo.block(),
-        )
->>>>>>> a0c78253
+    def __init__(self, **kwargs):
+        BackendModel.__init__(self, instance=pmo.block())
         self._instance.parameters = pmo.parameter_dict()
         self._instance.variables = pmo.variable_dict()
         self._instance.global_expressions = pmo.expression_dict()
@@ -857,11 +842,7 @@
         with self._datetime_as_string(self._dataset):
             for component_type in ["parameters", "variables"]:
                 for da in self._dataset.filter_by_attrs(
-<<<<<<< HEAD
-                    coords_in_name=False, **{"obj_type": component_group}
-=======
-                    coords_in_name=False, **{component_type: 1}
->>>>>>> a0c78253
+                    coords_in_name=False, **{"obj_type": component_type}
                 ).values():
                     self.apply_func(__renamer, da, *[da.coords[i] for i in da.dims])
                     da.attrs["coords_in_name"] = True
