--- conflicted
+++ resolved
@@ -680,25 +680,11 @@
         parsed_variable = parsing.ParsedBackendComponent(
             "variables", name, variable_dict
         )
-<<<<<<< HEAD
-        exists_array = parsed_variable.combine_exists_and_foreach(model_data)
-        if not exists_array.any():
-            return None
-
-        parsed_variable.parse_top_level_where()
-        where = parsed_variable.evaluate_where(model_data, exists_array)
+
+        where = parsed_variable.generate_top_level_where_array(model_data)
         if not where.any():
             return None
 
-        where = parsed_variable.drop_dims_not_in_foreach(where)
-
-=======
-
-        imask = parsed_variable.generate_top_level_where_array(model_data)
-        if not imask.any():
-            return None
-
->>>>>>> 95916ff0
         self._raise_error_on_preexistence(name, "variables")
         self.create_obj_list(name, "variables")
 
@@ -732,17 +718,11 @@
 
         n_valid_exprs = 0
         for equation in equations:
-<<<<<<< HEAD
             where = equation.evaluate_where(model_data)
             if where.any():
-                expr = equation.evaluate_expression(model_data, self, where).item()
-=======
-            imask = equation.evaluate_where(model_data)
-            if imask.any():
                 expr = equation.evaluate_expression(
-                    model_data, self, imask=imask
+                    model_data, self, where=where
                 ).item()
->>>>>>> 95916ff0
                 n_valid_exprs += 1
 
         if n_valid_exprs == 0:
@@ -955,50 +935,28 @@
         parsed_component = parsing.ParsedBackendComponent(
             component_type, name, component_dict
         )
-<<<<<<< HEAD
-        exists_array = parsed_component.combine_exists_and_foreach(model_data)
-        if not exists_array.any():
-            return None
-
-        parsed_component.parse_top_level_where()
-        top_level_where = parsed_component.evaluate_where(model_data, exists_array)
-        if not top_level_where.any():
-=======
-
-        top_level_imask = parsed_component.generate_top_level_where_array(
+
+        top_level_where = parsed_component.generate_top_level_where_array(
             model_data, align_to_foreach_sets=False
         )
-        if not top_level_imask.any():
->>>>>>> 95916ff0
+        if not top_level_where.any():
             return None
 
         self._raise_error_on_preexistence(name, component_type)
         component_da = (
             xr.DataArray()
-<<<<<<< HEAD
             .where(parsed_component.drop_dims_not_in_foreach(top_level_where))
-=======
-            .where(parsed_component.align_imask_with_foreach_sets(top_level_imask))
->>>>>>> 95916ff0
             .astype(np.dtype("O"))
         )
         self.create_obj_list(name, component_type)
 
         equations = parsed_component.parse_equations(self.valid_math_element_names)
         for element in equations:
-<<<<<<< HEAD
-            where = element.evaluate_where(model_data, top_level_where)
+            where = element.evaluate_where(model_data, initial_where=top_level_where)
             if not where.any():
                 continue
 
             where = parsed_component.drop_dims_not_in_foreach(where)
-=======
-            imask = element.evaluate_where(model_data, initial_imask=top_level_imask)
-            if not imask.any():
-                continue
-
-            imask = parsed_component.align_imask_with_foreach_sets(imask)
->>>>>>> 95916ff0
 
             if component_da.where(where).notnull().any():
                 subset_overlap = component_da.where(where).to_series().dropna().index
@@ -1008,15 +966,10 @@
                     f"{component_type.removesuffix('s')} `{name}`:\n{subset_overlap}"
                 )
 
-<<<<<<< HEAD
-            expr = element.evaluate_expression(model_data, self, where, references)
+            expr = element.evaluate_expression(
+                model_data, self, where=where, references=references
+            )
             to_fill = component_setter(where, expr)
-=======
-            expr = element.evaluate_expression(
-                model_data, self, imask=imask, references=references
-            )
-            to_fill = component_setter(imask, expr)
->>>>>>> 95916ff0
             component_da = component_da.fillna(to_fill)
 
         if component_da.isnull().all():
