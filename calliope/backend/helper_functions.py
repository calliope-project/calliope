--- conflicted
+++ resolved
@@ -1,10 +1,8 @@
-<<<<<<< HEAD
+# Copyright (C) since 2013 Calliope contributors listed in AUTHORS.
+# Licensed under the Apache 2.0 License (see LICENSE file).
+
 import re
 from typing import Union, Any
-=======
-# Copyright (C) since 2013 Calliope contributors listed in AUTHORS.
-# Licensed under the Apache 2.0 License (see LICENSE file).
->>>>>>> 5b0f0ac9
 
 import xarray as xr
 
