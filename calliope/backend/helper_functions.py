--- conflicted
+++ resolved
@@ -23,35 +23,18 @@
         return _inheritance
 
 
-<<<<<<< HEAD
-def where_sum(model_data, **kwargs):
+def where_sum(model_data, as_latex: bool = False, **kwargs):
     def _where_sum(component, *, over):
-        """
-        Args:
-            to_sum (_type_): _description_
-            over (_type_): _description_
-
-        Returns:
-            _type_: _description_
-        """
-=======
-def imask_sum(model_data, as_latex: bool = False, **kwargs):
-    def _imask_sum(component, *, over):
->>>>>>> 95916ff0
         to_return = model_data.get(component, xr.DataArray(False))
         if to_return.any():
             to_return = expression_sum()(to_return, over=over) > 0
 
         return to_return
 
-<<<<<<< HEAD
-    return _where_sum
-=======
     if as_latex:
         return sum_as_latex
     else:
-        return _imask_sum
->>>>>>> 95916ff0
+        return _where_sum
 
 
 def expression_sum(as_latex: bool = False, **kwargs):
@@ -87,7 +70,7 @@
 
 
 def sum_as_latex(component: str, *, over: Union[str, list]) -> str:
-    """Shared utility function to generate the imask and expression latex summation string
+    """Shared utility function to generate the where and expression latex summation string
 
     Args:
         component (str): Component name to sum.
