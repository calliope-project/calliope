# Copyright (C) since 2013 Calliope contributors listed in AUTHORS.
# Licensed under the Apache 2.0 License (see LICENSE file).

from __future__ import annotations

import functools
import itertools
import operator
from typing import Any, Callable, Iterable, Literal, Optional, TypeVar, Union, overload

import pyparsing as pp
import xarray as xr
from typing_extensions import NotRequired, Required, TypedDict

from calliope import exceptions
from calliope.backend import backends, expression_parser, helper_functions, where_parser

VALID_EXPRESSION_HELPER_FUNCTIONS: dict[str, Callable] = {
    "sum": helper_functions.expression_sum,
    "squeeze_carriers": helper_functions.squeeze_carriers,
    "squeeze_primary_carriers": helper_functions.squeeze_primary_carriers,
    "select_from_lookup_arrays": helper_functions.select_from_lookup_arrays,
    "get_val_at_index": helper_functions.get_val_at_index,
    "roll": helper_functions.roll,
}
VALID_WHERE_HELPER_FUNCTIONS: dict[str, Callable] = {
    "inheritance": helper_functions.inheritance,
    "sum": helper_functions.where_sum,
    "get_val_at_index": helper_functions.get_val_at_index,
}

TRUE_ARRAY = xr.DataArray(True)


class UnparsedEquationDict(TypedDict):
    where: NotRequired[str]
    expression: str


class UnparsedConstraintDict(TypedDict):
    description: NotRequired[str]
    foreach: Required[list]
    where: str
    equations: Required[list[UnparsedEquationDict]]
    sub_expressions: NotRequired[dict[str, list[UnparsedEquationDict]]]
    slices: NotRequired[dict[str, list[UnparsedEquationDict]]]


class UnparsedExpressionDict(UnparsedConstraintDict):
    unit: NotRequired[str]


class UnparsedVariableBoundDict(TypedDict):
    min: str
    max: str
    equals: str
    scale: NotRequired[str]


class UnparsedVariableDict(TypedDict):
    description: NotRequired[str]
    unit: NotRequired[str]
    foreach: list[str]
    where: str
    domain: NotRequired[str]
    bounds: UnparsedVariableBoundDict


class UnparsedObjectiveDict(TypedDict):
    description: NotRequired[str]
    equations: Required[list[UnparsedEquationDict]]
    sub_expressions: NotRequired[dict[str, list[UnparsedEquationDict]]]
    sense: str


UNPARSED_DICTS = Union[
    UnparsedConstraintDict,
    UnparsedVariableDict,
    UnparsedExpressionDict,
    UnparsedObjectiveDict,
]
T = TypeVar("T", bound=UNPARSED_DICTS)


class ParsedBackendEquation:
    def __init__(
        self,
        equation_name: str,
        sets: list[str],
        expression: pp.ParseResults,
        where_list: list[pp.ParseResults],
        sub_expressions: Optional[dict[str, pp.ParseResults]] = None,
        slices: Optional[dict[str, pp.ParseResults]] = None,
    ) -> None:
        """
        Object for storing a parsed equation expression and corresponding "where" string,
        with methods to evaluate those elements.

        Args:
            equation_name (str): Name of equation.
            sets (list[str]):
                Model data sets with which to create the initial multi-dimensional masking array
                of the evaluated "where" string.
            expression (pp.ParseResults):
                Parsed arithmetic/equation expression.
            where_list (list[pp.ParseResults]):
                List of parsed where strings.
            sub_expressions (Optional[dict[str, pp.ParseResults]], optional):
                Dictionary of parsed sub-expressions with which to replace sub-expression references
                on evaluation of the parsed expression. Defaults to None.
            slices (Optional[dict[str, pp.ParseResults]], optional):
                Dictionary of parsed array slices with which to replace slice references
                on evaluation of the parsed expression / sub-expression. Defaults to None.
        """
        self.name = equation_name
        self.where = where_list
        self.expression = expression
        self.sub_expressions = (
            sub_expressions if sub_expressions is not None else dict()
        )
        self.slices = slices if slices is not None else dict()
        self.sets = sets

    def find_sub_expressions(self) -> set[str]:
        """Identify all the references to sub_expressions in the parsed expression.

        Returns:
            set[str]: Unique sub-expressions references.
        """
        valid_eval_classes: tuple = (
            expression_parser.EvalOperatorOperand,
            expression_parser.EvalFunction,
        )
<<<<<<< HEAD
        elements: list = [self.expression[0].values]
        to_find = expression_parser.EvalSubExpressions
=======
        to_find = equation_parser.EvalSubExpressions
        elements: list
        if isinstance(self.expression[0], to_find):
            elements = [self.expression[0]]
        else:
            elements = [self.expression[0].values]
>>>>>>> 95916ff0

        return self._find_items_in_expression(elements, to_find, valid_eval_classes)

    def find_slices(self) -> set[str]:
        """
        Identify all the references to array slices in the parsed expression or in the
        parsed sub-expressions.

        Returns:
            set[str]: Unique slice references.
        """

        valid_eval_classes = tuple(
            [
                expression_parser.EvalOperatorOperand,
                expression_parser.EvalFunction,
                expression_parser.EvalSlicedParameterOrVariable,
            ]
        )
<<<<<<< HEAD
        elements = [self.expression[0].values, *list(self.sub_expressions.values())]
        to_find = expression_parser.EvalIndexSlice
=======
        to_find = equation_parser.EvalIndexSlice
        elements: list = [
            self.expression[0].values,
            *list(self.sub_expressions.values()),
        ]
>>>>>>> 95916ff0

        return self._find_items_in_expression(elements, to_find, valid_eval_classes)

    @staticmethod
    def _find_items_in_expression(
        parser_elements: Union[list, pp.ParseResults],
        to_find: type[expression_parser.EvalString],
        valid_eval_classes: tuple[type[expression_parser.EvalString], ...],
    ) -> set[str]:
        """
        Recursively find sub-expressions / index items defined in an equation expression.

        Args:
            parser_elements (pp.ParseResults): list of parser elements to check.
            to_find (type[equation_parser.EvalString]): type of equation element to search for
            valid_eval_classes (tuple[type(equation_parser.EvalString)]):
                Other expression elements that can be recursively searched

        Returns:
            set[str]: All unique component / index item names.
        """
        items: list = []
        recursive_func = functools.partial(
            ParsedBackendEquation._find_items_in_expression,
            to_find=to_find,
            valid_eval_classes=valid_eval_classes,
        )
        for parser_element in parser_elements:
            if isinstance(parser_element, to_find):
                items.append(parser_element.name)

            elif isinstance(parser_element, (pp.ParseResults, list)):
                items.extend(recursive_func(parser_elements=parser_element))

            elif isinstance(parser_element, valid_eval_classes):
                items.extend(recursive_func(parser_elements=parser_element.values))
        return set(items)

    def add_expression_group_combination(
        self,
        expression_group_name: Literal["sub_expressions", "slices"],
        expression_group_combination: Iterable[ParsedBackendEquation],
    ) -> ParsedBackendEquation:
        """
        Add dictionary of parsed sub-expressions/index slices to a copy of self, updating
        the name and where list of self in the process.

        Args:
            expression_group_name (Literal[sub_expressions, slices]):
                Which of `sub-expressions`/`index slices` is being added.
            expression_group_combination (Iterable[ParsedBackendEquation]):
                All items of expression_group_name to be added.

        Returns:
            ParsedBackendEquation:
                Copy of self with added sub-expressions/index slice dictionary and updated name
                and where list to include those corresponding to the dictionary entries.
        """
        new_where_list = [*self.where]
        for expr in expression_group_combination:
            new_where_list.extend(expr.where)
        new_name = f"{self.name}-{'-'.join([expr.name for expr in expression_group_combination])}"
        expression_group_dict = {
            expression_group_name: {
                expr.name.split(":")[0]: expr.expression
                for expr in expression_group_combination
            }
        }
        return ParsedBackendEquation(
            equation_name=new_name,
            sets=self.sets,
            expression=self.expression,
            where_list=new_where_list,
            **{
                "sub_expressions": self.sub_expressions,
                "slices": self.slices,
                **expression_group_dict,  # type: ignore
            },
        )

    @overload  # noqa: F811
    def evaluate_where(  # noqa: F811
        self,
        model_data: xr.Dataset,
<<<<<<< HEAD
        initial_where: xr.DataArray = TRUE_ARRAY,
=======
        as_latex: Literal[False] = False,
        initial_imask: xr.DataArray = TRUE_ARRAY,
>>>>>>> 95916ff0
    ) -> xr.DataArray:
        "Expecting array if not requesting latex string"

    @overload  # noqa: F811
    def evaluate_where(  # noqa: F811
        self,
        model_data: xr.Dataset,
        as_latex: Literal[True],
    ) -> str:
        "Expecting string if requesting latex string"

    def evaluate_where(  # noqa: F811
        self,
        model_data: xr.Dataset,
        as_latex: bool = False,
        initial_imask: xr.DataArray = TRUE_ARRAY,
    ) -> Union[xr.DataArray, str]:
        """Evaluate parsed backend object dictionary `where` string.

        Args:
            model_data (xr.Dataset): Calliope model dataset.
            initial_where (xr.DataArray, optional):
                If given, the where array resulting from evaluation will be further where'd by this array.
                Defaults to xr.DataArray(True) (i.e., no effect).

        Returns:
            Union[xr.DataArray, str]:
                If `as_latex` is False: Boolean array defining on which index items a parsed component should be built.
                If `as_latex` is True: Valid LaTeX math string defining the "where" conditions using logic notation.
        """

        evaluated_wheres = [
            where[0].eval(
<<<<<<< HEAD
                model_data=model_data, helper_func_dict=VALID_WHERE_HELPER_FUNCTIONS
=======
                model_data=model_data,
                helper_func_dict=VALID_IMASK_HELPER_FUNCTIONS,
                as_latex=as_latex,
>>>>>>> 95916ff0
            )
            for where in self.where
        ]
        if as_latex:
            return r"\land{}".join(f"({i})" for i in evaluated_wheres if i != "true")
        else:
            return xr.DataArray(
                functools.reduce(operator.and_, [initial_imask, *evaluated_wheres])
            )

<<<<<<< HEAD
        where: xr.DataArray = functools.reduce(
            operator.and_, [initial_where, *evaluated_wheres]
        )

        return xr.DataArray(where)

    def drop_dims_not_in_foreach(self, where: xr.DataArray):
        unwanted_dims = set(where.dims).difference(self.sets)
        return (where.sum(unwanted_dims) > 0).astype(bool)
=======
    def align_imask_with_foreach_sets(self, imask: xr.DataArray) -> xr.DataArray:
        """the dimensions not included in "foreach" are removed from the input array

        Args:
            imask (xr.DataArray): Array with potentially unwanted dimensions

        Returns:
            xr.DataArray:
                Array with same dimensions as the user-defined foreach sets.
                Dimensions are ordered to match the order given by the sets.
        """
        unwanted_dims = set(imask.dims).difference(self.sets)
        return (imask.sum(unwanted_dims) > 0).astype(bool).transpose(*self.sets)

    @overload  # noqa: F811
    def evaluate_expression(  # noqa: F811
        self,
        model_data: xr.Dataset,
        backend_interface: backends.BackendModel,
        as_latex: Literal[False] = False,
        references: Optional[set] = None,
        imask: Optional[xr.DataArray] = None,
    ) -> Any:
        "Expecting anything (most likely an array) if not requesting latex string"

    @overload  # noqa: F811
    def evaluate_expression(  # noqa: F811
        self,
        model_data: xr.Dataset,
        backend_interface: backends.BackendModel,
        as_latex: Literal[True],
        references: Optional[set] = None,
    ) -> str:
        "Expecting string if requesting latex string"
>>>>>>> 95916ff0

    def evaluate_expression(  # noqa: F811
        self,
        model_data: xr.Dataset,
        backend_interface: backends.BackendModel,
<<<<<<< HEAD
        where: xr.DataArray,
=======
        as_latex: bool = False,
>>>>>>> 95916ff0
        references: Optional[set] = None,
        imask: Optional[xr.DataArray] = None,
    ) -> Any:
        if imask is None:
            apply_imask = False
        else:
            apply_imask = True
        return self.expression[0].eval(
            equation_name=self.name,
            slice_dict=self.slices,
            sub_expression_dict=self.sub_expressions,
            backend_interface=backend_interface,
            backend_dataset=backend_interface._dataset,
            helper_func_dict=VALID_EXPRESSION_HELPER_FUNCTIONS,
            model_data=model_data,
            where=where,
            references=references if references is not None else set(),
            as_dict=False,
            as_latex=as_latex,
            apply_imask=apply_imask,
        )


class ParsedBackendComponent(ParsedBackendEquation):
    _ERR_BULLET: str = " * "
    _ERR_STRING_ORDER: list[str] = ["expression_group", "id", "expr_or_where"]
    PARSERS: dict[str, Callable] = {
        "constraints": expression_parser.generate_equation_parser,
        "global_expressions": expression_parser.generate_arithmetic_parser,
        "objectives": expression_parser.generate_arithmetic_parser,
        "variables": lambda x: None,
    }

    def __init__(
        self,
        group: Literal["variables", "global_expressions", "constraints", "objectives"],
        name: str,
        unparsed_data: T,
    ) -> None:
        """
        Parse an optimisation problem configuration - defined in a dictionary of strings
        loaded from YAML - into a series of Python objects that can be passed onto a solver
        interface like Pyomo or Gurobipy.

        Args:
            group (Literal["variables", "global_expressions", "constraints", "objectives"]): Optimisation problem component group to which the unparsed data belongs.
            name (str): Name of the optimisation problem component
            unparsed_data (T): Unparsed math formulation. Expected structure depends on the group to which the optimisation problem component belongs.
        """
        self.name = name
        self.group_name = group
        self._unparsed: dict = dict(unparsed_data)

        self.where: list[pp.ParseResults] = []
        self.equations: list[ParsedBackendEquation] = []
        self.equation_expression_parser: Callable = self.PARSERS[group]

        # capture errors to dump after processing,
        # to make it easier for a user to fix the constraint YAML.
        self._errors: list = []
        self._tracker = self._init_tracker()

        # Initialise switches
        self._is_valid: bool = True
        self._is_active: bool = self._unparsed.get("active", True)

        # Add objects that are used by shared functions
        self.sets: list[str] = unparsed_data.get("foreach", [])  # type:ignore

    def get_parsing_position(self):
        """Create "." separated list from tracked strings"""
        return ".".join(
            filter(None, [self._tracker[i] for i in self._ERR_STRING_ORDER])
        )

    def reset_tracker(self):
        """Re-initialise error string tracking"""
        self._tracker = self._init_tracker()

    def _init_tracker(self):
        "Initialise error string tracking as dictionary of `key: None`"
        return {i: None for i in self._ERR_STRING_ORDER}

    def parse_top_level_where(
        self, errors: Literal["raise", "ignore"] = "raise"
    ) -> None:
        """Parse the "where" string that is (optionally) given as a top-level key of the math component dictionary.

        Args:
            errors (Literal["raise", "ignore"], optional):
                Collected parsing errors can be raised directly or ignored.
                If errors exist and are ignored, the parsed component cannot be successfully evaluated. Defaults to "raise".
        """
        top_level_where = self.parse_where_string(self._unparsed.get("where", "True"))

        if errors == "raise":
            self.raise_caught_errors()

        if self._is_valid:
            self.where = [top_level_where]

    def parse_equations(
        self,
        valid_math_element_names: Iterable[str],
        errors: Literal["raise", "ignore"] = "raise",
    ) -> list[ParsedBackendEquation]:
        """Parse `expression` and `where` strings of math component dictionary.

        Args:
            valid_math_element_names (Iterable[str]):
                strings referring to valid backend objects to allow the parser to differentiate between them and generic strings.
            errors (Literal["raise", "ignore"], optional):
                Collected parsing errors can be raised directly or ignored.
                If errors exist and are ignored, the parsed component cannot be successfully evaluated. Defaults to "raise".

        Returns:
            list[ParsedBackendEquation]:
                List of parsed equations ready to be evaluated.
                The length of the list depends on the product of provided equations and sub-expression/slice references.
        """
        equation_expression_list: list[UnparsedEquationDict]
        equation_expression_list = self._unparsed.get("equations", [])

        equations = self.generate_expression_list(
            expression_parser=self.equation_expression_parser(valid_math_element_names),
            expression_list=equation_expression_list,
            expression_group="equations",
            id_prefix=self.name,
        )

        sub_expression_dict = {
            c_name: self.generate_expression_list(
                expression_parser=expression_parser.generate_sub_expression_parser(
                    valid_math_element_names
                ),
                expression_list=c_list,
                expression_group="sub_expressions",
                id_prefix=c_name,
            )
            for c_name, c_list in self._unparsed.get("sub_expressions", {}).items()
        }
        slice_dict = {
            idx_name: self.generate_expression_list(
                expression_parser=expression_parser.generate_slice_parser(
                    valid_math_element_names
                ),
                expression_list=idx_list,
                expression_group="slices",
                id_prefix=idx_name,
            )
            for idx_name, idx_list in self._unparsed.get("slices", {}).items()
        }

        if errors == "raise":
            self.raise_caught_errors()

        equations_with_sub_expressions = []
        for equation in equations:
            equations_with_sub_expressions.extend(
                self.extend_equation_list_with_expression_group(
                    equation, sub_expression_dict, "sub_expressions"
                )
            )
        equations_with_sub_expressions_and_slices: list[ParsedBackendEquation] = []
        for equation in equations_with_sub_expressions:
            equations_with_sub_expressions_and_slices.extend(
                self.extend_equation_list_with_expression_group(
                    equation, slice_dict, "slices"
                )
            )

        return equations_with_sub_expressions_and_slices

    def _parse_string(
        self,
        parser: pp.ParserElement,
        parse_string: str,
    ) -> pp.ParseResults:
        """
        Parse equation string according to predefined string parsing grammar
        given by `self.parser`

        Args:
            parser (pp.ParserElement): Parsing grammar.
            parse_string (str): String to parse according to parser grammar.

        Returns:
            Optional[pp.ParseResults]:
                Parsed string. If any parsing errors are caught,
                they will be logged to `self._errors` to raise later.
        """
        try:
            parsed = parser.parse_string(parse_string, parse_all=True)
        except pp.ParseException as excinfo:
            parsed = pp.ParseResults([])
            self._is_valid = False
            pointer = f"{self.get_parsing_position()} (line {excinfo.lineno}, char {excinfo.col}): "
            marker_pos = " " * (
                len(pointer) + 2 * len(self._ERR_BULLET) + excinfo.col - 1
            )
            self._errors.append(f"{pointer}{excinfo.line}\n{marker_pos}^")

        return parsed

    def parse_where_string(self, where_string: str = "True") -> pp.ParseResults:
        """Parse a "where" string of the form "CONDITION OPERATOR CONDITION", where the
        operator can be "and"/"or"/"not and"/"not or".

        Args:
            where_string (str):
                string value from a math dictionary "where" key.
                Defaults to "True", to have no effect on the subsequent subsetting.

        Returns:
            pp.ParseResults: Parsed string. If any parsing errors are caught,
                they will be logged to `self._errors` to raise later.
        """
        parser = where_parser.generate_where_string_parser()
        self._tracker["expr_or_where"] = "where"
        return self._parse_string(parser, where_string)

    def generate_expression_list(
        self,
        expression_parser: pp.ParserElement,
        expression_list: list[UnparsedEquationDict],
        expression_group: Literal["equations", "sub_expressions", "slices"],
        id_prefix: str = "",
    ) -> list[ParsedBackendEquation]:
        """
        Align user-defined constraint equations/sub-expressions by parsing expressions,
        specifying a default "where" string if not defined,
        and providing an ID to enable returning to the initial dictionary.

        Args:
            expression_list (list[dict]):
                list of constraint equations or sub-expressions with arithmetic expression
                string and optional where string.
            expression_group (str):
                For error reporting, the constraint dict key corresponding to the parse_string.
            id_prefix (Optional[str]):
                If provided, will extend the ID from a number corresponding to the
                expression_list position `idx` to a tuple of the form (id_prefix, idx).

        Returns:
            list[ParsedBackendEquation]:
                Aligned expression dictionaries with parsed expression strings.
        """
        parsed_equation_list = []

        if expression_group == "equations":
            to_track = {"expression_group": f"{expression_group}[{{id}}]"}
        else:
            to_track = {
                "expression_group": expression_group,
                "id": f"{id_prefix}[{{id}}]",
            }

        for idx, expression_data in enumerate(expression_list):
            self._tracker.update({k: v.format(id=idx) for k, v in to_track.items()})

            parsed_where = self.parse_where_string(expression_data.get("where", "True"))

            self._tracker["expr_or_where"] = "expression"
            parsed_expression = self._parse_string(
                expression_parser, expression_data["expression"]
            )
            if len(parsed_expression) > 0:
                parsed_equation_list.append(
                    ParsedBackendEquation(
                        equation_name=":".join(filter(None, [id_prefix, str(idx)])),
                        sets=self.sets,
                        where_list=[parsed_where],
                        expression=parsed_expression,
                    )
                )
        self.reset_tracker()

        return parsed_equation_list

    def extend_equation_list_with_expression_group(
        self,
        parsed_equation: ParsedBackendEquation,
        parsed_items: dict[str, list[ParsedBackendEquation]],
        expression_group: Literal["sub_expressions", "slices"],
    ) -> list[ParsedBackendEquation]:
        """
        Find all sub-expressions referenced in an equation expression and return a
        product of the sub-expression data.

        Args:
            equation_data (ParsedBackendEquation): Equation data dictionary.
            parsed_items (dict[str, list[ParsedBackendEquation]]):
                Dictionary of expressions to replace within the equation data dictionary.
            expression_group (Literal["sub_expressions", "slices"]):
                Name of expression group that the parsed_items dict is referencing.

        Returns:
            list[ParsedBackendEquation]:
                Expanded list of parsed equations with the product of all references to items from the `expression_group` producing a new equation object. E.g., if the input equation object has a reference to an slice which itself has two expression options, two equation objects will be added to the return list.
        """
        if expression_group == "sub_expressions":
            equation_items = parsed_equation.find_sub_expressions()
        elif expression_group == "slices":
            equation_items = parsed_equation.find_slices()
        if not equation_items:
            return [parsed_equation]

        invalid_items = equation_items.difference(parsed_items.keys())
        if invalid_items:
            raise KeyError(
                f"({self.group_name}, {self.name}): Undefined {expression_group} found in equation: {invalid_items}"
            )

        parsed_item_product = itertools.product(
            *[parsed_items[k] for k in equation_items]
        )

        return [
            parsed_equation.add_expression_group_combination(
                expression_group, parsed_item_combination
            )
            for parsed_item_combination in parsed_item_product
        ]

    def combine_exists_and_foreach(self, model_data: xr.Dataset) -> xr.DataArray:
        """
        Generate a multi-dimensional boolean array based on the sets
        over which the constraint is to be built (defined by "foreach") and the
        model `exists` array.
        The `exists` array is a boolean array defining the structure of the model and is True for valid combinations of technologies consuming/producing specific carriers at specific nodes. It is indexed over ["nodes", "techs", "carriers", "carrier_tiers"].

        Args:
            model_data (xr.Dataset): Calliope model dataset.

        Returns:
            xr.DataArray: boolean array indexed over ["nodes", "techs", "carriers", "carrier_tiers"] + any additional dimensions provided by `foreach`.
        """
        # Start with (carriers, carrier_tiers, nodes, techs) and go from there
        exists = model_data.carrier.notnull() * model_data.node_tech.notnull()
        # Add other dimensions (costs, timesteps, etc.)
        add_dims = set(self.sets).difference(exists.dims)
        if add_dims.difference(model_data.dims):
            exceptions.warn(
                f"Not generating optimisation problem object `{self.name}` because it is "
                f"indexed over unidentified set name(s): `{add_dims.difference(model_data.dims)}`.",
                _class=exceptions.BackendWarning,
            )
            return xr.DataArray(False)
        exists_and_foreach = [exists, *[model_data[i].notnull() for i in add_dims]]
        return functools.reduce(operator.and_, exists_and_foreach)

    def generate_top_level_where_array(
        self,
        model_data: xr.Dataset,
        align_to_foreach_sets: bool = True,
        break_early: bool = True,
    ) -> xr.DataArray:
        """
        Create multi-dimensional array from model inputs and component sets (defined in foreach)
        and apply the component top-level where to the array.

        Args:
            model_data (xr.Dataset): Calliope model input data.
            align_to_foreach_sets (bool, optional):
                By default, all foreach arrays have the dimensions ("nodes", "techs", "carriers", "carrier_tiers") as well as any additional dimensions provided by the component's "foreach" key. If this argument is True, the dimensions not included in "foreach" are removed from the array.
                Defaults to True.
            break_early (bool, optional):
                If any intermediate array has no valid elements (i.e. all are False), the function will return that array rather than continuing - this saves time and memory on large models.
                Defaults to True.

        Returns:
            xr.DataArray: Boolean array defining on which index items a parsed component should be built.
        """
        foreach_imask = self.evaluate_foreach(model_data)
        if break_early and not foreach_imask.any():
            return foreach_imask

        self.parse_top_level_where()
        imask = self.evaluate_where(model_data, initial_imask=foreach_imask)
        if break_early and not imask.any():
            return imask

        if align_to_foreach_sets:
            imask = self.align_imask_with_foreach_sets(imask)
        return imask

    def raise_caught_errors(self):
        """If there are any parsing errors, pipe them to the ModelError bullet point list generator"""
        if not self._is_valid:
            exceptions.print_warnings_and_raise_errors(
                errors={f"({self.group_name}, {self.name})": self._errors},
                during="math string parsing (marker indicates where parsing stopped, not strictly the equation term that caused the failure)",
                bullet=self._ERR_BULLET,
            )<|MERGE_RESOLUTION|>--- conflicted
+++ resolved
@@ -131,17 +131,12 @@
             expression_parser.EvalOperatorOperand,
             expression_parser.EvalFunction,
         )
-<<<<<<< HEAD
-        elements: list = [self.expression[0].values]
         to_find = expression_parser.EvalSubExpressions
-=======
-        to_find = equation_parser.EvalSubExpressions
         elements: list
         if isinstance(self.expression[0], to_find):
             elements = [self.expression[0]]
         else:
             elements = [self.expression[0].values]
->>>>>>> 95916ff0
 
         return self._find_items_in_expression(elements, to_find, valid_eval_classes)
 
@@ -161,16 +156,11 @@
                 expression_parser.EvalSlicedParameterOrVariable,
             ]
         )
-<<<<<<< HEAD
-        elements = [self.expression[0].values, *list(self.sub_expressions.values())]
         to_find = expression_parser.EvalIndexSlice
-=======
-        to_find = equation_parser.EvalIndexSlice
         elements: list = [
             self.expression[0].values,
             *list(self.sub_expressions.values()),
         ]
->>>>>>> 95916ff0
 
         return self._find_items_in_expression(elements, to_find, valid_eval_classes)
 
@@ -185,8 +175,8 @@
 
         Args:
             parser_elements (pp.ParseResults): list of parser elements to check.
-            to_find (type[equation_parser.EvalString]): type of equation element to search for
-            valid_eval_classes (tuple[type(equation_parser.EvalString)]):
+            to_find (type[expression_parser.EvalString]): type of equation element to search for
+            valid_eval_classes (tuple[type(expression_parser.EvalString)]):
                 Other expression elements that can be recursively searched
 
         Returns:
@@ -255,12 +245,8 @@
     def evaluate_where(  # noqa: F811
         self,
         model_data: xr.Dataset,
-<<<<<<< HEAD
+        as_latex: Literal[False] = False,
         initial_where: xr.DataArray = TRUE_ARRAY,
-=======
-        as_latex: Literal[False] = False,
-        initial_imask: xr.DataArray = TRUE_ARRAY,
->>>>>>> 95916ff0
     ) -> xr.DataArray:
         "Expecting array if not requesting latex string"
 
@@ -276,7 +262,7 @@
         self,
         model_data: xr.Dataset,
         as_latex: bool = False,
-        initial_imask: xr.DataArray = TRUE_ARRAY,
+        initial_where: xr.DataArray = TRUE_ARRAY,
     ) -> Union[xr.DataArray, str]:
         """Evaluate parsed backend object dictionary `where` string.
 
@@ -294,13 +280,9 @@
 
         evaluated_wheres = [
             where[0].eval(
-<<<<<<< HEAD
-                model_data=model_data, helper_func_dict=VALID_WHERE_HELPER_FUNCTIONS
-=======
                 model_data=model_data,
-                helper_func_dict=VALID_IMASK_HELPER_FUNCTIONS,
+                helper_func_dict=VALID_WHERE_HELPER_FUNCTIONS,
                 as_latex=as_latex,
->>>>>>> 95916ff0
             )
             for where in self.where
         ]
@@ -308,33 +290,22 @@
             return r"\land{}".join(f"({i})" for i in evaluated_wheres if i != "true")
         else:
             return xr.DataArray(
-                functools.reduce(operator.and_, [initial_imask, *evaluated_wheres])
-            )
-
-<<<<<<< HEAD
-        where: xr.DataArray = functools.reduce(
-            operator.and_, [initial_where, *evaluated_wheres]
-        )
-
-        return xr.DataArray(where)
-
-    def drop_dims_not_in_foreach(self, where: xr.DataArray):
-        unwanted_dims = set(where.dims).difference(self.sets)
-        return (where.sum(unwanted_dims) > 0).astype(bool)
-=======
-    def align_imask_with_foreach_sets(self, imask: xr.DataArray) -> xr.DataArray:
+                functools.reduce(operator.and_, [initial_where, *evaluated_wheres])
+            )
+
+    def drop_dims_not_in_foreach(self, where: xr.DataArray) -> xr.DataArray:
         """the dimensions not included in "foreach" are removed from the input array
 
         Args:
-            imask (xr.DataArray): Array with potentially unwanted dimensions
+            where (xr.DataArray): Array with potentially unwanted dimensions
 
         Returns:
             xr.DataArray:
                 Array with same dimensions as the user-defined foreach sets.
                 Dimensions are ordered to match the order given by the sets.
         """
-        unwanted_dims = set(imask.dims).difference(self.sets)
-        return (imask.sum(unwanted_dims) > 0).astype(bool).transpose(*self.sets)
+        unwanted_dims = set(where.dims).difference(self.sets)
+        return (where.sum(unwanted_dims) > 0).astype(bool).transpose(*self.sets)
 
     @overload  # noqa: F811
     def evaluate_expression(  # noqa: F811
@@ -343,7 +314,7 @@
         backend_interface: backends.BackendModel,
         as_latex: Literal[False] = False,
         references: Optional[set] = None,
-        imask: Optional[xr.DataArray] = None,
+        where: Optional[xr.DataArray] = None,
     ) -> Any:
         "Expecting anything (most likely an array) if not requesting latex string"
 
@@ -356,24 +327,19 @@
         references: Optional[set] = None,
     ) -> str:
         "Expecting string if requesting latex string"
->>>>>>> 95916ff0
 
     def evaluate_expression(  # noqa: F811
         self,
         model_data: xr.Dataset,
         backend_interface: backends.BackendModel,
-<<<<<<< HEAD
-        where: xr.DataArray,
-=======
         as_latex: bool = False,
->>>>>>> 95916ff0
         references: Optional[set] = None,
-        imask: Optional[xr.DataArray] = None,
+        where: Optional[xr.DataArray] = None,
     ) -> Any:
-        if imask is None:
-            apply_imask = False
+        if where is None:
+            apply_where = False
         else:
-            apply_imask = True
+            apply_where = True
         return self.expression[0].eval(
             equation_name=self.name,
             slice_dict=self.slices,
@@ -386,7 +352,7 @@
             references=references if references is not None else set(),
             as_dict=False,
             as_latex=as_latex,
-            apply_imask=apply_imask,
+            apply_where=apply_where,
         )
 
 
@@ -740,18 +706,18 @@
         Returns:
             xr.DataArray: Boolean array defining on which index items a parsed component should be built.
         """
-        foreach_imask = self.evaluate_foreach(model_data)
-        if break_early and not foreach_imask.any():
-            return foreach_imask
+        foreach_where = self.combine_exists_and_foreach(model_data)
+        if break_early and not foreach_where.any():
+            return foreach_where
 
         self.parse_top_level_where()
-        imask = self.evaluate_where(model_data, initial_imask=foreach_imask)
-        if break_early and not imask.any():
-            return imask
+        where = self.evaluate_where(model_data, initial_where=foreach_where)
+        if break_early and not where.any():
+            return where
 
         if align_to_foreach_sets:
-            imask = self.align_imask_with_foreach_sets(imask)
-        return imask
+            where = self.drop_dims_not_in_foreach(where)
+        return where
 
     def raise_caught_errors(self):
         """If there are any parsing errors, pipe them to the ModelError bullet point list generator"""
