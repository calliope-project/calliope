--- conflicted
+++ resolved
@@ -71,12 +71,7 @@
     description: NotRequired[str]
     equation: NotRequired[str]
     equations: NotRequired[list[UnparsedEquationDict]]
-<<<<<<< HEAD
-    components: NotRequired[dict[str, list[UnparsedEquationDict]]]
-=======
     sub_expressions: NotRequired[dict[str, list[UnparsedEquationDict]]]
-    domain: str
->>>>>>> a0c78253
     sense: str
 
 
