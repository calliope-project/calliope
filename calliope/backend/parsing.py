--- conflicted
+++ resolved
@@ -269,14 +269,9 @@
         """
         evaluated_wheres = [
             where[0].eval(
-<<<<<<< HEAD
                 helper_functions=helper_functions._registry["where"],
+                as_latex=as_latex,
                 model_data=model_data,
-=======
-                model_data=model_data,
-                helper_func_dict=VALID_IMASK_HELPER_FUNCTIONS,
-                as_latex=as_latex,
->>>>>>> 66e94fb0
             )
             for where in self.where
         ]
@@ -344,12 +339,9 @@
             imask=imask,
             references=references if references is not None else set(),
             as_dict=False,
-<<<<<<< HEAD
             helper_functions=helper_functions._registry["expression"],
-=======
             as_latex=as_latex,
             apply_imask=apply_imask,
->>>>>>> 66e94fb0
         )
 
 
