<<<<<<< HEAD
import itertools
from typing import Dict, KeysView, List, Optional, Union, Tuple, Set
=======
from typing import Dict, KeysView, List, Optional
>>>>>>> 47abb548
from typing_extensions import NotRequired, TypedDict, Required
from functools import partial

import pyparsing as pp
import xarray as xr

from calliope.backend import equation_parser
from calliope.exceptions import print_warnings_and_raise_errors


class ForEach(TypedDict):
    set_iterator: str
    set_name: str


# TODO: decide if this should simply be typed as a Dict and all the details are left in a YAML schema
class Constraint(TypedDict):
    foreach: Required[list]
    where: List[str]
    equation: NotRequired[str]
    equations: NotRequired[List[str]]
    components: NotRequired[List[Dict[str, str]]]
    index_items: NotRequired[List[Dict[str, str]]]


<<<<<<< HEAD
class ConstraintExpression(TypedDict):
    id: Union[int, Tuple[str, int]]
    where: List[str]
    expression: pp.ParseResults
    components: NotRequired[Dict[str, pp.ParseResults]]


def process_constraint(constraints, constraint_name):
    constraint = constraints[constraint_name]
    constraint_equations = parse_constraint_equations(constraint, constraint_name)
    raise_parsing_errors(constraints)
    return {"name": constraint_name, "equations": constraint_equations}
=======
class ParsedConstraint:
    def __init__(self, constraint: Constraint, constraint_name: str) -> None:
        """Parse a constraint defined in a dictionary of strings loaded from YAML into a series of Python objects that can be passed onto a solver interface like Pyomo or Gurobipy.

        Args:
            constraint (Constraint): Dictionary of the form:
                foreach: List[str]  <- sets over which to iterate the constraint, e.g. ["timestep in timesteps"], where "timesteps" is the set and "timestep" is the reference to the set iterator in the constraint equation(s)
                where: List[str]  <- conditions defining which items in the product of all sets to apply the constraint to  FIXME: not implemented.
                equation: String  <- if no other conditions, single constraint equation of the form LHS OPERATOR RHS, e.g. "energy_cap[node, tech] >= my_parameter[tech] * 2"  FIXME: not implemented.
                equations: List[Dict]  <- if different equations for different conditions, list them here with an additional "where" statement and an associated expression: {"where": [...], "expression": "..."}  FIXME: not implemented.
                components: Dict[List[Dict]]  <- if applying the same expression to multiple equations in the constraint, store them here with optional conditions on their exact composition, e.g. "$energy_prod" in an equation would refer to a component {"energy_prod": [{"where": [...], "expression": "..."}, ...]}  FIXME: not implemented.
                index_items: Dict[List[Dict]]  <- if indexing a parameter/variable separately to the set iterators given in "foreach", define them here. FIXME: not implemented.
            constraint_name (str): Name of constraint.
        """
        self.name = constraint_name
        self._unparsed = constraint

        # capture warnings and errors to dump after processing,
        # to make it easier for a user to fix the constraint YAML.
        self._warnings = []
        self._errors = []
>>>>>>> 47abb548

        # Initialise data variables
        self.sets = dict()

<<<<<<< HEAD
def raise_parsing_errors(constraints: list) -> None:
    errors_ = []
    warnings_ = []
    for constraint in constraints:
        errors_.extend(
            [
                f"({constraint.name}) {parse_string}: {error}"
                for parse_string, error in constraint._errors.items()
            ]
        )
        warnings_.extend(
            [
                f"({constraint.name}) {parse_string}: {warning}"
                for parse_string, warning in constraint._warnings.items()
            ]
        )
    print_warnings_and_raise_errors(
        warnings=warnings_, errors=errors_, during="Constraint string parsing"
    )


def parse_constraint_equations(constraint, constraint_name):
    """
    Builds the equations for a given constraint.
=======
        # Initialise switches
        self._is_valid = True
>>>>>>> 47abb548

    def parse_strings(self, model_data: xr.Dataset) -> None:
        """
        Parse all elements of the constraint: "foreach", "equation(s)", "component".

        Args:
            model_data (xr.Dataset):
                Calliope processed model dataset with all necessary parameters, sets,
                and run configuration options defined.

<<<<<<< HEAD

class ParsedConstraint:
    def __init__(self, constraint: Constraint, constraint_name: str) -> None:
        """Parse a constraint defined in a dictionary of strings loaded from YAML into a series of Python objects that can be passed onto a solver interface like Pyomo or Gurobipy.

        Args:
            constraint (Constraint): Dictionary of the form:
                foreach: List[str]  <- sets over which to iterate the constraint, e.g. ["timestep in timesteps"], where "timesteps" is the set and "timestep" is the reference to the set iterator in the constraint equation(s)
                where: List[str]  <- conditions defining which items in the product of all sets to apply the constraint to
                equation: String  <- if no other conditions, single constraint equation of the form LHS OPERATOR RHS, e.g. "energy_cap[node, tech] >= my_parameter[tech] * 2"
                equations: List[Dict]  <- if different equations for different conditions, list them here with an additional "where" statement and an associated expression: {"where": [...], "expression": "..."}
                components: Dict[List[Dict]]  <- if applying the same expression to multiple equations in the constraint, store them here with optional conditions on their exact composition, e.g. "$energy_prod" in an equation would refer to a component {"energy_prod": [{"where": [...], "expression": "..."}, ...]}
                index_items: Dict[List[Dict]]  <- if indexing a parameter/variable separately to the set iterators given in "foreach", define them here. FIXME: not implemented.
            constraint_name (str): Name of constraint.
        """
        self.name = constraint_name
        self._unparsed = constraint
        # capture warnings and errors to dump after processing,
        # to make it easier for a user to fix the constraint YAML.
        self._warnings = []
        self._errors = []
        self.is_active = True
        self._is_valid = True

    def parse_constraint(self, model_data: xr.Dataset) -> None:
        """
        Parse all elements of the constraint: "foreach", "equation(s)", "component".

        Args:
            model_data (xr.Dataset):
                Calliope processed model dataset with all necessary parameters, sets,
                and run configuration options defined.

        """

        self._get_sets_from_foreach(model_data.dims.keys())

        equation_expression_parser = equation_parser.generate_equation_parser(
            self.set_iterators
        )
        component_expression_parser = equation_parser.generate_arithmetic_parser(
            self.set_iterators
        )

        if "equation" in self._unparsed.keys():
            equations = [{"expression": self._unparsed["equation"]}]
        elif "equations" in self._unparsed.keys():
            equations = self._unparsed["equations"]
        self._parsed_equations = self._parse_where_expression(
            equation_expression_parser, equations, "equation"
        )

        self._parsed_components = {
            c_name: self._parse_where_expression(
                component_expression_parser, c_list, "component", c_name
            )
            for c_name, c_list in self._unparsed.get("components", {}).items()
        }

        self._parsed_equations_with_components = [
            self._combine_components_with_equation(equation_data, component_product)
            for equation_data in self._parsed_equations
            for component_product in self._get_component_product(
                component_expression_parser, equation_data, self._parsed_components
            )
        ]

        return None

    @staticmethod
    def _foreach_parser(model_data_dims):
        set_iterator = pp.pyparsing_common.identifier.set_results_name("set_iterator")
        set_name = pp.one_of(model_data_dims, as_keyword=True).set_results_name(
            "set_name"
        )
        return set_iterator + pp.Suppress("in") + set_name

    def _get_sets_from_foreach(self, model_data_dims: KeysView[str]) -> None:
        """
        Process "foreach" key in constraint to access the set iterators and the
        identifier for set items in the constraint equation expessions

        Args:
            model_data_dims (KeysView[str]):
                List of dimensions in calliope.Model._model_data
        """
        foreach_parser = self._foreach_parser(model_data_dims)

        self.sets = []
        for string_ in self._unparsed["foreach"]:
            parsed_ = self._parse_string(foreach_parser, string_, "foreach")
            if parsed_ is not None:
                self.sets.append(parsed_.asDict())

        self.set_names = [_set["set_name"] for _set in self.sets]
        self.set_iterators = [_set["set_iterator"] for _set in self.sets]

    def _parse_string(
        self, parser: pp.ParserElement, parse_string: str, string_type: str
    ) -> Optional[pp.ParseResults]:
        """
        Parse equation string according to predefined string parsing grammar
        given by `self.parser`

        Args:
            parser (pp.ParserElement): Parsing grammar.
            parse_string (str): String to parse according to parser grammar.
            string_type (str): For error reporting, the constraint dict key corresponding to the parse_string.

        Returns:
            Optional[pp.ParseResults]:
                Parsed string. If any parsing errors are caught,
                they will be logged to `self._errors` to raise later.
        """
        try:
            parsed = parser.parse_string(parse_string, parse_all=True)
        except (pp.ParseException, KeyError) as excinfo:
            self._is_valid = False
            parsed = None
            self._errors.append(f"({string_type}, {parse_string}): {excinfo}")

        return parsed

    def _parse_where_expression(
        self,
        expression_parser: pp.ParserElement,
        expression_list: List[Dict],
        string_type: str,
        id_prefix: Optional[str] = None,
    ) -> List[ConstraintExpression]:
        """
        Align user-defined constraint equations/components by parsing expressions,
        specifying a default "where" string if not defined,
        and providing an ID to enable returning to the initial dictionary.

        Args:
            expression_list (List[Dict]):
                List of constraint equations or components with arithmetic expression
                string and optional where string.
            string_type (str):
                For error reporting, the constraint dict key corresponding to the parse_string.
            id_prefix (Optional[str]):
                If provided, will extend the ID from a number corresponding to the
                expression_list position `idx` to a tuple of the form (id_prefix, idx).

        Returns:
            List[ConstraintExpression]:
                Aligned expression dictionaries with parsed expression strings.
        """

        return [
            {
                "id": idx if id_prefix is None else (id_prefix, idx),
                "where": expression_data.get("where", []),
                "expression": self._parse_string(
                    expression_parser, expression_data["expression"], string_type
                ),
            }
            for idx, expression_data in enumerate(expression_list)
        ]

    def _find_components(self, parser_elements: pp.ParseResults) -> Set[str]:
        """
        Recursively find components defined in an equation expression.

        Args:
            parser_elements (pp.ParseResults): List of parser elements to check.

        Returns:
            Set[str]: All unique component names.
        """
        components = []
        for parser_element in parser_elements:
            if isinstance(parser_element, equation_parser.EvalComponent):
                components.append(parser_element.name)

            elif isinstance(parser_element, (equation_parser.ArithmeticOperator)):
                components.extend(self._find_components(parser_element.value))
        return set(components)

    def _get_component_product(
        self,
        equation_data: ConstraintExpression,
        parsed_components: List[ConstraintExpression],
    ) -> List[List[ConstraintExpression]]:
        """
        Find all components referenced in an equation expression and return a
        product of the component data.

        Args:
            parser (pp.ParserElement): Parser for arithmetic grammar.
            equation_data (ConstraintExpression): Equation data dictionary.

        Returns:
            List[List[ConstraintExpression]]:
                Each nested list contains a unique product of component data dictionaries.
        """

        eq_components = set(self._find_components(equation_data["expression"][0].value))

        invalid_components = eq_components.difference(parsed_components.keys())
        if invalid_components:
            self._errors.append(
                "Undefined component(s) found in equation "
                f"#{equation_data['id']}: {invalid_components}"
            )

        eq_components.difference_update(invalid_components)

        component_combinations = list(
            itertools.product(*[parsed_components[k] for k in eq_components])
        )

        return component_combinations

    def _combine_components_with_equation(
        self,
        equation_data: ConstraintExpression,
        component_product: List[ConstraintExpression],
    ) -> ConstraintExpression:
        """Create new equations with components replaced by their underlying data.
        The new equation has an updated ID, `where` list, and expression.

        Args:
            equation_data (ConstraintExpression):
                Original equation data dictionary with reference to components.
            component_product (List[ConstraintExpression]):
                List of component data dictionaries to use in updating the equation data.

        Returns:
            ConstraintExpression:
                Updated equation dictionary with unique ID and component equation
                expressions attached under the key `components`.
        """
        component_ids = [component["id"] for component in component_product]

        component_wheres = [equation_data["where"]]
        for component in component_product:
            component_wheres.extend(["and", component["where"]])

        return {
            "id": (equation_data["id"], *component_ids),
            "where": component_wheres,
            "expression": equation_data["expression"],
            "components": {
                component["id"][0]: component["expression"]
                for component in component_product
            },
        }
=======
        """

        self._get_sets_from_foreach(model_data.dims.keys())

        return None

    @staticmethod
    def _foreach_parser() -> pp.ParserElement:
        """
        Returns:
            pp.ParserElement: Parsing grammar for strings of the form "A in B".
        """
        in_ = pp.Keyword("in", caseless=True)
        generic_identifier = pp.Combine(~in_ + pp.pyparsing_common.identifier)

        set_iterator = generic_identifier.set_results_name("set_iterator")
        set_name = generic_identifier.set_results_name("set_name")
        return set_iterator + pp.Suppress(in_) + set_name

    def _get_sets_from_foreach(self, model_data_dims: KeysView[str]) -> None:
        """
        Process "foreach" key in constraint to access the set iterators and the
        identifier for set items in the constraint equation expessions

        Args:
            model_data_dims (KeysView[str]):
                List of dimensions in calliope.Model._model_data
        """
        foreach_parser = self._foreach_parser()
        sets = dict()
        for string_ in self._unparsed["foreach"]:
            error_handler = partial(self._add_error, string_, "foreach")
            parsed_ = self._parse_string(foreach_parser, string_, "foreach")
            if parsed_ is not None:
                set_iterator, set_name = parsed_.as_list()
                if set_iterator in sets.keys():
                    error_handler(f"Found duplicate set iterator `{set_iterator}`.")
                if set_name not in model_data_dims:
                    error_handler(f"`{set_name}` not a valid model set name.")

                sets[set_iterator] = set_name

        if self._is_valid:
            self.sets = sets

        return None

    def _parse_string(
        self, parser: pp.ParserElement, parse_string: str, string_type: str
    ) -> Optional[pp.ParseResults]:
        """
        Parse equation string according to predefined string parsing grammar
        given by `self.parser`

        Args:
            parser (pp.ParserElement): Parsing grammar.
            parse_string (str): String to parse according to parser grammar.
            string_type (str): For error reporting, the constraint dict key corresponding to the parse_string.

        Returns:
            Optional[pp.ParseResults]:
                Parsed string or, if any parsing errors are caught, NoneType.
                Errors will be logged to `self._errors` to raise later.
        """
        try:
            parsed = parser.parse_string(parse_string, parse_all=True)
        except pp.ParseException as excinfo:
            parsed = None
            self._add_error(parse_string, string_type, excinfo)

        return parsed

    def _add_error(self, instring: str, string_type: str, error_message: str) -> None:
        """
        Add error message to the list self._errors following a predefined structure of
        `(string_type, instring): error`, e.g. `(foreach, a in A): Found duplicate set iterator`.

        Also set self._is_valid flag to False since at least one error has been caught.

        Args:
            instring (str): String being parsed where the error was caught.
            string_type (str):
                Location in the constraint definition where the string was defined,
                e.g., "foreach", "equations", "components".
            error_message (str): Description of error.
        """
        self._is_valid = False
        self._errors.append(f"({string_type}, {instring}): {error_message}")
>>>>>>> 47abb548
<|MERGE_RESOLUTION|>--- conflicted
+++ resolved
@@ -1,9 +1,5 @@
-<<<<<<< HEAD
 import itertools
-from typing import Dict, KeysView, List, Optional, Union, Tuple, Set
-=======
-from typing import Dict, KeysView, List, Optional
->>>>>>> 47abb548
+from typing import KeysView, Optional
 from typing_extensions import NotRequired, TypedDict, Required
 from functools import partial
 
@@ -19,58 +15,17 @@
     set_name: str
 
 
-# TODO: decide if this should simply be typed as a Dict and all the details are left in a YAML schema
-class Constraint(TypedDict):
+# TODO: decide if this should simply be typed as a dict and all the details are left in a YAML schema
+class ConstraintDict(TypedDict):
     foreach: Required[list]
-    where: List[str]
+    where: list[str]
     equation: NotRequired[str]
-    equations: NotRequired[List[str]]
-    components: NotRequired[List[Dict[str, str]]]
-    index_items: NotRequired[List[Dict[str, str]]]
-
-
-<<<<<<< HEAD
-class ConstraintExpression(TypedDict):
-    id: Union[int, Tuple[str, int]]
-    where: List[str]
-    expression: pp.ParseResults
-    components: NotRequired[Dict[str, pp.ParseResults]]
-
-
-def process_constraint(constraints, constraint_name):
-    constraint = constraints[constraint_name]
-    constraint_equations = parse_constraint_equations(constraint, constraint_name)
-    raise_parsing_errors(constraints)
-    return {"name": constraint_name, "equations": constraint_equations}
-=======
-class ParsedConstraint:
-    def __init__(self, constraint: Constraint, constraint_name: str) -> None:
-        """Parse a constraint defined in a dictionary of strings loaded from YAML into a series of Python objects that can be passed onto a solver interface like Pyomo or Gurobipy.
-
-        Args:
-            constraint (Constraint): Dictionary of the form:
-                foreach: List[str]  <- sets over which to iterate the constraint, e.g. ["timestep in timesteps"], where "timesteps" is the set and "timestep" is the reference to the set iterator in the constraint equation(s)
-                where: List[str]  <- conditions defining which items in the product of all sets to apply the constraint to  FIXME: not implemented.
-                equation: String  <- if no other conditions, single constraint equation of the form LHS OPERATOR RHS, e.g. "energy_cap[node, tech] >= my_parameter[tech] * 2"  FIXME: not implemented.
-                equations: List[Dict]  <- if different equations for different conditions, list them here with an additional "where" statement and an associated expression: {"where": [...], "expression": "..."}  FIXME: not implemented.
-                components: Dict[List[Dict]]  <- if applying the same expression to multiple equations in the constraint, store them here with optional conditions on their exact composition, e.g. "$energy_prod" in an equation would refer to a component {"energy_prod": [{"where": [...], "expression": "..."}, ...]}  FIXME: not implemented.
-                index_items: Dict[List[Dict]]  <- if indexing a parameter/variable separately to the set iterators given in "foreach", define them here. FIXME: not implemented.
-            constraint_name (str): Name of constraint.
-        """
-        self.name = constraint_name
-        self._unparsed = constraint
-
-        # capture warnings and errors to dump after processing,
-        # to make it easier for a user to fix the constraint YAML.
-        self._warnings = []
-        self._errors = []
->>>>>>> 47abb548
-
-        # Initialise data variables
-        self.sets = dict()
-
-<<<<<<< HEAD
-def raise_parsing_errors(constraints: list) -> None:
+    equations: NotRequired[list[str]]
+    components: NotRequired[list[dict[str, str]]]
+    index_items: NotRequired[list[dict[str, str]]]
+
+
+def raise_parsing_errors(self, constraints: list) -> None:
     errors_ = []
     warnings_ = []
     for constraint in constraints:
@@ -91,49 +46,35 @@
     )
 
 
-def parse_constraint_equations(constraint, constraint_name):
-    """
-    Builds the equations for a given constraint.
-=======
-        # Initialise switches
-        self._is_valid = True
->>>>>>> 47abb548
-
-    def parse_strings(self, model_data: xr.Dataset) -> None:
-        """
-        Parse all elements of the constraint: "foreach", "equation(s)", "component".
-
-        Args:
-            model_data (xr.Dataset):
-                Calliope processed model dataset with all necessary parameters, sets,
-                and run configuration options defined.
-
-<<<<<<< HEAD
-
 class ParsedConstraint:
-    def __init__(self, constraint: Constraint, constraint_name: str) -> None:
+    def __init__(self, constraint: ConstraintDict, constraint_name: str) -> None:
         """Parse a constraint defined in a dictionary of strings loaded from YAML into a series of Python objects that can be passed onto a solver interface like Pyomo or Gurobipy.
 
         Args:
             constraint (Constraint): Dictionary of the form:
-                foreach: List[str]  <- sets over which to iterate the constraint, e.g. ["timestep in timesteps"], where "timesteps" is the set and "timestep" is the reference to the set iterator in the constraint equation(s)
-                where: List[str]  <- conditions defining which items in the product of all sets to apply the constraint to
-                equation: String  <- if no other conditions, single constraint equation of the form LHS OPERATOR RHS, e.g. "energy_cap[node, tech] >= my_parameter[tech] * 2"
-                equations: List[Dict]  <- if different equations for different conditions, list them here with an additional "where" statement and an associated expression: {"where": [...], "expression": "..."}
-                components: Dict[List[Dict]]  <- if applying the same expression to multiple equations in the constraint, store them here with optional conditions on their exact composition, e.g. "$energy_prod" in an equation would refer to a component {"energy_prod": [{"where": [...], "expression": "..."}, ...]}
-                index_items: Dict[List[Dict]]  <- if indexing a parameter/variable separately to the set iterators given in "foreach", define them here. FIXME: not implemented.
+                foreach: list[str]  <- sets over which to iterate the constraint, e.g. ["timestep in timesteps"], where "timesteps" is the set and "timestep" is the reference to the set iterator in the constraint equation(s)
+                where: list[str]  <- conditions defining which items in the product of all sets to apply the constraint to  FIXME: not implemented.
+                equation: String  <- if no other conditions, single constraint equation of the form LHS OPERATOR RHS, e.g. "energy_cap[node, tech] >= my_parameter[tech] * 2"  FIXME: not implemented.
+                equations: list[dict]  <- if different equations for different conditions, list them here with an additional "where" statement and an associated expression: {"where": [...], "expression": "..."}  FIXME: not implemented.
+                components: dict[list[dict]]  <- if applying the same expression to multiple equations in the constraint, store them here with optional conditions on their exact composition, e.g. "$energy_prod" in an equation would refer to a component {"energy_prod": [{"where": [...], "expression": "..."}, ...]}  FIXME: not implemented.
+                index_items: dict[list[dict]]  <- if indexing a parameter/variable separately to the set iterators given in "foreach", define them here. FIXME: not implemented.
             constraint_name (str): Name of constraint.
         """
         self.name = constraint_name
         self._unparsed = constraint
+
         # capture warnings and errors to dump after processing,
         # to make it easier for a user to fix the constraint YAML.
         self._warnings = []
         self._errors = []
-        self.is_active = True
+
+        # Initialise data variables
+        self.sets = dict()
+
+        # Initialise switches
         self._is_valid = True
 
-    def parse_constraint(self, model_data: xr.Dataset) -> None:
+    def parse_strings(self, model_data: xr.Dataset) -> None:
         """
         Parse all elements of the constraint: "foreach", "equation(s)", "component".
 
@@ -146,223 +87,6 @@
 
         self._get_sets_from_foreach(model_data.dims.keys())
 
-        equation_expression_parser = equation_parser.generate_equation_parser(
-            self.set_iterators
-        )
-        component_expression_parser = equation_parser.generate_arithmetic_parser(
-            self.set_iterators
-        )
-
-        if "equation" in self._unparsed.keys():
-            equations = [{"expression": self._unparsed["equation"]}]
-        elif "equations" in self._unparsed.keys():
-            equations = self._unparsed["equations"]
-        self._parsed_equations = self._parse_where_expression(
-            equation_expression_parser, equations, "equation"
-        )
-
-        self._parsed_components = {
-            c_name: self._parse_where_expression(
-                component_expression_parser, c_list, "component", c_name
-            )
-            for c_name, c_list in self._unparsed.get("components", {}).items()
-        }
-
-        self._parsed_equations_with_components = [
-            self._combine_components_with_equation(equation_data, component_product)
-            for equation_data in self._parsed_equations
-            for component_product in self._get_component_product(
-                component_expression_parser, equation_data, self._parsed_components
-            )
-        ]
-
-        return None
-
-    @staticmethod
-    def _foreach_parser(model_data_dims):
-        set_iterator = pp.pyparsing_common.identifier.set_results_name("set_iterator")
-        set_name = pp.one_of(model_data_dims, as_keyword=True).set_results_name(
-            "set_name"
-        )
-        return set_iterator + pp.Suppress("in") + set_name
-
-    def _get_sets_from_foreach(self, model_data_dims: KeysView[str]) -> None:
-        """
-        Process "foreach" key in constraint to access the set iterators and the
-        identifier for set items in the constraint equation expessions
-
-        Args:
-            model_data_dims (KeysView[str]):
-                List of dimensions in calliope.Model._model_data
-        """
-        foreach_parser = self._foreach_parser(model_data_dims)
-
-        self.sets = []
-        for string_ in self._unparsed["foreach"]:
-            parsed_ = self._parse_string(foreach_parser, string_, "foreach")
-            if parsed_ is not None:
-                self.sets.append(parsed_.asDict())
-
-        self.set_names = [_set["set_name"] for _set in self.sets]
-        self.set_iterators = [_set["set_iterator"] for _set in self.sets]
-
-    def _parse_string(
-        self, parser: pp.ParserElement, parse_string: str, string_type: str
-    ) -> Optional[pp.ParseResults]:
-        """
-        Parse equation string according to predefined string parsing grammar
-        given by `self.parser`
-
-        Args:
-            parser (pp.ParserElement): Parsing grammar.
-            parse_string (str): String to parse according to parser grammar.
-            string_type (str): For error reporting, the constraint dict key corresponding to the parse_string.
-
-        Returns:
-            Optional[pp.ParseResults]:
-                Parsed string. If any parsing errors are caught,
-                they will be logged to `self._errors` to raise later.
-        """
-        try:
-            parsed = parser.parse_string(parse_string, parse_all=True)
-        except (pp.ParseException, KeyError) as excinfo:
-            self._is_valid = False
-            parsed = None
-            self._errors.append(f"({string_type}, {parse_string}): {excinfo}")
-
-        return parsed
-
-    def _parse_where_expression(
-        self,
-        expression_parser: pp.ParserElement,
-        expression_list: List[Dict],
-        string_type: str,
-        id_prefix: Optional[str] = None,
-    ) -> List[ConstraintExpression]:
-        """
-        Align user-defined constraint equations/components by parsing expressions,
-        specifying a default "where" string if not defined,
-        and providing an ID to enable returning to the initial dictionary.
-
-        Args:
-            expression_list (List[Dict]):
-                List of constraint equations or components with arithmetic expression
-                string and optional where string.
-            string_type (str):
-                For error reporting, the constraint dict key corresponding to the parse_string.
-            id_prefix (Optional[str]):
-                If provided, will extend the ID from a number corresponding to the
-                expression_list position `idx` to a tuple of the form (id_prefix, idx).
-
-        Returns:
-            List[ConstraintExpression]:
-                Aligned expression dictionaries with parsed expression strings.
-        """
-
-        return [
-            {
-                "id": idx if id_prefix is None else (id_prefix, idx),
-                "where": expression_data.get("where", []),
-                "expression": self._parse_string(
-                    expression_parser, expression_data["expression"], string_type
-                ),
-            }
-            for idx, expression_data in enumerate(expression_list)
-        ]
-
-    def _find_components(self, parser_elements: pp.ParseResults) -> Set[str]:
-        """
-        Recursively find components defined in an equation expression.
-
-        Args:
-            parser_elements (pp.ParseResults): List of parser elements to check.
-
-        Returns:
-            Set[str]: All unique component names.
-        """
-        components = []
-        for parser_element in parser_elements:
-            if isinstance(parser_element, equation_parser.EvalComponent):
-                components.append(parser_element.name)
-
-            elif isinstance(parser_element, (equation_parser.ArithmeticOperator)):
-                components.extend(self._find_components(parser_element.value))
-        return set(components)
-
-    def _get_component_product(
-        self,
-        equation_data: ConstraintExpression,
-        parsed_components: List[ConstraintExpression],
-    ) -> List[List[ConstraintExpression]]:
-        """
-        Find all components referenced in an equation expression and return a
-        product of the component data.
-
-        Args:
-            parser (pp.ParserElement): Parser for arithmetic grammar.
-            equation_data (ConstraintExpression): Equation data dictionary.
-
-        Returns:
-            List[List[ConstraintExpression]]:
-                Each nested list contains a unique product of component data dictionaries.
-        """
-
-        eq_components = set(self._find_components(equation_data["expression"][0].value))
-
-        invalid_components = eq_components.difference(parsed_components.keys())
-        if invalid_components:
-            self._errors.append(
-                "Undefined component(s) found in equation "
-                f"#{equation_data['id']}: {invalid_components}"
-            )
-
-        eq_components.difference_update(invalid_components)
-
-        component_combinations = list(
-            itertools.product(*[parsed_components[k] for k in eq_components])
-        )
-
-        return component_combinations
-
-    def _combine_components_with_equation(
-        self,
-        equation_data: ConstraintExpression,
-        component_product: List[ConstraintExpression],
-    ) -> ConstraintExpression:
-        """Create new equations with components replaced by their underlying data.
-        The new equation has an updated ID, `where` list, and expression.
-
-        Args:
-            equation_data (ConstraintExpression):
-                Original equation data dictionary with reference to components.
-            component_product (List[ConstraintExpression]):
-                List of component data dictionaries to use in updating the equation data.
-
-        Returns:
-            ConstraintExpression:
-                Updated equation dictionary with unique ID and component equation
-                expressions attached under the key `components`.
-        """
-        component_ids = [component["id"] for component in component_product]
-
-        component_wheres = [equation_data["where"]]
-        for component in component_product:
-            component_wheres.extend(["and", component["where"]])
-
-        return {
-            "id": (equation_data["id"], *component_ids),
-            "where": component_wheres,
-            "expression": equation_data["expression"],
-            "components": {
-                component["id"][0]: component["expression"]
-                for component in component_product
-            },
-        }
-=======
-        """
-
-        self._get_sets_from_foreach(model_data.dims.keys())
-
         return None
 
     @staticmethod
@@ -385,7 +109,7 @@
 
         Args:
             model_data_dims (KeysView[str]):
-                List of dimensions in calliope.Model._model_data
+                list of dimensions in calliope.Model._model_data
         """
         foreach_parser = self._foreach_parser()
         sets = dict()
@@ -420,16 +144,143 @@
 
         Returns:
             Optional[pp.ParseResults]:
-                Parsed string or, if any parsing errors are caught, NoneType.
-                Errors will be logged to `self._errors` to raise later.
+                Parsed string. If any parsing errors are caught,
+                they will be logged to `self._errors` to raise later.
         """
         try:
             parsed = parser.parse_string(parse_string, parse_all=True)
-        except pp.ParseException as excinfo:
+        except (pp.ParseException, KeyError) as excinfo:
             parsed = None
             self._add_error(parse_string, string_type, excinfo)
 
         return parsed
+
+    def _parse_where_expression(
+        self,
+        expression_parser: pp.ParserElement,
+        expression_list: list[dict],
+        string_type: str,
+        id_prefix: Optional[str] = None,
+    ) -> list[ConstraintDict]:
+        """
+        Align user-defined constraint equations/components by parsing expressions,
+        specifying a default "where" string if not defined,
+        and providing an ID to enable returning to the initial dictionary.
+
+        Args:
+            expression_list (list[dict]):
+                list of constraint equations or components with arithmetic expression
+                string and optional where string.
+            string_type (str):
+                For error reporting, the constraint dict key corresponding to the parse_string.
+            id_prefix (Optional[str]):
+                If provided, will extend the ID from a number corresponding to the
+                expression_list position `idx` to a tuple of the form (id_prefix, idx).
+
+        Returns:
+            list[ConstraintDict]:
+                Aligned expression dictionaries with parsed expression strings.
+        """
+
+        return [
+            {
+                "id": idx if id_prefix is None else (id_prefix, idx),
+                "where": expression_data.get("where", []),
+                "expression": self._parse_string(
+                    expression_parser, expression_data["expression"], string_type
+                ),
+            }
+            for idx, expression_data in enumerate(expression_list)
+        ]
+
+    def _find_components(self, parser_elements: pp.ParseResults) -> set[str]:
+        """
+        Recursively find components defined in an equation expression.
+
+        Args:
+            parser_elements (pp.ParseResults): list of parser elements to check.
+
+        Returns:
+            set[str]: All unique component names.
+        """
+        components = []
+        for parser_element in parser_elements:
+            if isinstance(parser_element, equation_parser.EvalComponent):
+                components.append(parser_element.name)
+
+            elif isinstance(parser_element, (equation_parser.ArithmeticOperator)):
+                components.extend(self._find_components(parser_element.value))
+        return set(components)
+
+    def _get_component_product(
+        self,
+        equation_data: ConstraintDict,
+        parsed_components: list[ConstraintDict],
+    ) -> list[list[ConstraintDict]]:
+        """
+        Find all components referenced in an equation expression and return a
+        product of the component data.
+
+        Args:
+            parser (pp.ParserElement): Parser for arithmetic grammar.
+            equation_data (ConstraintDict): Equation data dictionary.
+
+        Returns:
+            list[list[ConstraintDict]]:
+                Each nested list contains a unique product of component data dictionaries.
+        """
+
+        eq_components = set(self._find_components(equation_data["expression"][0].value))
+
+        invalid_components = eq_components.difference(parsed_components.keys())
+        if invalid_components:
+            self._errors.append(
+                "Undefined component(s) found in equation "
+                f"#{equation_data['id']}: {invalid_components}"
+            )
+
+        eq_components.difference_update(invalid_components)
+
+        component_combinations = list(
+            itertools.product(*[parsed_components[k] for k in eq_components])
+        )
+
+        return component_combinations
+
+    def _combine_components_with_equation(
+        self,
+        equation_data: ConstraintDict,
+        component_product: list[ConstraintDict],
+    ) -> ConstraintDict:
+        """Create new equations with components replaced by their underlying data.
+        The new equation has an updated ID, `where` list, and expression.
+
+        Args:
+            equation_data (ConstraintDict):
+                Original equation data dictionary with reference to components.
+            component_product (list[ConstraintDict]):
+                list of component data dictionaries to use in updating the equation data.
+
+        Returns:
+            ConstraintDict:
+                Updated equation dictionary with unique ID and component equation
+                expressions attached under the key `components`.
+        """
+        component_ids = [component["id"] for component in component_product]
+
+        component_wheres = [equation_data["where"]]
+        for component in component_product:
+            component_wheres.extend(["and", component["where"]])
+
+        return {
+            "id": (equation_data["id"], *component_ids),
+            "where": component_wheres,
+            "expression": equation_data["expression"],
+            "components": {
+                component["id"][0]: component["expression"]
+                for component in component_product
+            },
+        }
 
     def _add_error(self, instring: str, string_type: str, error_message: str) -> None:
         """
@@ -446,5 +297,4 @@
             error_message (str): Description of error.
         """
         self._is_valid = False
-        self._errors.append(f"({string_type}, {instring}): {error_message}")
->>>>>>> 47abb548
+        self._errors.append(f"({string_type}, {instring}): {error_message}")