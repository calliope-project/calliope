# Copyright (C) since 2013 Calliope contributors listed in AUTHORS.
# Licensed under the Apache 2.0 License (see LICENSE file).

from __future__ import annotations

import functools
import itertools
import operator
from typing import (
    TYPE_CHECKING,
    Any,
    Callable,
    Iterable,
    Literal,
    Optional,
    TypeVar,
    Union,
    overload,
)

import pyparsing as pp
import xarray as xr
from typing_extensions import NotRequired, TypedDict

from calliope import exceptions
<<<<<<< HEAD
from calliope.backend import equation_parser, helper_functions, subset_parser

if TYPE_CHECKING:
    from calliope.backend import backend_model

VALID_EXPRESSION_HELPER_FUNCTIONS: dict[str, Callable] = {
    "sum": helper_functions.expression_sum,
    "squeeze_carriers": helper_functions.squeeze_carriers,
    "squeeze_primary_carriers": helper_functions.squeeze_primary_carriers,
    "select_from_lookup_arrays": helper_functions.select_from_lookup_arrays,
    "get_val_at_index": helper_functions.get_val_at_index,
    "roll": helper_functions.roll,
}
VALID_IMASK_HELPER_FUNCTIONS: dict[str, Callable] = {
    "inheritance": helper_functions.inheritance,
    "sum": helper_functions.imask_sum,
    "get_val_at_index": helper_functions.get_val_at_index,
}
=======
from calliope.backend import backends, expression_parser, helper_functions, where_parser
>>>>>>> 889a229a

TRUE_ARRAY = xr.DataArray(True)


class UnparsedEquationDict(TypedDict):
    where: NotRequired[str]
    expression: str


class UnparsedConstraintDict(TypedDict):
    description: NotRequired[str]
<<<<<<< HEAD
    foreach: NotRequired[list]
    where: NotRequired[str]
    equation: NotRequired[str]
    equations: NotRequired[list[UnparsedEquationDict]]
=======
    foreach: Required[list]
    where: str
    equations: Required[list[UnparsedEquationDict]]
>>>>>>> 889a229a
    sub_expressions: NotRequired[dict[str, list[UnparsedEquationDict]]]
    slices: NotRequired[dict[str, list[UnparsedEquationDict]]]


class UnparsedExpressionDict(UnparsedConstraintDict):
    unit: NotRequired[str]


class UnparsedVariableBoundDict(TypedDict):
    min: str
    max: str
    equals: str
    scale: NotRequired[str]


class UnparsedVariableDict(TypedDict):
    description: NotRequired[str]
    unit: NotRequired[str]
    foreach: list[str]
    where: str
    domain: NotRequired[str]
    bounds: UnparsedVariableBoundDict


class UnparsedObjectiveDict(TypedDict):
    description: NotRequired[str]
    equations: Required[list[UnparsedEquationDict]]
    sub_expressions: NotRequired[dict[str, list[UnparsedEquationDict]]]
    sense: str


UNPARSED_DICTS = Union[
    UnparsedConstraintDict,
    UnparsedVariableDict,
    UnparsedExpressionDict,
    UnparsedObjectiveDict,
]
T = TypeVar("T", bound=UNPARSED_DICTS)


class ParsedBackendEquation:
    def __init__(
        self,
        equation_name: str,
        sets: list[str],
        expression: pp.ParseResults,
        where_list: list[pp.ParseResults],
        sub_expressions: Optional[dict[str, pp.ParseResults]] = None,
        slices: Optional[dict[str, pp.ParseResults]] = None,
    ) -> None:
        """
        Object for storing a parsed equation expression and corresponding "where" string,
        with methods to evaluate those elements.

        Args:
            equation_name (str): Name of equation.
            sets (list[str]):
                Model data sets with which to create the initial multi-dimensional masking array
                of the evaluated "where" string.
            expression (pp.ParseResults):
                Parsed arithmetic/equation expression.
            where_list (list[pp.ParseResults]):
                List of parsed where strings.
            sub_expressions (Optional[dict[str, pp.ParseResults]], optional):
                Dictionary of parsed sub-expressions with which to replace sub-expression references
                on evaluation of the parsed expression. Defaults to None.
            slices (Optional[dict[str, pp.ParseResults]], optional):
                Dictionary of parsed array slices with which to replace slice references
                on evaluation of the parsed expression / sub-expression. Defaults to None.
        """
        self.name = equation_name
        self.where = where_list
        self.expression = expression
        self.sub_expressions = (
            sub_expressions if sub_expressions is not None else dict()
        )
        self.slices = slices if slices is not None else dict()
        self.sets = sets

    def find_sub_expressions(self) -> set[str]:
        """Identify all the references to sub_expressions in the parsed expression.

        Returns:
            set[str]: Unique sub-expressions references.
        """
        valid_eval_classes: tuple = (
            expression_parser.EvalOperatorOperand,
            expression_parser.EvalFunction,
        )
        to_find = expression_parser.EvalSubExpressions
        elements: list
        if isinstance(self.expression[0], to_find):
            elements = [self.expression[0]]
        else:
            elements = [self.expression[0].values]

        return self._find_items_in_expression(elements, to_find, valid_eval_classes)

    def find_slices(self) -> set[str]:
        """
        Identify all the references to array slices in the parsed expression or in the
        parsed sub-expressions.

        Returns:
            set[str]: Unique slice references.
        """

        valid_eval_classes = tuple(
            [
                expression_parser.EvalOperatorOperand,
                expression_parser.EvalFunction,
                expression_parser.EvalSlicedParameterOrVariable,
            ]
        )
        to_find = expression_parser.EvalIndexSlice
        elements: list = [
            self.expression[0].values,
            *list(self.sub_expressions.values()),
        ]

        return self._find_items_in_expression(elements, to_find, valid_eval_classes)

    @staticmethod
    def _find_items_in_expression(
        parser_elements: Union[list, pp.ParseResults],
        to_find: type[expression_parser.EvalString],
        valid_eval_classes: tuple[type[expression_parser.EvalString], ...],
    ) -> set[str]:
        """
        Recursively find sub-expressions / index items defined in an equation expression.

        Args:
            parser_elements (pp.ParseResults): list of parser elements to check.
            to_find (type[expression_parser.EvalString]): type of equation element to search for
            valid_eval_classes (tuple[type(expression_parser.EvalString)]):
                Other expression elements that can be recursively searched

        Returns:
            set[str]: All unique component / index item names.
        """
        items: list = []
        recursive_func = functools.partial(
            ParsedBackendEquation._find_items_in_expression,
            to_find=to_find,
            valid_eval_classes=valid_eval_classes,
        )
        for parser_element in parser_elements:
            if isinstance(parser_element, to_find):
                items.append(parser_element.name)

            elif isinstance(parser_element, (pp.ParseResults, list)):
                items.extend(recursive_func(parser_elements=parser_element))

            elif isinstance(parser_element, valid_eval_classes):
                items.extend(recursive_func(parser_elements=parser_element.values))
        return set(items)

    def add_expression_group_combination(
        self,
        expression_group_name: Literal["sub_expressions", "slices"],
        expression_group_combination: Iterable[ParsedBackendEquation],
    ) -> ParsedBackendEquation:
        """
        Add dictionary of parsed sub-expressions/index slices to a copy of self, updating
        the name and where list of self in the process.

        Args:
            expression_group_name (Literal[sub_expressions, slices]):
                Which of `sub-expressions`/`index slices` is being added.
            expression_group_combination (Iterable[ParsedBackendEquation]):
                All items of expression_group_name to be added.

        Returns:
            ParsedBackendEquation:
                Copy of self with added sub-expressions/index slice dictionary and updated name
                and where list to include those corresponding to the dictionary entries.
        """
        new_where_list = [*self.where]
        for expr in expression_group_combination:
            new_where_list.extend(expr.where)
        new_name = f"{self.name}-{'-'.join([expr.name for expr in expression_group_combination])}"
        expression_group_dict = {
            expression_group_name: {
                expr.name.split(":")[0]: expr.expression
                for expr in expression_group_combination
            }
        }
        return ParsedBackendEquation(
            equation_name=new_name,
            sets=self.sets,
            expression=self.expression,
            where_list=new_where_list,
            **{
                "sub_expressions": self.sub_expressions,
                "slices": self.slices,
                **expression_group_dict,  # type: ignore
            },
        )

    @overload  # noqa: F811
    def evaluate_where(  # noqa: F811
        self,
        model_data: xr.Dataset,
        as_latex: Literal[False] = False,
        initial_where: xr.DataArray = TRUE_ARRAY,
    ) -> xr.DataArray:
        "Expecting array if not requesting latex string"

    @overload  # noqa: F811
    def evaluate_where(  # noqa: F811
        self,
        model_data: xr.Dataset,
        as_latex: Literal[True],
    ) -> str:
        "Expecting string if requesting latex string"

    def evaluate_where(  # noqa: F811
        self,
        model_data: xr.Dataset,
        as_latex: bool = False,
        initial_where: xr.DataArray = TRUE_ARRAY,
    ) -> Union[xr.DataArray, str]:
        """Evaluate parsed backend object dictionary `where` string.

        Args:
            model_data (xr.Dataset): Calliope model dataset.
            initial_where (xr.DataArray, optional):
                If given, the where array resulting from evaluation will be further where'd by this array.
                Defaults to xr.DataArray(True) (i.e., no effect).

        Returns:
            Union[xr.DataArray, str]:
                If `as_latex` is False: Boolean array defining on which index items a parsed component should be built.
                If `as_latex` is True: Valid LaTeX math string defining the "where" conditions using logic notation.
        """
        evaluated_wheres = [
            where[0].eval(
                helper_functions=helper_functions._registry["where"],
                as_latex=as_latex,
                model_data=model_data,
            )
            for where in self.where
        ]
        if as_latex:
            return r"\land{}".join(f"({i})" for i in evaluated_wheres if i != "true")
        else:
            return xr.DataArray(
                functools.reduce(operator.and_, [initial_where, *evaluated_wheres])
            )

    def drop_dims_not_in_foreach(self, where: xr.DataArray) -> xr.DataArray:
        """the dimensions not included in "foreach" are removed from the input array

        Args:
            where (xr.DataArray): Array with potentially unwanted dimensions

        Returns:
            xr.DataArray:
                Array with same dimensions as the user-defined foreach sets.
                Dimensions are ordered to match the order given by the sets.
        """
        unwanted_dims = set(where.dims).difference(self.sets)
        return (where.sum(unwanted_dims) > 0).astype(bool).transpose(*self.sets)

    @overload  # noqa: F811
    def evaluate_expression(  # noqa: F811
        self,
        model_data: xr.Dataset,
        backend_interface: backend_model.BackendModel,
        as_latex: Literal[False] = False,
        references: Optional[set] = None,
        where: Optional[xr.DataArray] = None,
    ) -> Any:
        "Expecting anything (most likely an array) if not requesting latex string"

    @overload  # noqa: F811
    def evaluate_expression(  # noqa: F811
        self,
        model_data: xr.Dataset,
        backend_interface: backend_model.BackendModel,
        as_latex: Literal[True],
        references: Optional[set] = None,
    ) -> str:
        "Expecting string if requesting latex string"

    def evaluate_expression(  # noqa: F811
        self,
        model_data: xr.Dataset,
        backend_interface: backend_model.BackendModel,
        as_latex: bool = False,
        references: Optional[set] = None,
        where: Optional[xr.DataArray] = None,
    ) -> Any:
        if where is None:
            apply_where = False
        else:
            apply_where = True
        return self.expression[0].eval(
            equation_name=self.name,
            slice_dict=self.slices,
            sub_expression_dict=self.sub_expressions,
            backend_interface=backend_interface,
            backend_dataset=backend_interface._dataset,
            model_data=model_data,
            where=where,
            references=references if references is not None else set(),
            as_dict=False,
            helper_functions=helper_functions._registry["expression"],
            as_latex=as_latex,
            apply_where=apply_where,
        )


class ParsedBackendComponent(ParsedBackendEquation):
    _ERR_BULLET: str = " * "
    _ERR_STRING_ORDER: list[str] = ["expression_group", "id", "expr_or_where"]
    PARSERS: dict[str, Callable] = {
        "constraints": expression_parser.generate_equation_parser,
        "global_expressions": expression_parser.generate_arithmetic_parser,
        "objectives": expression_parser.generate_arithmetic_parser,
        "variables": lambda x: None,
    }

    def __init__(
        self,
        group: Literal["variables", "global_expressions", "constraints", "objectives"],
        name: str,
        unparsed_data: T,
    ) -> None:
        """
        Parse an optimisation problem configuration - defined in a dictionary of strings
        loaded from YAML - into a series of Python objects that can be passed onto a solver
        interface like Pyomo or Gurobipy.

        Args:
            group (Literal["variables", "global_expressions", "constraints", "objectives"]): Optimisation problem component group to which the unparsed data belongs.
            name (str): Name of the optimisation problem component
            unparsed_data (T): Unparsed math formulation. Expected structure depends on the group to which the optimisation problem component belongs.
        """
        self.name = name
        self.group_name = group
        self._unparsed: dict = dict(unparsed_data)

        self.where: list[pp.ParseResults] = []
        self.equations: list[ParsedBackendEquation] = []
        self.equation_expression_parser: Callable = self.PARSERS[group]

        # capture errors to dump after processing,
        # to make it easier for a user to fix the constraint YAML.
        self._errors: list = []
        self._tracker = self._init_tracker()

        # Initialise switches
        self._is_valid: bool = True
        self._is_active: bool = self._unparsed.get("active", True)

        # Add objects that are used by shared functions
        self.sets: list[str] = unparsed_data.get("foreach", [])  # type:ignore

    def get_parsing_position(self):
        """Create "." separated list from tracked strings"""
        return ".".join(
            filter(None, [self._tracker[i] for i in self._ERR_STRING_ORDER])
        )

    def reset_tracker(self):
        """Re-initialise error string tracking"""
        self._tracker = self._init_tracker()

    def _init_tracker(self):
        "Initialise error string tracking as dictionary of `key: None`"
        return {i: None for i in self._ERR_STRING_ORDER}

    def parse_top_level_where(
        self, errors: Literal["raise", "ignore"] = "raise"
    ) -> None:
        """Parse the "where" string that is (optionally) given as a top-level key of the math component dictionary.

        Args:
            errors (Literal["raise", "ignore"], optional):
                Collected parsing errors can be raised directly or ignored.
                If errors exist and are ignored, the parsed component cannot be successfully evaluated. Defaults to "raise".
        """
        top_level_where = self.parse_where_string(self._unparsed.get("where", "True"))

        if errors == "raise":
            self.raise_caught_errors()

        if self._is_valid:
            self.where = [top_level_where]

    def parse_equations(
        self,
        valid_math_element_names: Iterable[str],
        errors: Literal["raise", "ignore"] = "raise",
    ) -> list[ParsedBackendEquation]:
        """Parse `expression` and `where` strings of math component dictionary.

        Args:
            valid_math_element_names (Iterable[str]):
                strings referring to valid backend objects to allow the parser to differentiate between them and generic strings.
            errors (Literal["raise", "ignore"], optional):
                Collected parsing errors can be raised directly or ignored.
                If errors exist and are ignored, the parsed component cannot be successfully evaluated. Defaults to "raise".

        Returns:
            list[ParsedBackendEquation]:
                List of parsed equations ready to be evaluated.
                The length of the list depends on the product of provided equations and sub-expression/slice references.
        """
        equation_expression_list: list[UnparsedEquationDict]
        equation_expression_list = self._unparsed.get("equations", [])

        equations = self.generate_expression_list(
            expression_parser=self.equation_expression_parser(valid_math_element_names),
            expression_list=equation_expression_list,
            expression_group="equations",
            id_prefix=self.name,
        )

        sub_expression_dict = {
            c_name: self.generate_expression_list(
                expression_parser=expression_parser.generate_sub_expression_parser(
                    valid_math_element_names
                ),
                expression_list=c_list,
                expression_group="sub_expressions",
                id_prefix=c_name,
            )
            for c_name, c_list in self._unparsed.get("sub_expressions", {}).items()
        }
        slice_dict = {
            idx_name: self.generate_expression_list(
                expression_parser=expression_parser.generate_slice_parser(
                    valid_math_element_names
                ),
                expression_list=idx_list,
                expression_group="slices",
                id_prefix=idx_name,
            )
            for idx_name, idx_list in self._unparsed.get("slices", {}).items()
        }

        if errors == "raise":
            self.raise_caught_errors()

        equations_with_sub_expressions = []
        for equation in equations:
            equations_with_sub_expressions.extend(
                self.extend_equation_list_with_expression_group(
                    equation, sub_expression_dict, "sub_expressions"
                )
            )
        equations_with_sub_expressions_and_slices: list[ParsedBackendEquation] = []
        for equation in equations_with_sub_expressions:
            equations_with_sub_expressions_and_slices.extend(
                self.extend_equation_list_with_expression_group(
                    equation, slice_dict, "slices"
                )
            )

        return equations_with_sub_expressions_and_slices

    def _parse_string(
        self,
        parser: pp.ParserElement,
        parse_string: str,
    ) -> pp.ParseResults:
        """
        Parse equation string according to predefined string parsing grammar
        given by `self.parser`

        Args:
            parser (pp.ParserElement): Parsing grammar.
            parse_string (str): String to parse according to parser grammar.

        Returns:
            Optional[pp.ParseResults]:
                Parsed string. If any parsing errors are caught,
                they will be logged to `self._errors` to raise later.
        """
        try:
            parsed = parser.parse_string(parse_string, parse_all=True)
        except pp.ParseException as excinfo:
            parsed = pp.ParseResults([])
            self._is_valid = False
            pointer = f"{self.get_parsing_position()} (line {excinfo.lineno}, char {excinfo.col}): "
            marker_pos = " " * (
                len(pointer) + 2 * len(self._ERR_BULLET) + excinfo.col - 1
            )
            self._errors.append(f"{pointer}{excinfo.line}\n{marker_pos}^")

        return parsed

    def parse_where_string(self, where_string: str = "True") -> pp.ParseResults:
        """Parse a "where" string of the form "CONDITION OPERATOR CONDITION", where the
        operator can be "and"/"or"/"not and"/"not or".

        Args:
            where_string (str):
                string value from a math dictionary "where" key.
                Defaults to "True", to have no effect on the subsequent subsetting.

        Returns:
            pp.ParseResults: Parsed string. If any parsing errors are caught,
                they will be logged to `self._errors` to raise later.
        """
        parser = where_parser.generate_where_string_parser()
        self._tracker["expr_or_where"] = "where"
        return self._parse_string(parser, where_string)

    def generate_expression_list(
        self,
        expression_parser: pp.ParserElement,
        expression_list: list[UnparsedEquationDict],
        expression_group: Literal["equations", "sub_expressions", "slices"],
        id_prefix: str = "",
    ) -> list[ParsedBackendEquation]:
        """
        Align user-defined constraint equations/sub-expressions by parsing expressions,
        specifying a default "where" string if not defined,
        and providing an ID to enable returning to the initial dictionary.

        Args:
            expression_list (list[dict]):
                list of constraint equations or sub-expressions with arithmetic expression
                string and optional where string.
            expression_group (str):
                For error reporting, the constraint dict key corresponding to the parse_string.
            id_prefix (Optional[str]):
                If provided, will extend the ID from a number corresponding to the
                expression_list position `idx` to a tuple of the form (id_prefix, idx).

        Returns:
            list[ParsedBackendEquation]:
                Aligned expression dictionaries with parsed expression strings.
        """
        parsed_equation_list = []

        if expression_group == "equations":
            to_track = {"expression_group": f"{expression_group}[{{id}}]"}
        else:
            to_track = {
                "expression_group": expression_group,
                "id": f"{id_prefix}[{{id}}]",
            }

        for idx, expression_data in enumerate(expression_list):
            self._tracker.update({k: v.format(id=idx) for k, v in to_track.items()})

            parsed_where = self.parse_where_string(expression_data.get("where", "True"))

            self._tracker["expr_or_where"] = "expression"
            parsed_expression = self._parse_string(
                expression_parser, expression_data["expression"]
            )
            if len(parsed_expression) > 0:
                parsed_equation_list.append(
                    ParsedBackendEquation(
                        equation_name=":".join(filter(None, [id_prefix, str(idx)])),
                        sets=self.sets,
                        where_list=[parsed_where],
                        expression=parsed_expression,
                    )
                )
        self.reset_tracker()

        return parsed_equation_list

    def extend_equation_list_with_expression_group(
        self,
        parsed_equation: ParsedBackendEquation,
        parsed_items: dict[str, list[ParsedBackendEquation]],
        expression_group: Literal["sub_expressions", "slices"],
    ) -> list[ParsedBackendEquation]:
        """
        Find all sub-expressions referenced in an equation expression and return a
        product of the sub-expression data.

        Args:
            equation_data (ParsedBackendEquation): Equation data dictionary.
            parsed_items (dict[str, list[ParsedBackendEquation]]):
                Dictionary of expressions to replace within the equation data dictionary.
            expression_group (Literal["sub_expressions", "slices"]):
                Name of expression group that the parsed_items dict is referencing.

        Returns:
            list[ParsedBackendEquation]:
                Expanded list of parsed equations with the product of all references to items from the `expression_group` producing a new equation object. E.g., if the input equation object has a reference to an slice which itself has two expression options, two equation objects will be added to the return list.
        """
        if expression_group == "sub_expressions":
            equation_items = parsed_equation.find_sub_expressions()
        elif expression_group == "slices":
            equation_items = parsed_equation.find_slices()
        if not equation_items:
            return [parsed_equation]

        invalid_items = equation_items.difference(parsed_items.keys())
        if invalid_items:
            raise KeyError(
                f"({self.group_name}, {self.name}): Undefined {expression_group} found in equation: {invalid_items}"
            )

        parsed_item_product = itertools.product(
            *[parsed_items[k] for k in equation_items]
        )

        return [
            parsed_equation.add_expression_group_combination(
                expression_group, parsed_item_combination
            )
            for parsed_item_combination in parsed_item_product
        ]

    def combine_exists_and_foreach(self, model_data: xr.Dataset) -> xr.DataArray:
        """
        Generate a multi-dimensional boolean array based on the sets
        over which the constraint is to be built (defined by "foreach") and the
        model `exists` array.
        The `exists` array is a boolean array defining the structure of the model and is True for valid combinations of technologies consuming/producing specific carriers at specific nodes. It is indexed over ["nodes", "techs", "carriers", "carrier_tiers"].

        Args:
            model_data (xr.Dataset): Calliope model dataset.

        Returns:
            xr.DataArray: boolean array indexed over ["nodes", "techs", "carriers", "carrier_tiers"] + any additional dimensions provided by `foreach`.
        """
        # Start with (carriers, carrier_tiers, nodes, techs) and go from there
        exists = model_data.carrier.notnull() * model_data.node_tech.notnull()
        # Add other dimensions (costs, timesteps, etc.)
        add_dims = set(self.sets).difference(exists.dims)
        if add_dims.difference(model_data.dims):
            exceptions.warn(
                f"Not generating optimisation problem object `{self.name}` because it is "
                f"indexed over unidentified set name(s): `{add_dims.difference(model_data.dims)}`.",
                _class=exceptions.BackendWarning,
            )
            return xr.DataArray(False)
        exists_and_foreach = [exists, *[model_data[i].notnull() for i in add_dims]]
        return functools.reduce(operator.and_, exists_and_foreach)

    def generate_top_level_where_array(
        self,
        model_data: xr.Dataset,
        align_to_foreach_sets: bool = True,
        break_early: bool = True,
    ) -> xr.DataArray:
        """
        Create multi-dimensional array from model inputs and component sets (defined in foreach)
        and apply the component top-level where to the array.

        Args:
            model_data (xr.Dataset): Calliope model input data.
            align_to_foreach_sets (bool, optional):
                By default, all foreach arrays have the dimensions ("nodes", "techs", "carriers", "carrier_tiers") as well as any additional dimensions provided by the component's "foreach" key. If this argument is True, the dimensions not included in "foreach" are removed from the array.
                Defaults to True.
            break_early (bool, optional):
                If any intermediate array has no valid elements (i.e. all are False), the function will return that array rather than continuing - this saves time and memory on large models.
                Defaults to True.

        Returns:
            xr.DataArray: Boolean array defining on which index items a parsed component should be built.
        """
        foreach_where = self.combine_exists_and_foreach(model_data)
        if break_early and not foreach_where.any():
            return foreach_where

        self.parse_top_level_where()
        where = self.evaluate_where(model_data, initial_where=foreach_where)
        if break_early and not where.any():
            return where

        if align_to_foreach_sets:
            where = self.drop_dims_not_in_foreach(where)
        return where

    def raise_caught_errors(self):
        """If there are any parsing errors, pipe them to the ModelError bullet point list generator"""
        if not self._is_valid:
            exceptions.print_warnings_and_raise_errors(
                errors={f"({self.group_name}, {self.name})": self._errors},
                during="math string parsing (marker indicates where parsing stopped, not strictly the equation term that caused the failure)",
                bullet=self._ERR_BULLET,
            )<|MERGE_RESOLUTION|>--- conflicted
+++ resolved
@@ -20,31 +20,14 @@
 
 import pyparsing as pp
 import xarray as xr
-from typing_extensions import NotRequired, TypedDict
+from typing_extensions import NotRequired, Required, TypedDict
 
 from calliope import exceptions
-<<<<<<< HEAD
-from calliope.backend import equation_parser, helper_functions, subset_parser
+from calliope.backend import expression_parser, helper_functions, where_parser
 
 if TYPE_CHECKING:
     from calliope.backend import backend_model
 
-VALID_EXPRESSION_HELPER_FUNCTIONS: dict[str, Callable] = {
-    "sum": helper_functions.expression_sum,
-    "squeeze_carriers": helper_functions.squeeze_carriers,
-    "squeeze_primary_carriers": helper_functions.squeeze_primary_carriers,
-    "select_from_lookup_arrays": helper_functions.select_from_lookup_arrays,
-    "get_val_at_index": helper_functions.get_val_at_index,
-    "roll": helper_functions.roll,
-}
-VALID_IMASK_HELPER_FUNCTIONS: dict[str, Callable] = {
-    "inheritance": helper_functions.inheritance,
-    "sum": helper_functions.imask_sum,
-    "get_val_at_index": helper_functions.get_val_at_index,
-}
-=======
-from calliope.backend import backends, expression_parser, helper_functions, where_parser
->>>>>>> 889a229a
 
 TRUE_ARRAY = xr.DataArray(True)
 
@@ -56,16 +39,9 @@
 
 class UnparsedConstraintDict(TypedDict):
     description: NotRequired[str]
-<<<<<<< HEAD
     foreach: NotRequired[list]
     where: NotRequired[str]
-    equation: NotRequired[str]
-    equations: NotRequired[list[UnparsedEquationDict]]
-=======
-    foreach: Required[list]
-    where: str
     equations: Required[list[UnparsedEquationDict]]
->>>>>>> 889a229a
     sub_expressions: NotRequired[dict[str, list[UnparsedEquationDict]]]
     slices: NotRequired[dict[str, list[UnparsedEquationDict]]]
 
