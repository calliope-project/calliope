"""
Copyright (C) 2013-2018 Calliope contributors listed in AUTHORS.
Licensed under the Apache 2.0 License (see LICENSE file).

"""

import pyomo.core as po  # pylint: disable=import-error


def initialize_decision_variables(backend_model):
    """
    Defines decision variables.

    ==================== ========================================
    Variable             Dimensions
    ==================== ========================================
    energy_cap           loc_techs
    carrier_prod         loc_tech_carriers_prod, timesteps
    carrier_con          loc_tech_carriers_con, timesteps
    cost                 costs, loc_techs_cost
    resource_area        loc_techs_area,
    storage_cap          loc_techs_store
    storage              loc_techs_store, timesteps
    resource_con         loc_techs_supply_plus, timesteps
    resource_cap         loc_techs_supply_plus
    carrier_export       loc_tech_carriers_export, timesteps
    cost_var             costs, loc_techs_om_cost, timesteps
    cost_investment      costs, loc_techs_investment_cost
    purchased            loc_techs_purchase
    units                loc_techs_milp
    operating\\_units     loc_techs_milp, timesteps
    unmet\\_demand        loc_carriers, timesteps
    unused\\_supply       loc_carriers, timesteps
    ==================== ========================================

    """
    model_data_dict = backend_model.__calliope_model_data
    run_config = backend_model.__calliope_run_config

    ##
    # Variables which are always assigned
    ##
    if run_config['mode'] != 'operate':
        backend_model.energy_cap = po.Var(backend_model.loc_techs, within=po.NonNegativeReals)
    backend_model.carrier_prod = po.Var(backend_model.loc_tech_carriers_prod, backend_model.timesteps, within=po.NonNegativeReals)
    backend_model.carrier_con = po.Var(backend_model.loc_tech_carriers_con, backend_model.timesteps, within=po.NegativeReals)
    backend_model.cost = po.Var(backend_model.costs, backend_model.loc_techs_cost, within=po.Reals)

    ##
    # Conditionally assigned variables
    ##

    if 'loc_techs_area' in model_data_dict['sets'] and run_config['mode'] != 'operate':
        backend_model.resource_area = po.Var(backend_model.loc_techs_area, within=po.NonNegativeReals)

    if 'loc_techs_store' in model_data_dict['sets']:
        if run_config['mode'] != 'operate':
            backend_model.storage_cap = po.Var(backend_model.loc_techs_store, within=po.NonNegativeReals)
        if hasattr(backend_model, 'clusters') and hasattr(backend_model, 'datesteps'):
            backend_model.storage_inter_cluster = po.Var(backend_model.loc_techs_store, backend_model.datesteps, within=po.NonNegativeReals)
            backend_model.storage_intra_cluster_max = po.Var(backend_model.loc_techs_store, backend_model.clusters, within=po.Reals)
            backend_model.storage_intra_cluster_min = po.Var(backend_model.loc_techs_store, backend_model.clusters, within=po.Reals)
            storage_within = po.Reals
        else:
            storage_within = po.NonNegativeReals
        backend_model.storage = po.Var(backend_model.loc_techs_store, backend_model.timesteps, within=storage_within)

    if 'loc_techs_supply_plus' in model_data_dict['sets']:
        backend_model.resource_con = po.Var(backend_model.loc_techs_supply_plus, backend_model.timesteps, within=po.NonNegativeReals)
        if run_config['mode'] != 'operate':
            backend_model.resource_cap = po.Var(backend_model.loc_techs_supply_plus, within=po.NonNegativeReals)

    if 'loc_techs_export' in model_data_dict['sets']:
        backend_model.carrier_export = po.Var(backend_model.loc_tech_carriers_export, backend_model.timesteps, within=po.NonNegativeReals)

    if 'loc_techs_om_cost' in model_data_dict['sets']:
        backend_model.cost_var = po.Var(backend_model.costs, backend_model.loc_techs_om_cost, backend_model.timesteps, within=po.Reals)

    if 'loc_techs_investment_cost' in model_data_dict['sets'] and run_config['mode'] != 'operate':
        backend_model.cost_investment = po.Var(backend_model.costs, backend_model.loc_techs_investment_cost, within=po.Reals)

    if 'loc_techs_purchase' in model_data_dict['sets'] and run_config['mode'] != 'operate':
        backend_model.purchased = po.Var(backend_model.loc_techs_purchase, within=po.Binary)

    if 'loc_techs_milp' in model_data_dict['sets']:
        if run_config['mode'] != 'operate':
            backend_model.units = po.Var(backend_model.loc_techs_milp, within=po.NonNegativeIntegers)
        backend_model.operating_units = po.Var(backend_model.loc_techs_milp, backend_model.timesteps, within=po.NonNegativeIntegers)
        # For any milp tech, we need to update energy_cap, as energy_cap_max and energy_cap_equals
        # are replaced by energy_cap_per_unit
        if run_config['mode'] == 'operate':
            for k, v in backend_model.units.items():
                backend_model.energy_cap[k] = v * backend_model.energy_cap_per_unit[k]

<<<<<<< HEAD
    if 'loc_techs_binary_operation' in model_data_dict['sets']:
        backend_model.operating_switch = po.Var(backend_model.loc_techs_binary_operation, backend_model.timesteps, within=po.Binary)

    if model_data_dict['attrs'].get('run.ensure_feasibility', False):
=======
    if run_config.get('ensure_feasibility', False):
>>>>>>> 0c288040
        backend_model.unmet_demand = po.Var(backend_model.loc_carriers, backend_model.timesteps, within=po.NonNegativeReals)
        backend_model.unused_supply = po.Var(backend_model.loc_carriers, backend_model.timesteps, within=po.NegativeReals)
        backend_model.bigM = run_config.get('bigM')<|MERGE_RESOLUTION|>--- conflicted
+++ resolved
@@ -92,14 +92,10 @@
             for k, v in backend_model.units.items():
                 backend_model.energy_cap[k] = v * backend_model.energy_cap_per_unit[k]
 
-<<<<<<< HEAD
     if 'loc_techs_binary_operation' in model_data_dict['sets']:
         backend_model.operating_switch = po.Var(backend_model.loc_techs_binary_operation, backend_model.timesteps, within=po.Binary)
 
-    if model_data_dict['attrs'].get('run.ensure_feasibility', False):
-=======
     if run_config.get('ensure_feasibility', False):
->>>>>>> 0c288040
         backend_model.unmet_demand = po.Var(backend_model.loc_carriers, backend_model.timesteps, within=po.NonNegativeReals)
         backend_model.unused_supply = po.Var(backend_model.loc_carriers, backend_model.timesteps, within=po.NegativeReals)
         backend_model.bigM = run_config.get('bigM')