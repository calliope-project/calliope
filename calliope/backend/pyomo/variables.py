--- conflicted
+++ resolved
@@ -91,8 +91,8 @@
                 backend_model.energy_cap[k] = v * backend_model.energy_cap_per_unit[k]
 
     if model_data_dict['attrs'].get('run.ensure_feasibility', False):
-<<<<<<< HEAD
         backend_model.unmet_demand = po.Var(backend_model.loc_carriers, backend_model.scenarios, backend_model.timesteps, within=po.NonNegativeReals)
+        backend_model.excess_supply = po.Var(backend_model.loc_carriers, backend_model.scenarios, backend_model.timesteps, within=po.NegativeReals)
         backend_model.bigM = model_data_dict['attrs'].get('run.bigM')
 
 
@@ -103,9 +103,4 @@
     """
     # Load auxiliary decision variables used to calculate the CVaR
     backend_model.xi = po.Var(within=po.Reals)
-    backend_model.eta = po.Var(backend_model.scenarios, within=po.NonNegativeReals)
-=======
-        backend_model.unmet_demand = po.Var(backend_model.loc_carriers, backend_model.timesteps, within=po.NonNegativeReals)
-        backend_model.excess_supply = po.Var(backend_model.loc_carriers, backend_model.timesteps, within=po.NegativeReals)
-        backend_model.bigM = model_data_dict['attrs'].get('run.bigM')
->>>>>>> 94d57271
+    backend_model.eta = po.Var(backend_model.scenarios, within=po.NonNegativeReals)