"""
Copyright (C) 2013-2018 Calliope contributors listed in AUTHORS.
Licensed under the Apache 2.0 License (see LICENSE file).

conversion_plus.py
~~~~~~~~~~~~~~~~~~

Conversion plus technology constraints.

"""

import pyomo.core as po  # pylint: disable=import-error

from calliope.backend.pyomo.util import \
    get_param, \
    split_comma_list, \
    get_conversion_plus_io


def load_constraints(backend_model):
    sets = backend_model.__calliope_model_data__['sets']

    backend_model.balance_conversion_plus_primary_constraint = po.Constraint(
        backend_model.loc_techs_balance_conversion_plus_primary_constraint,
        backend_model.timesteps,
        rule=balance_conversion_plus_primary_constraint_rule
    )

    if 'loc_techs_carrier_production_max_conversion_plus_constraint' in sets:
        backend_model.carrier_production_max_conversion_plus_constraint = po.Constraint(
            backend_model.loc_techs_carrier_production_max_conversion_plus_constraint,
            backend_model.timesteps,
            rule=carrier_production_max_conversion_plus_constraint_rule
        )

    if 'loc_techs_carrier_production_min_conversion_plus_constraint' in sets:
        backend_model.carrier_production_min_conversion_plus_constraint = po.Constraint(
            backend_model.loc_techs_carrier_production_min_conversion_plus_constraint,
            backend_model.timesteps,
            rule=carrier_production_min_conversion_plus_constraint_rule
        )

    if 'loc_techs_cost_var_conversion_plus_constraint' in sets:
        backend_model.cost_var_conversion_plus_constraint = po.Constraint(
            backend_model.costs, backend_model.loc_techs_cost_var_conversion_plus_constraint,
            backend_model.timesteps,
            rule=cost_var_conversion_plus_constraint_rule
        )

    if 'loc_techs_balance_conversion_plus_in_2_constraint' in sets:
        backend_model.balance_conversion_plus_in_2_constraint = po.Constraint(
            ['in_2'], backend_model.loc_techs_balance_conversion_plus_in_2_constraint,
            backend_model.timesteps,
            rule=balance_conversion_plus_tiers_constraint_rule
        )

    if 'loc_techs_balance_conversion_plus_in_3_constraint' in sets:
        backend_model.balance_conversion_plus_in_3_constraint = po.Constraint(
            ['in_3'], backend_model.loc_techs_balance_conversion_plus_in_3_constraint,
            backend_model.timesteps,
            rule=balance_conversion_plus_tiers_constraint_rule
        )

    if 'loc_techs_balance_conversion_plus_out_2_constraint' in sets:
        backend_model.balance_conversion_plus_out_2_constraint = po.Constraint(
            ['out_2'], backend_model.loc_techs_balance_conversion_plus_out_2_constraint,
            backend_model.timesteps,
            rule=balance_conversion_plus_tiers_constraint_rule
        )

    if 'loc_techs_balance_conversion_plus_out_3_constraint' in sets:
        backend_model.balance_conversion_plus_out_3_constraint = po.Constraint(
            ['out_3'], backend_model.loc_techs_balance_conversion_plus_out_3_constraint,
            backend_model.timesteps,
            rule=balance_conversion_plus_tiers_constraint_rule
        )


def balance_conversion_plus_primary_constraint_rule(backend_model, loc_tech, timestep):
    """
    Balance energy carrier consumption and production for carrier_in and carrier_out

    .. container:: scrolling-wrapper

        .. math::

            \\sum_{loc::tech::carrier \\in loc::tech::carriers_{out}}
            \\frac{\\boldsymbol{carrier_{prod}}(loc::tech::carrier, timestep)}{
                carrier\_ratio(loc::tech::carrier, `out')} =
            -1 * \\sum_{loc::tech::carrier \\in loc::tech::carriers_{in}} (
            \\boldsymbol{carrier_{con}}(loc::tech::carrier, timestep)
            * carrier\_ratio(loc::tech::carrier, `in') * \\eta_{energy}(loc::tech, timestep))
            \\quad \\forall loc::tech \\in loc::techs_{conversion^{+}}, \\forall timestep \\in timesteps
    """
    model_data_dict = backend_model.__calliope_model_data__['data']

    loc_tech_carriers_out = split_comma_list(
        model_data_dict['lookup_loc_techs_conversion_plus']['out', loc_tech]
    )
    loc_tech_carriers_in = split_comma_list(
        model_data_dict['lookup_loc_techs_conversion_plus']['in', loc_tech]
    )

    energy_eff = get_param(backend_model, 'energy_eff', (loc_tech, timestep))

    carrier_prod = sum(
        backend_model.carrier_prod[loc_tech_carrier, timestep] /
        get_param(backend_model, 'carrier_ratios', ('out', loc_tech_carrier))
        for loc_tech_carrier in loc_tech_carriers_out
    )
    carrier_con = sum(
        backend_model.carrier_con[loc_tech_carrier, timestep] *
        get_param(backend_model, 'carrier_ratios', ('in', loc_tech_carrier))
        for loc_tech_carrier in loc_tech_carriers_in
    )

    return carrier_prod == -1 * carrier_con * energy_eff


def carrier_production_max_conversion_plus_constraint_rule(backend_model, loc_tech, timestep):
    """
    Set maximum conversion_plus carrier production.

    .. container:: scrolling-wrapper

        .. math::

            \sum_{loc::tech::carrier \\in loc::tech::carriers_{out}}
            \\boldsymbol{carrier_{prod}}(loc::tech::carrier, timestep)
            \\leq \\boldsymbol{energy_{cap}}(loc::tech) \\times timestep\_resolution(timestep)
            \\quad \\forall loc::tech \\in loc::techs_{conversion^{+}},
            \\forall timestep \\in timesteps
    """
    model_data_dict = backend_model.__calliope_model_data__['data']

    timestep_resolution = backend_model.timestep_resolution[timestep]
    loc_tech_carriers_out = split_comma_list(
        model_data_dict['lookup_loc_techs_conversion_plus']['out', loc_tech]
    )

    carrier_prod = sum(backend_model.carrier_prod[loc_tech_carrier, timestep]
                       for loc_tech_carrier in loc_tech_carriers_out)

    return carrier_prod <= timestep_resolution * backend_model.energy_cap[loc_tech]


def carrier_production_min_conversion_plus_constraint_rule(backend_model, loc_tech, timestep):
    """
    Set minimum conversion_plus carrier production.

    .. container:: scrolling-wrapper

        .. math::

            \sum_{loc::tech::carrier \\in loc::tech::carriers_{out}}
            \\boldsymbol{carrier_{prod}}(loc::tech::carrier, timestep)
            \\leq \\boldsymbol{energy_{cap}}(loc::tech) \\times timestep\_resolution(timestep)
            \\times energy_{cap, min use}(loc::tech)
            \\quad \\forall loc::tech \\in loc::techs_{conversion^{+}},
            \\forall timestep \\in timesteps
    """
    model_data_dict = backend_model.__calliope_model_data__['data']

    timestep_resolution = backend_model.timestep_resolution[timestep]
    min_use = get_param(backend_model, 'energy_cap_min_use', (loc_tech, timestep))

    loc_tech_carriers_out = split_comma_list(
        model_data_dict['lookup_loc_techs_conversion_plus']['out', loc_tech]
    )

    carrier_prod = sum(backend_model.carrier_prod[loc_tech_carrier, timestep]
                       for loc_tech_carrier in loc_tech_carriers_out)

    return carrier_prod >= (
        timestep_resolution * backend_model.energy_cap[loc_tech] * min_use
    )


def cost_var_conversion_plus_constraint_rule(backend_model, cost, loc_tech, timestep):
    """
    Add time-varying conversion_plus technology costs

    .. container:: scrolling-wrapper

        .. math::

            \\boldsymbol{cost_{var}}(loc::tech, cost, timestep) =
            \\boldsymbol{carrier_{prod}}(loc::tech::carrier_{primary}, timestep)
            \\times timestep_{weight}(timestep) \\times cost_{om, prod}(loc::tech, cost, timestep)
            +
            \\boldsymbol{carrier_{con}}(loc::tech::carrier_{primary}, timestep)
            \\times timestep_{weight}(timestep) \\times cost_{om, con}(loc::tech, cost, timestep)
            \\quad \\forall loc::tech \\in loc::techs_{cost_{var}, conversion^{+}}
    """
    model_data_dict = backend_model.__calliope_model_data__['data']
    weight = backend_model.timestep_weights[timestep]

    loc_tech_carrier_con = (
        model_data_dict['lookup_primary_loc_tech_carriers_in'][loc_tech]
    )

    loc_tech_carrier_prod = (
        model_data_dict['lookup_primary_loc_tech_carriers_out'][loc_tech]
    )
    var_cost = 0

    if loc_tech_carrier_prod in backend_model.loc_tech_carriers_prod:
        cost_om_prod = get_param(backend_model, 'cost_om_prod',
                                 (cost, loc_tech, timestep))
        if cost_om_prod:
            var_cost += (
                cost_om_prod * weight *
                backend_model.carrier_prod[loc_tech_carrier_prod, timestep]
            )

    if loc_tech_carrier_con in backend_model.loc_tech_carriers_con:
        cost_om_con = get_param(backend_model, 'cost_om_con',
                                (cost, loc_tech, timestep))
        if cost_om_con:
            var_cost += (
<<<<<<< HEAD
                cost_om_con * weight * -1 *
                backend_model.carrier_con[loc_tech_carrier, timestep]
=======
                cost_om_con * weight *
                backend_model.carrier_con[loc_tech_carrier_con, timestep]
>>>>>>> 2cc84987
            )

    backend_model.cost_var_rhs[cost, loc_tech, timestep] = var_cost
    return (backend_model.cost_var[cost, loc_tech, timestep] ==
            backend_model.cost_var_rhs[cost, loc_tech, timestep])


def balance_conversion_plus_tiers_constraint_rule(backend_model, tier, loc_tech, timestep):
    """
    Force all carrier_in_2/carrier_in_3 and carrier_out_2/carrier_out_3 to follow
    carrier_in and carrier_out (respectively).

    If `tier` in ['out_2', 'out_3']:

    .. container:: scrolling-wrapper

        .. math::

            \\sum_{loc::tech::carrier \\in loc::tech::carriers_{out}} (
            \\frac{\\boldsymbol{carrier_{prod}}(loc::tech::carrier, timestep)}{
                carrier\_ratio(loc::tech::carrier, `out')} =
            \\sum_{loc::tech::carrier \\in loc::tech::carriers_{tier}} (
            \\frac{\\boldsymbol{carrier_{prod}}(loc::tech::carrier, timestep)}{
                carrier\_ratio(loc::tech::carrier, tier)}
            \\quad \\forall \\text { tier } \\in [`out_2', `out_3'], \\forall loc::tech
                \\in loc::techs_{conversion^{+}}, \\forall timestep \\in timesteps

    If `tier` in ['in_2', 'in_3']:

    .. container:: scrolling-wrapper

        .. math::

            \\sum_{loc::tech::carrier \\in loc::tech::carriers_{in}}
            \\frac{\\boldsymbol{carrier_{con}}(loc::tech::carrier, timestep)}{
                carrier\_ratio(loc::tech::carrier, `in')} =
            \\sum_{loc::tech::carrier \\in loc::tech::carriers_{tier}}
            \\frac{\\boldsymbol{carrier_{prod}}(loc::tech::carrier, timestep)}{
                carrier\_ratio(loc::tech::carrier, tier)}
            \\quad \\forall \\text{ tier } \\in [`in_2', `in_3'], \\forall loc::tech
                \\in loc::techs_{conversion^{+}}, \\forall timestep \\in timesteps
    """
    primary_tier, decision_variable = get_conversion_plus_io(backend_model, tier)
    model_data_dict = backend_model.__calliope_model_data__['data']

    loc_tech_carriers_1 = split_comma_list(
        model_data_dict['lookup_loc_techs_conversion_plus'][primary_tier, loc_tech]
    )
    loc_tech_carriers_2 = split_comma_list(
        model_data_dict['lookup_loc_techs_conversion_plus'][tier, loc_tech]
    )

    c_1 = sum(decision_variable[loc_tech_carrier, timestep]
        / get_param(backend_model, 'carrier_ratios', (primary_tier, loc_tech_carrier))
        for loc_tech_carrier in loc_tech_carriers_1)
    c_2 = sum(decision_variable[loc_tech_carrier, timestep]
        / get_param(backend_model, 'carrier_ratios', (tier, loc_tech_carrier))
        for loc_tech_carrier in loc_tech_carriers_2)

    return c_1 == c_2<|MERGE_RESOLUTION|>--- conflicted
+++ resolved
@@ -218,13 +218,8 @@
                                 (cost, loc_tech, timestep))
         if cost_om_con:
             var_cost += (
-<<<<<<< HEAD
                 cost_om_con * weight * -1 *
                 backend_model.carrier_con[loc_tech_carrier, timestep]
-=======
-                cost_om_con * weight *
-                backend_model.carrier_con[loc_tech_carrier_con, timestep]
->>>>>>> 2cc84987
             )
 
     backend_model.cost_var_rhs[cost, loc_tech, timestep] = var_cost
