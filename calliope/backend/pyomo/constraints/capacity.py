"""
Copyright (C) 2013-2018 Calliope contributors listed in AUTHORS.
Licensed under the Apache 2.0 License (see LICENSE file).

capacity.py
~~~~~~~~~~~~~~~~~

Capacity constraints for technologies (output, resource, area, and storage).

"""

import pyomo.core as po  # pylint: disable=import-error
import numpy as np

from calliope.backend.pyomo.util import get_param, split_comma_list
from calliope import exceptions

ORDER = 10  # order in which to invoke constraints relative to other constraint files


def load_constraints(backend_model):
    sets = backend_model.__calliope_model_data['sets']

<<<<<<< HEAD
    if backend_model.__calliope_run_config['mode'] == 'operate':
        return None
=======
    if 'loc_techs_storage_capacity_constraint' in sets:
        backend_model.storage_capacity_constraint = po.Constraint(
            backend_model.loc_techs_storage_capacity_constraint,
            rule=storage_capacity_constraint_rule
        )

    if 'loc_techs_energy_capacity_storage_min_constraint' in sets:
        backend_model.energy_capacity_storage_min_constraint = po.Constraint(
            backend_model.loc_techs_energy_capacity_storage_min_constraint,
            rule=energy_capacity_storage_min_constraint_rule
        )

    if 'loc_techs_energy_capacity_storage_max_constraint' in sets:
        backend_model.energy_capacity_storage_max_constraint = po.Constraint(
            backend_model.loc_techs_energy_capacity_storage_max_constraint,
            rule=energy_capacity_storage_max_constraint_rule
        )

    if 'loc_techs_energy_capacity_storage_equals_constraint' in sets:
        backend_model.energy_capacity_storage_equals_constraint = po.Constraint(
            backend_model.loc_techs_energy_capacity_storage_equals_constraint,
            rule=energy_capacity_storage_equals_constraint_rule
        )

    if 'loc_techs_energy_capacity_storage_constraint_old' in sets:
        backend_model.energy_capacity_storage_constraint_old = po.Constraint(
            backend_model.loc_techs_energy_capacity_storage_constraint,
            rule=energy_capacity_storage_constraint_rule_old
        )

    if 'loc_techs_resource_capacity_constraint' in sets:
        backend_model.resource_capacity_constraint = po.Constraint(
            backend_model.loc_techs_resource_capacity_constraint,
            rule=resource_capacity_constraint_rule
        )

    if 'loc_techs_resource_capacity_equals_energy_capacity_constraint' in sets:
        backend_model.resource_capacity_equals_energy_capacity_constraint = po.Constraint(
            backend_model.loc_techs_resource_capacity_equals_energy_capacity_constraint,
            rule=resource_capacity_equals_energy_capacity_constraint_rule
        )

    if 'loc_techs_resource_area_constraint' in sets:
        backend_model.resource_area_constraint = po.Constraint(
            backend_model.loc_techs_resource_area_constraint,
            rule=resource_area_constraint_rule
        )

    if 'loc_techs_resource_area_per_energy_capacity_constraint' in sets:
        backend_model.resource_area_per_energy_capacity_constraint = po.Constraint(
            backend_model.loc_techs_resource_area_per_energy_capacity_constraint,
            rule=resource_area_per_energy_capacity_constraint_rule
        )

    if 'locs_resource_area_capacity_per_loc_constraint' in sets:
        backend_model.resource_area_capacity_per_loc_constraint = po.Constraint(
            backend_model.locs_resource_area_capacity_per_loc_constraint,
            rule=resource_area_capacity_per_loc_constraint_rule
        )

    if 'loc_techs_energy_capacity_constraint' in sets:
        backend_model.energy_capacity_constraint = po.Constraint(
            backend_model.loc_techs_energy_capacity_constraint,
            rule=energy_capacity_constraint_rule
        )
>>>>>>> 04f281c3

    else:
        if 'loc_techs_storage_capacity_constraint' in sets:
            backend_model.storage_capacity_constraint = po.Constraint(
                backend_model.loc_techs_storage_capacity_constraint,
                rule=storage_capacity_constraint_rule
            )

        if 'loc_techs_energy_capacity_storage_min_constraint' in sets:
            backend_model.energy_capacity_storage_constraint = po.Constraint(
                backend_model.loc_techs_energy_capacity_storage_min_constraint,
                rule=energy_capacity_storage_min_constraint_rule
            )

        if 'loc_techs_energy_capacity_storage_max_constraint' in sets:
            backend_model.energy_capacity_storage_constraint = po.Constraint(
                backend_model.loc_techs_energy_capacity_storage_max_constraint,
                rule=energy_capacity_storage_max_constraint_rule
            )

        if 'loc_techs_energy_capacity_storage_equals_constraint' in sets:
            backend_model.energy_capacity_storage_constraint = po.Constraint(
                backend_model.loc_techs_energy_capacity_storage_equals_constraint,
                rule=energy_capacity_storage_equals_constraint_rule
            )

        if 'loc_techs_energy_capacity_storage_constraint_old' in sets:
            backend_model.energy_capacity_storage_constraint = po.Constraint(
                backend_model.loc_techs_energy_capacity_storage_constraint,
                rule=energy_capacity_storage_constraint_rule_old
            )

        if 'loc_techs_resource_capacity_constraint' in sets:
            backend_model.resource_capacity_constraint = po.Constraint(
                backend_model.loc_techs_resource_capacity_constraint,
                rule=resource_capacity_constraint_rule
            )

        if 'loc_techs_resource_capacity_equals_energy_capacity_constraint' in sets:
            backend_model.resource_capacity_equals_energy_capacity_constraint = po.Constraint(
                backend_model.loc_techs_resource_capacity_equals_energy_capacity_constraint,
                rule=resource_capacity_equals_energy_capacity_constraint_rule
            )

        if 'loc_techs_resource_area_constraint' in sets:
            backend_model.resource_area_constraint = po.Constraint(
                backend_model.loc_techs_resource_area_constraint,
                rule=resource_area_constraint_rule
            )

        if 'loc_techs_resource_area_per_energy_capacity_constraint' in sets:
            backend_model.resource_area_per_energy_capacity_constraint = po.Constraint(
                backend_model.loc_techs_resource_area_per_energy_capacity_constraint,
                rule=resource_area_per_energy_capacity_constraint_rule
            )

        if 'locs_resource_area_capacity_per_loc_constraint' in sets:
            backend_model.resource_area_capacity_per_loc_constraint = po.Constraint(
                backend_model.locs_resource_area_capacity_per_loc_constraint,
                rule=resource_area_capacity_per_loc_constraint_rule
            )

        if 'loc_techs_energy_capacity_constraint' in sets:
            backend_model.energy_capacity_constraint = po.Constraint(
                backend_model.loc_techs_energy_capacity_constraint,
                rule=energy_capacity_constraint_rule
            )

        if 'techs_energy_capacity_systemwide_constraint' in sets:
            backend_model.energy_capacity_systemwide_constraint = po.Constraint(
                backend_model.techs_energy_capacity_systemwide_constraint,
                rule=energy_capacity_systemwide_constraint_rule
            )


def get_capacity_constraint(backend_model, parameter, loc_tech,
                            _equals=None, _max=None, _min=None, scale=None):

    decision_variable = getattr(backend_model, parameter)

    if not _equals:
        _equals = get_param(backend_model, parameter + '_equals', loc_tech)
    if not _max:
        _max = get_param(backend_model, parameter + '_max', loc_tech)
    if not _min:
        _min = get_param(backend_model, parameter + '_min', loc_tech)
    if po.value(_equals) is not False and po.value(_equals) is not None:
        if np.isinf(po.value(_equals)):
            e = exceptions.ModelError
            raise e('Cannot use inf for {}_equals for loc:tech `{}`'.format(parameter, loc_tech))
        if scale:
            _equals *= scale
        return decision_variable[loc_tech] == _equals
    else:
        if po.value(_min) == 0 and np.isinf(po.value(_max)):
            return po.Constraint.NoConstraint
        else:
            if scale:
                _max *= scale
                _min *= scale
            return (_min, decision_variable[loc_tech], _max)


def storage_capacity_constraint_rule(backend_model, loc_tech):
    """
    Set maximum storage capacity. Supply_plus & storage techs only

    The first valid case is applied:

    .. container:: scrolling-wrapper

        .. math::

            \\boldsymbol{storage_{cap}}(loc::tech)
            \\begin{cases}
                = storage_{cap, equals}(loc::tech),& \\text{if } storage_{cap, equals}(loc::tech)\\\\
                \\leq storage_{cap, max}(loc::tech),& \\text{if } storage_{cap, max}(loc::tech)\\\\
                \\text{unconstrained},& \\text{otherwise}
            \\end{cases}
            \\forall loc::tech \\in loc::techs_{store}

    and (if ``equals`` not enforced):

    .. container:: scrolling-wrapper

        .. math::

            \\boldsymbol{storage_{cap}}(loc::tech) \\geq storage_{cap, min}(loc::tech)
            \\quad \\forall loc::tech \\in loc::techs_{store}

    """
    return get_capacity_constraint(backend_model, 'storage_cap', loc_tech)


def energy_capacity_storage_constraint_rule_old(backend_model, loc_tech):
    """
    Set an additional energy capacity constraint on storage technologies,
    based on their use of `charge_rate`.

    This is deprecated and will be removed in Calliope 0.7.0. Instead of
    `charge_rate`, please use `energy_cap_per_storage_cap_max`.

    .. container:: scrolling-wrapper

        .. math::

            \\boldsymbol{energy_{cap}}(loc::tech)
            \\leq \\boldsymbol{storage_{cap}}(loc::tech) \\times charge\\_rate(loc::tech)
            \\quad \\forall loc::tech \\in loc::techs_{store}

    """
    charge_rate = get_param(backend_model, 'charge_rate', loc_tech)

    return backend_model.energy_cap[loc_tech] <= (
        backend_model.storage_cap[loc_tech] * charge_rate
    )


def energy_capacity_storage_min_constraint_rule(backend_model, loc_tech):
    """
    Limit energy capacities of storage technologies based on their storage capacities.

    .. container:: scrolling-wrapper

        .. math::

            \\boldsymbol{energy_{cap}}(loc::tech)
                \\geq \\boldsymbol{storage_{cap}}(loc::tech) \\times energy\\_cap\\_per\\_storage\\_cap\\_min(loc::tech)\\\\
            \\forall loc::tech \\in loc::techs_{store}

    """
    return backend_model.energy_cap[loc_tech] >= (
        backend_model.storage_cap[loc_tech] * get_param(backend_model, 'energy_cap_per_storage_cap_min', loc_tech)
    )


def energy_capacity_storage_max_constraint_rule(backend_model, loc_tech):
    """
    Limit energy capacities of storage technologies based on their storage capacities.

    .. container:: scrolling-wrapper

        .. math::

            \\boldsymbol{energy_{cap}}(loc::tech)
                \\leq \\boldsymbol{storage_{cap}}(loc::tech) \\times energy\\_cap\\_per\\_storage\\_cap\\_max(loc::tech)\\\\
            \\forall loc::tech \\in loc::techs_{store}

    """
    return backend_model.energy_cap[loc_tech] <= (
        backend_model.storage_cap[loc_tech] * get_param(backend_model, 'energy_cap_per_storage_cap_max', loc_tech)
    )


def energy_capacity_storage_equals_constraint_rule(backend_model, loc_tech):
    """
    Limit energy capacities of storage technologies based on their storage capacities.

    .. container:: scrolling-wrapper

        .. math::

            \\boldsymbol{energy_{cap}}(loc::tech)
                = \\boldsymbol{storage_{cap}}(loc::tech) \\times energy\\_cap\\_per\\_storage\\_cap\\_equals(loc::tech)
            \\forall loc::tech \\in loc::techs_{store}

    """
    return backend_model.energy_cap[loc_tech] == (
        backend_model.storage_cap[loc_tech] * get_param(backend_model, 'energy_cap_per_storage_cap_equals', loc_tech)
    )


def resource_capacity_constraint_rule(backend_model, loc_tech):
    """
    Add upper and lower bounds for resource_cap.

    The first valid case is applied:

    .. container:: scrolling-wrapper

        .. math::

            \\boldsymbol{resource_{cap}}(loc::tech)
            \\begin{cases}
                = resource_{cap, equals}(loc::tech),& \\text{if } resource_{cap, equals}(loc::tech)\\\\
                \\leq resource_{cap, max}(loc::tech),& \\text{if } resource_{cap, max}(loc::tech)\\\\
                \\text{unconstrained},& \\text{otherwise}
            \\end{cases}
            \\forall loc::tech \\in loc::techs_{finite\\_resource\\_supply\\_plus}

    and (if ``equals`` not enforced):

    .. container:: scrolling-wrapper

        .. math::

            \\boldsymbol{resource_{cap}}(loc::tech) \\geq resource_{cap, min}(loc::tech)
            \\quad \\forall loc::tech \\in loc::techs_{finite\\_resource\\_supply\\_plus}
    """

    return get_capacity_constraint(backend_model, 'resource_cap', loc_tech)


def resource_capacity_equals_energy_capacity_constraint_rule(backend_model, loc_tech):
    """
    Add equality constraint for resource_cap to equal energy_cap, for any technologies
    which have defined resource_cap_equals_energy_cap.

    .. container:: scrolling-wrapper

        .. math::

            \\boldsymbol{resource_{cap}}(loc::tech) = \\boldsymbol{energy_{cap}}(loc::tech)
            \\quad \\forall loc::tech \\in loc::techs_{finite\\_resource\\_supply\\_plus}
            \\text{ if } resource\\_cap\\_equals\\_energy\\_cap = \\text{True}
    """
    return backend_model.resource_cap[loc_tech] == backend_model.energy_cap[loc_tech]


def resource_area_constraint_rule(backend_model, loc_tech):
    """
    Set upper and lower bounds for resource_area.

    The first valid case is applied:

    .. container:: scrolling-wrapper

        .. math::

            \\boldsymbol{resource_{area}}(loc::tech)
            \\begin{cases}
                = resource_{area, equals}(loc::tech),& \\text{if } resource_{area, equals}(loc::tech)\\\\
                \\leq resource_{area, max}(loc::tech),& \\text{if } resource_{area, max}(loc::tech)\\\\
                \\text{unconstrained},& \\text{otherwise}
            \\end{cases}
            \\forall loc::tech \\in loc::techs_{area}

    and (if ``equals`` not enforced):

    .. container:: scrolling-wrapper

        .. math::

            \\boldsymbol{resource_{area}}(loc::tech) \\geq resource_{area, min}(loc::tech)
            \\quad \\forall loc::tech \\in loc::techs_{area}
    """
    energy_cap_max = get_param(backend_model, 'energy_cap_max', loc_tech)
    area_per_energy_cap = get_param(backend_model, 'resource_area_per_energy_cap', loc_tech)

    if po.value(energy_cap_max) == 0 and not po.value(area_per_energy_cap):
        # If a technology has no energy_cap here, we force resource_area to zero,
        # so as not to accrue spurious costs
        return backend_model.resource_area[loc_tech] == 0
    else:
        return get_capacity_constraint(backend_model, 'resource_area', loc_tech)


def resource_area_per_energy_capacity_constraint_rule(backend_model, loc_tech):
    """
    Add equality constraint for resource_area to equal a percentage of energy_cap,
    for any technologies which have defined resource_area_per_energy_cap

    .. container:: scrolling-wrapper

        .. math::

            \\boldsymbol{resource_{area}}(loc::tech) =
            \\boldsymbol{energy_{cap}}(loc::tech) \\times area\\_per\\_energy\\_cap(loc::tech)
            \\quad \\forall loc::tech \\in locs::techs_{area} \\text{ if } area\\_per\\_energy\\_cap(loc::tech)
    """
    area_per_energy_cap = get_param(backend_model, 'resource_area_per_energy_cap', loc_tech)

    return (backend_model.resource_area[loc_tech] ==
            backend_model.energy_cap[loc_tech] * area_per_energy_cap)


def resource_area_capacity_per_loc_constraint_rule(backend_model, loc):
    """
    Set upper bound on use of area for all locations which have `available_area`
    constraint set. Does not consider resource_area applied to demand technologies

    .. container:: scrolling-wrapper

        .. math::

            \\sum_{tech} \\boldsymbol{resource_{area}}(loc::tech) \\leq available\\_area
            \\quad \\forall loc \\in locs \\text{ if } available\\_area(loc)
    """
    model_data_dict = backend_model.__calliope_model_data['data']
    available_area = model_data_dict['available_area'][loc]

    loc_techs = split_comma_list(model_data_dict['lookup_loc_techs_area'][loc])

    return (
        sum(backend_model.resource_area[loc_tech] for loc_tech in loc_techs)
        <= available_area
    )


def energy_capacity_constraint_rule(backend_model, loc_tech):
    """
    Set upper and lower bounds for energy_cap.

    The first valid case is applied:

    .. container:: scrolling-wrapper

        .. math::

            \\frac{\\boldsymbol{energy_{cap}}(loc::tech)}{energy_{cap, scale}(loc::tech)}
            \\begin{cases}
                = energy_{cap, equals}(loc::tech),& \\text{if } energy_{cap, equals}(loc::tech)\\\\
                \\leq energy_{cap, max}(loc::tech),& \\text{if } energy_{cap, max}(loc::tech)\\\\
                \\text{unconstrained},& \\text{otherwise}
            \\end{cases}
            \\forall loc::tech \\in loc::techs

    and (if ``equals`` not enforced):

    .. container:: scrolling-wrapper

        .. math::

            \\frac{\\boldsymbol{energy_{cap}}(loc::tech)}{energy_{cap, scale}(loc::tech)}
            \\geq energy_{cap, min}(loc::tech)
            \\quad \\forall loc::tech \\in loc::techs
    """
    scale = get_param(backend_model, 'energy_cap_scale', loc_tech)
    return get_capacity_constraint(backend_model, 'energy_cap', loc_tech, scale=scale)


def energy_capacity_systemwide_constraint_rule(backend_model, tech):
    """
    Set constraints to limit the capacity of a single technology type across all locations in the model.

    The first valid case is applied:

    .. container:: scrolling-wrapper

        .. math::

            \\sum_{loc}\\boldsymbol{energy_{cap}}(loc::tech)
            \\begin{cases}
                = energy_{cap, equals, systemwide}(loc::tech),&
                    \\text{if } energy_{cap, equals, systemwide}(loc::tech)\\\\
                \\leq energy_{cap, max, systemwide}(loc::tech),&
                    \\text{if } energy_{cap, max, systemwide}(loc::tech)\\\\
                \\text{unconstrained},& \\text{otherwise}
            \\end{cases}
            \\forall tech \\in techs

    """

    if tech in getattr(backend_model, 'techs_transmission_names', []):
        all_loc_techs = [
            i for i in backend_model.loc_techs_transmission
            if i.split('::')[1].split(':')[0] == tech
        ]
        multiplier = 2  # there are always two technologies associated with one link
    else:
        all_loc_techs = [
            i for i in backend_model.loc_techs
            if i.split('::')[1] == tech
        ]
        multiplier = 1

    max_systemwide = get_param(backend_model, 'energy_cap_max_systemwide', tech)
    equals_systemwide = get_param(backend_model, 'energy_cap_equals_systemwide', tech)

    if np.isinf(po.value(max_systemwide)) and not equals_systemwide:
        return po.Constraint.NoConstraint
    elif equals_systemwide and np.isinf(po.value(equals_systemwide)):
        raise exceptions.ModelError(
            'Cannot use inf for energy_cap_equals_systemwide for tech `{}`'.format(tech)
        )

    sum_expr = sum(backend_model.energy_cap[loc_tech] for loc_tech in all_loc_techs)

    if equals_systemwide:
        return sum_expr == equals_systemwide * multiplier
    else:
        return sum_expr <= max_systemwide * multiplier<|MERGE_RESOLUTION|>--- conflicted
+++ resolved
@@ -21,10 +21,9 @@
 def load_constraints(backend_model):
     sets = backend_model.__calliope_model_data['sets']
 
-<<<<<<< HEAD
     if backend_model.__calliope_run_config['mode'] == 'operate':
         return None
-=======
+
     if 'loc_techs_storage_capacity_constraint' in sets:
         backend_model.storage_capacity_constraint = po.Constraint(
             backend_model.loc_techs_storage_capacity_constraint,
@@ -90,7 +89,6 @@
             backend_model.loc_techs_energy_capacity_constraint,
             rule=energy_capacity_constraint_rule
         )
->>>>>>> 04f281c3
 
     else:
         if 'loc_techs_storage_capacity_constraint' in sets:
