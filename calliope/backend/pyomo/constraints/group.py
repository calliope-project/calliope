--- conflicted
+++ resolved
@@ -28,17 +28,6 @@
             backend_model.carriers,
             ['max'], rule=demand_share_constraint_rule
         )
-<<<<<<< HEAD
-    if 'group_energy_cap_share_min' in model_data_dict:
-        backend_model.group_energy_cap_share_min_constraint = po.Constraint(
-            backend_model.group_names_energy_cap_share_min,
-            ['min'], rule=energy_cap_share_constraint_rule
-        )
-    if 'group_energy_cap_share_max' in model_data_dict:
-        backend_model.group_energy_cap_share_max_constraint = po.Constraint(
-            backend_model.group_names_energy_cap_share_max,
-            ['max'], rule=energy_cap_share_constraint_rule
-=======
     if 'group_supply_share_min' in model_data_dict:
         backend_model.group_supply_share_min_constraint = po.Constraint(
             backend_model.group_names_supply_share_min,
@@ -50,7 +39,16 @@
             backend_model.group_names_supply_share_max,
             backend_model.carriers,
             ['max'], rule=supply_share_constraint_rule
->>>>>>> 0d99527b
+        )
+    if 'group_energy_cap_share_min' in model_data_dict:
+        backend_model.group_energy_cap_share_min_constraint = po.Constraint(
+            backend_model.group_names_energy_cap_share_min,
+            ['min'], rule=energy_cap_share_constraint_rule
+        )
+    if 'group_energy_cap_share_max' in model_data_dict:
+        backend_model.group_energy_cap_share_max_constraint = po.Constraint(
+            backend_model.group_names_energy_cap_share_max,
+            ['max'], rule=energy_cap_share_constraint_rule
         )
     if 'group_energy_cap_min' in model_data_dict:
         backend_model.group_energy_cap_min_constraint = po.Constraint(
@@ -84,8 +82,6 @@
             )
 
 
-
-
 def equalizer(lhs, rhs, sign):
     if sign == 'max':
         return lhs <= rhs
@@ -143,11 +139,123 @@
         return equalizer(lhs, rhs, what)
 
 
-<<<<<<< HEAD
+def supply_share_constraint_rule(backend_model, constraint_group, carrier, what):
+    """
+    Enforces shares of carrier_prod for groups of technologies and locations. The
+    share is relative to ``supply`` and ``supply_plus`` technologies only.
+
+    .. container:: scrolling-wrapper
+
+        .. math::
+
+            \\sum_{loc::tech::carrier \\in given\\_group, timestep \\in timesteps} carrier_{prod}(loc::tech::carrier, timestep) \\leq
+            share \\times \\sum_{loc::tech:carrier \\in loc\\_tech\\_carriers\\_supply\\_all \\in given\\_locations, timestep\\in timesteps}
+            carrier_{prod}(loc::tech::carrier, timestep)
+
+    """
+    model_data_dict = backend_model.__calliope_model_data['data']
+    share = model_data_dict['group_supply_share_{}'.format(what)][(carrier, constraint_group)]
+
+    if np.isnan(share):
+        return po.Constraint.NoConstraint
+    else:
+        lhs_loc_techs = getattr(
+            backend_model,
+            'group_constraint_loc_techs_{}'.format(constraint_group)
+        )
+        lhs_locs = [loc_tech.split('::')[0] for loc_tech in lhs_loc_techs]
+        rhs_loc_techs = [
+            i for i in backend_model.loc_techs_supply
+            if i.split('::')[0] in lhs_locs
+        ]
+
+        lhs = sum(
+            backend_model.carrier_prod[loc_tech + '::' + carrier, timestep]
+            for loc_tech in lhs_loc_techs
+            for timestep in backend_model.timesteps
+        )
+        rhs = share * sum(
+            backend_model.carrier_prod[loc_tech + '::' + carrier, timestep]
+            for loc_tech in rhs_loc_techs
+            for timestep in backend_model.timesteps
+        )
+
+        return equalizer(lhs, rhs, what)
+
+
 def energy_cap_share_constraint_rule(backend_model, constraint_group, what):
     """
     Enforces shares of energy_cap for groups of technologies and locations. The
-=======
+    share is relative to ``supply`` and ``supply_plus`` technologies only.
+
+    .. container:: scrolling-wrapper
+
+        .. math::
+
+            \\sum_{loc::tech \\in given\\_group} energy_{cap}(loc::tech) \\leq
+            share \\times \\sum_{loc::tech \\in loc\\_tech\\_supply\\_all \\in given\\_locations} energy_{cap}(loc::tech)
+    """
+    model_data_dict = backend_model.__calliope_model_data['data']
+    share = model_data_dict['group_energy_cap_share_{}'.format(what)][(constraint_group)]
+
+    if np.isnan(share):
+        return po.Constraint.NoConstraint
+    else:
+        lhs_loc_techs = getattr(
+            backend_model,
+            'group_constraint_loc_techs_{}'.format(constraint_group)
+        )
+        lhs_locs = [loc_tech.split('::')[0] for loc_tech in lhs_loc_techs]
+        rhs_loc_techs = [
+            i for i in backend_model.loc_techs_supply
+            if i.split('::')[0] in lhs_locs
+        ]
+
+        lhs = sum(
+            backend_model.energy_cap[loc_tech]
+            for loc_tech in lhs_loc_techs
+        )
+        rhs = share * sum(
+            backend_model.energy_cap[loc_tech]
+            for loc_tech in rhs_loc_techs
+        )
+
+        return equalizer(lhs, rhs, what)
+
+
+def energy_cap_constraint_rule(backend_model, constraint_group, what):
+    """
+    Enforce upper and lower bounds for energy_cap of energy_cap
+    for groups of technologies and locations.
+
+    .. container:: scrolling-wrapper
+
+        .. math::
+
+            \\sum_{loc::tech \\in given\\_group} energy_{cap}(loc::tech) \\leq energy\\_cap\\_max\\\\
+
+            \\sum_{loc::tech \\in given\\_group} energy_{cap}(loc::tech) \\geq energy\\_cap\\_min
+
+    """
+    model_data_dict = backend_model.__calliope_model_data['data']
+    threshold = model_data_dict['group_energy_cap_{}'.format(what)][(constraint_group)]
+
+    if np.isnan(threshold):
+        return po.Constraint.NoConstraint
+    else:
+        lhs_loc_techs = getattr(
+            backend_model,
+            'group_constraint_loc_techs_{}'.format(constraint_group)
+        )
+        lhs = sum(
+            backend_model.energy_cap[loc_tech]
+            for loc_tech in lhs_loc_techs
+        )
+        rhs = threshold
+
+        return equalizer(lhs, rhs, what)
+
+
 def cost_cap_constraint_rule(backend_model, group_name, cost, what):
     """
     Limit cost for a specific cost class to a certain value,
@@ -262,99 +370,4 @@
         for loc_tech in loc_techs for timestep in backend_model.timesteps
     )
 
-    return equalizer(sum_cost, cost_cap, what)
-
-
-def supply_share_constraint_rule(backend_model, constraint_group, carrier, what):
-    """
-    Enforces shares of carrier_prod for groups of technologies and locations. The
->>>>>>> 0d99527b
-    share is relative to ``supply`` and ``supply_plus`` technologies only.
-
-    .. container:: scrolling-wrapper
-
-        .. math::
-
-<<<<<<< HEAD
-            \\sum_{loc::tech \\in given\\_group} energy_{cap}(loc::tech) \\leq
-            share \\times \\sum_{loc::tech \\in loc\\_tech\\_supply\\_all \\in given\\_locations} energy_{cap}(loc::tech)
-    """
-    model_data_dict = backend_model.__calliope_model_data__['data']
-    share = model_data_dict['group_energy_cap_share_{}'.format(what)][(constraint_group)]
-=======
-            \\sum_{loc::tech::carrier \\in given\\_group, timestep \\in timesteps} carrier_{prod}(loc::tech::carrier, timestep) \\leq
-            share \\times \\sum_{loc::tech:carrier \\in loc\\_tech\\_carriers\\_supply\\_all \\in given\\_locations, timestep\\in timesteps}
-            carrier_{prod}(loc::tech::carrier, timestep)
-
-    """
-    model_data_dict = backend_model.__calliope_model_data['data']
-    share = model_data_dict['group_supply_share_{}'.format(what)][(carrier, constraint_group)]
->>>>>>> 0d99527b
-
-    if np.isnan(share):
-        return po.Constraint.NoConstraint
-    else:
-        lhs_loc_techs = getattr(
-            backend_model,
-            'group_constraint_loc_techs_{}'.format(constraint_group)
-        )
-        lhs_locs = [loc_tech.split('::')[0] for loc_tech in lhs_loc_techs]
-        rhs_loc_techs = [
-            i for i in backend_model.loc_techs_supply
-            if i.split('::')[0] in lhs_locs
-        ]
-
-        lhs = sum(
-<<<<<<< HEAD
-            backend_model.energy_cap[loc_tech]
-            for loc_tech in lhs_loc_techs
-        )
-        rhs = share * sum(
-            backend_model.energy_cap[loc_tech]
-            for loc_tech in rhs_loc_techs
-=======
-            backend_model.carrier_prod[loc_tech + '::' + carrier, timestep]
-            for loc_tech in lhs_loc_techs
-            for timestep in backend_model.timesteps
-        )
-        rhs = share * sum(
-            backend_model.carrier_prod[loc_tech + '::' + carrier, timestep]
-            for loc_tech in rhs_loc_techs
-            for timestep in backend_model.timesteps
->>>>>>> 0d99527b
-        )
-
-        return equalizer(lhs, rhs, what)
-
-
-def energy_cap_constraint_rule(backend_model, constraint_group, what):
-    """
-    Enforce upper and lower bounds for energy_cap of energy_cap
-    for groups of technologies and locations.
-
-    .. container:: scrolling-wrapper
-
-        .. math::
-
-            \\sum_{loc::tech \\in given\\_group} energy_{cap}(loc::tech) \\leq energy\\_cap\\_max\\\\
-
-            \\sum_{loc::tech \\in given\\_group} energy_{cap}(loc::tech) \\geq energy\\_cap\\_min
-
-    """
-    model_data_dict = backend_model.__calliope_model_data['data']
-    threshold = model_data_dict['group_energy_cap_{}'.format(what)][(constraint_group)]
-
-    if np.isnan(threshold):
-        return po.Constraint.NoConstraint
-    else:
-        lhs_loc_techs = getattr(
-            backend_model,
-            'group_constraint_loc_techs_{}'.format(constraint_group)
-        )
-        lhs = sum(
-            backend_model.energy_cap[loc_tech]
-            for loc_tech in lhs_loc_techs
-        )
-        rhs = threshold
-
-        return equalizer(lhs, rhs, what)+    return equalizer(sum_cost, cost_cap, what)