"""
Copyright (C) 2013-2019 Calliope contributors listed in AUTHORS.
Licensed under the Apache 2.0 License (see LICENSE file).

group.py
~~~~~~~~

Group constraints.

"""

import logging

import numpy as np
import pandas as pd
import pyomo.core as po  # pylint: disable=import-error

from calliope.backend.pyomo.util import loc_tech_is_in, get_param, check_value

logger = logging.getLogger(__name__)

ORDER = 20  # order in which to invoke constraints relative to other constraint files


def return_noconstraint(*args):
    logger.debug("group constraint returned NoConstraint: {}".format(",".join(args)))
    return po.Constraint.NoConstraint


def load_constraints(backend_model):
    model_data_dict = backend_model.__calliope_model_data["data"]

    for sense in ["min", "max", "equals"]:
        if "group_energy_cap_share_{}".format(sense) in model_data_dict:
            setattr(
                backend_model,
                "group_energy_cap_share_{}_constraint".format(sense),
                po.Constraint(
                    getattr(
                        backend_model, "group_names_energy_cap_share_{}".format(sense)
                    ),
                    [sense],
                    rule=energy_cap_share_constraint_rule,
                ),
            )

        if "group_energy_cap_{}".format(sense) in model_data_dict:
            setattr(
                backend_model,
                "group_energy_cap_{}_constraint".format(sense),
                po.Constraint(
                    getattr(backend_model, "group_names_energy_cap_{}".format(sense)),
                    [sense],
                    rule=energy_cap_constraint_rule,
                ),
            )

        if "group_resource_area_{}".format(sense) in model_data_dict:
            setattr(
                backend_model,
                "group_resource_area_{}_constraint".format(sense),
                po.Constraint(
                    getattr(
                        backend_model, "group_names_resource_area_{}".format(sense)
                    ),
                    [sense],
                    rule=resource_area_constraint_rule,
                ),
            )

        if "group_carrier_prod_{}".format(sense) in model_data_dict:
            setattr(
                backend_model,
                "group_carrier_prod_{}_constraint".format(sense),
                po.Constraint(
                    getattr(backend_model, "group_names_carrier_prod_{}".format(sense)),
                    backend_model.carriers,
                    [sense],
                    rule=carrier_prod_constraint_rule,
                ),
            )

        if "group_carrier_con_{}".format(sense) in model_data_dict:
            setattr(
                backend_model,
                "group_carrier_con_{}_constraint".format(sense),
                po.Constraint(
                    getattr(backend_model, "group_names_carrier_con_{}".format(sense)),
                    backend_model.carriers,
                    [sense],
                    rule=carrier_con_constraint_rule,
                ),
            )

        if "group_demand_share_{}".format(sense) in model_data_dict:
            setattr(
                backend_model,
                "group_demand_share_{}_constraint".format(sense),
                po.Constraint(
                    getattr(backend_model, "group_names_demand_share_{}".format(sense)),
                    backend_model.carriers,
                    [sense],
                    rule=demand_share_constraint_rule,
                ),
            )

        if "group_demand_share_per_timestep_{}".format(sense) in model_data_dict:
            setattr(
                backend_model,
                "group_demand_share_per_timestep_{}_constraint".format(sense),
                po.Constraint(
                    getattr(
                        backend_model,
                        "group_names_demand_share_per_timestep_{}".format(sense),
                    ),
                    backend_model.carriers,
                    backend_model.timesteps,
                    [sense],
                    rule=demand_share_per_timestep_constraint_rule,
                ),
            )

        if "group_carrier_prod_share_{}".format(sense) in model_data_dict:
            setattr(
                backend_model,
                "group_carrier_prod_share_{}_constraint".format(sense),
                po.Constraint(
                    getattr(
                        backend_model, "group_names_carrier_prod_share_{}".format(sense)
                    ),
                    backend_model.carriers,
                    [sense],
                    rule=carrier_prod_share_constraint_rule,
                ),
            )

        if "group_carrier_prod_share_per_timestep_{}".format(sense) in model_data_dict:
            setattr(
                backend_model,
                "group_carrier_prod_share_per_timestep_{}_constraint".format(sense),
                po.Constraint(
                    getattr(
                        backend_model,
                        "group_names_carrier_prod_share_per_timestep_{}".format(sense),
                    ),
                    backend_model.carriers,
                    backend_model.timesteps,
                    [sense],
                    rule=carrier_prod_share_per_timestep_constraint_rule,
                ),
            )

        if "group_net_import_share_{}".format(sense) in model_data_dict:
            setattr(
                backend_model,
                "group_net_import_share_{}_constraint".format(sense),
                po.Constraint(
                    getattr(
                        backend_model, "group_names_net_import_share_{}".format(sense)
                    ),
                    backend_model.carriers,
                    [sense],
                    rule=net_import_share_constraint_rule,
                ),
            )

        if "group_cost_{}".format(sense) in model_data_dict:
            setattr(
                backend_model,
                "group_cost_{}_constraint".format(sense),
                po.Constraint(
                    getattr(backend_model, "group_names_cost_{}".format(sense)),
                    backend_model.costs,
                    [sense],
                    rule=cost_cap_constraint_rule,
                ),
            )
        if "group_cost_var_{}".format(sense) in model_data_dict:
            setattr(
                backend_model,
                "group_cost_var_{}_constraint".format(sense),
                po.Constraint(
                    getattr(backend_model, "group_names_cost_var_{}".format(sense)),
                    backend_model.costs,
                    [sense],
                    rule=cost_var_cap_constraint_rule,
                ),
            )
        if "group_cost_investment_{}".format(sense) in model_data_dict:
            setattr(
                backend_model,
                "group_cost_investment_{}_constraint".format(sense),
                po.Constraint(
                    getattr(
                        backend_model, "group_names_cost_investment_{}".format(sense)
                    ),
                    backend_model.costs,
                    [sense],
                    rule=cost_investment_cap_constraint_rule,
                ),
            )

    if "group_demand_share_per_timestep_decision" in model_data_dict:
        backend_model.group_demand_share_per_timestep_decision_main_constraint = po.Constraint(
            backend_model.group_names_demand_share_per_timestep_decision,
            backend_model.carriers,
            backend_model.techs,
            backend_model.timesteps,
            rule=demand_share_per_timestep_decision_main_constraint_rule,
        )
        backend_model.group_demand_share_per_timestep_decision_sum_constraint = po.Constraint(
            backend_model.group_names_demand_share_per_timestep_decision,
            backend_model.carriers,
            rule=demand_share_per_timestep_decision_sum_constraint_rule,
        )


def equalizer(lhs, rhs, sign):
    if sign == "max":
        return lhs <= rhs
    elif sign == "min":
        return lhs >= rhs
    elif sign == "equals":
        return lhs == rhs
    else:
        raise ValueError("Invalid sign: {}".format(sign))


def get_demand_share_lhs_and_rhs_loc_tech_carriers(backend_model, group_name, carrier):
    """
    Returns
    -------
    (lhs_loc_tech_carriers, rhs_loc_tech_carriers):
        lhs are the supply technologies, rhs are the demand technologies
    """
    lhs_loc_techs = getattr(
        backend_model, "group_constraint_loc_techs_{}".format(group_name)
    )
    lhs_locs = set(loc_tech.split("::")[0] for loc_tech in lhs_loc_techs)
    lhs_loc_tech_carriers = [
        i
        for i in backend_model.loc_tech_carriers_prod
        if i.rsplit("::", 1)[0] in lhs_loc_techs and i.split("::")[-1] == carrier
    ]
    rhs_loc_tech_carriers = [
        i
        for i in backend_model.loc_tech_carriers_demand
        if i.split("::")[0] in lhs_locs and i.split("::")[-1] == carrier
    ]
    return (lhs_loc_tech_carriers, rhs_loc_tech_carriers)


def demand_share_constraint_rule(backend_model, group_name, carrier, what):
    """
    Enforces shares of demand of a carrier to be met by the given groups
    of technologies at the given locations, on average over the entire
    model period. The share is relative to ``demand`` technologies only.

    .. container:: scrolling-wrapper

        .. math::

            \\sum_{loc::tech::carrier \\in given\\_group, timestep \\in timesteps} carrier_{prod}(loc::tech::carrier, timestep) \\leq
            share \\times \\sum_{loc::tech:carrier \\in loc\\_techs\\_demand \\in given\\_locations, timestep\\in timesteps}
            carrier_{con}(loc::tech::carrier, timestep)

    """
    share = get_param(
        backend_model, "group_demand_share_{}".format(what), (carrier, group_name)
    )

<<<<<<< HEAD
    if pd.isnull(share.value):
=======
    if check_value(share):
>>>>>>> 4e90d247
        return return_noconstraint("demand_share", group_name)
    else:
        (
            lhs_loc_tech_carriers,
            rhs_loc_tech_carriers,
        ) = get_demand_share_lhs_and_rhs_loc_tech_carriers(
            backend_model, group_name, carrier
        )

        lhs = sum(
            backend_model.carrier_prod[loc_tech_carrier, timestep]
            for loc_tech_carrier in lhs_loc_tech_carriers
            for timestep in backend_model.timesteps
        )

        rhs = (
            share
            * -1
            * sum(
                backend_model.carrier_con[loc_tech_carrier, timestep]
                for loc_tech_carrier in rhs_loc_tech_carriers
                for timestep in backend_model.timesteps
            )
        )

        return equalizer(lhs, rhs, what)


def demand_share_per_timestep_constraint_rule(
    backend_model, group_name, carrier, timestep, what
):
    """
    Enforces shares of demand of a carrier to be met by the given groups
    of technologies at the given locations, in each timestep.
    The share is relative to ``demand`` technologies only.

    .. container:: scrolling-wrapper

        .. math::

            \\sum_{loc::tech::carrier \\in given\\_group} carrier_{prod}(loc::tech::carrier, timestep) \\leq
            share \\times \\sum_{loc::tech:carrier \\in loc\\_techs\\_demand \\in given\\_locations}
            carrier_{con}(loc::tech::carrier, timestep) for timestep \\in timesteps

    """
    share = get_param(
        backend_model,
        "group_demand_share_per_timestep_{}".format(what),
        (carrier, group_name),
    )

<<<<<<< HEAD
    if pd.isnull(share.value):
=======
    if check_value(share):
>>>>>>> 4e90d247
        return return_noconstraint("demand_share_per_timestep", group_name)
    else:
        (
            lhs_loc_tech_carriers,
            rhs_loc_tech_carriers,
        ) = get_demand_share_lhs_and_rhs_loc_tech_carriers(
            backend_model, group_name, carrier
        )

        lhs = sum(
            backend_model.carrier_prod[loc_tech_carrier, timestep]
            for loc_tech_carrier in lhs_loc_tech_carriers
        )

        rhs = (
            share
            * -1
            * sum(
                backend_model.carrier_con[loc_tech_carrier, timestep]
                for loc_tech_carrier in rhs_loc_tech_carriers
            )
        )

        return equalizer(lhs, rhs, what)


def demand_share_per_timestep_decision_main_constraint_rule(
    backend_model, group_name, carrier, tech, timestep
):
    """
    Allows the model to decide on how a fraction demand for a carrier is met
    by the given groups, which will all have the same share in each timestep.
    The share is relative to the actual demand from ``demand`` technologies only.

    The main constraint enforces that the shares are the same in each timestep.

    .. container:: scrolling-wrapper

        .. math::
            \\sum_{loc::tech::carrier \\in given\\_group} carrier_{prod}(loc::tech::carrier, timestep)

            =

            \\sum_{loc::tech::carrier \\in given\\_group}
            required\\_resource(loc::tech::carrier, timestep)

            \\times \\sum_{loc::tech::carrier \\in given\\_group}
            demand\\_share\\_per\\_timestep\\_decision(loc::tech::carrier)

            \\forall timestep \\in timesteps

            \\forall tech \\in techs

    """
    share_of_carrier_demand = get_param(
        backend_model, "group_demand_share_per_timestep_decision", (carrier, group_name)
    )

<<<<<<< HEAD
    if pd.isnull(share_of_carrier_demand.value):
=======
    if check_value(share_of_carrier_demand):
>>>>>>> 4e90d247
        return return_noconstraint(
            "demand_share_per_timestep_decision_main", group_name
        )
    else:
        # lhs are the supply technologies, rhs are the demand technologies
        (
            lhs_loc_tech_carriers,
            rhs_loc_tech_carriers,
        ) = get_demand_share_lhs_and_rhs_loc_tech_carriers(
            backend_model, group_name, carrier
        )
        # Filter the supply loc_tech_carriers by the current tech
        lhs_loc_tech_carriers = [
            i for i in lhs_loc_tech_carriers if "::{}::".format(tech) in i
        ]

        # Only techs that are in the given group are considered
        if len(lhs_loc_tech_carriers) == 0:
            return return_noconstraint(
                "demand_share_per_timestep_decision_main", group_name
            )

        lhs = sum(
            backend_model.carrier_prod[loc_tech_carrier, timestep]
            for loc_tech_carrier in lhs_loc_tech_carriers
        )

        rhs = (
            -1
            * sum(
                backend_model.required_resource[
                    rhs_loc_tech_carrier.rsplit("::", 1)[0], timestep
                ]
                for rhs_loc_tech_carrier in rhs_loc_tech_carriers
            )
            * sum(
                backend_model.demand_share_per_timestep_decision[lhs_loc_tech_carrier]
                for lhs_loc_tech_carrier in lhs_loc_tech_carriers
            )
        )

        return equalizer(lhs, rhs, "equals")


def demand_share_per_timestep_decision_sum_constraint_rule(
    backend_model, group_name, carrier
):
    """
    Allows the model to decide on how a fraction of demand for a carrier is met
    by the given groups, which will all have the same share in each timestep.
    The share is relative to the actual demand from ``demand`` technologies only.

    The sum constraint ensures that all decision shares add up to the share of
    carrier demand specified in the constraint.

    This constraint is only applied if the share of carrier demand has been
    set to a not-None value.

 .. container:: scrolling-wrapper

        .. math::
            share = \\sum_{loc::tech::carrier \\in given\\_group}
            demand\\_share\\_per\\_timestep\\_decision(loc::tech::carrier)


    """
    share_of_carrier_demand = get_param(
        backend_model, "group_demand_share_per_timestep_decision", (carrier, group_name)
    )

    # If inf was given that means that we don't limit the total share
    if check_value(share_of_carrier_demand) or np.isinf(share_of_carrier_demand):
        return return_noconstraint("demand_share_per_timestep_decision_sum", group_name)
    else:
        lhs_loc_tech_carriers, _ = get_demand_share_lhs_and_rhs_loc_tech_carriers(
            backend_model, group_name, carrier
        )

        return share_of_carrier_demand == sum(
            backend_model.demand_share_per_timestep_decision[loc_tech_carrier]
            for loc_tech_carrier in lhs_loc_tech_carriers
        )


def get_carrier_lhs_loc_techs(backend_model, group_name):
    lhs_loc_techs = getattr(
        backend_model, "group_constraint_loc_techs_{}".format(group_name)
    )
    return lhs_loc_techs


def get_carrier_prod_share_rhs_loc_techs(backend_model, lhs_loc_techs):
    lhs_locs = [loc_tech.split("::")[0] for loc_tech in lhs_loc_techs]
    rhs_loc_techs = [
        i
        for i in backend_model.loc_techs_supply_conversion_all
        if i.split("::")[0] in lhs_locs
    ]
    return rhs_loc_techs


def carrier_prod_share_constraint_rule(backend_model, constraint_group, carrier, what):
    """
    Enforces shares of carrier_prod for groups of technologies and locations,
    on average over the entire model period. The share is relative to
    ``supply`` and ``supply_plus`` technologies only.

    .. container:: scrolling-wrapper

        .. math::

            \\sum_{loc::tech::carrier \\in given\\_group, timestep \\in timesteps} carrier_{prod}(loc::tech::carrier, timestep) \\leq
            share \\times \\sum_{loc::tech:carrier \\in loc\\_tech\\_carriers\\_supply\\_all \\in given\\_locations, timestep\\in timesteps}
            carrier_{prod}(loc::tech::carrier, timestep)

    """
    share = get_param(
        backend_model,
        "group_carrier_prod_share_{}".format(what),
        (carrier, constraint_group),
    )

<<<<<<< HEAD
    if pd.isnull(share.value):
        return return_noconstraint("carrier_prod_share", constraint_group)
=======
    if check_value(share):
        return return_noconstraint("supply_share", constraint_group)
>>>>>>> 4e90d247
    else:
        lhs_loc_techs = get_carrier_lhs_loc_techs(backend_model, constraint_group)
        rhs_loc_techs = get_carrier_prod_share_rhs_loc_techs(
            backend_model, lhs_loc_techs
        )

        lhs = sum(
            backend_model.carrier_prod[loc_tech + "::" + carrier, timestep]
            for loc_tech in lhs_loc_techs
            for timestep in backend_model.timesteps
        )
        rhs = share * sum(
            backend_model.carrier_prod[loc_tech + "::" + carrier, timestep]
            for loc_tech in rhs_loc_techs
            for timestep in backend_model.timesteps
        )

        return equalizer(lhs, rhs, what)


def carrier_prod_share_per_timestep_constraint_rule(
    backend_model, constraint_group, carrier, timestep, what
):
    """
    Enforces shares of carrier_prod for groups of technologies and locations,
    in each timestep. The share is relative to ``supply`` and ``supply_plus``
    technologies only.

    .. container:: scrolling-wrapper

        .. math::

            \\sum_{loc::tech::carrier \\in given\\_group} carrier_{prod}(loc::tech::carrier, timestep) \\leq
            share \\times \\sum_{loc::tech:carrier \\in loc\\_tech\\_carriers\\_supply\\_all \\in given\\_locations}
            carrier_{prod}(loc::tech::carrier, timestep) for timestep \\in timesteps

    """
    share = get_param(
        backend_model,
        "group_carrier_prod_share_per_timestep_{}".format(what),
        (carrier, constraint_group),
    )

<<<<<<< HEAD
    if pd.isnull(share.value):
=======
    if check_value(share):
>>>>>>> 4e90d247
        return return_noconstraint("carrier_prod_share_per_timestep", constraint_group)
    else:
        lhs_loc_techs = get_carrier_lhs_loc_techs(backend_model, constraint_group)
        rhs_loc_techs = get_carrier_prod_share_rhs_loc_techs(
            backend_model, lhs_loc_techs
        )

        lhs = sum(
            backend_model.carrier_prod[loc_tech + "::" + carrier, timestep]
            for loc_tech in lhs_loc_techs
        )
        rhs = share * sum(
            backend_model.carrier_prod[loc_tech + "::" + carrier, timestep]
            for loc_tech in rhs_loc_techs
        )

        return equalizer(lhs, rhs, what)


def net_import_share_constraint_rule(backend_model, constraint_group, carrier, what):
    """
    Enforces demand shares of net imports from transmission technologies for groups of locations,
    on average over the entire model period. Transmission within the group are ignored. The share
    is relative to ``demand`` technologies only.

    .. container:: scrolling-wrapper

        .. math::

            \\sum_{loc::tech::carrier \\in loc\\_tech\\_carriers\\_transmission \\in given\\_locations, timestep \\in timesteps} carrier_{prod}(loc::tech::carrier, timestep)
            + \\sum_{loc::tech::carrier \\in loc\\_tech\\_carriers\\_transmission \\in given\\_locations, timestep \\in timesteps} carrier_{con}(loc::tech::carrier, timestep) \\leq
            share \\times \\sum_{loc::tech:carrier \\in loc\\_tech\\_demand \\in given\\_locations, timestep\\in timesteps}
            carrier_{con}(loc::tech::carrier, timestep)

    """
    share = get_param(
        backend_model,
        "group_net_import_share_{}".format(what),
        (carrier, constraint_group),
    )

<<<<<<< HEAD
    if pd.isnull(share.value):
=======
    if check_value(share):
>>>>>>> 4e90d247
        return return_noconstraint("net_import_share", constraint_group)
    else:
        trans_loc_tech = getattr(
            backend_model, "group_constraint_loc_techs_{}".format(constraint_group)
        )
        locs = set(loc_tech.split("::")[0] for loc_tech in trans_loc_tech)
        trans_loc_tech = filter(
            lambda loc_tec: loc_tec.split(":")[-1] not in locs, trans_loc_tech
        )
        demand_loc_tech = [
            i
            for i in backend_model.loc_tech_carriers_demand
            if i.split("::")[0] in locs
        ]

        lhs = sum(
            (
                backend_model.carrier_prod[loc_tech + "::" + carrier, timestep]
                + backend_model.carrier_con[loc_tech + "::" + carrier, timestep]
            )
            for loc_tech in trans_loc_tech
            for timestep in backend_model.timesteps
        )
        rhs = -share * sum(
            backend_model.carrier_con[loc_tech, timestep]
            for loc_tech in demand_loc_tech
            for timestep in backend_model.timesteps
        )
        return equalizer(lhs, rhs, what)


def carrier_prod_constraint_rule(backend_model, constraint_group, carrier, what):
    """
    Enforces carrier_prod for groups of technologies and locations,
    as a sum over the entire model period.

    .. container:: scrolling-wrapper

        .. math::

            \\sum_{loc::tech::carrier \\in given\\_group, timestep \\in timesteps} carrier_{prod}(loc::tech::carrier, timestep) \\leq carrier_prod_max

    """
    limit = get_param(
        backend_model, "group_carrier_prod_{}".format(what), (carrier, constraint_group)
    )

<<<<<<< HEAD
    if pd.isnull(limit.value):
=======
    if check_value(limit):
>>>>>>> 4e90d247
        return return_noconstraint("carrier_prod", constraint_group)
    else:
        lhs_loc_techs = get_carrier_lhs_loc_techs(backend_model, constraint_group)

        lhs = sum(
            backend_model.carrier_prod[loc_tech + "::" + carrier, timestep]
            for loc_tech in lhs_loc_techs
            for timestep in backend_model.timesteps
            if loc_tech + "::" + carrier in backend_model.loc_tech_carriers_prod
        )
        return equalizer(lhs, limit, what)


def carrier_con_constraint_rule(backend_model, constraint_group, carrier, what):
    """
    Enforces carrier_con for groups of technologies and locations,
    as a sum over the entire model period. limits are always negative, so min/max
    is relative to zero (i.e. min = -1 means carrier_con must be -1 or les)

    .. container:: scrolling-wrapper

        .. math::

            \\sum_{loc::tech::carrier \\in given\\_group, timestep \\in timesteps} carrier_{con}(loc::tech::carrier, timestep) \\geq carrier_con_max

    """
    limit = get_param(
        backend_model, "group_carrier_con_{}".format(what), (carrier, constraint_group)
    )

    if pd.isnull(limit.value):
        return return_noconstraint("carrier_con", constraint_group)
    else:
        lhs_loc_techs = get_carrier_lhs_loc_techs(backend_model, constraint_group)

        lhs = sum(
            backend_model.carrier_con[loc_tech + "::" + carrier, timestep]
            for loc_tech in lhs_loc_techs
            for timestep in backend_model.timesteps
            if loc_tech + "::" + carrier in backend_model.loc_tech_carriers_con
        )

        return equalizer(limit, lhs, what)


def energy_cap_share_constraint_rule(backend_model, constraint_group, what):
    """
    Enforces shares of energy_cap for groups of technologies and locations. The
    share is relative to ``supply`` and ``supply_plus`` technologies only.

    .. container:: scrolling-wrapper

        .. math::

            \\sum_{loc::tech \\in given\\_group} energy_{cap}(loc::tech) \\leq
            share \\times \\sum_{loc::tech \\in loc\\_tech\\_supply\\_all \\in given\\_locations} energy_{cap}(loc::tech)
    """
    share = get_param(
        backend_model, "group_energy_cap_share_{}".format(what), (constraint_group)
    )

<<<<<<< HEAD
    if pd.isnull(share.value):
=======
    if check_value(share):
>>>>>>> 4e90d247
        return return_noconstraint("energy_cap_share", constraint_group)
    else:
        lhs_loc_techs = getattr(
            backend_model, "group_constraint_loc_techs_{}".format(constraint_group)
        )
        lhs_locs = [loc_tech.split("::")[0] for loc_tech in lhs_loc_techs]
        rhs_loc_techs = [
            i
            for i in backend_model.loc_techs_supply_conversion_all
            if i.split("::")[0] in lhs_locs
        ]

        lhs = sum(backend_model.energy_cap[loc_tech] for loc_tech in lhs_loc_techs)
        rhs = share * sum(
            backend_model.energy_cap[loc_tech] for loc_tech in rhs_loc_techs
        )

        return equalizer(lhs, rhs, what)


def energy_cap_constraint_rule(backend_model, constraint_group, what):
    """
    Enforce upper and lower bounds for energy_cap of energy_cap
    for groups of technologies and locations.

    .. container:: scrolling-wrapper

        .. math::

            \\sum_{loc::tech \\in given\\_group} energy_{cap}(loc::tech) \\leq energy\\_cap\\_max\\\\

            \\sum_{loc::tech \\in given\\_group} energy_{cap}(loc::tech) \\geq energy\\_cap\\_min

    """
    threshold = get_param(
        backend_model, "group_energy_cap_{}".format(what), (constraint_group)
    )

<<<<<<< HEAD
    if pd.isnull(threshold.value):
=======
    if check_value(threshold):
>>>>>>> 4e90d247
        return return_noconstraint("energy_cap", constraint_group)
    else:
        lhs_loc_techs = getattr(
            backend_model, "group_constraint_loc_techs_{}".format(constraint_group)
        )

        # Transmission techs only contribute half their capacity in each direction
        lhs = []
        for loc_tech in lhs_loc_techs:
            if loc_tech_is_in(backend_model, loc_tech, "loc_techs_transmission"):
                weight = 0.5
            else:
                weight = 1

            lhs.append(weight * backend_model.energy_cap[loc_tech])

        rhs = threshold

        return equalizer(sum(lhs), rhs, what)


def cost_cap_constraint_rule(backend_model, group_name, cost, what):
    """
    Limit cost for a specific cost class to a certain value,
    i.e. Ɛ-constrained costs,
    for groups of technologies and locations.

    .. container:: scrolling-wrapper

        .. math::

            \\sum{loc::tech \\in loc\\_techs_{group\\_name}, timestep \\in timesteps}
            \\boldsymbol{cost}(cost, loc::tech, timestep)
            \\begin{cases}
                \\leq cost\\_max(cost)
                \\geq cost\\_min(cost)
                = cost\\_equals(cost)
            \\end{cases}

    """
    cost_cap = get_param(
        backend_model, "group_cost_{}".format(what), (cost, group_name)
    )

<<<<<<< HEAD
    if pd.isnull(cost_cap.value):
=======
    if check_value(cost_cap):
>>>>>>> 4e90d247
        return return_noconstraint("cost_cap", group_name)
    else:
        loc_techs = [
            i
            for i in getattr(
                backend_model, "group_constraint_loc_techs_{}".format(group_name)
            )
            if i in backend_model.loc_techs_cost
        ]

        sum_cost = sum(backend_model.cost[cost, loc_tech] for loc_tech in loc_techs)

        return equalizer(sum_cost, cost_cap, what)


def cost_investment_cap_constraint_rule(backend_model, group_name, cost, what):
    """
    Limit investment costs specific to a cost class to a
    certain value, i.e. Ɛ-constrained costs,
    for groups of technologies and locations.

    .. container:: scrolling-wrapper

        .. math::

            \\sum{loc::tech \\in loc\\_techs_{group\\_name}, timestep \\in timesteps}
            \\boldsymbol{cost\\_{investment}}(cost, loc::tech, timestep)
            \\begin{cases}
                \\leq cost\\_investment\\_max(cost)
                \\geq cost\\_investment\\_min(cost)
                = cost\\_investment\\_equals(cost)
            \\end{cases}

    """
    cost_cap = get_param(
        backend_model, "group_cost_investment_{}".format(what), (cost, group_name)
    )

<<<<<<< HEAD
    if pd.isnull(cost_cap.value):
=======
    if check_value(cost_cap):
>>>>>>> 4e90d247
        return return_noconstraint("cost_investment_cap", group_name)
    else:
        loc_techs = [
            i
            for i in getattr(
                backend_model, "group_constraint_loc_techs_{}".format(group_name)
            )
            if i in backend_model.loc_techs_investment_cost
        ]

        sum_cost = sum(
            backend_model.cost_investment[cost, loc_tech] for loc_tech in loc_techs
        )

        return equalizer(sum_cost, cost_cap, what)


def cost_var_cap_constraint_rule(backend_model, group_name, cost, what):
    """
    Limit variable costs specific to a cost class
    to a certain value, i.e. Ɛ-constrained costs,
    for groups of technologies and locations.

    .. container:: scrolling-wrapper

        .. math::

            \\sum{loc::tech \\in loc\\_techs_{group\\_name}, timestep \\in timesteps}
            \\boldsymbol{cost\\_{var}}(cost, loc::tech, timestep)
            \\begin{cases}
                \\leq cost\\_var\\_max(cost)
                \\geq cost\\_var\\_min(cost)
                = cost\\_var\\_equals(cost)
            \\end{cases}

    """
    cost_cap = get_param(
        backend_model, "group_cost_var_{}".format(what), (cost, group_name)
    )

<<<<<<< HEAD
    if pd.isnull(cost_cap.value):
=======
    if check_value(cost_cap):
>>>>>>> 4e90d247
        return return_noconstraint("cost_var_cap", group_name)
    else:
        loc_techs = [
            i
            for i in getattr(
                backend_model, "group_constraint_loc_techs_{}".format(group_name)
            )
            if i in backend_model.loc_techs_om_cost
        ]

        sum_cost = sum(
            backend_model.cost_var[cost, loc_tech, timestep]
            for loc_tech in loc_techs
            for timestep in backend_model.timesteps
        )

        return equalizer(sum_cost, cost_cap, what)


def resource_area_constraint_rule(backend_model, constraint_group, what):
    """
    Enforce upper and lower bounds of resource_area for groups of
    technologies and locations.

    .. container:: scrolling-wrapper

        .. math::

            \\boldsymbol{resource_{area}}(loc::tech) \\leq group\\_resource\\_area\\_max\\\\

            \\boldsymbol{resource_{area}}(loc::tech) \\geq group\\_resource\\_area\\_min

    """
    threshold = get_param(
        backend_model, "group_resource_area_{}".format(what), (constraint_group)
    )

<<<<<<< HEAD
    if pd.isnull(threshold.value):
=======
    if check_value(threshold):
>>>>>>> 4e90d247
        return return_noconstraint("resource_area", constraint_group)
    else:
        lhs_loc_techs = getattr(
            backend_model, "group_constraint_loc_techs_{}".format(constraint_group)
        )

        lhs = sum(backend_model.resource_area[loc_tech] for loc_tech in lhs_loc_techs)
        rhs = threshold

        return equalizer(lhs, rhs, what)<|MERGE_RESOLUTION|>--- conflicted
+++ resolved
@@ -269,11 +269,7 @@
         backend_model, "group_demand_share_{}".format(what), (carrier, group_name)
     )
 
-<<<<<<< HEAD
-    if pd.isnull(share.value):
-=======
     if check_value(share):
->>>>>>> 4e90d247
         return return_noconstraint("demand_share", group_name)
     else:
         (
@@ -325,11 +321,7 @@
         (carrier, group_name),
     )
 
-<<<<<<< HEAD
-    if pd.isnull(share.value):
-=======
     if check_value(share):
->>>>>>> 4e90d247
         return return_noconstraint("demand_share_per_timestep", group_name)
     else:
         (
@@ -388,11 +380,7 @@
         backend_model, "group_demand_share_per_timestep_decision", (carrier, group_name)
     )
 
-<<<<<<< HEAD
-    if pd.isnull(share_of_carrier_demand.value):
-=======
     if check_value(share_of_carrier_demand):
->>>>>>> 4e90d247
         return return_noconstraint(
             "demand_share_per_timestep_decision_main", group_name
         )
@@ -515,13 +503,8 @@
         (carrier, constraint_group),
     )
 
-<<<<<<< HEAD
-    if pd.isnull(share.value):
+    if check_value(share):
         return return_noconstraint("carrier_prod_share", constraint_group)
-=======
-    if check_value(share):
-        return return_noconstraint("supply_share", constraint_group)
->>>>>>> 4e90d247
     else:
         lhs_loc_techs = get_carrier_lhs_loc_techs(backend_model, constraint_group)
         rhs_loc_techs = get_carrier_prod_share_rhs_loc_techs(
@@ -565,11 +548,7 @@
         (carrier, constraint_group),
     )
 
-<<<<<<< HEAD
-    if pd.isnull(share.value):
-=======
     if check_value(share):
->>>>>>> 4e90d247
         return return_noconstraint("carrier_prod_share_per_timestep", constraint_group)
     else:
         lhs_loc_techs = get_carrier_lhs_loc_techs(backend_model, constraint_group)
@@ -611,11 +590,7 @@
         (carrier, constraint_group),
     )
 
-<<<<<<< HEAD
-    if pd.isnull(share.value):
-=======
     if check_value(share):
->>>>>>> 4e90d247
         return return_noconstraint("net_import_share", constraint_group)
     else:
         trans_loc_tech = getattr(
@@ -662,12 +637,7 @@
     limit = get_param(
         backend_model, "group_carrier_prod_{}".format(what), (carrier, constraint_group)
     )
-
-<<<<<<< HEAD
-    if pd.isnull(limit.value):
-=======
     if check_value(limit):
->>>>>>> 4e90d247
         return return_noconstraint("carrier_prod", constraint_group)
     else:
         lhs_loc_techs = get_carrier_lhs_loc_techs(backend_model, constraint_group)
@@ -729,11 +699,7 @@
         backend_model, "group_energy_cap_share_{}".format(what), (constraint_group)
     )
 
-<<<<<<< HEAD
-    if pd.isnull(share.value):
-=======
     if check_value(share):
->>>>>>> 4e90d247
         return return_noconstraint("energy_cap_share", constraint_group)
     else:
         lhs_loc_techs = getattr(
@@ -772,11 +738,7 @@
         backend_model, "group_energy_cap_{}".format(what), (constraint_group)
     )
 
-<<<<<<< HEAD
-    if pd.isnull(threshold.value):
-=======
     if check_value(threshold):
->>>>>>> 4e90d247
         return return_noconstraint("energy_cap", constraint_group)
     else:
         lhs_loc_techs = getattr(
@@ -821,11 +783,7 @@
         backend_model, "group_cost_{}".format(what), (cost, group_name)
     )
 
-<<<<<<< HEAD
-    if pd.isnull(cost_cap.value):
-=======
     if check_value(cost_cap):
->>>>>>> 4e90d247
         return return_noconstraint("cost_cap", group_name)
     else:
         loc_techs = [
@@ -864,11 +822,7 @@
         backend_model, "group_cost_investment_{}".format(what), (cost, group_name)
     )
 
-<<<<<<< HEAD
-    if pd.isnull(cost_cap.value):
-=======
     if check_value(cost_cap):
->>>>>>> 4e90d247
         return return_noconstraint("cost_investment_cap", group_name)
     else:
         loc_techs = [
@@ -908,12 +862,8 @@
     cost_cap = get_param(
         backend_model, "group_cost_var_{}".format(what), (cost, group_name)
     )
-
-<<<<<<< HEAD
-    if pd.isnull(cost_cap.value):
-=======
+    
     if check_value(cost_cap):
->>>>>>> 4e90d247
         return return_noconstraint("cost_var_cap", group_name)
     else:
         loc_techs = [
@@ -950,12 +900,8 @@
     threshold = get_param(
         backend_model, "group_resource_area_{}".format(what), (constraint_group)
     )
-
-<<<<<<< HEAD
-    if pd.isnull(threshold.value):
-=======
+    
     if check_value(threshold):
->>>>>>> 4e90d247
         return return_noconstraint("resource_area", constraint_group)
     else:
         lhs_loc_techs = getattr(
