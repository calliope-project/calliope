--- conflicted
+++ resolved
@@ -502,13 +502,8 @@
         (carrier, constraint_group),
     )
 
-<<<<<<< HEAD
-    if check_value(share):
+    if invalid(share):
         return return_noconstraint("carrier_prod_share", constraint_group)
-=======
-    if invalid(share):
-        return return_noconstraint("supply_share", constraint_group)
->>>>>>> fbb1fbe2
     else:
         lhs_loc_techs = get_carrier_lhs_loc_techs(backend_model, constraint_group)
         rhs_loc_techs = get_carrier_prod_share_rhs_loc_techs(
@@ -641,12 +636,8 @@
     limit = get_param(
         backend_model, "group_carrier_prod_{}".format(what), (carrier, constraint_group)
     )
-<<<<<<< HEAD
-    if check_value(limit):
-=======
 
     if invalid(limit):
->>>>>>> fbb1fbe2
         return return_noconstraint("carrier_prod", constraint_group)
     else:
         lhs_loc_techs = get_carrier_lhs_loc_techs(backend_model, constraint_group)
