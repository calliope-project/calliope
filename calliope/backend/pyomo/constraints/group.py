"""
Copyright (C) 2013-2019 Calliope contributors listed in AUTHORS.
Licensed under the Apache 2.0 License (see LICENSE file).

group.py
~~~~~~~~

Group constraints.

"""

import numpy as np
import pyomo.core as po  # pylint: disable=import-error


def load_constraints(backend_model):
    model_data_dict = backend_model.__calliope_model_data__['data']

    if 'group_demand_share_min' in model_data_dict:
        backend_model.group_demand_share_min_constraint = po.Constraint(
            backend_model.group_names_demand_share_min,
            backend_model.carriers,
            ['min'], rule=demand_share_constraint_rule
        )
    if 'group_demand_share_max' in model_data_dict:
        backend_model.group_demand_share_max_constraint = po.Constraint(
            backend_model.group_names_demand_share_max,
            backend_model.carriers,
            ['max'], rule=demand_share_constraint_rule
        )
<<<<<<< HEAD
    for sense in ['min', 'max', 'equals']:
        if 'group_cost_{}'.format(sense) in model_data_dict:
            setattr(
                backend_model, 'group_cost_{}_constraint'.format(sense),
                po.Constraint(getattr(backend_model, 'group_names_cost_{}'.format(sense)),
                              backend_model.costs, [sense], rule=cost_cap_constraint_rule)
            )
        if 'group_cost_var_{}'.format(sense) in model_data_dict:
            setattr(
                backend_model, 'group_cost_var_{}_constraint'.format(sense),
                po.Constraint(getattr(backend_model, 'group_names_cost_var_{}'.format(sense)),
                              backend_model.costs, [sense], rule=cost_var_cap_constraint_rule)
            )
        if 'group_cost_investment_{}'.format(sense) in model_data_dict:
            setattr(
                backend_model, 'group_cost_investment_{}_constraint'.format(sense),
                po.Constraint(getattr(backend_model, 'group_names_cost_investment_{}'.format(sense)),
                              backend_model.costs, [sense], rule=cost_investment_cap_constraint_rule)
            )
=======
    if 'group_supply_share_min' in model_data_dict:
        backend_model.group_supply_share_min_constraint = po.Constraint(
            backend_model.group_names_supply_share_min,
            backend_model.carriers,
            ['min'], rule=supply_share_constraint_rule
        )
    if 'group_supply_share_max' in model_data_dict:
        backend_model.group_supply_share_max_constraint = po.Constraint(
            backend_model.group_names_supply_share_max,
            backend_model.carriers,
            ['max'], rule=supply_share_constraint_rule
        )
    if 'group_energy_cap_min' in model_data_dict:
        backend_model.group_energy_cap_min_constraint = po.Constraint(
            backend_model.group_names_energy_cap_min,
            ['min'], rule=energy_cap_constraint_rule
        )
    if 'group_energy_cap_max' in model_data_dict:
        backend_model.group_energy_cap_max_constraint = po.Constraint(
            backend_model.group_names_energy_cap_max,
            ['max'], rule=energy_cap_constraint_rule
        )
>>>>>>> db5ee4b0


def equalizer(lhs, rhs, sign):
    if sign == 'max':
        return lhs <= rhs
    elif sign == 'min':
        return lhs >= rhs
    elif sign == 'equals':
        return lhs == rhs
    else:
        raise ValueError('Invalid sign: {}'.format(sign))


def demand_share_constraint_rule(backend_model, group_name, carrier, what):
    """
    TODO write docstring
    """
    model_data_dict = backend_model.__calliope_model_data__['data']
    share = model_data_dict['group_demand_share_{}'.format(what)].get(
        (carrier, group_name), np.nan
    )
    # FIXME uncomment this once Bryn has merged his changes
    # and import again: from calliope.backend.pyomo.util import get_param
    # share = get_param(
    #     backend_model,
    #     'group_demand_share_{}'.format(what), (carrier, constraint_group)
    # )

    if np.isnan(share):
        return po.Constraint.NoConstraint
    else:
        lhs_loc_techs = getattr(
            backend_model,
            'group_constraint_loc_techs_{}'.format(group_name)
        )
        lhs_locs = set(loc_tech.split('::')[0] for loc_tech in lhs_loc_techs)
        lhs_loc_tech_carriers = [
            i for i in backend_model.loc_tech_carriers_prod
            if i.rsplit('::', 1)[0] in lhs_loc_techs and i.split('::')[-1] == carrier
        ]
        rhs_loc_tech_carriers = [
            i for i in backend_model.loc_tech_carriers_con
            if i.split('::')[0] in lhs_locs and i.split('::')[-1] == carrier
        ]

        lhs = sum(
            backend_model.carrier_prod[loc_tech_carrier, timestep]
            for loc_tech_carrier in lhs_loc_tech_carriers
            for timestep in backend_model.timesteps
        )
        rhs = share * -1 * sum(
            backend_model.carrier_con[loc_tech_carrier, timestep]
            for loc_tech_carrier in rhs_loc_tech_carriers
            for timestep in backend_model.timesteps
        )

        return equalizer(lhs, rhs, what)


<<<<<<< HEAD
def cost_cap_constraint_rule(backend_model, group_name, cost, what):
    """
    Limit system-wide cost for a specific cost class to a certain value, i.e. Ɛ-constrained costs
=======
def supply_share_constraint_rule(backend_model, constraint_group, carrier, what):
    """
    Enforces shares of carrier_prod for groups of technologies and locations. The
    share is relative to ``supply`` and ``supply_plus`` technologies only.
>>>>>>> db5ee4b0

    .. container:: scrolling-wrapper

        .. math::

<<<<<<< HEAD
            \\sum{loc::tech \\in loc\\_techs_{group\\_name}, timestep \\in timesteps}
            \\boldsymbol{cost}(cost, loc::tech, timestep)
            \\begin{cases}
                \\leq cost\\_max(cost)
                \\geq cost\\_min(cost)
                = cost\\_equals(cost)
            \\end{cases}

    """

    loc_techs = [i for i in getattr(
        backend_model,
        'group_constraint_loc_techs_{}'.format(group_name)
    ) if i in backend_model.loc_techs_cost]

    model_data_dict = backend_model.__calliope_model_data__['data']
    cost_cap = model_data_dict['group_cost_{}'.format(what)].get(
        (cost, group_name), np.nan
    )

    if np.isnan(cost_cap):
        return po.Constraint.NoConstraint

    sum_cost = sum(backend_model.cost[cost, loc_tech] for loc_tech in loc_techs)

    return equalizer(sum_cost, cost_cap, what)


def cost_investment_cap_constraint_rule(backend_model, group_name, cost, what):
    """
    Limit system-wide investment costs specific to a cost class to a
    certain value, i.e. Ɛ-constrained costs
=======
            \\sum_{loc::tech::carrier \\in given\\_group, timestep \\in timesteps} carrier_{prod}(loc::tech::carrier, timestep) \\leq
            share \\times \\sum_{loc::tech:carrier \\in loc\\_tech\\_carriers\\_supply\\_all \\in given\\_locations, timestep\\in timesteps}
            carrier_{prod}(loc::tech::carrier, timestep)

    """
    model_data_dict = backend_model.__calliope_model_data__['data']
    share = model_data_dict['group_supply_share_{}'.format(what)][(carrier, constraint_group)]

    if np.isnan(share):
        return po.Constraint.NoConstraint
    else:
        lhs_loc_techs = getattr(
            backend_model,
            'group_constraint_loc_techs_{}'.format(constraint_group)
        )
        lhs_locs = [loc_tech.split('::')[0] for loc_tech in lhs_loc_techs]
        rhs_loc_techs = [
            i for i in backend_model.loc_techs_supply
            if i.split('::')[0] in lhs_locs
        ]

        lhs = sum(
            backend_model.carrier_prod[loc_tech + '::' + carrier, timestep]
            for loc_tech in lhs_loc_techs
            for timestep in backend_model.timesteps
        )
        rhs = share * sum(
            backend_model.carrier_prod[loc_tech + '::' + carrier, timestep]
            for loc_tech in rhs_loc_techs
            for timestep in backend_model.timesteps
        )

        return equalizer(lhs, rhs, what)


def energy_cap_constraint_rule(backend_model, constraint_group, what):
    """
    Enforce upper and lower bounds for energy_cap of energy_cap
    for groups of technologies and locations.
>>>>>>> db5ee4b0

    .. container:: scrolling-wrapper

        .. math::

<<<<<<< HEAD
            \\sum{loc::tech \\in loc\\_techs_{group\\_name}, timestep \\in timesteps}
            \\boldsymbol{cost\\_{investment}}(cost, loc::tech, timestep)
            \\begin{cases}
                \\leq cost\\_investment\\_max(cost)
                \\geq cost\\_investment\\_min(cost)
                = cost\\_investment\\_equals(cost)
            \\end{cases}

    """

    loc_techs = [i for i in getattr(
        backend_model,
        'group_constraint_loc_techs_{}'.format(group_name)
    ) if i in backend_model.loc_techs_investment_cost]

    model_data_dict = backend_model.__calliope_model_data__['data']
    cost_cap = model_data_dict['group_cost_investment_{}'.format(what)].get(
        (cost, group_name), np.nan
    )

    if np.isnan(cost_cap):
        return po.Constraint.NoConstraint

    sum_cost = sum(backend_model.cost_investment[cost, loc_tech] for loc_tech in loc_techs)

    return equalizer(sum_cost, cost_cap, what)


def cost_var_cap_constraint_rule(backend_model, group_name, cost, what):
    """
    Limit system-wide variable costs specific to a cost class
    to a certain value, i.e. Ɛ-constrained costs

    .. container:: scrolling-wrapper

        .. math::

            \\sum{loc::tech \\in loc\\_techs_{group\\_name}, timestep \\in timesteps}
            \\boldsymbol{cost\\_{var}}(cost, loc::tech, timestep)
            \\begin{cases}
                \\leq cost\\_var\\_max(cost)
                \\geq cost\\_var\\_min(cost)
                = cost\\_var\\_equals(cost)
            \\end{cases}

    """

    loc_techs = [i for i in getattr(
        backend_model,
        'group_constraint_loc_techs_{}'.format(group_name)
    ) if i in backend_model.loc_techs_om_cost]

    model_data_dict = backend_model.__calliope_model_data__['data']
    cost_cap = model_data_dict['group_cost_var_{}'.format(what)].get(
        (cost, group_name), np.nan
    )

    if np.isnan(cost_cap):
        return po.Constraint.NoConstraint

    sum_cost = sum(
        backend_model.cost_var[cost, loc_tech, timestep]
        for loc_tech in loc_techs for timestep in backend_model.timesteps
    )

    return equalizer(sum_cost, cost_cap, what)
=======
            \\sum_{loc::tech \\in given\\_group} energy_{cap}(loc::tech) \\leq energy\\_cap\\_max\\\\

            \\sum_{loc::tech \\in given\\_group} energy_{cap}(loc::tech) \\geq energy\\_cap\\_min

    """
    model_data_dict = backend_model.__calliope_model_data__['data']
    threshold = model_data_dict['group_energy_cap_{}'.format(what)][(constraint_group)]

    if np.isnan(threshold):
        return po.Constraint.NoConstraint
    else:
        lhs_loc_techs = getattr(
            backend_model,
            'group_constraint_loc_techs_{}'.format(constraint_group)
        )
        lhs = sum(
            backend_model.energy_cap[loc_tech]
            for loc_tech in lhs_loc_techs
        )
        rhs = threshold

        return equalizer(lhs, rhs, what)
>>>>>>> db5ee4b0
<|MERGE_RESOLUTION|>--- conflicted
+++ resolved
@@ -28,7 +28,29 @@
             backend_model.carriers,
             ['max'], rule=demand_share_constraint_rule
         )
-<<<<<<< HEAD
+    if 'group_supply_share_min' in model_data_dict:
+        backend_model.group_supply_share_min_constraint = po.Constraint(
+            backend_model.group_names_supply_share_min,
+            backend_model.carriers,
+            ['min'], rule=supply_share_constraint_rule
+        )
+    if 'group_supply_share_max' in model_data_dict:
+        backend_model.group_supply_share_max_constraint = po.Constraint(
+            backend_model.group_names_supply_share_max,
+            backend_model.carriers,
+            ['max'], rule=supply_share_constraint_rule
+        )
+    if 'group_energy_cap_min' in model_data_dict:
+        backend_model.group_energy_cap_min_constraint = po.Constraint(
+            backend_model.group_names_energy_cap_min,
+            ['min'], rule=energy_cap_constraint_rule
+        )
+    if 'group_energy_cap_max' in model_data_dict:
+        backend_model.group_energy_cap_max_constraint = po.Constraint(
+            backend_model.group_names_energy_cap_max,
+            ['max'], rule=energy_cap_constraint_rule
+        )
+
     for sense in ['min', 'max', 'equals']:
         if 'group_cost_{}'.format(sense) in model_data_dict:
             setattr(
@@ -48,30 +70,8 @@
                 po.Constraint(getattr(backend_model, 'group_names_cost_investment_{}'.format(sense)),
                               backend_model.costs, [sense], rule=cost_investment_cap_constraint_rule)
             )
-=======
-    if 'group_supply_share_min' in model_data_dict:
-        backend_model.group_supply_share_min_constraint = po.Constraint(
-            backend_model.group_names_supply_share_min,
-            backend_model.carriers,
-            ['min'], rule=supply_share_constraint_rule
-        )
-    if 'group_supply_share_max' in model_data_dict:
-        backend_model.group_supply_share_max_constraint = po.Constraint(
-            backend_model.group_names_supply_share_max,
-            backend_model.carriers,
-            ['max'], rule=supply_share_constraint_rule
-        )
-    if 'group_energy_cap_min' in model_data_dict:
-        backend_model.group_energy_cap_min_constraint = po.Constraint(
-            backend_model.group_names_energy_cap_min,
-            ['min'], rule=energy_cap_constraint_rule
-        )
-    if 'group_energy_cap_max' in model_data_dict:
-        backend_model.group_energy_cap_max_constraint = po.Constraint(
-            backend_model.group_names_energy_cap_max,
-            ['max'], rule=energy_cap_constraint_rule
-        )
->>>>>>> db5ee4b0
+
+
 
 
 def equalizer(lhs, rhs, sign):
@@ -131,22 +131,14 @@
         return equalizer(lhs, rhs, what)
 
 
-<<<<<<< HEAD
 def cost_cap_constraint_rule(backend_model, group_name, cost, what):
     """
     Limit system-wide cost for a specific cost class to a certain value, i.e. Ɛ-constrained costs
-=======
-def supply_share_constraint_rule(backend_model, constraint_group, carrier, what):
-    """
-    Enforces shares of carrier_prod for groups of technologies and locations. The
-    share is relative to ``supply`` and ``supply_plus`` technologies only.
->>>>>>> db5ee4b0
-
-    .. container:: scrolling-wrapper
-
-        .. math::
-
-<<<<<<< HEAD
+
+    .. container:: scrolling-wrapper
+
+        .. math::
+
             \\sum{loc::tech \\in loc\\_techs_{group\\_name}, timestep \\in timesteps}
             \\boldsymbol{cost}(cost, loc::tech, timestep)
             \\begin{cases}
@@ -179,53 +171,11 @@
     """
     Limit system-wide investment costs specific to a cost class to a
     certain value, i.e. Ɛ-constrained costs
-=======
-            \\sum_{loc::tech::carrier \\in given\\_group, timestep \\in timesteps} carrier_{prod}(loc::tech::carrier, timestep) \\leq
-            share \\times \\sum_{loc::tech:carrier \\in loc\\_tech\\_carriers\\_supply\\_all \\in given\\_locations, timestep\\in timesteps}
-            carrier_{prod}(loc::tech::carrier, timestep)
-
-    """
-    model_data_dict = backend_model.__calliope_model_data__['data']
-    share = model_data_dict['group_supply_share_{}'.format(what)][(carrier, constraint_group)]
-
-    if np.isnan(share):
-        return po.Constraint.NoConstraint
-    else:
-        lhs_loc_techs = getattr(
-            backend_model,
-            'group_constraint_loc_techs_{}'.format(constraint_group)
-        )
-        lhs_locs = [loc_tech.split('::')[0] for loc_tech in lhs_loc_techs]
-        rhs_loc_techs = [
-            i for i in backend_model.loc_techs_supply
-            if i.split('::')[0] in lhs_locs
-        ]
-
-        lhs = sum(
-            backend_model.carrier_prod[loc_tech + '::' + carrier, timestep]
-            for loc_tech in lhs_loc_techs
-            for timestep in backend_model.timesteps
-        )
-        rhs = share * sum(
-            backend_model.carrier_prod[loc_tech + '::' + carrier, timestep]
-            for loc_tech in rhs_loc_techs
-            for timestep in backend_model.timesteps
-        )
-
-        return equalizer(lhs, rhs, what)
-
-
-def energy_cap_constraint_rule(backend_model, constraint_group, what):
-    """
-    Enforce upper and lower bounds for energy_cap of energy_cap
-    for groups of technologies and locations.
->>>>>>> db5ee4b0
-
-    .. container:: scrolling-wrapper
-
-        .. math::
-
-<<<<<<< HEAD
+
+    .. container:: scrolling-wrapper
+
+        .. math::
+
             \\sum{loc::tech \\in loc\\_techs_{group\\_name}, timestep \\in timesteps}
             \\boldsymbol{cost\\_{investment}}(cost, loc::tech, timestep)
             \\begin{cases}
@@ -292,27 +242,80 @@
     )
 
     return equalizer(sum_cost, cost_cap, what)
-=======
-            \\sum_{loc::tech \\in given\\_group} energy_{cap}(loc::tech) \\leq energy\\_cap\\_max\\\\
-
-            \\sum_{loc::tech \\in given\\_group} energy_{cap}(loc::tech) \\geq energy\\_cap\\_min
-
-    """
-    model_data_dict = backend_model.__calliope_model_data__['data']
-    threshold = model_data_dict['group_energy_cap_{}'.format(what)][(constraint_group)]
-
-    if np.isnan(threshold):
+
+
+def supply_share_constraint_rule(backend_model, constraint_group, carrier, what):
+    """
+    Enforces shares of carrier_prod for groups of technologies and locations. The
+    share is relative to ``supply`` and ``supply_plus`` technologies only.
+
+    .. container:: scrolling-wrapper
+
+        .. math::
+
+            \\sum_{loc::tech::carrier \\in given\\_group, timestep \\in timesteps} carrier_{prod}(loc::tech::carrier, timestep) \\leq
+            share \\times \\sum_{loc::tech:carrier \\in loc\\_tech\\_carriers\\_supply\\_all \\in given\\_locations, timestep\\in timesteps}
+            carrier_{prod}(loc::tech::carrier, timestep)
+
+    """
+    model_data_dict = backend_model.__calliope_model_data__['data']
+    share = model_data_dict['group_supply_share_{}'.format(what)][(carrier, constraint_group)]
+
+    if np.isnan(share):
         return po.Constraint.NoConstraint
     else:
         lhs_loc_techs = getattr(
             backend_model,
             'group_constraint_loc_techs_{}'.format(constraint_group)
         )
+        lhs_locs = [loc_tech.split('::')[0] for loc_tech in lhs_loc_techs]
+        rhs_loc_techs = [
+            i for i in backend_model.loc_techs_supply
+            if i.split('::')[0] in lhs_locs
+        ]
+
+        lhs = sum(
+            backend_model.carrier_prod[loc_tech + '::' + carrier, timestep]
+            for loc_tech in lhs_loc_techs
+            for timestep in backend_model.timesteps
+        )
+        rhs = share * sum(
+            backend_model.carrier_prod[loc_tech + '::' + carrier, timestep]
+            for loc_tech in rhs_loc_techs
+            for timestep in backend_model.timesteps
+        )
+
+        return equalizer(lhs, rhs, what)
+
+
+def energy_cap_constraint_rule(backend_model, constraint_group, what):
+    """
+    Enforce upper and lower bounds for energy_cap of energy_cap
+    for groups of technologies and locations.
+
+    .. container:: scrolling-wrapper
+
+        .. math::
+
+            \\sum_{loc::tech \\in given\\_group} energy_{cap}(loc::tech) \\leq energy\\_cap\\_max\\\\
+
+            \\sum_{loc::tech \\in given\\_group} energy_{cap}(loc::tech) \\geq energy\\_cap\\_min
+
+    """
+    model_data_dict = backend_model.__calliope_model_data__['data']
+    threshold = model_data_dict['group_energy_cap_{}'.format(what)][(constraint_group)]
+
+    if np.isnan(threshold):
+        return po.Constraint.NoConstraint
+    else:
+        lhs_loc_techs = getattr(
+            backend_model,
+            'group_constraint_loc_techs_{}'.format(constraint_group)
+        )
         lhs = sum(
             backend_model.energy_cap[loc_tech]
             for loc_tech in lhs_loc_techs
         )
         rhs = threshold
 
-        return equalizer(lhs, rhs, what)
->>>>>>> db5ee4b0
+        return equalizer(lhs, rhs, what)