--- conflicted
+++ resolved
@@ -173,13 +173,8 @@
         TempfileManager.tempdir = save_logs  # Sets log output dir
     if 'warmstart' in solve_kwargs.keys() and solver in ['glpk', 'cbc']:
         exceptions.ModelWarning(
-<<<<<<< HEAD
-            'The chosen solver, GLPK, does not support warmstart, which may '
-            'impact performance.'
-=======
             'The chosen solver, {}, does not suport warmstart, which may '
             'impact performance.'.format(solver)
->>>>>>> bb9b416b
         )
         del solve_kwargs['warmstart']
 
