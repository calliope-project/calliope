"""
Copyright (C) since 2013 Calliope contributors listed in AUTHORS.
Licensed under the Apache 2.0 License (see LICENSE file).

"""
import logging

import numpy as np
import pandas as pd
import xarray as xr
<<<<<<< HEAD
import pyomo.core as po

from calliope.core.util.logging import log_time
=======
>>>>>>> 88bd2fe4
from calliope import exceptions
from calliope.backend import checks
from calliope.backend.pyomo import interface as pyomo_interface
from calliope.backend.pyomo import model as run_pyomo
from calliope.core import io
from calliope.core.attrdict import AttrDict
<<<<<<< HEAD
=======
from calliope.core.util.dataset import split_loc_techs
from calliope.core.util.logging import log_time
from calliope.core.util.observed_dict import UpdateObserverDict
>>>>>>> 88bd2fe4

logger = logging.getLogger(__name__)


def run(model_data, timings, build_only=False):
    """
    Parameters
    ----------
    model_data : xarray.Dataset
        Pre-processed dataset of Calliope model data.
    timings : dict
        Stores timings of various stages of model processing.
    build_only : bool, optional
        If True, the backend only constructs its in-memory representation
        of the problem rather than solving it. Used for debugging and
        testing.

    """

    BACKEND = {"pyomo": run_pyomo}

    INTERFACE = {"pyomo": pyomo_interface}

    run_config = AttrDict.from_yaml_string(model_data.attrs["run_config"])

    if run_config["mode"] == "plan":
        results, backend, opt = run_plan(
            model_data,
            run_config,
            timings,
            backend=BACKEND[run_config.backend],
            build_only=build_only,
        )

    elif run_config["mode"] == "operate":
        results, backend, opt = run_operate(
            model_data,
            timings,
            backend=BACKEND[run_config.backend],
            build_only=build_only,
        )

    elif run_config["mode"] == "spores":
        results, backend, opt = run_spores(
            model_data,
            timings,
            interface=INTERFACE[run_config.backend],
            backend=BACKEND[run_config.backend],
            build_only=build_only,
        )

    return results, backend, opt, INTERFACE[run_config.backend].BackendInterfaceMethods


<<<<<<< HEAD
def run_plan(model_data, run_config, timings, backend, build_only, backend_rerun=False):
=======
def run_plan(
    model_data,
    timings,
    backend,
    build_only,
    backend_rerun=False,
    allow_warmstart=False,
    persistent=True,
    opt=None,
):
>>>>>>> 88bd2fe4

    log_time(logger, timings, "run_start", comment="Backend: starting model run")

    warmstart = False
    if not backend_rerun:
        backend_model = backend.generate_model(model_data)
        log_time(
            logger,
            timings,
            "run_backend_model_generated",
            time_since_run_start=True,
            comment="Backend: model generated",
        )

    else:
        backend_model = backend_rerun
        if allow_warmstart:
            warmstart = True

    solver = run_config["solver"]
    solver_io = run_config.get("solver_io", None)
    solver_options = run_config.get("solver_options", None)
    save_logs = run_config.get("save_logs", None)

    if build_only:
        results = xr.Dataset()

    else:
        if "persistent" in solver and persistent is False:
            exceptions.warn(
                f"The chosen solver, `{solver}` will not be used in this run. "
                f"`{solver.replace('_persistent', '')}` will be used instead."
            )
            solver = solver.replace("_persistent", "")
        log_time(
            logger,
            timings,
            "run_solver_start",
            comment="Backend: sending model to solver",
        )

        backend_results, opt = backend.solve_model(
            backend_model,
            solver=solver,
            solver_io=solver_io,
            solver_options=solver_options,
            save_logs=save_logs,
            warmstart=warmstart,
            opt=opt,
        )

        log_time(
            logger,
            timings,
            "run_solver_exit",
            time_since_run_start=True,
            comment="Backend: solver finished running",
        )

        termination = backend.load_results(backend_model, backend_results, opt)

        log_time(
            logger, timings, "run_results_loaded", comment="Backend: loaded results"
        )

        if termination in ["optimal", "feasible"]:
            results = backend.get_result_array(backend_model, model_data)
<<<<<<< HEAD
            results.attrs["objective_function_value"] = backend_model.obj()
        else:
            results = xr.Dataset()
        results.attrs["termination_condition"] = termination
=======
            results.attrs["termination_condition"] = termination
            if "persistent" in opt.name and persistent is True:
                results.attrs["objective_function_value"] = opt.get_model_attr("ObjVal")
            else:
                results.attrs["objective_function_value"] = backend_model.obj()
        else:
            results = xr.Dataset(attrs={"termination_condition": termination})
>>>>>>> 88bd2fe4

        log_time(
            logger,
            timings,
            "run_solution_returned",
            time_since_run_start=True,
            comment="Backend: generated solution array",
        )

    return results, backend_model, opt


def run_spores(
    model_data, timings, interface, backend, build_only, backend_rerun=False, opt=None
):
    """
    For use when mode is 'spores', to allow the model to be built, edited, and
    iteratively run within Pyomo, modifying, at each iteration, the score of
    each loc::tech in such a way to generate Spatially explicit Practically Optimal
    RESults (SPORES).

    """
    log_time(
        logger,
        timings,
        "run_start",
        comment="Backend: starting model run in SPORES mode",
    )

<<<<<<< HEAD
    run_config = UpdateObserverDict(
        initial_yaml_string=model_data.attrs["run_config"],
        name="run_config",
        observer=model_data,
    )

    backend_model = backend.generate_model(model_data)

    log_time(
        logger,
        timings,
        "run_backend_model_generated",
        time_since_run_start=True,
        comment="Backend: model generated",
    )

    n_spores = run_config["spores_options"]["spores_number"]
    slack = run_config["spores_options"]["slack"]
    spores_score = run_config["spores_options"]["score_cost_class"]
    slack_cost_class = run_config["spores_options"]["slack_cost_class"]
    objective_cost_class = run_config["spores_options"]["objective_cost_class"]

    # Define default scoring function, based on integer scoring method
    # TODO: make the function to run optional
    def _cap_loc_score_default(results, subset=None):
        if subset is None:
            subset = {}
        cap_loc_score = results["energy_cap"].loc[subset]
        cap_loc_score = cap_loc_score.where(cap_loc_score > 1e-3, other=0)
        cap_loc_score = cap_loc_score.where(cap_loc_score == 0, other=100)

        return cap_loc_score.to_pandas()

    # Define function to update "spores_score" after each iteration of the method
    def _update_spores_score(backend_model, cap_loc_score):
        loc_tech_score_dict = {
            (spores_score, i, j): k for (i, j), k in cap_loc_score.stack().items()
        }
=======
    def _cap_loc_score_default(results):
        # Define default scoring function, based on integer scoring method
        # TODO: make it possible to point to a custom function instead of this one
        cap_loc_score = xr.where(results.energy_cap > 1e-3, 100, 0).loc[
            {"loc_techs": results.loc_techs_investment_cost}
        ]
        return cap_loc_score.to_series().rename_axis(index="loc_techs_investment_cost")

    # Define function to update "spores_score" after each iteration of the method
    def _update_spores_score(backend_model, cap_loc_score):
        print("Updating loc::tech spores scores")
        loc_tech_score_dict = cap_loc_score.to_dict()
>>>>>>> 88bd2fe4

        interface.update_pyomo_param(
            backend_model, opt, "cost_energy_cap", loc_tech_score_dict
        )

    def _warn_on_infeasibility():
        return exceptions.warn(
            "Infeasible SPORE detected. Please check your model configuration. "
            "No more SPORES will be generated."
        )

<<<<<<< HEAD
    def _limit_total_system_costs_constraint_rule(backend_model, cost):
        cost_max = backend_model.cost_max

        return (
            sum(
                backend_model.cost[cost, node, tech]
                for [node, tech] in backend_model.nodes * backend_model.techs
                if [cost, node, tech] in backend_model.cost._index
            )
        ) <= cost_max

    # Run once for the 'cost-optimal' solution
    results, backend_model = run_plan(
        model_data, run_config, timings, backend, build_only
    )
    if build_only:
        return results, backend_model  # We have what we need, so break out of the loop

    if results.attrs["termination_condition"] in ["optimal", "feasible"]:
        results.attrs["objective_function_value"] = backend_model.obj()
        initial_system_cost = backend_model.obj()
        # Storing results and scores in the specific dictionaries
        spores_list = [results]
        cum_scores = _cap_loc_score_default(results)
        # Set group constraint "cost_max" equal to slacked cost
        slack_cost = initial_system_cost * (1 + slack)
        backend_model.cost_max = po.Param(
            initialize=slack_cost, mutable=True, within=po.Reals
        )
        backend_model.limit_total_system_costs_constraint = po.Constraint(
            [slack_cost_class],
            rule=_limit_total_system_costs_constraint_rule,
=======
    def _get_updated_spores_inputs(backend_model):
        inputs = interface.access_pyomo_model_inputs(backend_model)
        inputs_to_keep = ["cost_energy_cap", "group_cost_max"]
        return inputs[inputs_to_keep]

    def _combine_spores_results_and_inputs(
        backend_model, results, spore_num, model_data=None
    ):
        inputs_to_keep = _get_updated_spores_inputs(backend_model)
        for var_data in results.data_vars.values():
            if "is_result" not in var_data.attrs.keys():
                var_data.attrs["is_result"] = 1
        if model_data is not None:
            datasets = [inputs_to_keep, model_data, results]
        else:
            datasets = [inputs_to_keep, results]
        new_ds = xr.combine_by_coords(
            datasets, compat="override", combine_attrs="no_conflicts"
        )
        return new_ds.assign_coords(spores=("spores", [spore_num]))

    def _add_results_to_list(backend_model, spores_results, results, spore_num):
        results_to_add = _combine_spores_results_and_inputs(
            backend_model, results, spore_num
        )
        spores_results[spore_num] = results_to_add

    def _save_spore(backend_model, results, spore_num, model_data=None):
        _path = spores_config["save_per_spore_path"].format(spore_num)
        new_ds = _combine_spores_results_and_inputs(
            backend_model, results, spore_num, model_data
        )
        print(f"Saving SPORE {spore_num} to {_path}")
        io.save_netcdf(new_ds, _path)

    def _update_slack_cost_constraint(backend_model):
        slack_costs = model_data.group_cost_max.loc[
            {"group_names_cost_max": spores_config["slack_cost_group"]}
        ].dropna("costs")
        interface.update_pyomo_param(
            backend_model,
            opt,
            "group_cost_max",
            {
                (_cost_class, spores_config["slack_cost_group"]): results.cost.loc[
                    {"costs": _cost_class}
                ]
                .sum()
                .item()
                * (1 + spores_config["slack"])
                for _cost_class in slack_costs.costs.values
            },
>>>>>>> 88bd2fe4
        )

    def _update_to_spores_objective(backend_model):
        interface.update_pyomo_param(
            backend_model,
            opt,
            "objective_cost_class",
<<<<<<< HEAD
            objective_cost_class,
=======
            spores_config["objective_cost_class"],
>>>>>>> 88bd2fe4
        )

    def _initialise_backend_model():
        if backend_rerun:
            kwargs = {"backend_rerun": backend_rerun, "opt": opt}
        else:
            kwargs = {}
        if spores_config["skip_cost_op"]:
            print(
                "Skipping cost optimal run and using model_data to initialise SPORES directly"
            )
            return run_plan(model_data, timings, backend, build_only=True, **kwargs)
        else:
            # Run once for the 'cost-optimal' solution
            return run_plan(
                model_data, timings, backend, build_only, persistent=False, **kwargs
            )

    def _initialise_spores_number():
        if "spores" in model_data.coords and spores_config["skip_cost_op"]:
            return model_data.spores.max().item()
        else:
            return 0

    def _error_on_malformed_input():
        if backend_rerun:
            try:
                backend_rerun.obj()
            except ValueError:  # model has not yet been run
                pass
            else:
                raise exceptions.ModelError(
                    "Cannot run SPORES if the backend model already has a solution. "
                    "Consider using the `build_only` optional `run()` argument to avoid this."
                )
        if "spores" in model_data.filter_by_attrs(is_result=0).squeeze().dims:
            raise exceptions.ModelError(
                "Cannot run SPORES with a SPORES dimension in any input (e.g. `cost_energy_cap`)."
            )

    _error_on_malformed_input()

    if backend_rerun:
        model_data = _combine_spores_results_and_inputs(
            backend_rerun, xr.Dataset(), 0, model_data=model_data
        )
    run_config = UpdateObserverDict(
        initial_yaml_string=model_data.attrs["run_config"],
        name="run_config",
        observer=model_data,
    )

    spores_config = run_config["spores_options"]
    if "spores" in model_data.dims and model_data.spores.size == 1:
        model_data = model_data.squeeze("spores")

    init_spores_scores = (
        model_data.cost_energy_cap.loc[{"costs": [spores_config["score_cost_class"]]}]
        .to_series()
        .dropna()
    )
    spores_results = {}

    results, backend_model, opt = _initialise_backend_model()
    if build_only:
        return results, backend_model, opt

    init_spore = _initialise_spores_number()

    if spores_config["skip_cost_op"]:
        cumulative_spores_scores = init_spores_scores.copy()
        _update_to_spores_objective(backend_model)
    elif results.attrs["termination_condition"] in ["optimal", "feasible"]:
        results.attrs["objective_function_value"] = backend_model.obj()
        if spores_config["save_per_spore"] is True:
            _save_spore(backend_model, results, init_spore, model_data=model_data)
        # Storing results and scores in the specific dictionaries
        _add_results_to_list(backend_model, spores_results, results, 0)
        cumulative_spores_scores = init_spores_scores + _cap_loc_score_default(results)
        # Set group constraint "cost_max" equal to slacked cost
        _update_slack_cost_constraint(backend_model)
        _update_to_spores_objective(backend_model)
        # Update "spores_score" based on previous iteration
        _update_spores_score(backend_model, cumulative_spores_scores)

        log_time(
            logger,
            timings,
            "run_solution_returned",
            time_since_run_start=True,
            comment="Backend: generated solution array for the cost-optimal case",
        )
    else:
        _warn_on_infeasibility()
        return results, backend_model, opt

    # Iterate over the number of SPORES requested by the user
<<<<<<< HEAD
    for _spore in range(0, n_spores):
        results, backend_model = run_plan(
            model_data,
            run_config,
            timings,
            backend,
            build_only,
            backend_rerun=backend_model,
=======
    for _spore in range(init_spore + 1, spores_config["spores_number"] + 1):
        print(f"Running SPORES {_spore}")
        if opt is not None and "persistent" in opt.type:
            opt = interface.regenerate_persistent_pyomo_solver(
                backend_model,
                opt,
                obj=True,
                constraints={
                    "cost_investment_constraint": cumulative_spores_scores.index,
                    "cost_constraint": cumulative_spores_scores.index,
                },
            )
        else:
            opt = None
        results, backend_model, opt = run_plan(
            model_data,
            timings,
            backend,
            build_only=False,
            backend_rerun=backend_model,
            allow_warmstart=False,
            persistent=True,
            opt=opt,
>>>>>>> 88bd2fe4
        )

        if results.attrs["termination_condition"] in ["optimal", "feasible"]:
            results.attrs["objective_function_value"] = backend_model.obj()
            if spores_config["save_per_spore"] is True:
                _save_spore(backend_model, results, _spore)
            # Storing results and scores in the specific dictionaries
            _add_results_to_list(backend_model, spores_results, results, _spore)
            print(f"Updating capacity scores from {cumulative_spores_scores.sum()}...")
            cumulative_spores_scores += _cap_loc_score_default(results)
            print(f"... to {cumulative_spores_scores.sum()}")
            # Update "spores_score" based on previous iteration
            _update_spores_score(backend_model, cumulative_spores_scores)
        else:
            _warn_on_infeasibility()
            break
        log_time(
            logger,
            timings,
            "run_solution_returned",
            time_since_run_start=True,
            comment=f"Backend: generated solution array for the SPORE {_spore}",
        )

    results = xr.concat(
        spores_results.values(), dim=pd.Index(spores_results.keys(), name="spores")
    )

    return results, backend_model, opt


def run_operate(model_data, timings, backend, build_only):
    """
    For use when mode is 'operate', to allow the model to be built, edited, and
    iteratively run within Pyomo.

    """
    log_time(
        logger,
        timings,
        "run_start",
        comment="Backend: starting model run in operational mode",
    )

    defaults = UpdateObserverDict(
        initial_yaml_string=model_data.attrs["defaults"],
        name="defaults",
        observer=model_data,
        flat=True,
    )
    run_config = UpdateObserverDict(
        initial_yaml_string=model_data.attrs["run_config"],
        name="run_config",
        observer=model_data,
    )

    # New param defaults = old maximum param defaults (e.g. energy_cap gets default from energy_cap_max)
    operate_params = {
        k.replace("_max", ""): v for k, v in defaults.items() if k.endswith("_max")
    }
    operate_params[
        "purchased"
    ] = 0  # no _max to work from here, so we hardcode a default

    defaults.update(operate_params)

    # Capacity results (from plan mode) can be used as the input to operate mode
    if any(model_data.filter_by_attrs(is_result=1).data_vars) and run_config.get(
        "operation.use_cap_results", False
    ):
        # Anything with is_result = 1 will be ignored in the Pyomo model
        for varname, varvals in model_data.data_vars.items():
            if varname in operate_params.keys():
                varvals.attrs["is_result"] = 1
                varvals.attrs["operate_param"] = 1

    else:
        cap_max = xr.merge(
            [
                v.rename(k.replace("_max", ""))
                for k, v in model_data.data_vars.items()
                if "_max" in k
            ]
        )
        cap_equals = xr.merge(
            [
                v.rename(k.replace("_equals", ""))
                for k, v in model_data.data_vars.items()
                if "_equals" in k
            ]
        )
        caps = cap_max.update(cap_equals)
        for cap in caps.data_vars.values():
            cap.attrs["is_result"] = 1
            cap.attrs["operate_param"] = 1
        model_data.update(caps)

    comments, warnings, errors = checks.check_operate_params(model_data)
    exceptions.print_warnings_and_raise_errors(warnings=warnings, errors=errors)

    # Initialize our variables
    solver = run_config["solver"]
    solver_io = run_config.get("solver_io", None)
    solver_options = run_config.get("solver_options", None)
    save_logs = run_config.get("save_logs", None)
    window = run_config["operation"]["window"]
    horizon = run_config["operation"]["horizon"]
    window_to_horizon = horizon - window

    # get the cumulative sum of timestep resolution, to find where we hit our window and horizon
    timestep_cumsum = model_data.timestep_resolution.cumsum("timesteps").to_pandas()
    # get the timesteps at which we start and end our windows
    window_ends = timestep_cumsum.where(
        (timestep_cumsum % window == 0) | (timestep_cumsum == timestep_cumsum[-1])
    )
    window_starts = timestep_cumsum.where(
        (~np.isnan(window_ends.shift(1))) | (timestep_cumsum == timestep_cumsum[0])
    ).dropna()

    window_ends = window_ends.dropna()
    horizon_ends = timestep_cumsum[
        timestep_cumsum.isin(window_ends.values + window_to_horizon)
    ]
    # solves bug where horizon_ends is empty if window < # of timesteps < horizon
    if len(horizon_ends) == 0:
        horizon_ends = timestep_cumsum[timestep_cumsum == window_ends.values[-1]]

    if not any(window_starts):
        raise exceptions.ModelError(
            "Not enough timesteps or incorrect timestep resolution to run in "
            "operational mode with an optimisation window of {}".format(window)
        )

    # We will only update timseries parameters
    timeseries_data_vars = [
        k
        for k, v in model_data.data_vars.items()
        if "timesteps" in v.dims and v.attrs["is_result"] == 0
    ]

    # Loop through each window, solve over the horizon length, and add result to
    # result_array we only go as far as the end of the last horizon, which may
    # clip the last bit of data
    result_array = []
    # track whether each iteration finds an optimal solution or not
    terminations = []

    if build_only:
        iterations = [0]
    else:
        iterations = range(len(window_starts))

    for i in iterations:
        start_timestep = window_starts.index[i]

        # Build full model in first instance
        if i == 0:
            warmstart = False
            end_timestep = horizon_ends.index[i]
            timesteps = slice(start_timestep, end_timestep)
            window_model_data = model_data.loc[dict(timesteps=timesteps)]

            log_time(
                logger,
                timings,
                "model_gen_1",
                comment="Backend: generating initial model",
            )

            backend_model = backend.generate_model(window_model_data)

        # Build the full model in the last instance(s),
        # where the number of timesteps may be less than the horizon length
        elif i > len(horizon_ends) - 1 or i == iterations[-1]:
            warmstart = False
            end_timestep = window_ends.index[i]
            timesteps = slice(start_timestep, end_timestep)
            window_model_data = model_data.loc[dict(timesteps=timesteps)]

            log_time(
                logger,
                timings,
                "model_gen_{}".format(i + 1),
                comment=(
                    "Backend: iteration {}: generating new model for "
                    "end of timeseries, with horizon = {} timesteps".format(
                        i + 1, window_ends[i] - window_starts[i]
                    )
                ),
            )

            backend_model = backend.generate_model(window_model_data)

        # Update relevent Pyomo Params in intermediate instances
        else:
            warmstart = True
            end_timestep = horizon_ends.index[i]
            timesteps = slice(start_timestep, end_timestep)
            window_model_data = model_data.loc[dict(timesteps=timesteps)]

            log_time(
                logger,
                timings,
                "model_gen_{}".format(i + 1),
                comment="Backend: iteration {}: updating model parameters".format(
                    i + 1
                ),
            )
            # Pyomo model sees the same timestamps each time, we just change the
            # values associated with those timestamps
            for var in timeseries_data_vars:
                # New values
                var_series = (
                    window_model_data[var].to_series().dropna().replace("inf", np.inf)
                )
                # Same timestamps
                var_series.index = backend_model.__calliope_model_data["data"][
                    var
                ].keys()
                var_dict = var_series.to_dict()
                # Update pyomo Param with new dictionary

                getattr(backend_model, var).store_values(var_dict)

        if not build_only:
            log_time(
                logger,
                timings,
                "model_run_{}".format(i + 1),
                time_since_run_start=True,
                comment="Backend: iteration {}: sending model to solver".format(i + 1),
            )
            # After iteration 1, warmstart = True, which should speed up the process
            # Note: Warmstart isn't possible with GLPK (dealt with later on)
            _results, _opt = backend.solve_model(
                backend_model,
                solver=solver,
                solver_io=solver_io,
                solver_options=solver_options,
                save_logs=save_logs,
                warmstart=warmstart,
            )

            log_time(
                logger,
                timings,
                "run_solver_exit_{}".format(i + 1),
                time_since_run_start=True,
                comment="Backend: iteration {}: solver finished running".format(i + 1),
            )
            # xarray dataset is built for each iteration
            _termination = backend.load_results(backend_model, _results, _opt)
            terminations.append(_termination)
<<<<<<< HEAD

=======
>>>>>>> 88bd2fe4
            if _termination in ["optimal", "feasible"]:
                _results = backend.get_result_array(backend_model, model_data)
            else:
                _results = xr.Dataset()
<<<<<<< HEAD
=======

>>>>>>> 88bd2fe4
            # We give back the actual timesteps for this iteration and take a slice
            # equal to the window length
            _results["timesteps"] = window_model_data.timesteps.copy()

            # We always save the window data. Until the last window(s) this will crop
            # the window_to_horizon timesteps. In the last window(s), optimistion will
            # only be occurring over a window length anyway
            _results = _results.loc[dict(timesteps=slice(None, window_ends.index[i]))]
            result_array.append(_results)

            # Set up initial storage for the next iteration
<<<<<<< HEAD
            # 1 represents boolean True here
            if (model_data.get("include_storage", False) == 1).any():
                storage_initial = _results.storage.loc[
                    {"timesteps": window_ends.index[i]}
                ].drop_vars("timesteps")
=======
            if "loc_techs_store" in model_data.dims.keys() and _termination in ["optimal", "feasible"]:
                storage_initial = (
                    _results.storage.loc[{"timesteps": window_ends.index[i]}].drop_vars(
                        "timesteps"
                    )
                    / model_data.storage_cap
                )
>>>>>>> 88bd2fe4
                model_data["storage_initial"].loc[
                    storage_initial.coords
                ] = storage_initial.values
                backend_model.storage_initial.store_values(
                    storage_initial.to_series().dropna().to_dict()
                )

            # Set up total operated units for the next iteration
<<<<<<< HEAD
            if (model_data.get("cap_method", False) == "integer").any():
                operated_units = _results.operating_units.sum("timesteps").astype(
                    np.int
                )
=======
            if "loc_techs_milp" in model_data.dims.keys() and _termination in ["optimal", "feasible"]:
                operated_units = _results.operating_units.sum("timesteps").astype(int)
>>>>>>> 88bd2fe4
                model_data["operated_units"].loc[{}] += operated_units.values
                backend_model.operated_units.store_values(
                    operated_units.to_series().dropna().to_dict()
                )

            log_time(
                logger,
                timings,
                "run_solver_exit_{}".format(i + 1),
                time_since_run_start=True,
                comment="Backend: iteration {}: generated solution array".format(i + 1),
            )

    if build_only:
        results = xr.Dataset()
        _opt = None
    else:
        # Concatenate results over the timestep dimension to get a single
        # xarray Dataset of interest
        results = xr.concat(result_array, dim="timesteps")
        if all(i == "optimal" for i in terminations):
            results.attrs["termination_condition"] = "optimal"
        elif all(i in ["optimal", "feasible"] for i in terminations):
            results.attrs["termination_condition"] = "feasible"
        else:
            results.attrs["termination_condition"] = ",".join(terminations)

        log_time(
            logger,
            timings,
            "run_solution_returned",
            time_since_run_start=True,
            comment="Backend: generated full solution array",
        )

    return results, backend_model, _opt<|MERGE_RESOLUTION|>--- conflicted
+++ resolved
@@ -8,24 +8,15 @@
 import numpy as np
 import pandas as pd
 import xarray as xr
-<<<<<<< HEAD
-import pyomo.core as po
 
 from calliope.core.util.logging import log_time
-=======
->>>>>>> 88bd2fe4
 from calliope import exceptions
 from calliope.backend import checks
 from calliope.backend.pyomo import interface as pyomo_interface
 from calliope.backend.pyomo import model as run_pyomo
 from calliope.core import io
 from calliope.core.attrdict import AttrDict
-<<<<<<< HEAD
-=======
-from calliope.core.util.dataset import split_loc_techs
-from calliope.core.util.logging import log_time
 from calliope.core.util.observed_dict import UpdateObserverDict
->>>>>>> 88bd2fe4
 
 logger = logging.getLogger(__name__)
 
@@ -63,6 +54,7 @@
     elif run_config["mode"] == "operate":
         results, backend, opt = run_operate(
             model_data,
+            run_config,
             timings,
             backend=BACKEND[run_config.backend],
             build_only=build_only,
@@ -71,6 +63,7 @@
     elif run_config["mode"] == "spores":
         results, backend, opt = run_spores(
             model_data,
+            run_config,
             timings,
             interface=INTERFACE[run_config.backend],
             backend=BACKEND[run_config.backend],
@@ -80,11 +73,9 @@
     return results, backend, opt, INTERFACE[run_config.backend].BackendInterfaceMethods
 
 
-<<<<<<< HEAD
-def run_plan(model_data, run_config, timings, backend, build_only, backend_rerun=False):
-=======
 def run_plan(
     model_data,
+    run_config,
     timings,
     backend,
     build_only,
@@ -93,7 +84,6 @@
     persistent=True,
     opt=None,
 ):
->>>>>>> 88bd2fe4
 
     log_time(logger, timings, "run_start", comment="Backend: starting model run")
 
@@ -113,6 +103,11 @@
         if allow_warmstart:
             warmstart = True
 
+    run_config = UpdateObserverDict(
+        initial_yaml_string=model_data.attrs["run_config"],
+        name="run_config",
+        observer=model_data,
+    )
     solver = run_config["solver"]
     solver_io = run_config.get("solver_io", None)
     solver_options = run_config.get("solver_options", None)
@@ -161,12 +156,6 @@
 
         if termination in ["optimal", "feasible"]:
             results = backend.get_result_array(backend_model, model_data)
-<<<<<<< HEAD
-            results.attrs["objective_function_value"] = backend_model.obj()
-        else:
-            results = xr.Dataset()
-        results.attrs["termination_condition"] = termination
-=======
             results.attrs["termination_condition"] = termination
             if "persistent" in opt.name and persistent is True:
                 results.attrs["objective_function_value"] = opt.get_model_attr("ObjVal")
@@ -174,7 +163,6 @@
                 results.attrs["objective_function_value"] = backend_model.obj()
         else:
             results = xr.Dataset(attrs={"termination_condition": termination})
->>>>>>> 88bd2fe4
 
         log_time(
             logger,
@@ -188,13 +176,13 @@
 
 
 def run_spores(
-    model_data, timings, interface, backend, build_only, backend_rerun=False, opt=None
+    model_data, run_config, timings, interface, backend, build_only, backend_rerun=False, opt=None
 ):
     """
     For use when mode is 'spores', to allow the model to be built, edited, and
     iteratively run within Pyomo, modifying, at each iteration, the score of
-    each loc::tech in such a way to generate Spatially explicit Practically Optimal
-    RESults (SPORES).
+    each location-technology combination in such a way to generate
+    Spatially explicit Practically Optimal RESults (SPORES).
 
     """
     log_time(
@@ -204,62 +192,21 @@
         comment="Backend: starting model run in SPORES mode",
     )
 
-<<<<<<< HEAD
-    run_config = UpdateObserverDict(
-        initial_yaml_string=model_data.attrs["run_config"],
-        name="run_config",
-        observer=model_data,
-    )
-
-    backend_model = backend.generate_model(model_data)
-
-    log_time(
-        logger,
-        timings,
-        "run_backend_model_generated",
-        time_since_run_start=True,
-        comment="Backend: model generated",
-    )
-
-    n_spores = run_config["spores_options"]["spores_number"]
-    slack = run_config["spores_options"]["slack"]
-    spores_score = run_config["spores_options"]["score_cost_class"]
-    slack_cost_class = run_config["spores_options"]["slack_cost_class"]
-    objective_cost_class = run_config["spores_options"]["objective_cost_class"]
-
-    # Define default scoring function, based on integer scoring method
-    # TODO: make the function to run optional
     def _cap_loc_score_default(results, subset=None):
         if subset is None:
             subset = {}
-        cap_loc_score = results["energy_cap"].loc[subset]
-        cap_loc_score = cap_loc_score.where(cap_loc_score > 1e-3, other=0)
-        cap_loc_score = cap_loc_score.where(cap_loc_score == 0, other=100)
-
-        return cap_loc_score.to_pandas()
+        # Define default scoring function, based on integer scoring method
+        # TODO: make it possible to point to a custom function instead of this one
+        cap_loc_score = xr.where(results.energy_cap > 1e-3, 100, 0).loc[subset]
+        return cap_loc_score.to_series()
 
     # Define function to update "spores_score" after each iteration of the method
     def _update_spores_score(backend_model, cap_loc_score):
-        loc_tech_score_dict = {
-            (spores_score, i, j): k for (i, j), k in cap_loc_score.stack().items()
-        }
-=======
-    def _cap_loc_score_default(results):
-        # Define default scoring function, based on integer scoring method
-        # TODO: make it possible to point to a custom function instead of this one
-        cap_loc_score = xr.where(results.energy_cap > 1e-3, 100, 0).loc[
-            {"loc_techs": results.loc_techs_investment_cost}
-        ]
-        return cap_loc_score.to_series().rename_axis(index="loc_techs_investment_cost")
-
-    # Define function to update "spores_score" after each iteration of the method
-    def _update_spores_score(backend_model, cap_loc_score):
-        print("Updating loc::tech spores scores")
-        loc_tech_score_dict = cap_loc_score.to_dict()
->>>>>>> 88bd2fe4
+        print("Updating node-technology spores scores")
+        cap_loc_score_dict = cap_loc_score.to_dict()
 
         interface.update_pyomo_param(
-            backend_model, opt, "cost_energy_cap", loc_tech_score_dict
+            backend_model, opt, "cost_energy_cap", cap_loc_score_dict
         )
 
     def _warn_on_infeasibility():
@@ -268,40 +215,6 @@
             "No more SPORES will be generated."
         )
 
-<<<<<<< HEAD
-    def _limit_total_system_costs_constraint_rule(backend_model, cost):
-        cost_max = backend_model.cost_max
-
-        return (
-            sum(
-                backend_model.cost[cost, node, tech]
-                for [node, tech] in backend_model.nodes * backend_model.techs
-                if [cost, node, tech] in backend_model.cost._index
-            )
-        ) <= cost_max
-
-    # Run once for the 'cost-optimal' solution
-    results, backend_model = run_plan(
-        model_data, run_config, timings, backend, build_only
-    )
-    if build_only:
-        return results, backend_model  # We have what we need, so break out of the loop
-
-    if results.attrs["termination_condition"] in ["optimal", "feasible"]:
-        results.attrs["objective_function_value"] = backend_model.obj()
-        initial_system_cost = backend_model.obj()
-        # Storing results and scores in the specific dictionaries
-        spores_list = [results]
-        cum_scores = _cap_loc_score_default(results)
-        # Set group constraint "cost_max" equal to slacked cost
-        slack_cost = initial_system_cost * (1 + slack)
-        backend_model.cost_max = po.Param(
-            initialize=slack_cost, mutable=True, within=po.Reals
-        )
-        backend_model.limit_total_system_costs_constraint = po.Constraint(
-            [slack_cost_class],
-            rule=_limit_total_system_costs_constraint_rule,
-=======
     def _get_updated_spores_inputs(backend_model):
         inputs = interface.access_pyomo_model_inputs(backend_model)
         inputs_to_keep = ["cost_energy_cap", "group_cost_max"]
@@ -354,7 +267,6 @@
                 * (1 + spores_config["slack"])
                 for _cost_class in slack_costs.costs.values
             },
->>>>>>> 88bd2fe4
         )
 
     def _update_to_spores_objective(backend_model):
@@ -362,11 +274,7 @@
             backend_model,
             opt,
             "objective_cost_class",
-<<<<<<< HEAD
-            objective_cost_class,
-=======
             spores_config["objective_cost_class"],
->>>>>>> 88bd2fe4
         )
 
     def _initialise_backend_model():
@@ -378,11 +286,11 @@
             print(
                 "Skipping cost optimal run and using model_data to initialise SPORES directly"
             )
-            return run_plan(model_data, timings, backend, build_only=True, **kwargs)
+            return run_plan(model_data, run_config, timings, backend, build_only=True, **kwargs)
         else:
             # Run once for the 'cost-optimal' solution
             return run_plan(
-                model_data, timings, backend, build_only, persistent=False, **kwargs
+                model_data, run_config, timings, backend, build_only, persistent=False, **kwargs
             )
 
     def _initialise_spores_number():
@@ -412,12 +320,7 @@
     if backend_rerun:
         model_data = _combine_spores_results_and_inputs(
             backend_rerun, xr.Dataset(), 0, model_data=model_data
-        )
-    run_config = UpdateObserverDict(
-        initial_yaml_string=model_data.attrs["run_config"],
-        name="run_config",
-        observer=model_data,
-    )
+        )#
 
     spores_config = run_config["spores_options"]
     if "spores" in model_data.dims and model_data.spores.size == 1:
@@ -445,7 +348,7 @@
             _save_spore(backend_model, results, init_spore, model_data=model_data)
         # Storing results and scores in the specific dictionaries
         _add_results_to_list(backend_model, spores_results, results, 0)
-        cumulative_spores_scores = init_spores_scores + _cap_loc_score_default(results)
+        cumulative_spores_scores = init_spores_scores + _cap_loc_score_default(results, init_spores_scores.index)
         # Set group constraint "cost_max" equal to slacked cost
         _update_slack_cost_constraint(backend_model)
         _update_to_spores_objective(backend_model)
@@ -464,16 +367,6 @@
         return results, backend_model, opt
 
     # Iterate over the number of SPORES requested by the user
-<<<<<<< HEAD
-    for _spore in range(0, n_spores):
-        results, backend_model = run_plan(
-            model_data,
-            run_config,
-            timings,
-            backend,
-            build_only,
-            backend_rerun=backend_model,
-=======
     for _spore in range(init_spore + 1, spores_config["spores_number"] + 1):
         print(f"Running SPORES {_spore}")
         if opt is not None and "persistent" in opt.type:
@@ -490,6 +383,7 @@
             opt = None
         results, backend_model, opt = run_plan(
             model_data,
+            run_config,
             timings,
             backend,
             build_only=False,
@@ -497,7 +391,6 @@
             allow_warmstart=False,
             persistent=True,
             opt=opt,
->>>>>>> 88bd2fe4
         )
 
         if results.attrs["termination_condition"] in ["optimal", "feasible"]:
@@ -507,7 +400,7 @@
             # Storing results and scores in the specific dictionaries
             _add_results_to_list(backend_model, spores_results, results, _spore)
             print(f"Updating capacity scores from {cumulative_spores_scores.sum()}...")
-            cumulative_spores_scores += _cap_loc_score_default(results)
+            cumulative_spores_scores += _cap_loc_score_default(results, init_spores_scores.index)
             print(f"... to {cumulative_spores_scores.sum()}")
             # Update "spores_score" based on previous iteration
             _update_spores_score(backend_model, cumulative_spores_scores)
@@ -529,7 +422,7 @@
     return results, backend_model, opt
 
 
-def run_operate(model_data, timings, backend, build_only):
+def run_operate(model_data, run_config, timings, backend, build_only):
     """
     For use when mode is 'operate', to allow the model to be built, edited, and
     iteratively run within Pyomo.
@@ -547,11 +440,6 @@
         name="defaults",
         observer=model_data,
         flat=True,
-    )
-    run_config = UpdateObserverDict(
-        initial_yaml_string=model_data.attrs["run_config"],
-        name="run_config",
-        observer=model_data,
     )
 
     # New param defaults = old maximum param defaults (e.g. energy_cap gets default from energy_cap_max)
@@ -751,18 +639,10 @@
             # xarray dataset is built for each iteration
             _termination = backend.load_results(backend_model, _results, _opt)
             terminations.append(_termination)
-<<<<<<< HEAD
-
-=======
->>>>>>> 88bd2fe4
             if _termination in ["optimal", "feasible"]:
                 _results = backend.get_result_array(backend_model, model_data)
             else:
                 _results = xr.Dataset()
-<<<<<<< HEAD
-=======
-
->>>>>>> 88bd2fe4
             # We give back the actual timesteps for this iteration and take a slice
             # equal to the window length
             _results["timesteps"] = window_model_data.timesteps.copy()
@@ -774,21 +654,13 @@
             result_array.append(_results)
 
             # Set up initial storage for the next iteration
-<<<<<<< HEAD
-            # 1 represents boolean True here
-            if (model_data.get("include_storage", False) == 1).any():
-                storage_initial = _results.storage.loc[
-                    {"timesteps": window_ends.index[i]}
-                ].drop_vars("timesteps")
-=======
-            if "loc_techs_store" in model_data.dims.keys() and _termination in ["optimal", "feasible"]:
+            if (model_data.get("include_storage", False) == 1).any() and _termination in ["optimal", "feasible"]:
                 storage_initial = (
                     _results.storage.loc[{"timesteps": window_ends.index[i]}].drop_vars(
                         "timesteps"
                     )
                     / model_data.storage_cap
                 )
->>>>>>> 88bd2fe4
                 model_data["storage_initial"].loc[
                     storage_initial.coords
                 ] = storage_initial.values
@@ -797,15 +669,8 @@
                 )
 
             # Set up total operated units for the next iteration
-<<<<<<< HEAD
-            if (model_data.get("cap_method", False) == "integer").any():
-                operated_units = _results.operating_units.sum("timesteps").astype(
-                    np.int
-                )
-=======
-            if "loc_techs_milp" in model_data.dims.keys() and _termination in ["optimal", "feasible"]:
+            if (model_data.get("cap_method", False) == "integer").any() and _termination in ["optimal", "feasible"]:
                 operated_units = _results.operating_units.sum("timesteps").astype(int)
->>>>>>> 88bd2fe4
                 model_data["operated_units"].loc[{}] += operated_units.values
                 backend_model.operated_units.store_values(
                     operated_units.to_series().dropna().to_dict()
