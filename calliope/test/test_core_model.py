--- conflicted
+++ resolved
@@ -216,7 +216,47 @@
             else:
                 assert base[i] == new[i]
 
-<<<<<<< HEAD
+    @pytest.mark.parametrize("mode", ["operate", "spores"])
+    def test_add_run_mode_custom_math(self, simple_supply, mode):
+        mode_custom_math = calliope.AttrDict.from_yaml(
+            Path(calliope.__file__).parent / "math" / f"{mode}.yaml"
+        )
+        m = build_model(scenario="simple_supply,two_hours,investment_costs")
+        m.run_config.mode = mode
+        m._add_run_mode_custom_math()
+
+        base_math = simple_supply.math.copy()
+        base_math.union(mode_custom_math, allow_override=True)
+        assert m.math == base_math
+
+    def test_add_run_mode_custom_math_before_build(self, temp_path):
+        """A user can override the run mode custom math by including it directly in the custom math string"""
+        custom_math = calliope.AttrDict({"variables": {"energy_cap": {"active": True}}})
+        file_path = temp_path.join("custom-math.yaml")
+        custom_math.to_yaml(file_path)
+
+        m = build_model(
+            {"model.custom_math": ["operate", file_path]},
+            "simple_supply,two_hours,investment_costs",
+        )
+        m.run_config.mode = "operate"
+        m._add_run_mode_custom_math()
+
+        assert m.math.variables.energy_cap.active
+
+    def test_run_mode_mismatch(self):
+        m = build_model(
+            {"model.custom_math": ["operate"]},
+            "simple_supply,two_hours,investment_costs",
+        )
+        m.run_config.mode = "plan"
+        with pytest.warns(calliope.exceptions.ModelWarning) as excinfo:
+            m._add_run_mode_custom_math()
+
+        assert check_error_or_warning(
+            excinfo, "Running in plan mode, but run mode(s) {'operate'}"
+        )
+
 
 class TestWriteMathDocumentation:
     @pytest.fixture
@@ -255,47 +295,6 @@
         with pytest.raises(ValueError) as excinfo:
             simple_supply_no_build.write_math_documentation(None, "all", "foo")
         check_error_or_warning(excinfo, "Math documentation style must be one of")
-=======
-    @pytest.mark.parametrize("mode", ["operate", "spores"])
-    def test_add_run_mode_custom_math(self, simple_supply, mode):
-        mode_custom_math = calliope.AttrDict.from_yaml(
-            Path(calliope.__file__).parent / "math" / f"{mode}.yaml"
-        )
-        m = build_model(scenario="simple_supply,two_hours,investment_costs")
-        m.run_config.mode = mode
-        m._add_run_mode_custom_math()
-
-        base_math = simple_supply.math.copy()
-        base_math.union(mode_custom_math, allow_override=True)
-        assert m.math == base_math
-
-    def test_add_run_mode_custom_math_before_build(self, temp_path):
-        """A user can override the run mode custom math by including it directly in the custom math string"""
-        custom_math = calliope.AttrDict({"variables": {"energy_cap": {"active": True}}})
-        file_path = temp_path.join("custom-math.yaml")
-        custom_math.to_yaml(file_path)
-
-        m = build_model(
-            {"model.custom_math": ["operate", file_path]},
-            "simple_supply,two_hours,investment_costs",
-        )
-        m.run_config.mode = "operate"
-        m._add_run_mode_custom_math()
-
-        assert m.math.variables.energy_cap.active
-
-    def test_run_mode_mismatch(self):
-        m = build_model(
-            {"model.custom_math": ["operate"]},
-            "simple_supply,two_hours,investment_costs",
-        )
-        m.run_config.mode = "plan"
-        with pytest.warns(calliope.exceptions.ModelWarning) as excinfo:
-            m._add_run_mode_custom_math()
-
-        assert check_error_or_warning(
-            excinfo, "Running in plan mode, but run mode(s) {'operate'}"
-        )
 
 
 class TestVerboseStrings:
@@ -398,5 +397,4 @@
             simple_supply.validate_math_strings(math_dict)
         errorstrings = str(excinfo.value).split("\n")
         # marker should be at the "=" sign, i.e., 2 characters from the end
-        assert len(errorstrings[-2]) - 2 == len(errorstrings[-1])
->>>>>>> 5b0f0ac9
+        assert len(errorstrings[-2]) - 2 == len(errorstrings[-1])