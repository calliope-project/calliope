--- conflicted
+++ resolved
@@ -261,49 +261,6 @@
         )
 
 
-<<<<<<< HEAD
-=======
-class TestVerboseStrings:
-    def test_verbose_strings_not_implemented(self):
-        m = build_model(
-            {},
-            "simple_supply,two_hours,investment_costs",
-        )
-        with pytest.raises(NotImplementedError) as excinfo:
-            m.verbose_strings()
-
-        assert check_error_or_warning(
-            excinfo,
-            "Call `build()` to generate an optimisation problem before calling this function.",
-        )
-
-    def test_verbose_strings(self, simple_supply):
-        def _compare_to_string(group, component, dims, verbose):
-            component_obj = simple_supply.backend._dataset[component]
-            if verbose:
-                dim_list = ", ".join(dims[k] for k in component_obj.dims)
-                expected = f"{group}[{component}][{dim_list}]"
-            else:
-                expected = f"{group}[{component}][0]"
-            return component_obj.sel(**dims).item().to_string() == expected
-
-        dims_param = {
-            "nodes": "a",
-            "techs": "test_demand_elec",
-            "timesteps": "2005-01-01 00:00",
-        }
-        dims_var = {"carriers": "electricity", **dims_param}
-
-        assert _compare_to_string("parameters", "resource", dims_param, False)
-        assert _compare_to_string("variables", "carrier_con", dims_var, False)
-
-        simple_supply.verbose_strings()
-
-        assert _compare_to_string("parameters", "resource", dims_param, True)
-        assert _compare_to_string("variables", "carrier_con", dims_var, True)
-
-
->>>>>>> 889a229a
 class TestValidateMathDict:
     def test_base_math(self, caplog, simple_supply):
         with caplog.at_level(logging.INFO, logger=LOGGER):
