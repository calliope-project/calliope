--- conflicted
+++ resolved
@@ -101,9 +101,6 @@
 
         result = runner.invoke(cli.run, ['foo.yaml'])
         assert result.exit_code == 1
-<<<<<<< HEAD
-        assert 'Traceback (most recent call last)' not in result.output
-=======
         assert 'Traceback (most recent call last)' not in result.output
 
     def test_generate_scenarios(self):
@@ -120,28 +117,4 @@
             assert os.path.isfile(out_file)
             scenarios = AttrDict.from_yaml(out_file)
             assert 'scenario_0' not in scenarios['scenarios']
-            assert scenarios['scenarios']['scenario_1'] == 'cold_fusion,run1,group_share_cold_fusion_cap'
-
-    def test_convert(self):
-        runner = CliRunner()
-        run_config = os.path.join(
-            _THIS_DIR, 'model_conversion', 'national_scale', 'run.yaml'
-        )
-        model_config = os.path.join(
-            _THIS_DIR, 'model_conversion', 'national_scale', 'model_config', 'model.yaml'
-        )
-
-        with runner.isolated_filesystem() as tempdir:
-            result = runner.invoke(
-                cli.convert, [run_config, model_config, tempdir]
-            )
-
-            # Conversion ran without errors
-            assert result.exit_code == 0
-
-            # FIXME to add:
-            # Ensure that 'override' is in __disabled
-            # Ensure that tech groups are converted
-            # Check that only allowed top-level things are at top level in model
-            # Check that time series files have converted successfully
->>>>>>> 9b47ae40
+            assert scenarios['scenarios']['scenario_1'] == 'cold_fusion,run1,group_share_cold_fusion_cap'