import:
    - scenarios_add_techs.yaml
    - scenarios_energy_cap.yaml
    - scenarios_energy_cap_share.yaml
<<<<<<< HEAD
    - scenarios_supply_share.yaml
=======
    - scenarios_resource_area.yaml
>>>>>>> 78315971

model:
    name: Group share constraint test model
    timeseries_data_path: '../timeseries_data'

run:
    mode: plan
    solver: cbc
    objective_options.cost_class: {monetary: 1}

tech_groups:
    cheap_supply:
        essentials:
            parent: supply
        constraints:
            lifetime: 25
            energy_cap_max: .inf
            resource_area_per_energy_cap: 2
        costs:
            monetary:
                interest_rate: 0.1
                energy_cap: 10
    expensive_supply:
        essentials:
            parent: supply
        constraints:
            lifetime: 25
            energy_cap_max: .inf
            resource_area_per_energy_cap: 2
        costs:
            monetary:
                interest_rate: 0.1
                energy_cap: 20
    normal_supply:
        essentials:
            parent: supply
        constraints:
            lifetime: 25
            energy_cap_max: .inf
            resource_area_per_energy_cap: 2
        costs:
            monetary:
                interest_rate: 0.1
                energy_cap: 15

techs:
    cheap_elec_supply:
        essentials:
            name: Cheap electricity supply
            parent: cheap_supply
            carrier: electricity

    expensive_elec_supply:
        essentials:
            name: Expensive electricity supply
            parent: expensive_supply
            carrier: electricity

    normal_elec_supply:
        essentials:
            name: Normal electricity supply
            parent: normal_supply
            carrier: electricity

    electricity_demand:
        essentials:
            name: Electricity demand
            carrier: electricity
            parent: demand
        constraints:
            resource: file=demand_simple.csv

    cheap_elec_transmission:
        essentials:
            name: 'Power transmission'
            parent: transmission
            carrier: electricity
        constraints:
            energy_cap_max: inf
            energy_eff: 0.98
            lifetime: 25
        costs:
            monetary:
                interest_rate: 0.1
                energy_cap: 5

locations:
    0,1.techs: {cheap_elec_supply, expensive_elec_supply, normal_elec_supply, electricity_demand}

links:
    0,1.techs: {cheap_elec_transmission}<|MERGE_RESOLUTION|>--- conflicted
+++ resolved
@@ -2,11 +2,8 @@
     - scenarios_add_techs.yaml
     - scenarios_energy_cap.yaml
     - scenarios_energy_cap_share.yaml
-<<<<<<< HEAD
     - scenarios_supply_share.yaml
-=======
     - scenarios_resource_area.yaml
->>>>>>> 78315971
 
 model:
     name: Group share constraint test model
