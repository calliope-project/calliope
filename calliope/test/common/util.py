--- conflicted
+++ resolved
@@ -117,13 +117,8 @@
     # MUST have an objective for a valid LP file
     if math is None or "objectives" not in math.keys():
         backend_instance.add_objective(
-<<<<<<< HEAD
-            "dummy_obj", {"equation": "1 + 1", "sense": "minimize"}
-=======
-            model.inputs,
             "dummy_obj",
             {"equations": [{"expression": "1 + 1"}], "sense": "minimize"},
->>>>>>> 889a229a
         )
         backend_instance._instance.objectives["dummy_obj"][0].activate()
     elif "objectives" in math.keys():
