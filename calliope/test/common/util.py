--- conflicted
+++ resolved
@@ -53,11 +53,7 @@
         )
     elif hasattr(error_warning, "value"):
         output = str(error_warning.value)
-<<<<<<< HEAD
-    elif isinstance(error_warning, list):
-=======
     elif isinstance(error_warning, (list, set)):
->>>>>>> 3ed9f96c
         output = ",".join(error_warning)
 
     if isinstance(test_string_or_strings, list):
