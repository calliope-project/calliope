import textwrap
from pathlib import Path

import pytest
import xarray as xr

from calliope import exceptions
from calliope.backend import latex_backend_model
from calliope.test.common.util import build_test_model, check_error_or_warning


class TestMathDocumentation:
    @pytest.fixture(scope="class")
    def no_build(self):
        return build_test_model({}, "simple_supply,two_hours,investment_costs")

    @pytest.fixture(scope="class")
    def build_all(self):
        model = build_test_model({}, "simple_supply,two_hours,investment_costs")
        model.math_documentation.build(include="all")
        return model

    @pytest.fixture(scope="class")
    def build_valid(self):
        model = build_test_model({}, "simple_supply,two_hours,investment_costs")
        model.math_documentation.build(include="valid")
        return model

    def test_write_before_build(self, no_build, tmpdir_factory):
        filepath = tmpdir_factory.mktemp("custom_math").join("foo.tex")
        with pytest.raises(exceptions.ModelError) as excinfo:
            no_build.math_documentation.write(filepath)
        check_error_or_warning(
            excinfo, "Build the documentation (`build`) before trying to write it"
        )

    @pytest.mark.parametrize(
        ["format", "startswith"],
        [
            ("tex", "\n\\documentclass{article}"),
            ("rst", "\nObjective"),
            ("md", "\n# Objective"),
        ],
    )
    @pytest.mark.parametrize("include", ["build_all", "build_valid"])
    def test_string_return(self, request, format, startswith, include):
        model = request.getfixturevalue(include)
        string_math = model.math_documentation.write(format=format)
        assert string_math.startswith(startswith)

    def test_to_file(self, build_all, tmpdir_factory):
        filepath = tmpdir_factory.mktemp("custom_math").join("custom-math.tex")
        build_all.math_documentation.write(filename=filepath)
        assert Path(filepath).exists()

    @pytest.mark.parametrize(
        ["filepath", "format"],
        [(None, "foo"), ("myfile.foo", None), ("myfile.tex", "foo")],
    )
    def test_invalid_format(self, build_all, tmpdir_factory, filepath, format):
        if filepath is not None:
            filepath = tmpdir_factory.mktemp("custom_math").join(filepath)
        with pytest.raises(ValueError) as excinfo:
            build_all.math_documentation.write(filename="foo", format=format)
        check_error_or_warning(excinfo, "Math documentation style must be one of")


class TestLatexBackendModel:
    @pytest.fixture(scope="class")
    def valid_latex_backend(self, dummy_model_data):
        return latex_backend_model.LatexBackendModel(dummy_model_data, include="valid")

    @pytest.mark.parametrize(
        "backend_obj", ["valid_latex_backend", "dummy_latex_backend_model"]
    )
    def test_add_parameter(self, request, backend_obj):
        latex_backend_model = request.getfixturevalue(backend_obj)
        latex_backend_model.add_parameter("param", xr.DataArray(1))
        assert latex_backend_model.parameters["param"] == xr.DataArray(1)
        assert "param" in latex_backend_model.valid_math_element_names

    @pytest.mark.parametrize(
        "backend_obj", ["valid_latex_backend", "dummy_latex_backend_model"]
    )
    def test_add_variable(self, request, dummy_model_data, backend_obj):
        latex_backend_model = request.getfixturevalue(backend_obj)
        latex_backend_model.add_variable(
            "var",
            {
                "foreach": ["nodes", "techs"],
                "where": "with_inf",
                "bounds": {"min": 0, "max": 1},
            },
        )
        # some null values might be introduced by the foreach array, so we just check the upper bound
        assert (
            latex_backend_model.variables["var"].sum()
            <= dummy_model_data.with_inf_as_bool.sum()
        )
        assert "var" in latex_backend_model.valid_math_element_names
        assert "math_string" in latex_backend_model.variables["var"].attrs

    def test_add_variable_not_valid(self, valid_latex_backend):
        valid_latex_backend.add_variable(
            "invalid_var",
            {
                "foreach": ["nodes", "techs"],
                "where": "False",
                "bounds": {"min": 0, "max": 1},
            },
        )
        # some null values might be introduced by the foreach array, so we just check the upper bound
        assert not valid_latex_backend.variables["invalid_var"].sum()
        assert "invalid_var" in valid_latex_backend.valid_math_element_names
        assert "math_string" not in valid_latex_backend.variables["invalid_var"].attrs

    @pytest.mark.parametrize(
        "backend_obj", ["valid_latex_backend", "dummy_latex_backend_model"]
    )
    def test_add_expression(self, request, dummy_model_data, backend_obj):
        latex_backend_model = request.getfixturevalue(backend_obj)
        latex_backend_model.add_global_expression(
            "expr",
            {
                "foreach": ["nodes", "techs"],
                "where": "with_inf",
                "equations": [{"expression": "var + param"}],
            },
        )
        # some null values might be introduced by the foreach array, so we just check the upper bound
        assert (
            latex_backend_model.global_expressions["expr"].sum()
            <= dummy_model_data.with_inf_as_bool.sum()
        )
        assert "expr" in latex_backend_model.valid_math_element_names
        assert "math_string" in latex_backend_model.global_expressions["expr"].attrs

    @pytest.mark.parametrize(
        "backend_obj", ["valid_latex_backend", "dummy_latex_backend_model"]
    )
    def test_add_constraint(self, request, dummy_model_data, backend_obj):
        latex_backend_model = request.getfixturevalue(backend_obj)
        latex_backend_model.add_constraint(
            "constr",
            {
                "foreach": ["nodes", "techs"],
                "where": "with_inf",
                "equations": [{"expression": "var >= param"}],
            },
        )
        # some null values might be introduced by the foreach array, so we just check the upper bound
        assert (
            latex_backend_model.constraints["constr"].sum()
            <= dummy_model_data.with_inf_as_bool.sum()
        )
        assert "constr" not in latex_backend_model.valid_math_element_names
        assert "math_string" in latex_backend_model.constraints["constr"].attrs

    def test_add_constraint_not_valid(self, valid_latex_backend):
        valid_latex_backend.add_constraint(
            "invalid_constr",
            {
                "foreach": ["nodes", "techs"],
                "where": "False",
                "equations": [
                    {"expression": "var >= param"},
                    {"expression": "var >= expr"},
                ],
            },
        )
        assert valid_latex_backend.constraints["invalid_constr"].isnull().all()
        assert (
            "math_string" not in valid_latex_backend.constraints["invalid_constr"].attrs
        )

    def test_add_constraint_one_not_valid(self, valid_latex_backend):
        valid_latex_backend.add_constraint(
            "valid_constr",
            {
                "foreach": ["nodes", "techs"],
                "where": "with_inf",
                "equations": [
                    {"expression": "var >= param"},
                    {"expression": "var <= expr", "where": "False"},
                ],
            },
        )
        assert (
            "expr"
            not in valid_latex_backend.constraints["valid_constr"].attrs["math_string"]
        )

    def test_add_objective(self, dummy_latex_backend_model):
        dummy_latex_backend_model.add_objective(
            "obj",
            {
                "equations": [{"expression": "sum(var, over=[nodes, techs])"}],
                "sense": "minimize",
            },
        )
        assert dummy_latex_backend_model.objectives["obj"].isnull().all()
        assert "obj" not in dummy_latex_backend_model.valid_math_element_names
        assert len(dummy_latex_backend_model.objectives.data_vars) == 1

    def test_create_obj_list(self, dummy_latex_backend_model):
        assert dummy_latex_backend_model._create_obj_list("var", "variables") is None

    @pytest.mark.parametrize(
        ["format", "expected"],
        [
            (
                "tex",
                textwrap.dedent(
                    r"""
                    \documentclass{article}

                    \usepackage{amsmath}
                    \usepackage[T1]{fontenc}
                    \usepackage{graphicx}
                    \usepackage[landscape, margin=2mm]{geometry}

                    \AtBeginDocument{ % escape underscores that are not in math
                        \catcode`_=12
                        \begingroup\lccode`~=`_
                        \lowercase{\endgroup\let~}\sb
                        \mathcode`_="8000
                    }

                    \begin{document}
                    \section{Where}

                    \paragraph{ expr }
                    foobar
                    \begin{equation}
                    \resizebox{\ifdim\width>\linewidth0.95\linewidth\else\width\fi}{!}{$
                    \begin{array}{r}
                    \end{array}
                    \begin{cases}
                        1 + 2&\quad
                        \\
                    \end{cases}
                    $}
                    \end{equation}
                    \end{document}"""
                ),
            ),
            (
                "rst",
                textwrap.dedent(
                    r"""

                    Where
                    -----

                    expr
                    ^^^^

                    foobar

                    .. container:: scrolling-wrapper

                        .. math::
                            \begin{array}{r}
                            \end{array}
                            \begin{cases}
                                1 + 2&\quad
                                \\
                            \end{cases}
                    """
                ),
            ),
            (
                "md",
                textwrap.dedent(
                    r"""

                    # Where

                    ## expr
                    foobar

                        ```math
                        \begin{array}{r}
                        \end{array}
                        \begin{cases}
                            1 + 2&\quad
                            \\
                        \end{cases}
                        ```
                    """
                ),
            ),
        ],
    )
    def test_generate_math_doc(self, dummy_model_data, format, expected):
<<<<<<< HEAD
        backend_model = latex_backend_model.LatexBackendModel(dummy_model_data)
        backend_model.add_global_expression(
            "expr", {"equation": "1 + 2", "description": "foobar"}
=======
        latex_backend_model = latex_backend.LatexBackendModel()
        latex_backend_model.add_global_expression(
            dummy_model_data,
            "expr",
            {"equations": [{"expression": "1 + 2"}], "description": "foobar"},
>>>>>>> 889a229a
        )
        doc = backend_model.generate_math_doc(format=format)
        assert doc == expected

    @pytest.mark.parametrize(
        ["kwargs", "expected"],
        [
            (
                {"sets": ["nodes", "techs"]},
                textwrap.dedent(
                    r"""
                \begin{array}{r}
                    \forall{}
                    \text{ node }\negthickspace \in \negthickspace\text{ nodes, }
                    \text{ tech }\negthickspace \in \negthickspace\text{ techs }
                    \\
                \end{array}
                \begin{cases}
                \end{cases}"""
                ),
            ),
            (
                {"sense": r"\min{}"},
                textwrap.dedent(
                    r"""
                \begin{array}{r}
                    \min{}
                \end{array}
                \begin{cases}
                \end{cases}"""
                ),
            ),
            (
                {"where": r"foo \land bar"},
                textwrap.dedent(
                    r"""
                \begin{array}{r}
                    \text{if } foo \land bar
                \end{array}
                \begin{cases}
                \end{cases}"""
                ),
            ),
            (
                {"where": r""},
                textwrap.dedent(
                    r"""
                \begin{array}{r}
                \end{array}
                \begin{cases}
                \end{cases}"""
                ),
            ),
            (
                {
                    "equations": [
                        {"expression": "foo", "where": "bar"},
                        {"expression": "foo + 1", "where": ""},
                    ]
                },
                textwrap.dedent(
                    r"""
                \begin{array}{r}
                \end{array}
                \begin{cases}
                    foo&\quad
                    \text{if } bar
                    \\
                    foo + 1&\quad
                    \\
                \end{cases}"""
                ),
            ),
        ],
    )
    def test_generate_math_string(self, dummy_latex_backend_model, kwargs, expected):
        da = xr.DataArray()
        dummy_latex_backend_model._generate_math_string(None, da, **kwargs)
        assert da.math_string == expected

    @pytest.mark.parametrize(
        ["instring", "kwargs", "expected"],
        [
            ("{{ foo }}", {"foo": 1}, "1"),
            ("{{ foo|removesuffix('s') }}", {"foo": "bars"}, "bar"),
            ("{{ foo }} + {{ bar }}", {"foo": "1", "bar": "2"}, "1 + 2"),
        ],
    )
    def test_render(self, dummy_latex_backend_model, instring, kwargs, expected):
        rendered = dummy_latex_backend_model._render(instring, **kwargs)
        assert rendered == expected

    def test_get_capacity_bounds(self, dummy_latex_backend_model):
        bounds = {"min": 1, "max": 2e6}
        lb, ub = dummy_latex_backend_model._get_capacity_bounds("var", bounds)
        assert lb == {"expression": r"1 \leq \textbf{var}_\text{node,tech}"}
        assert ub == {
            "expression": r"\textbf{var}_\text{node,tech} \leq 2\mathord{\times}10^{+06}"
        }<|MERGE_RESOLUTION|>--- conflicted
+++ resolved
@@ -293,17 +293,9 @@
         ],
     )
     def test_generate_math_doc(self, dummy_model_data, format, expected):
-<<<<<<< HEAD
         backend_model = latex_backend_model.LatexBackendModel(dummy_model_data)
         backend_model.add_global_expression(
-            "expr", {"equation": "1 + 2", "description": "foobar"}
-=======
-        latex_backend_model = latex_backend.LatexBackendModel()
-        latex_backend_model.add_global_expression(
-            dummy_model_data,
-            "expr",
-            {"equations": [{"expression": "1 + 2"}], "description": "foobar"},
->>>>>>> 889a229a
+            "expr", {"equations": [{"expression": "1 + 2"}], "description": "foobar"}
         )
         doc = backend_model.generate_math_doc(format=format)
         assert doc == expected
