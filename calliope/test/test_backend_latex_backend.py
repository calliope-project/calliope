import textwrap
from pathlib import Path

import pytest
import xarray as xr

from calliope import exceptions
from calliope.backend import latex_backend_model
from calliope.test.common.util import build_test_model, check_error_or_warning


class TestMathDocumentation:
    @pytest.fixture(scope="class")
    def no_build(self):
        return build_test_model({}, "simple_supply,two_hours,investment_costs")

    @pytest.fixture(scope="class")
    def build_all(self):
        model = build_test_model({}, "simple_supply,two_hours,investment_costs")
        model.math_documentation.build(include="all")
        return model

    @pytest.fixture(scope="class")
    def build_valid(self):
        model = build_test_model({}, "simple_supply,two_hours,investment_costs")
        model.math_documentation.build(include="valid")
        return model

    def test_write_before_build(self, no_build, tmpdir_factory):
        filepath = tmpdir_factory.mktemp("custom_math").join("foo.tex")
        with pytest.raises(exceptions.ModelError) as excinfo:
            no_build.math_documentation.write(filepath)
        check_error_or_warning(
            excinfo, "Build the documentation (`build`) before trying to write it"
        )

    @pytest.mark.parametrize(
        ["format", "startswith"],
        [
            ("tex", "\n\\documentclass{article}"),
            ("rst", "\nObjective"),
            ("md", "\n# Objective"),
        ],
    )
    @pytest.mark.parametrize("include", ["build_all", "build_valid"])
    def test_string_return(self, request, format, startswith, include):
        model = request.getfixturevalue(include)
        string_math = model.math_documentation.write(format=format)
        assert string_math.startswith(startswith)

    def test_to_file(self, build_all, tmpdir_factory):
        filepath = tmpdir_factory.mktemp("custom_math").join("custom-math.tex")
        build_all.math_documentation.write(filename=filepath)
        assert Path(filepath).exists()

    @pytest.mark.parametrize(
        ["filepath", "format"],
        [(None, "foo"), ("myfile.foo", None), ("myfile.tex", "foo")],
    )
    def test_invalid_format(self, build_all, tmpdir_factory, filepath, format):
        if filepath is not None:
            filepath = tmpdir_factory.mktemp("custom_math").join(filepath)
        with pytest.raises(ValueError) as excinfo:
            build_all.math_documentation.write(filename="foo", format=format)
        check_error_or_warning(excinfo, "Math documentation style must be one of")


class TestLatexBackendModel:
    @pytest.fixture(scope="class")
    def valid_latex_backend(self, dummy_model_data):
        return latex_backend_model.LatexBackendModel(dummy_model_data, include="valid")

    @pytest.mark.parametrize(
        "backend_obj", ["valid_latex_backend", "dummy_latex_backend_model"]
    )
    def test_add_parameter(self, request, backend_obj):
        latex_backend_model = request.getfixturevalue(backend_obj)
        latex_backend_model.add_parameter("param", xr.DataArray(1))
        assert latex_backend_model.parameters["param"] == xr.DataArray(1)
        assert "param" in latex_backend_model.valid_math_element_names

    @pytest.mark.parametrize(
        "backend_obj", ["valid_latex_backend", "dummy_latex_backend_model"]
    )
    def test_add_variable(self, request, dummy_model_data, backend_obj):
        latex_backend_model = request.getfixturevalue(backend_obj)
        latex_backend_model.add_variable(
            "var",
            {
                "foreach": ["nodes", "techs"],
                "where": "with_inf",
                "bounds": {"min": 0, "max": 1},
            },
        )
        # some null values might be introduced by the foreach array, so we just check the upper bound
        assert (
            latex_backend_model.variables["var"].sum()
            <= dummy_model_data.with_inf_as_bool.sum()
        )
        assert "var" in latex_backend_model.valid_math_element_names
        assert "math_string" in latex_backend_model.variables["var"].attrs

    def test_add_variable_not_valid(self, valid_latex_backend):
        valid_latex_backend.add_variable(
            "invalid_var",
            {
                "foreach": ["nodes", "techs"],
                "where": "False",
                "bounds": {"min": 0, "max": 1},
            },
        )
        # some null values might be introduced by the foreach array, so we just check the upper bound
        assert not valid_latex_backend.variables["invalid_var"].sum()
        assert "invalid_var" in valid_latex_backend.valid_math_element_names
        assert "math_string" not in valid_latex_backend.variables["invalid_var"].attrs

    @pytest.mark.parametrize(
        "backend_obj", ["valid_latex_backend", "dummy_latex_backend_model"]
    )
    def test_add_expression(self, request, dummy_model_data, backend_obj):
        latex_backend_model = request.getfixturevalue(backend_obj)
        latex_backend_model.add_global_expression(
            "expr",
            {
                "foreach": ["nodes", "techs"],
                "where": "with_inf",
                "equations": [{"expression": "var + param"}],
            },
        )
        # some null values might be introduced by the foreach array, so we just check the upper bound
        assert (
            latex_backend_model.global_expressions["expr"].sum()
            <= dummy_model_data.with_inf_as_bool.sum()
        )
        assert "expr" in latex_backend_model.valid_math_element_names
        assert "math_string" in latex_backend_model.global_expressions["expr"].attrs

    @pytest.mark.parametrize(
        "backend_obj", ["valid_latex_backend", "dummy_latex_backend_model"]
    )
    def test_add_constraint(self, request, dummy_model_data, backend_obj):
        latex_backend_model = request.getfixturevalue(backend_obj)
        latex_backend_model.add_constraint(
            "constr",
            {
                "foreach": ["nodes", "techs"],
                "where": "with_inf",
                "equations": [{"expression": "var >= param"}],
            },
        )
        # some null values might be introduced by the foreach array, so we just check the upper bound
        assert (
            latex_backend_model.constraints["constr"].sum()
            <= dummy_model_data.with_inf_as_bool.sum()
        )
        assert "constr" not in latex_backend_model.valid_math_element_names
        assert "math_string" in latex_backend_model.constraints["constr"].attrs

    def test_add_constraint_not_valid(self, valid_latex_backend):
        valid_latex_backend.add_constraint(
            "invalid_constr",
            {
                "foreach": ["nodes", "techs"],
                "where": "False",
                "equations": [
                    {"expression": "var >= param"},
                    {"expression": "var >= expr"},
                ],
            },
        )
        assert valid_latex_backend.constraints["invalid_constr"].isnull().all()
        assert (
            "math_string" not in valid_latex_backend.constraints["invalid_constr"].attrs
        )

    def test_add_constraint_one_not_valid(self, valid_latex_backend):
        valid_latex_backend.add_constraint(
            "valid_constr",
            {
                "foreach": ["nodes", "techs"],
                "where": "with_inf",
                "equations": [
                    {"expression": "var >= param"},
                    {"expression": "var <= expr", "where": "False"},
                ],
            },
        )
        assert (
            "expr"
            not in valid_latex_backend.constraints["valid_constr"].attrs["math_string"]
        )

    def test_add_objective(self, dummy_latex_backend_model):
        dummy_latex_backend_model.add_objective(
            "obj",
            {
                "equations": [{"expression": "sum(var, over=[nodes, techs])"}],
                "sense": "minimize",
            },
        )
        assert dummy_latex_backend_model.objectives["obj"].isnull().all()
        assert "obj" not in dummy_latex_backend_model.valid_math_element_names
        assert len(dummy_latex_backend_model.objectives.data_vars) == 1

    def test_create_obj_list(self, dummy_latex_backend_model):
        assert dummy_latex_backend_model._create_obj_list("var", "variables") is None

    @pytest.mark.parametrize(
        ["format", "expected"],
        [
            (
                "tex",
                textwrap.dedent(
                    r"""
                    \documentclass{article}

                    \usepackage{amsmath}
                    \usepackage[T1]{fontenc}
                    \usepackage{graphicx}
                    \usepackage[landscape, margin=2mm]{geometry}

                    \AtBeginDocument{ % escape underscores that are not in math
                        \catcode`_=12
                        \begingroup\lccode`~=`_
                        \lowercase{\endgroup\let~}\sb
                        \mathcode`_="8000
                    }

                    \begin{document}
                    \section{Where}

                    \paragraph{ expr }
                    foobar
                    \begin{equation}
                    \resizebox{\ifdim\width>\linewidth0.95\linewidth\else\width\fi}{!}{$
                    \begin{array}{r}
                    \end{array}
                    \begin{cases}
                        1 + 2&\quad
                        \\
                    \end{cases}
                    $}
                    \end{equation}
                    \end{document}"""
                ),
            ),
            (
                "rst",
                textwrap.dedent(
                    r"""

                    Where
                    -----

                    expr
                    ^^^^

                    foobar

                    .. container:: scrolling-wrapper

                        .. math::
                            \begin{array}{r}
                            \end{array}
                            \begin{cases}
                                1 + 2&\quad
                                \\
                            \end{cases}
                    """
                ),
            ),
            (
                "md",
                textwrap.dedent(
                    r"""

                    # Where

                    ## expr
                    foobar

                        ```math
                        \begin{array}{r}
                        \end{array}
                        \begin{cases}
                            1 + 2&\quad
                            \\
                        \end{cases}
                        ```
                    """
                ),
            ),
        ],
    )
    def test_generate_math_doc(self, dummy_model_data, format, expected):
        backend_model = latex_backend_model.LatexBackendModel(dummy_model_data)
        backend_model.add_global_expression(
            "expr", {"equations": [{"expression": "1 + 2"}], "description": "foobar"}
        )
        doc = backend_model.generate_math_doc(format=format)
        assert doc == expected

    @pytest.mark.parametrize(
        ["kwargs", "expected"],
        [
            (
                {"sets": ["nodes", "techs"]},
                textwrap.dedent(
                    r"""
                \begin{array}{r}
                    \forall{}
                    \text{ node }\negthickspace \in \negthickspace\text{ nodes, }
                    \text{ tech }\negthickspace \in \negthickspace\text{ techs }
                    \\
                \end{array}
                \begin{cases}
                \end{cases}"""
                ),
            ),
            (
                {"sense": r"\min{}"},
                textwrap.dedent(
                    r"""
                \begin{array}{r}
                    \min{}
                \end{array}
                \begin{cases}
                \end{cases}"""
                ),
            ),
            (
                {"where": r"foo \land bar"},
                textwrap.dedent(
                    r"""
                \begin{array}{r}
                    \text{if } foo \land bar
                \end{array}
                \begin{cases}
                \end{cases}"""
                ),
            ),
            (
                {"where": r""},
                textwrap.dedent(
                    r"""
                \begin{array}{r}
                \end{array}
                \begin{cases}
                \end{cases}"""
                ),
            ),
            (
                {
                    "equations": [
                        {"expression": "foo", "where": "bar"},
                        {"expression": "foo + 1", "where": ""},
                    ]
                },
                textwrap.dedent(
                    r"""
                \begin{array}{r}
                \end{array}
                \begin{cases}
                    foo&\quad
                    \text{if } bar
                    \\
                    foo + 1&\quad
                    \\
                \end{cases}"""
                ),
            ),
        ],
    )
    def test_generate_math_string(self, dummy_latex_backend_model, kwargs, expected):
        da = xr.DataArray()
        dummy_latex_backend_model._generate_math_string(None, da, **kwargs)
        assert da.math_string == expected

    @pytest.mark.parametrize(
        ["instring", "kwargs", "expected"],
        [
            ("{{ foo }}", {"foo": 1}, "1"),
            ("{{ foo|removesuffix('s') }}", {"foo": "bars"}, "bar"),
            ("{{ foo }} + {{ bar }}", {"foo": "1", "bar": "2"}, "1 + 2"),
        ],
    )
    def test_render(self, dummy_latex_backend_model, instring, kwargs, expected):
        rendered = dummy_latex_backend_model._render(instring, **kwargs)
        assert rendered == expected

    def test_get_capacity_bounds(self, dummy_latex_backend_model):
        bounds = {"min": 1, "max": 2e6}
<<<<<<< HEAD
        lb, ub = dummy_latex_backend_model._get_capacity_bounds("var", bounds)
        assert lb == {"expression": r"1 \leq \textbf{var}_\text{node,tech}"}
=======
        lb, ub = dummy_latex_backend_model._get_capacity_bounds(
            bounds, "multi_dim_var", dummy_model_data
        )
        assert lb == {"expression": r"1 \leq \textbf{multi_dim_var}_\text{node,tech}"}
>>>>>>> 91026e25
        assert ub == {
            "expression": r"\textbf{multi_dim_var}_\text{node,tech} \leq 2\mathord{\times}10^{+06}"
        }<|MERGE_RESOLUTION|>--- conflicted
+++ resolved
@@ -390,15 +390,8 @@
 
     def test_get_capacity_bounds(self, dummy_latex_backend_model):
         bounds = {"min": 1, "max": 2e6}
-<<<<<<< HEAD
-        lb, ub = dummy_latex_backend_model._get_capacity_bounds("var", bounds)
-        assert lb == {"expression": r"1 \leq \textbf{var}_\text{node,tech}"}
-=======
-        lb, ub = dummy_latex_backend_model._get_capacity_bounds(
-            bounds, "multi_dim_var", dummy_model_data
-        )
+        lb, ub = dummy_latex_backend_model._get_capacity_bounds("multi_dim_var", bounds)
         assert lb == {"expression": r"1 \leq \textbf{multi_dim_var}_\text{node,tech}"}
->>>>>>> 91026e25
         assert ub == {
             "expression": r"\textbf{multi_dim_var}_\text{node,tech} \leq 2\mathord{\times}10^{+06}"
         }