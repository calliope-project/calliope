import datetime
import glob
import logging
import os
from pathlib import Path

import jsonschema
import pytest

import calliope
from calliope.core.util.generate_runs import generate_runs
from calliope.core.util.logging import log_time
<<<<<<< HEAD
from calliope.core.util.tools import memoize, memoize_instancemethod
from calliope.test.common.util import python36_or_higher
=======
from calliope.core.util.tools import (
    copy_docstring,
    memoize,
    memoize_instancemethod,
    validate_dict,
)
from calliope.exceptions import ModelError
from calliope.test.common.util import check_error_or_warning, python36_or_higher
>>>>>>> 889a229a

_MODEL_NATIONAL = os.path.join(
    os.path.dirname(__file__), "..", "example_models", "national_scale", "model.yaml"
)

_MODEL_URBAN = os.path.join(
    os.path.dirname(__file__), "..", "example_models", "urban_scale", "model.yaml"
)


class TestMemoization:
    @memoize_instancemethod
    def instance_method(self, a, b):
        return a + b

    def test_memoize_one_arg(self):
        @memoize
        def test(a):
            return a + 1

        assert test(1) == 2
        assert test(1) == 2

    def test_memoize_two_args(self):
        @memoize
        def test(a, b):
            return a + b

        assert test(1, 2) == 3
        assert test(1, 2) == 3

    def test_memoize_instancemethod(self):
        assert self.instance_method(1, 2) == 3
        assert self.instance_method(1, 2) == 3


class TestLogging:
    def test_set_log_verbosity(self):
        calliope.set_log_verbosity("CRITICAL", include_solver_output=True)

        assert logging.getLogger("calliope").getEffectiveLevel() == 50
        assert logging.getLogger("py.warnings").getEffectiveLevel() == 50
        assert (
            logging.getLogger("calliope.backend.backend_model").getEffectiveLevel()
            == 10
        )

        calliope.set_log_verbosity("CRITICAL", include_solver_output=False)

        assert logging.getLogger("calliope").getEffectiveLevel() == 50
        assert logging.getLogger("py.warnings").getEffectiveLevel() == 50
        assert (
            logging.getLogger("calliope.backend.backend_model").getEffectiveLevel()
            == 50
        )

        calliope.set_log_verbosity()

        assert logging.getLogger("calliope").getEffectiveLevel() == 20
        assert logging.getLogger("py.warnings").getEffectiveLevel() == 20
        assert (
            logging.getLogger("calliope.backend.backend_model").getEffectiveLevel()
            == 10
        )

    def test_timing_log(self):
        timings = {"model_creation": datetime.datetime.now()}
        logger = logging.getLogger("calliope.testlogger")

        # TODO: capture logging output and check that comment is in string
        log_time(logger, timings, "test", comment="test_comment", level="info")
        assert isinstance(timings["test"], datetime.datetime)

        log_time(logger, timings, "test2", comment=None, level="info")
        assert isinstance(timings["test2"], datetime.datetime)

        # TODO: capture logging output and check that time_since_solve_start is in the string
        log_time(
            logger,
            timings,
            "test",
            comment=None,
            level="info",
            time_since_solve_start=True,
        )


class TestGenerateRuns:
    @python36_or_higher
    def test_generate_runs_scenarios(self):
        runs = generate_runs(
            _MODEL_NATIONAL, scenarios="time_resampling;profiling;time_clustering"
        )
        assert len(runs) == 3
        assert runs[0].endswith(
            "--scenario time_resampling --save_netcdf out_1_time_resampling.nc"
        )

    @python36_or_higher
    def test_generate_runs_scenarios_none_with_scenarios(self):
        runs = generate_runs(_MODEL_NATIONAL, scenarios=None)
        assert len(runs) == 2
        assert runs[0].endswith(
            "--scenario cold_fusion_with_production_share --save_netcdf out_1_cold_fusion_with_production_share.nc"
        )

    @python36_or_higher
    def test_generate_runs_scenarios_none_with_overrides(self):
        runs = generate_runs(
            _MODEL_URBAN,
            scenarios=None,
        )
        assert len(runs) == 4
        assert runs[0].endswith("--scenario milp --save_netcdf out_1_milp.nc")


class TestPandasExport:
    @pytest.fixture(scope="module")
    def model(self):
        return calliope.examples.national_scale()

    @pytest.mark.parametrize(
        "variable_name",
        sorted(
            [i for i in calliope.examples.national_scale()._model_data.data_vars.keys()]
        ),
    )
    def test_data_variables_can_be_exported_to_pandas(self, model, variable_name):
        if model.inputs[variable_name].shape:
            model.inputs[variable_name].to_dataframe()
        else:
<<<<<<< HEAD
            pass
=======
            pass


class TestCopyDocstring:
    def test_copy_docstring(self):
        def _func_w_docstring():
            "foobar"
            pass

        def _func(foo, bar):
            return foo + bar

        docified_func = copy_docstring(_func_w_docstring)(_func)
        assert docified_func.__doc__ == "foobar"
        assert docified_func(1, 2) == 3


class TestValidateDict:
    @pytest.mark.parametrize(
        ["schema", "expected_path"],
        [
            ({"foo": 2}, ""),
            ({"properties": {"bar": {"foo": "string"}}}, " at `properties.bar`"),
            (
                {
                    "definitions": {"baz": {"foo": "string"}},
                    "properties": {"bar": {"$ref": "#definitions/baz"}},
                },
                " at `definitions.baz`",
            ),
        ],
    )
    def test_malformed_schema(self, schema, expected_path):
        to_validate = {"bar": [1, 2, 3]}
        with pytest.raises(jsonschema.SchemaError) as err:
            validate_dict(to_validate, schema, "foobar")
        assert check_error_or_warning(
            err,
            f"The foobar schema is malformed{expected_path}: Additional properties are not allowed ('foo' was unexpected)",
        )

    @pytest.mark.parametrize(
        ["to_validate", "expected_path"],
        [
            ({"invalid": {"foo": 2}}, ""),
            ({"valid": {"foo": 2, "invalid": 3}}, "valid: "),
        ],
    )
    def test_invalid_dict(self, to_validate, expected_path):
        schema = {
            "properties": {
                "valid": {
                    "type": "object",
                    "additionalProperties": False,
                    "properties": {"foo": {"type": "number"}},
                }
            },
            "additionalProperties": False,
        }
        with pytest.raises(ModelError) as err:
            validate_dict(to_validate, schema, "foobar")
        assert check_error_or_warning(
            err,
            [
                "Errors during validation of the foobar dictionary",
                f"* {expected_path}Additional properties are not allowed ('invalid' was unexpected)",
            ],
        )

    @pytest.fixture
    def base_math(self):
        return calliope.AttrDict.from_yaml(
            Path(calliope.__file__).parent / "math" / "base.yaml"
        )

    @pytest.mark.parametrize(
        "dict_path", glob.glob(str(Path(calliope.__file__).parent / "math" / "*.yaml"))
    )
    def test_validate_math(self, base_math, dict_path):
        math_schema = calliope.AttrDict.from_yaml(
            Path(calliope.__file__).parent / "config" / "math_schema.yaml"
        )
        to_validate = base_math.union(
            calliope.AttrDict.from_yaml(dict_path), allow_override=True
        )
        validate_dict(to_validate, math_schema, "")
>>>>>>> 889a229a
<|MERGE_RESOLUTION|>--- conflicted
+++ resolved
@@ -10,19 +10,8 @@
 import calliope
 from calliope.core.util.generate_runs import generate_runs
 from calliope.core.util.logging import log_time
-<<<<<<< HEAD
-from calliope.core.util.tools import memoize, memoize_instancemethod
-from calliope.test.common.util import python36_or_higher
-=======
-from calliope.core.util.tools import (
-    copy_docstring,
-    memoize,
-    memoize_instancemethod,
-    validate_dict,
-)
-from calliope.exceptions import ModelError
+from calliope.core.util.tools import memoize, memoize_instancemethod, validate_dict
 from calliope.test.common.util import check_error_or_warning, python36_or_higher
->>>>>>> 889a229a
 
 _MODEL_NATIONAL = os.path.join(
     os.path.dirname(__file__), "..", "example_models", "national_scale", "model.yaml"
@@ -154,24 +143,7 @@
         if model.inputs[variable_name].shape:
             model.inputs[variable_name].to_dataframe()
         else:
-<<<<<<< HEAD
             pass
-=======
-            pass
-
-
-class TestCopyDocstring:
-    def test_copy_docstring(self):
-        def _func_w_docstring():
-            "foobar"
-            pass
-
-        def _func(foo, bar):
-            return foo + bar
-
-        docified_func = copy_docstring(_func_w_docstring)(_func)
-        assert docified_func.__doc__ == "foobar"
-        assert docified_func(1, 2) == 3
 
 
 class TestValidateDict:
@@ -216,7 +188,7 @@
             },
             "additionalProperties": False,
         }
-        with pytest.raises(ModelError) as err:
+        with pytest.raises(calliope.exceptions.ModelError) as err:
             validate_dict(to_validate, schema, "foobar")
         assert check_error_or_warning(
             err,
@@ -242,5 +214,4 @@
         to_validate = base_math.union(
             calliope.AttrDict.from_yaml(dict_path), allow_override=True
         )
-        validate_dict(to_validate, math_schema, "")
->>>>>>> 889a229a
+        validate_dict(to_validate, math_schema, "")