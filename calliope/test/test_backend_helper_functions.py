import pytest

import numpy as np
import xarray as xr

from calliope.backend import helper_functions
from calliope import exceptions
from calliope.test.common.util import check_error_or_warning


class TestFuncs:
    def test_inheritance(self, dummy_model_data):
        inheritance = helper_functions.inheritance(dummy_model_data)
        boo_bool = inheritance("boo")
        assert boo_bool.equals(dummy_model_data.boo_inheritance_bool)

    def test_imask_sum_not_exists(self, dummy_model_data):
        imask_sum = helper_functions.imask_sum(dummy_model_data)
        summed = imask_sum("foo", over="techs")
        assert summed.equals(xr.DataArray(False))

    @pytest.mark.parametrize(
        ["var", "over", "expected"],
        [("with_inf", "techs", "nodes_true"), ("all_nan", "techs", "nodes_false")],
    )
<<<<<<< HEAD
    def test_imask_sum_exists(self, dummy_model_data, var, over, expected):
        imask_sum = helper_functions.imask_sum(dummy_model_data)
        summed = imask_sum(var, over=over)
        assert summed.equals(dummy_model_data[expected])

    @pytest.mark.parametrize("over", ["techs", ["techs"]])
    def test_expression_sum_one_dim(self, dummy_model_data, over):
        expression_sum = helper_functions.expression_sum()
        summed_array = expression_sum(dummy_model_data.only_techs, over=over)
        assert not summed_array.shape
        assert summed_array == 6

    @pytest.mark.parametrize("over", ["techs", ["techs"]])
    def test_expression_sum_one_of_two_dims(self, dummy_model_data, over):
        expression_sum = helper_functions.expression_sum()
        summed_array = expression_sum(dummy_model_data.with_inf, over=over)
        assert summed_array.shape == (2,)
        assert np.array_equal(summed_array, [5, np.inf])

    def test_expression_sum_two_dims(self, dummy_model_data):
        expression_sum = helper_functions.expression_sum()
        summed_array = expression_sum(
            dummy_model_data.with_inf_as_bool, over=["nodes", "techs"]
        )
        assert not summed_array.shape
        assert summed_array == 5

    def test_squeeze_carriers(self, dummy_model_data):
        squeeze_carriers = helper_functions.squeeze_carriers(dummy_model_data)
        squeezed = squeeze_carriers(dummy_model_data.all_true_carriers, "foo")

        assert dummy_model_data.carrier.sel(carrier_tiers="foo").sum() == squeezed.sum()
        assert not set(squeezed.dims).symmetric_difference(["techs"])

    def test_squeeze_primary_carriers(self, dummy_model_data):
        squeeze_carriers = helper_functions.squeeze_primary_carriers(dummy_model_data)
        squeezed = squeeze_carriers(dummy_model_data.all_true_carriers, "out")

        assert squeezed.sum() == 3
        assert squeezed.max() == 1
        assert not set(squeezed.dims).symmetric_difference(["techs"])

    def test_squeeze_primary_carriers_not_in_model(self, dummy_model_data):
        squeeze_carriers = helper_functions.squeeze_primary_carriers(dummy_model_data)
        with pytest.raises(AttributeError):
            squeeze_carriers(dummy_model_data.all_true_carriers, "foo")

    def test_get_connected_link(self, dummy_model_data):
        get_connected_link = helper_functions.get_connected_link(dummy_model_data)
        connected_link = get_connected_link(dummy_model_data.with_inf)
        assert np.array_equal(
            connected_link, [[np.inf, np.nan, 2, 3], [3, 2, 1, np.nan]], equal_nan=True
        )

    @pytest.mark.parametrize(["ix", "expected"], [(0, "foo"), (1, "bar"), (-1, "bar")])
    def test_get_val_at_index(self, dummy_model_data, ix, expected):
        get_val_at_index = helper_functions.get_val_at_index(dummy_model_data)
        assert get_val_at_index(dim="timesteps", idx=ix) == expected

    @pytest.mark.parametrize(["to_roll", "expected"], [(1, 3), (1.0, 3), (-3.0, 3)])
    def test_roll(self, dummy_model_data, to_roll, expected):
        roll = helper_functions.roll()
        rolled = roll(dummy_model_data.with_inf, techs=to_roll)
        assert rolled.sel(nodes="foo", techs="foobar") == expected


class TestAsLatex:
    def test_inheritance(self, dummy_model_data):
        inheritance = helper_functions.inheritance(dummy_model_data, as_latex=True)
        assert inheritance("boo") == r"\text{tech_group=boo}"

    def test_imask_sum_not_exists(self, dummy_model_data):
        imask_sum = helper_functions.imask_sum(dummy_model_data, as_latex=True)
        summed_string = imask_sum("foo", over="techs")
        assert summed_string == r"\sum\limits_{\text{tech} \in \text{techs}} (foo)"

    @pytest.mark.parametrize(
        ["over", "expected_substring"],
        [
            ("techs", r"\text{tech} \in \text{techs}"),
            (["techs"], r"\substack{\text{tech} \in \text{techs}}"),
            (
                ["nodes", "techs"],
                r"\substack{\text{node} \in \text{nodes} \\ \text{tech} \in \text{techs}}",
            ),
        ],
=======
    assert not summed_array.shape
    assert summed_array == 5


def test_squeeze_carriers(dummy_model_data):
    squeeze_carriers = helper_functions.squeeze_carriers(dummy_model_data)
    squeezed = squeeze_carriers(dummy_model_data.all_true_carriers, "foo")

    assert dummy_model_data.carrier.sel(carrier_tiers="foo").sum() == squeezed.sum()
    assert not set(squeezed.dims).symmetric_difference(["techs"])


def test_squeeze_primary_carriers(dummy_model_data):
    squeeze_carriers = helper_functions.squeeze_primary_carriers(dummy_model_data)
    squeezed = squeeze_carriers(dummy_model_data.all_true_carriers, "out")

    assert squeezed.sum() == 3
    assert squeezed.max() == 1
    assert not set(squeezed.dims).symmetric_difference(["techs"])


def test_squeeze_primary_carriers_not_in_model(dummy_model_data):
    squeeze_carriers = helper_functions.squeeze_primary_carriers(dummy_model_data)
    with pytest.raises(AttributeError):
        squeeze_carriers(dummy_model_data.all_true_carriers, "foo")


@pytest.mark.parametrize(
    ["lookup", "expected"],
    [
        (
            {"techs": "lookup_techs"},
            [[1.0, np.nan, np.nan, np.nan], [np.inf, np.nan, 2.0, np.nan]],
        ),
        (
            {"nodes": "link_remote_nodes", "techs": "link_remote_techs"},
            [[np.inf, np.nan, 2, np.nan], [3, np.nan, np.nan, np.nan]],
        ),
    ],
)
def test_select_from_lookup_arrays(dummy_model_data, lookup, expected):
    select_from_lookup_arrays = helper_functions.select_from_lookup_arrays(
        dummy_model_data
    )

    new_array = select_from_lookup_arrays(
        dummy_model_data.with_inf, **{k: dummy_model_data[v] for k, v in lookup.items()}
    )
    assert np.array_equal(
        new_array.transpose(*dummy_model_data.with_inf.dims), expected, equal_nan=True
    )
    for dim in dummy_model_data.with_inf.dims:
        assert new_array[dim].equals(dummy_model_data[dim])


def test_select_from_lookup_arrays_fail_dim_not_in_component(dummy_model_data):
    select_from_lookup_arrays = helper_functions.select_from_lookup_arrays(
        dummy_model_data
    )
    with pytest.raises(exceptions.BackendError) as excinfo:
        select_from_lookup_arrays(
            dummy_model_data.nodes_true,
            techs=dummy_model_data.lookup_techs,
        )
    assert check_error_or_warning(
        excinfo,
        "Cannot select items from `nodes_true` on the dimensions {'techs'} since the array is not indexed over the dimensions {'techs'}",
    )


def test_select_from_lookup_arrays_fail_dim_slicer_mismatch(dummy_model_data):
    select_from_lookup_arrays = helper_functions.select_from_lookup_arrays(
        dummy_model_data
    )
    with pytest.raises(exceptions.BackendError) as excinfo:
        select_from_lookup_arrays(
            dummy_model_data.with_inf,
            techs=dummy_model_data.lookup_techs,
            nodes=dummy_model_data.link_remote_nodes,
        )

    assert check_error_or_warning(
        excinfo,
        ["lookup arrays used to select items from `with_inf", "'techs'", "'nodes'"],
>>>>>>> d586d954
    )
    @pytest.mark.parametrize(
        "func", [helper_functions.imask_sum, helper_functions.expression_sum]
    )
    def test_sum(self, dummy_model_data, over, expected_substring, func):
        imask_sum = func(model_data=dummy_model_data, as_latex=True)
        summed_string = imask_sum(r"\textit{with_inf}_\text{node,tech}", over=over)
        assert (
            summed_string
            == rf"\sum\limits_{{{expected_substring}}} (\textit{{with_inf}}_\text{{node,tech}})"
        )

    def test_squeeze_carriers(self, dummy_model_data):
        squeeze_carriers = helper_functions.squeeze_carriers(
            dummy_model_data, as_latex=True
        )
        squeezed_string = squeeze_carriers("foo", "out")
        assert (
            squeezed_string
            == r"\sum\limits_{\text{carrier} \in \text{carrier_tier(out)}} (foo)"
        )

    def test_squeeze_primary_carriers(self, dummy_model_data):
        squeeze_carriers = helper_functions.squeeze_primary_carriers(
            dummy_model_data, as_latex=True
        )
        squeezed_string = squeeze_carriers("foo", "out")
        assert (
            squeezed_string == r"\sum\limits_{\text{carrier=primary_carrier_out}} (foo)"
        )

    def test_get_connected_link(self, dummy_model_data):
        get_connected_link = helper_functions.get_connected_link(
            dummy_model_data, as_latex=True
        )
        connected_link_string = get_connected_link(r"\textit{node}_\text{node,tech}")
        assert (
            connected_link_string
            == r"\textit{node}_\text{node=remote_node,tech=remote_tech}"
        )

    def test_get_val_at_index(self, dummy_model_data):
        get_val_at_index = helper_functions.get_val_at_index(
            dummy_model_data, as_latex=True
        )
        outstring = get_val_at_index(dim="timesteps", idx=1)
        assert outstring == "timesteps[1]"

    @pytest.mark.parametrize(
        ["instring", "expected_substring"],
        [
            (r"\textit{foo}_\text{foo}", r"foo+1"),
            (r"\textit{foo}_\text{bar}", r"bar"),
            (r"\textit{foo}_\text{foo,bar}", r"foo+1,bar"),
            (r"\textit{foo}_\text{foo}", r"foo+1"),
            (r"\textit{foo}_\text{foobar,bar_foo,foo}", r"foobar,bar_foo,foo+1"),
            (r"\textit{foo}_\text{foo=bar,foo}", r"foo=bar,foo+1"),
            (r"\textit{foo}_\text{baz,foo,bar,foo}", r"baz,foo+1,bar,foo+1"),
        ],
    )
    def test_roll(self, instring, expected_substring):
        roll = helper_functions.roll(as_latex=True)
        rolled_string = roll(instring, foo=-1)
        assert rolled_string == rf"\textit{{foo}}_\text{{{expected_substring}}}"<|MERGE_RESOLUTION|>--- conflicted
+++ resolved
@@ -1,10 +1,9 @@
+import numpy as np
 import pytest
-
-import numpy as np
 import xarray as xr
 
+from calliope import exceptions
 from calliope.backend import helper_functions
-from calliope import exceptions
 from calliope.test.common.util import check_error_or_warning
 
 
@@ -23,7 +22,6 @@
         ["var", "over", "expected"],
         [("with_inf", "techs", "nodes_true"), ("all_nan", "techs", "nodes_false")],
     )
-<<<<<<< HEAD
     def test_imask_sum_exists(self, dummy_model_data, var, over, expected):
         imask_sum = helper_functions.imask_sum(dummy_model_data)
         summed = imask_sum(var, over=over)
@@ -71,11 +69,66 @@
         with pytest.raises(AttributeError):
             squeeze_carriers(dummy_model_data.all_true_carriers, "foo")
 
-    def test_get_connected_link(self, dummy_model_data):
-        get_connected_link = helper_functions.get_connected_link(dummy_model_data)
-        connected_link = get_connected_link(dummy_model_data.with_inf)
+    @pytest.mark.parametrize(
+        ["lookup", "expected"],
+        [
+            (
+                {"techs": "lookup_techs"},
+                [[1.0, np.nan, np.nan, np.nan], [np.inf, np.nan, 2.0, np.nan]],
+            ),
+            (
+                {"nodes": "link_remote_nodes", "techs": "link_remote_techs"},
+                [[np.inf, np.nan, 2, np.nan], [3, np.nan, np.nan, np.nan]],
+            ),
+        ],
+    )
+    def test_select_from_lookup_arrays(self, dummy_model_data, lookup, expected):
+        select_from_lookup_arrays = helper_functions.select_from_lookup_arrays(
+            dummy_model_data
+        )
+
+        new_array = select_from_lookup_arrays(
+            dummy_model_data.with_inf,
+            **{k: dummy_model_data[v] for k, v in lookup.items()},
+        )
         assert np.array_equal(
-            connected_link, [[np.inf, np.nan, 2, 3], [3, 2, 1, np.nan]], equal_nan=True
+            new_array.transpose(*dummy_model_data.with_inf.dims),
+            expected,
+            equal_nan=True,
+        )
+        for dim in dummy_model_data.with_inf.dims:
+            assert new_array[dim].equals(dummy_model_data[dim])
+
+    def test_select_from_lookup_arrays_fail_dim_not_in_component(
+        self, dummy_model_data
+    ):
+        select_from_lookup_arrays = helper_functions.select_from_lookup_arrays(
+            dummy_model_data
+        )
+        with pytest.raises(exceptions.BackendError) as excinfo:
+            select_from_lookup_arrays(
+                dummy_model_data.nodes_true,
+                techs=dummy_model_data.lookup_techs,
+            )
+        assert check_error_or_warning(
+            excinfo,
+            "Cannot select items from `nodes_true` on the dimensions {'techs'} since the array is not indexed over the dimensions {'techs'}",
+        )
+
+    def test_select_from_lookup_arrays_fail_dim_slicer_mismatch(self, dummy_model_data):
+        select_from_lookup_arrays = helper_functions.select_from_lookup_arrays(
+            dummy_model_data
+        )
+        with pytest.raises(exceptions.BackendError) as excinfo:
+            select_from_lookup_arrays(
+                dummy_model_data.with_inf,
+                techs=dummy_model_data.lookup_techs,
+                nodes=dummy_model_data.link_remote_nodes,
+            )
+
+        assert check_error_or_warning(
+            excinfo,
+            ["lookup arrays used to select items from `with_inf", "'techs'", "'nodes'"],
         )
 
     @pytest.mark.parametrize(["ix", "expected"], [(0, "foo"), (1, "bar"), (-1, "bar")])
@@ -110,92 +163,6 @@
                 r"\substack{\text{node} \in \text{nodes} \\ \text{tech} \in \text{techs}}",
             ),
         ],
-=======
-    assert not summed_array.shape
-    assert summed_array == 5
-
-
-def test_squeeze_carriers(dummy_model_data):
-    squeeze_carriers = helper_functions.squeeze_carriers(dummy_model_data)
-    squeezed = squeeze_carriers(dummy_model_data.all_true_carriers, "foo")
-
-    assert dummy_model_data.carrier.sel(carrier_tiers="foo").sum() == squeezed.sum()
-    assert not set(squeezed.dims).symmetric_difference(["techs"])
-
-
-def test_squeeze_primary_carriers(dummy_model_data):
-    squeeze_carriers = helper_functions.squeeze_primary_carriers(dummy_model_data)
-    squeezed = squeeze_carriers(dummy_model_data.all_true_carriers, "out")
-
-    assert squeezed.sum() == 3
-    assert squeezed.max() == 1
-    assert not set(squeezed.dims).symmetric_difference(["techs"])
-
-
-def test_squeeze_primary_carriers_not_in_model(dummy_model_data):
-    squeeze_carriers = helper_functions.squeeze_primary_carriers(dummy_model_data)
-    with pytest.raises(AttributeError):
-        squeeze_carriers(dummy_model_data.all_true_carriers, "foo")
-
-
-@pytest.mark.parametrize(
-    ["lookup", "expected"],
-    [
-        (
-            {"techs": "lookup_techs"},
-            [[1.0, np.nan, np.nan, np.nan], [np.inf, np.nan, 2.0, np.nan]],
-        ),
-        (
-            {"nodes": "link_remote_nodes", "techs": "link_remote_techs"},
-            [[np.inf, np.nan, 2, np.nan], [3, np.nan, np.nan, np.nan]],
-        ),
-    ],
-)
-def test_select_from_lookup_arrays(dummy_model_data, lookup, expected):
-    select_from_lookup_arrays = helper_functions.select_from_lookup_arrays(
-        dummy_model_data
-    )
-
-    new_array = select_from_lookup_arrays(
-        dummy_model_data.with_inf, **{k: dummy_model_data[v] for k, v in lookup.items()}
-    )
-    assert np.array_equal(
-        new_array.transpose(*dummy_model_data.with_inf.dims), expected, equal_nan=True
-    )
-    for dim in dummy_model_data.with_inf.dims:
-        assert new_array[dim].equals(dummy_model_data[dim])
-
-
-def test_select_from_lookup_arrays_fail_dim_not_in_component(dummy_model_data):
-    select_from_lookup_arrays = helper_functions.select_from_lookup_arrays(
-        dummy_model_data
-    )
-    with pytest.raises(exceptions.BackendError) as excinfo:
-        select_from_lookup_arrays(
-            dummy_model_data.nodes_true,
-            techs=dummy_model_data.lookup_techs,
-        )
-    assert check_error_or_warning(
-        excinfo,
-        "Cannot select items from `nodes_true` on the dimensions {'techs'} since the array is not indexed over the dimensions {'techs'}",
-    )
-
-
-def test_select_from_lookup_arrays_fail_dim_slicer_mismatch(dummy_model_data):
-    select_from_lookup_arrays = helper_functions.select_from_lookup_arrays(
-        dummy_model_data
-    )
-    with pytest.raises(exceptions.BackendError) as excinfo:
-        select_from_lookup_arrays(
-            dummy_model_data.with_inf,
-            techs=dummy_model_data.lookup_techs,
-            nodes=dummy_model_data.link_remote_nodes,
-        )
-
-    assert check_error_or_warning(
-        excinfo,
-        ["lookup arrays used to select items from `with_inf", "'techs'", "'nodes'"],
->>>>>>> d586d954
     )
     @pytest.mark.parametrize(
         "func", [helper_functions.imask_sum, helper_functions.expression_sum]
@@ -227,14 +194,18 @@
             squeezed_string == r"\sum\limits_{\text{carrier=primary_carrier_out}} (foo)"
         )
 
-    def test_get_connected_link(self, dummy_model_data):
-        get_connected_link = helper_functions.get_connected_link(
-            dummy_model_data, as_latex=True
-        )
-        connected_link_string = get_connected_link(r"\textit{node}_\text{node,tech}")
-        assert (
-            connected_link_string
-            == r"\textit{node}_\text{node=remote_node,tech=remote_tech}"
+    def test_select_from_lookup_arrays(self, dummy_model_data):
+        select_from_lookup_arrays = helper_functions.select_from_lookup_arrays(
+            dummy_model_data, as_latex=True
+        )
+        select_from_lookup_arrays_string = select_from_lookup_arrays(
+            r"\textit{node}_\text{node,tech}",
+            nodes="new_nodes",
+            techs=r"\textit{new_techs}_{node,tech}",
+        )
+        assert (
+            select_from_lookup_arrays_string
+            == r"\textit{node}_\text{node=new_nodes[node],tech=\textit{new_techs}_{node,tech}[tech]}"
         )
 
     def test_get_val_at_index(self, dummy_model_data):
