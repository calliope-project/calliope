import numpy as np
import pytest
import xarray as xr

from calliope import exceptions
from calliope.backend import helper_functions
from calliope.test.common.util import check_error_or_warning


<<<<<<< HEAD
@pytest.fixture(scope="module")
def expression():
    return helper_functions._registry["expression"]


@pytest.fixture(scope="module")
def where():
    return helper_functions._registry["where"]


@pytest.fixture(scope="module")
def parsing_kwargs(dummy_model_data):
    return {"model_data": dummy_model_data}


@pytest.fixture(scope="module")
def where_inheritance(where, parsing_kwargs):
    return where["inheritance"](**parsing_kwargs)


@pytest.fixture(scope="module")
def where_any(where, parsing_kwargs):
    return where["any"](**parsing_kwargs)


@pytest.fixture(scope="module")
def expression_sum(expression, parsing_kwargs):
    return expression["sum"](**parsing_kwargs)


@pytest.fixture(scope="module")
def expression_reduce_carrier_dim(expression, parsing_kwargs):
    return expression["reduce_carrier_dim"](**parsing_kwargs)


@pytest.fixture(scope="module")
def expression_reduce_primary_carrier_dim(expression, parsing_kwargs):
    return expression["reduce_primary_carrier_dim"](**parsing_kwargs)


@pytest.fixture(scope="module")
def expression_select_from_lookup_arrays(expression, parsing_kwargs):
    return expression["select_from_lookup_arrays"](**parsing_kwargs)


@pytest.fixture(scope="module")
def expression_get_val_at_index(expression, parsing_kwargs):
    return expression["get_val_at_index"](**parsing_kwargs)


@pytest.fixture(scope="module")
def expression_roll(expression, parsing_kwargs):
    return expression["roll"](**parsing_kwargs)


@pytest.mark.parametrize(
    ["string_type", "func_name"], [("where", "inheritance"), ("expression", "sum")]
)
def test_duplicate_name_exception(string_type, func_name):
    with pytest.raises(ValueError) as excinfo:

        class MyNewFunc(helper_functions.ParsingHelperFunction):
            NAME = func_name
            ALLOWED_IN = [string_type]

            def __call__(self):
                return None

    assert check_error_or_warning(
        excinfo,
        f"`{string_type}` string helper function `{func_name}` already exists",
    )


@pytest.mark.parametrize(
    ["string_types", "func_name"],
    [(["where"], "sum"), (["expression", "where"], "my_new_func")],
)
def test_new_func(string_types, func_name):
    class MyNewFunc(helper_functions.ParsingHelperFunction):
        NAME = func_name
        ALLOWED_IN = string_types

        def __call__(self):
            return None

    assert all(func_name in helper_functions._registry[i] for i in string_types)


def test_inheritance(where_inheritance, dummy_model_data):
    boo_bool = where_inheritance("boo")
    assert boo_bool.equals(dummy_model_data.boo_inheritance_bool)


def test_any_not_exists(where_any):
    summed = where_any("foo", over="techs")
    assert summed.equals(xr.DataArray(False))


@pytest.mark.parametrize(
    ["var", "over", "expected"],
    [("with_inf", "techs", "nodes_true"), ("all_nan", "techs", "nodes_false")],
)
def test_any_exists(where_any, dummy_model_data, var, over, expected):
    summed = where_any(var, over=over)
    assert summed.equals(dummy_model_data[expected])


@pytest.mark.parametrize("over", ["techs", ["techs"]])
def test_sum_one_dim(expression_sum, dummy_model_data, over):
    summed_array = expression_sum(dummy_model_data.only_techs, over=over)
    assert not summed_array.shape
    assert summed_array == 6


@pytest.mark.parametrize("over", ["techs", ["techs"]])
def test_sum_one_of_two_dims(expression_sum, dummy_model_data, over):
    summed_array = expression_sum(dummy_model_data.with_inf, over=over)
    assert summed_array.shape == (2,)
    assert np.array_equal(summed_array, [5, np.inf])
=======
class TestFuncs:
    def test_inheritance(self, dummy_model_data):
        inheritance = helper_functions.inheritance(dummy_model_data)
        boo_bool = inheritance("boo")
        assert boo_bool.equals(dummy_model_data.boo_inheritance_bool)
>>>>>>> 66e94fb0

    def test_imask_sum_not_exists(self, dummy_model_data):
        imask_sum = helper_functions.imask_sum(dummy_model_data)
        summed = imask_sum("foo", over="techs")
        assert summed.equals(xr.DataArray(False))

<<<<<<< HEAD
def test_expression_sum_two_dims(expression_sum, dummy_model_data):
    summed_array = expression_sum(
        dummy_model_data.with_inf_as_bool, over=["nodes", "techs"]
    )
    assert not summed_array.shape
    assert summed_array == 5


def test_reduce_carrier_dim(expression_reduce_carrier_dim, dummy_model_data):
    reduced = expression_reduce_carrier_dim(dummy_model_data.all_true_carriers, "foo")

    assert dummy_model_data.carrier.sel(carrier_tiers="foo").sum() == reduced.sum()
    assert not set(reduced.dims).symmetric_difference(["techs"])


def test_reduce_primary_carrier_dim(
    expression_reduce_primary_carrier_dim, dummy_model_data
):
    reduced = expression_reduce_primary_carrier_dim(
        dummy_model_data.all_true_carriers, "out"
    )

    assert reduced.sum() == 3
    assert reduced.max() == 1
    assert not set(reduced.dims).symmetric_difference(["techs"])


def test_reduce_primary_carrier_dim_not_in_model(
    expression_reduce_primary_carrier_dim, dummy_model_data
):
    with pytest.raises(AttributeError):
        expression_reduce_primary_carrier_dim(dummy_model_data.all_true_carriers, "foo")


@pytest.mark.parametrize(
    ["lookup", "expected"],
    [
        (
            {"techs": "lookup_techs"},
            [[1.0, np.nan, np.nan, np.nan], [np.inf, np.nan, 2.0, np.nan]],
        ),
        (
            {"nodes": "link_remote_nodes", "techs": "link_remote_techs"},
            [[np.inf, np.nan, 2, np.nan], [3, np.nan, np.nan, np.nan]],
        ),
    ],
)
def test_select_from_lookup_arrays(
    expression_select_from_lookup_arrays, dummy_model_data, lookup, expected
):
    new_array = expression_select_from_lookup_arrays(
        dummy_model_data.with_inf, **{k: dummy_model_data[v] for k, v in lookup.items()}
    )
    assert np.array_equal(
        new_array.transpose(*dummy_model_data.with_inf.dims), expected, equal_nan=True
    )
    for dim in dummy_model_data.with_inf.dims:
        assert new_array[dim].equals(dummy_model_data[dim])
=======
    @pytest.mark.parametrize(
        ["var", "over", "expected"],
        [("with_inf", "techs", "nodes_true"), ("all_nan", "techs", "nodes_false")],
    )
    def test_imask_sum_exists(self, dummy_model_data, var, over, expected):
        imask_sum = helper_functions.imask_sum(dummy_model_data)
        summed = imask_sum(var, over=over)
        assert summed.equals(dummy_model_data[expected])

    @pytest.mark.parametrize("over", ["techs", ["techs"]])
    def test_expression_sum_one_dim(self, dummy_model_data, over):
        expression_sum = helper_functions.expression_sum()
        summed_array = expression_sum(dummy_model_data.only_techs, over=over)
        assert not summed_array.shape
        assert summed_array == 6

    @pytest.mark.parametrize("over", ["techs", ["techs"]])
    def test_expression_sum_one_of_two_dims(self, dummy_model_data, over):
        expression_sum = helper_functions.expression_sum()
        summed_array = expression_sum(dummy_model_data.with_inf, over=over)
        assert summed_array.shape == (2,)
        assert np.array_equal(summed_array, [5, np.inf])

    def test_expression_sum_two_dims(self, dummy_model_data):
        expression_sum = helper_functions.expression_sum()
        summed_array = expression_sum(
            dummy_model_data.with_inf_as_bool, over=["nodes", "techs"]
        )
        assert not summed_array.shape
        assert summed_array == 5

    def test_squeeze_carriers(self, dummy_model_data):
        squeeze_carriers = helper_functions.squeeze_carriers(dummy_model_data)
        squeezed = squeeze_carriers(dummy_model_data.all_true_carriers, "foo")

        assert dummy_model_data.carrier.sel(carrier_tiers="foo").sum() == squeezed.sum()
        assert not set(squeezed.dims).symmetric_difference(["techs"])

    def test_squeeze_primary_carriers(self, dummy_model_data):
        squeeze_carriers = helper_functions.squeeze_primary_carriers(dummy_model_data)
        squeezed = squeeze_carriers(dummy_model_data.all_true_carriers, "out")

        assert squeezed.sum() == 3
        assert squeezed.max() == 1
        assert not set(squeezed.dims).symmetric_difference(["techs"])

    def test_squeeze_primary_carriers_not_in_model(self, dummy_model_data):
        squeeze_carriers = helper_functions.squeeze_primary_carriers(dummy_model_data)
        with pytest.raises(AttributeError):
            squeeze_carriers(dummy_model_data.all_true_carriers, "foo")

    @pytest.mark.parametrize(
        ["lookup", "expected"],
        [
            (
                {"techs": "lookup_techs"},
                [[1.0, np.nan, np.nan, np.nan], [np.inf, np.nan, 2.0, np.nan]],
            ),
            (
                {"nodes": "link_remote_nodes", "techs": "link_remote_techs"},
                [[np.inf, np.nan, 2, np.nan], [3, np.nan, np.nan, np.nan]],
            ),
        ],
    )
    def test_select_from_lookup_arrays(self, dummy_model_data, lookup, expected):
        select_from_lookup_arrays = helper_functions.select_from_lookup_arrays(
            dummy_model_data
        )

        new_array = select_from_lookup_arrays(
            dummy_model_data.with_inf,
            **{k: dummy_model_data[v] for k, v in lookup.items()},
        )
        assert np.array_equal(
            new_array.transpose(*dummy_model_data.with_inf.dims),
            expected,
            equal_nan=True,
        )
        for dim in dummy_model_data.with_inf.dims:
            assert new_array[dim].equals(dummy_model_data[dim])

    def test_select_from_lookup_arrays_fail_dim_not_in_component(
        self, dummy_model_data
    ):
        select_from_lookup_arrays = helper_functions.select_from_lookup_arrays(
            dummy_model_data
        )
        with pytest.raises(exceptions.BackendError) as excinfo:
            select_from_lookup_arrays(
                dummy_model_data.nodes_true,
                techs=dummy_model_data.lookup_techs,
            )
        assert check_error_or_warning(
            excinfo,
            "Cannot select items from `nodes_true` on the dimensions {'techs'} since the array is not indexed over the dimensions {'techs'}",
        )
>>>>>>> 66e94fb0

    def test_select_from_lookup_arrays_fail_dim_slicer_mismatch(self, dummy_model_data):
        select_from_lookup_arrays = helper_functions.select_from_lookup_arrays(
            dummy_model_data
        )
        with pytest.raises(exceptions.BackendError) as excinfo:
            select_from_lookup_arrays(
                dummy_model_data.with_inf,
                techs=dummy_model_data.lookup_techs,
                nodes=dummy_model_data.link_remote_nodes,
            )

        assert check_error_or_warning(
            excinfo,
            ["lookup arrays used to select items from `with_inf", "'techs'", "'nodes'"],
        )

<<<<<<< HEAD
def test_select_from_lookup_arrays_fail_dim_not_in_component(
    expression_select_from_lookup_arrays, dummy_model_data
):
    with pytest.raises(exceptions.BackendError) as excinfo:
        expression_select_from_lookup_arrays(
            dummy_model_data.nodes_true,
            techs=dummy_model_data.lookup_techs,
        )
    assert check_error_or_warning(
        excinfo,
        "Cannot select items from `nodes_true` on the dimensions {'techs'} since the array is not indexed over the dimensions {'techs'}",
    )


def test_select_from_lookup_arrays_fail_dim_slicer_mismatch(
    expression_select_from_lookup_arrays, dummy_model_data
):
    with pytest.raises(exceptions.BackendError) as excinfo:
        expression_select_from_lookup_arrays(
            dummy_model_data.with_inf,
            techs=dummy_model_data.lookup_techs,
            nodes=dummy_model_data.link_remote_nodes,
=======
    @pytest.mark.parametrize(["ix", "expected"], [(0, "foo"), (1, "bar"), (-1, "bar")])
    def test_get_val_at_index(self, dummy_model_data, ix, expected):
        get_val_at_index = helper_functions.get_val_at_index(dummy_model_data)
        assert get_val_at_index(dim="timesteps", idx=ix) == expected

    @pytest.mark.parametrize(["to_roll", "expected"], [(1, 3), (1.0, 3), (-3.0, 3)])
    def test_roll(self, dummy_model_data, to_roll, expected):
        roll = helper_functions.roll()
        rolled = roll(dummy_model_data.with_inf, techs=to_roll)
        assert rolled.sel(nodes="foo", techs="foobar") == expected


class TestAsLatex:
    def test_inheritance(self, dummy_model_data):
        inheritance = helper_functions.inheritance(dummy_model_data, as_latex=True)
        assert inheritance("boo") == r"\text{tech_group=boo}"

    def test_imask_sum_not_exists(self, dummy_model_data):
        imask_sum = helper_functions.imask_sum(dummy_model_data, as_latex=True)
        summed_string = imask_sum("foo", over="techs")
        assert summed_string == r"\sum\limits_{\text{tech} \in \text{techs}} (foo)"

    @pytest.mark.parametrize(
        ["over", "expected_substring"],
        [
            ("techs", r"\text{tech} \in \text{techs}"),
            (["techs"], r"\substack{\text{tech} \in \text{techs}}"),
            (
                ["nodes", "techs"],
                r"\substack{\text{node} \in \text{nodes} \\ \text{tech} \in \text{techs}}",
            ),
        ],
    )
    @pytest.mark.parametrize(
        "func", [helper_functions.imask_sum, helper_functions.expression_sum]
    )
    def test_sum(self, dummy_model_data, over, expected_substring, func):
        imask_sum = func(model_data=dummy_model_data, as_latex=True)
        summed_string = imask_sum(r"\textit{with_inf}_\text{node,tech}", over=over)
        assert (
            summed_string
            == rf"\sum\limits_{{{expected_substring}}} (\textit{{with_inf}}_\text{{node,tech}})"
>>>>>>> 66e94fb0
        )

    def test_squeeze_carriers(self, dummy_model_data):
        squeeze_carriers = helper_functions.squeeze_carriers(
            dummy_model_data, as_latex=True
        )
        squeezed_string = squeeze_carriers("foo", "out")
        assert (
            squeezed_string
            == r"\sum\limits_{\text{carrier} \in \text{carrier_tier(out)}} (foo)"
        )

<<<<<<< HEAD
@pytest.mark.parametrize(["idx", "expected"], [(0, "foo"), (1, "bar"), (-1, "bar")])
def test_get_val_at_index(expression_get_val_at_index, idx, expected):
    assert expression_get_val_at_index(timesteps=idx) == expected


@pytest.mark.parametrize("mapping", [{}, {"foo": 1, "bar": 1}])
def test_get_val_at_index_not_one_mapping(expression_get_val_at_index, mapping):
    with pytest.raises(ValueError) as excinfo:
        expression_get_val_at_index(**mapping)
    assert check_error_or_warning(
        excinfo, "Supply one (and only one) dimension:index mapping"
    )
=======
    def test_squeeze_primary_carriers(self, dummy_model_data):
        squeeze_carriers = helper_functions.squeeze_primary_carriers(
            dummy_model_data, as_latex=True
        )
        squeezed_string = squeeze_carriers("foo", "out")
        assert (
            squeezed_string == r"\sum\limits_{\text{carrier=primary_carrier_out}} (foo)"
        )
>>>>>>> 66e94fb0

    def test_select_from_lookup_arrays(self, dummy_model_data):
        select_from_lookup_arrays = helper_functions.select_from_lookup_arrays(
            dummy_model_data, as_latex=True
        )
        select_from_lookup_arrays_string = select_from_lookup_arrays(
            r"\textit{node}_\text{node,tech}",
            nodes="new_nodes",
            techs=r"\textit{new_techs}_{node,tech}",
        )
        assert (
            select_from_lookup_arrays_string
            == r"\textit{node}_\text{node=new_nodes[node],tech=\textit{new_techs}_{node,tech}[tech]}"
        )

<<<<<<< HEAD
@pytest.mark.parametrize(["to_roll", "expected"], [(1, 3), (1.0, 3), (-3.0, 3)])
def test_roll(expression_roll, dummy_model_data, to_roll, expected):
    rolled = expression_roll(dummy_model_data.with_inf, techs=to_roll)
    assert rolled.sel(nodes="foo", techs="foobar") == expected
=======
    def test_get_val_at_index(self, dummy_model_data):
        get_val_at_index = helper_functions.get_val_at_index(
            dummy_model_data, as_latex=True
        )
        outstring = get_val_at_index(dim="timesteps", idx=1)
        assert outstring == "timesteps[1]"

    @pytest.mark.parametrize(
        ["instring", "expected_substring"],
        [
            (r"\textit{foo}_\text{foo}", r"foo+1"),
            (r"\textit{foo}_\text{bar}", r"bar"),
            (r"\textit{foo}_\text{foo,bar}", r"foo+1,bar"),
            (r"\textit{foo}_\text{foo}", r"foo+1"),
            (r"\textit{foo}_\text{foobar,bar_foo,foo}", r"foobar,bar_foo,foo+1"),
            (r"\textit{foo}_\text{foo=bar,foo}", r"foo=bar,foo+1"),
            (r"\textit{foo}_\text{baz,foo,bar,foo}", r"baz,foo+1,bar,foo+1"),
        ],
    )
    def test_roll(self, instring, expected_substring):
        roll = helper_functions.roll(as_latex=True)
        rolled_string = roll(instring, foo=-1)
        assert rolled_string == rf"\textit{{foo}}_\text{{{expected_substring}}}"
>>>>>>> 66e94fb0
<|MERGE_RESOLUTION|>--- conflicted
+++ resolved
@@ -7,7 +7,6 @@
 from calliope.test.common.util import check_error_or_warning
 
 
-<<<<<<< HEAD
 @pytest.fixture(scope="module")
 def expression():
     return helper_functions._registry["expression"]
@@ -18,239 +17,144 @@
     return helper_functions._registry["where"]
 
 
-@pytest.fixture(scope="module")
-def parsing_kwargs(dummy_model_data):
-    return {"model_data": dummy_model_data}
-
-
-@pytest.fixture(scope="module")
+@pytest.fixture(scope="class")
 def where_inheritance(where, parsing_kwargs):
     return where["inheritance"](**parsing_kwargs)
 
 
-@pytest.fixture(scope="module")
+@pytest.fixture(scope="class")
 def where_any(where, parsing_kwargs):
     return where["any"](**parsing_kwargs)
 
 
-@pytest.fixture(scope="module")
+@pytest.fixture(scope="class")
 def expression_sum(expression, parsing_kwargs):
     return expression["sum"](**parsing_kwargs)
 
 
-@pytest.fixture(scope="module")
+@pytest.fixture(scope="class")
 def expression_reduce_carrier_dim(expression, parsing_kwargs):
     return expression["reduce_carrier_dim"](**parsing_kwargs)
 
 
-@pytest.fixture(scope="module")
+@pytest.fixture(scope="class")
 def expression_reduce_primary_carrier_dim(expression, parsing_kwargs):
     return expression["reduce_primary_carrier_dim"](**parsing_kwargs)
 
 
-@pytest.fixture(scope="module")
+@pytest.fixture(scope="class")
 def expression_select_from_lookup_arrays(expression, parsing_kwargs):
     return expression["select_from_lookup_arrays"](**parsing_kwargs)
 
 
-@pytest.fixture(scope="module")
+@pytest.fixture(scope="class")
 def expression_get_val_at_index(expression, parsing_kwargs):
     return expression["get_val_at_index"](**parsing_kwargs)
 
 
-@pytest.fixture(scope="module")
+@pytest.fixture(scope="class")
 def expression_roll(expression, parsing_kwargs):
     return expression["roll"](**parsing_kwargs)
 
 
-@pytest.mark.parametrize(
-    ["string_type", "func_name"], [("where", "inheritance"), ("expression", "sum")]
-)
-def test_duplicate_name_exception(string_type, func_name):
-    with pytest.raises(ValueError) as excinfo:
-
+class TestAsArray:
+    @pytest.fixture(scope="class")
+    def parsing_kwargs(self, dummy_model_data):
+        return {"model_data": dummy_model_data}
+
+    @pytest.mark.parametrize(
+        ["string_type", "func_name"], [("where", "inheritance"), ("expression", "sum")]
+    )
+    def test_duplicate_name_exception(self, string_type, func_name):
+        with pytest.raises(ValueError) as excinfo:
+
+            class MyNewFunc(helper_functions.ParsingHelperFunction):
+                NAME = func_name
+                ALLOWED_IN = [string_type]
+
+                def __call__(self):
+                    return None
+
+        assert check_error_or_warning(
+            excinfo,
+            f"`{string_type}` string helper function `{func_name}` already exists",
+        )
+
+    @pytest.mark.parametrize(
+        ["string_types", "func_name"],
+        [(["where"], "sum"), (["expression", "where"], "my_new_func")],
+    )
+    def test_new_func(self, string_types, func_name):
         class MyNewFunc(helper_functions.ParsingHelperFunction):
             NAME = func_name
-            ALLOWED_IN = [string_type]
+            ALLOWED_IN = string_types
 
             def __call__(self):
                 return None
 
-    assert check_error_or_warning(
-        excinfo,
-        f"`{string_type}` string helper function `{func_name}` already exists",
-    )
-
-
-@pytest.mark.parametrize(
-    ["string_types", "func_name"],
-    [(["where"], "sum"), (["expression", "where"], "my_new_func")],
-)
-def test_new_func(string_types, func_name):
-    class MyNewFunc(helper_functions.ParsingHelperFunction):
-        NAME = func_name
-        ALLOWED_IN = string_types
-
-        def __call__(self):
-            return None
-
-    assert all(func_name in helper_functions._registry[i] for i in string_types)
-
-
-def test_inheritance(where_inheritance, dummy_model_data):
-    boo_bool = where_inheritance("boo")
-    assert boo_bool.equals(dummy_model_data.boo_inheritance_bool)
-
-
-def test_any_not_exists(where_any):
-    summed = where_any("foo", over="techs")
-    assert summed.equals(xr.DataArray(False))
-
-
-@pytest.mark.parametrize(
-    ["var", "over", "expected"],
-    [("with_inf", "techs", "nodes_true"), ("all_nan", "techs", "nodes_false")],
-)
-def test_any_exists(where_any, dummy_model_data, var, over, expected):
-    summed = where_any(var, over=over)
-    assert summed.equals(dummy_model_data[expected])
-
-
-@pytest.mark.parametrize("over", ["techs", ["techs"]])
-def test_sum_one_dim(expression_sum, dummy_model_data, over):
-    summed_array = expression_sum(dummy_model_data.only_techs, over=over)
-    assert not summed_array.shape
-    assert summed_array == 6
-
-
-@pytest.mark.parametrize("over", ["techs", ["techs"]])
-def test_sum_one_of_two_dims(expression_sum, dummy_model_data, over):
-    summed_array = expression_sum(dummy_model_data.with_inf, over=over)
-    assert summed_array.shape == (2,)
-    assert np.array_equal(summed_array, [5, np.inf])
-=======
-class TestFuncs:
-    def test_inheritance(self, dummy_model_data):
-        inheritance = helper_functions.inheritance(dummy_model_data)
-        boo_bool = inheritance("boo")
+        assert all(func_name in helper_functions._registry[i] for i in string_types)
+
+    def test_inheritance(self, where_inheritance, dummy_model_data):
+        boo_bool = where_inheritance("boo")
         assert boo_bool.equals(dummy_model_data.boo_inheritance_bool)
->>>>>>> 66e94fb0
-
-    def test_imask_sum_not_exists(self, dummy_model_data):
-        imask_sum = helper_functions.imask_sum(dummy_model_data)
-        summed = imask_sum("foo", over="techs")
+
+    def test_any_not_exists(self, where_any):
+        summed = where_any("foo", over="techs")
         assert summed.equals(xr.DataArray(False))
 
-<<<<<<< HEAD
-def test_expression_sum_two_dims(expression_sum, dummy_model_data):
-    summed_array = expression_sum(
-        dummy_model_data.with_inf_as_bool, over=["nodes", "techs"]
-    )
-    assert not summed_array.shape
-    assert summed_array == 5
-
-
-def test_reduce_carrier_dim(expression_reduce_carrier_dim, dummy_model_data):
-    reduced = expression_reduce_carrier_dim(dummy_model_data.all_true_carriers, "foo")
-
-    assert dummy_model_data.carrier.sel(carrier_tiers="foo").sum() == reduced.sum()
-    assert not set(reduced.dims).symmetric_difference(["techs"])
-
-
-def test_reduce_primary_carrier_dim(
-    expression_reduce_primary_carrier_dim, dummy_model_data
-):
-    reduced = expression_reduce_primary_carrier_dim(
-        dummy_model_data.all_true_carriers, "out"
-    )
-
-    assert reduced.sum() == 3
-    assert reduced.max() == 1
-    assert not set(reduced.dims).symmetric_difference(["techs"])
-
-
-def test_reduce_primary_carrier_dim_not_in_model(
-    expression_reduce_primary_carrier_dim, dummy_model_data
-):
-    with pytest.raises(AttributeError):
-        expression_reduce_primary_carrier_dim(dummy_model_data.all_true_carriers, "foo")
-
-
-@pytest.mark.parametrize(
-    ["lookup", "expected"],
-    [
-        (
-            {"techs": "lookup_techs"},
-            [[1.0, np.nan, np.nan, np.nan], [np.inf, np.nan, 2.0, np.nan]],
-        ),
-        (
-            {"nodes": "link_remote_nodes", "techs": "link_remote_techs"},
-            [[np.inf, np.nan, 2, np.nan], [3, np.nan, np.nan, np.nan]],
-        ),
-    ],
-)
-def test_select_from_lookup_arrays(
-    expression_select_from_lookup_arrays, dummy_model_data, lookup, expected
-):
-    new_array = expression_select_from_lookup_arrays(
-        dummy_model_data.with_inf, **{k: dummy_model_data[v] for k, v in lookup.items()}
-    )
-    assert np.array_equal(
-        new_array.transpose(*dummy_model_data.with_inf.dims), expected, equal_nan=True
-    )
-    for dim in dummy_model_data.with_inf.dims:
-        assert new_array[dim].equals(dummy_model_data[dim])
-=======
     @pytest.mark.parametrize(
         ["var", "over", "expected"],
         [("with_inf", "techs", "nodes_true"), ("all_nan", "techs", "nodes_false")],
     )
-    def test_imask_sum_exists(self, dummy_model_data, var, over, expected):
-        imask_sum = helper_functions.imask_sum(dummy_model_data)
-        summed = imask_sum(var, over=over)
+    def test_any_exists(self, where_any, dummy_model_data, var, over, expected):
+        summed = where_any(var, over=over)
         assert summed.equals(dummy_model_data[expected])
 
     @pytest.mark.parametrize("over", ["techs", ["techs"]])
-    def test_expression_sum_one_dim(self, dummy_model_data, over):
-        expression_sum = helper_functions.expression_sum()
+    def test_sum_one_dim(self, expression_sum, dummy_model_data, over):
         summed_array = expression_sum(dummy_model_data.only_techs, over=over)
         assert not summed_array.shape
         assert summed_array == 6
 
     @pytest.mark.parametrize("over", ["techs", ["techs"]])
-    def test_expression_sum_one_of_two_dims(self, dummy_model_data, over):
-        expression_sum = helper_functions.expression_sum()
+    def test_sum_one_of_two_dims(self, expression_sum, dummy_model_data, over):
         summed_array = expression_sum(dummy_model_data.with_inf, over=over)
         assert summed_array.shape == (2,)
         assert np.array_equal(summed_array, [5, np.inf])
 
-    def test_expression_sum_two_dims(self, dummy_model_data):
-        expression_sum = helper_functions.expression_sum()
+    def test_expression_sum_two_dims(self, expression_sum, dummy_model_data):
         summed_array = expression_sum(
             dummy_model_data.with_inf_as_bool, over=["nodes", "techs"]
         )
         assert not summed_array.shape
         assert summed_array == 5
 
-    def test_squeeze_carriers(self, dummy_model_data):
-        squeeze_carriers = helper_functions.squeeze_carriers(dummy_model_data)
-        squeezed = squeeze_carriers(dummy_model_data.all_true_carriers, "foo")
-
-        assert dummy_model_data.carrier.sel(carrier_tiers="foo").sum() == squeezed.sum()
-        assert not set(squeezed.dims).symmetric_difference(["techs"])
-
-    def test_squeeze_primary_carriers(self, dummy_model_data):
-        squeeze_carriers = helper_functions.squeeze_primary_carriers(dummy_model_data)
-        squeezed = squeeze_carriers(dummy_model_data.all_true_carriers, "out")
-
-        assert squeezed.sum() == 3
-        assert squeezed.max() == 1
-        assert not set(squeezed.dims).symmetric_difference(["techs"])
-
-    def test_squeeze_primary_carriers_not_in_model(self, dummy_model_data):
-        squeeze_carriers = helper_functions.squeeze_primary_carriers(dummy_model_data)
+    def test_reduce_carrier_dim(self, expression_reduce_carrier_dim, dummy_model_data):
+        reduced = expression_reduce_carrier_dim(
+            dummy_model_data.all_true_carriers, "foo"
+        )
+
+        assert dummy_model_data.carrier.sel(carrier_tiers="foo").sum() == reduced.sum()
+        assert not set(reduced.dims).symmetric_difference(["techs"])
+
+    def test_reduce_primary_carrier_dim(
+        self, expression_reduce_primary_carrier_dim, dummy_model_data
+    ):
+        reduced = expression_reduce_primary_carrier_dim(
+            dummy_model_data.all_true_carriers, "out"
+        )
+
+        assert reduced.sum() == 3
+        assert reduced.max() == 1
+        assert not set(reduced.dims).symmetric_difference(["techs"])
+
+    def test_reduce_primary_carrier_dim_not_in_model(
+        self, expression_reduce_primary_carrier_dim, dummy_model_data
+    ):
         with pytest.raises(AttributeError):
-            squeeze_carriers(dummy_model_data.all_true_carriers, "foo")
+            expression_reduce_primary_carrier_dim(
+                dummy_model_data.all_true_carriers, "foo"
+            )
 
     @pytest.mark.parametrize(
         ["lookup", "expected"],
@@ -265,12 +169,10 @@
             ),
         ],
     )
-    def test_select_from_lookup_arrays(self, dummy_model_data, lookup, expected):
-        select_from_lookup_arrays = helper_functions.select_from_lookup_arrays(
-            dummy_model_data
-        )
-
-        new_array = select_from_lookup_arrays(
+    def test_select_from_lookup_arrays(
+        self, expression_select_from_lookup_arrays, dummy_model_data, lookup, expected
+    ):
+        new_array = expression_select_from_lookup_arrays(
             dummy_model_data.with_inf,
             **{k: dummy_model_data[v] for k, v in lookup.items()},
         )
@@ -283,83 +185,64 @@
             assert new_array[dim].equals(dummy_model_data[dim])
 
     def test_select_from_lookup_arrays_fail_dim_not_in_component(
-        self, dummy_model_data
-    ):
-        select_from_lookup_arrays = helper_functions.select_from_lookup_arrays(
-            dummy_model_data
-        )
+        self, expression_select_from_lookup_arrays, dummy_model_data
+    ):
         with pytest.raises(exceptions.BackendError) as excinfo:
-            select_from_lookup_arrays(
+            expression_select_from_lookup_arrays(
                 dummy_model_data.nodes_true,
                 techs=dummy_model_data.lookup_techs,
             )
         assert check_error_or_warning(
             excinfo,
-            "Cannot select items from `nodes_true` on the dimensions {'techs'} since the array is not indexed over the dimensions {'techs'}",
-        )
->>>>>>> 66e94fb0
-
-    def test_select_from_lookup_arrays_fail_dim_slicer_mismatch(self, dummy_model_data):
-        select_from_lookup_arrays = helper_functions.select_from_lookup_arrays(
-            dummy_model_data
-        )
+            "Cannot select items from `nodes_true` on the dimensions {'techs'} since "
+            "the array is not indexed over the dimensions {'techs'}",
+        )
+
+    def test_select_from_lookup_arrays_fail_dim_slicer_mismatch(
+        self, expression_select_from_lookup_arrays, dummy_model_data
+    ):
         with pytest.raises(exceptions.BackendError) as excinfo:
-            select_from_lookup_arrays(
+            expression_select_from_lookup_arrays(
                 dummy_model_data.with_inf,
                 techs=dummy_model_data.lookup_techs,
                 nodes=dummy_model_data.link_remote_nodes,
             )
-
         assert check_error_or_warning(
             excinfo,
             ["lookup arrays used to select items from `with_inf", "'techs'", "'nodes'"],
         )
 
-<<<<<<< HEAD
-def test_select_from_lookup_arrays_fail_dim_not_in_component(
-    expression_select_from_lookup_arrays, dummy_model_data
-):
-    with pytest.raises(exceptions.BackendError) as excinfo:
-        expression_select_from_lookup_arrays(
-            dummy_model_data.nodes_true,
-            techs=dummy_model_data.lookup_techs,
-        )
-    assert check_error_or_warning(
-        excinfo,
-        "Cannot select items from `nodes_true` on the dimensions {'techs'} since the array is not indexed over the dimensions {'techs'}",
-    )
-
-
-def test_select_from_lookup_arrays_fail_dim_slicer_mismatch(
-    expression_select_from_lookup_arrays, dummy_model_data
-):
-    with pytest.raises(exceptions.BackendError) as excinfo:
-        expression_select_from_lookup_arrays(
-            dummy_model_data.with_inf,
-            techs=dummy_model_data.lookup_techs,
-            nodes=dummy_model_data.link_remote_nodes,
-=======
-    @pytest.mark.parametrize(["ix", "expected"], [(0, "foo"), (1, "bar"), (-1, "bar")])
-    def test_get_val_at_index(self, dummy_model_data, ix, expected):
-        get_val_at_index = helper_functions.get_val_at_index(dummy_model_data)
-        assert get_val_at_index(dim="timesteps", idx=ix) == expected
+    @pytest.mark.parametrize(["idx", "expected"], [(0, "foo"), (1, "bar"), (-1, "bar")])
+    def test_get_val_at_index(self, expression_get_val_at_index, idx, expected):
+        assert expression_get_val_at_index(timesteps=idx) == expected
+
+    @pytest.mark.parametrize("mapping", [{}, {"foo": 1, "bar": 1}])
+    def test_get_val_at_index_not_one_mapping(
+        self, expression_get_val_at_index, mapping
+    ):
+        with pytest.raises(ValueError) as excinfo:
+            expression_get_val_at_index(**mapping)
+        assert check_error_or_warning(
+            excinfo, "Supply one (and only one) dimension:index mapping"
+        )
 
     @pytest.mark.parametrize(["to_roll", "expected"], [(1, 3), (1.0, 3), (-3.0, 3)])
-    def test_roll(self, dummy_model_data, to_roll, expected):
-        roll = helper_functions.roll()
-        rolled = roll(dummy_model_data.with_inf, techs=to_roll)
+    def test_roll(self, expression_roll, dummy_model_data, to_roll, expected):
+        rolled = expression_roll(dummy_model_data.with_inf, techs=to_roll)
         assert rolled.sel(nodes="foo", techs="foobar") == expected
 
 
 class TestAsLatex:
-    def test_inheritance(self, dummy_model_data):
-        inheritance = helper_functions.inheritance(dummy_model_data, as_latex=True)
-        assert inheritance("boo") == r"\text{tech_group=boo}"
-
-    def test_imask_sum_not_exists(self, dummy_model_data):
-        imask_sum = helper_functions.imask_sum(dummy_model_data, as_latex=True)
-        summed_string = imask_sum("foo", over="techs")
-        assert summed_string == r"\sum\limits_{\text{tech} \in \text{techs}} (foo)"
+    @pytest.fixture(scope="class")
+    def parsing_kwargs(self, dummy_model_data):
+        return {"model_data": dummy_model_data, "as_latex": True}
+
+    def test_inheritance(self, where_inheritance):
+        assert where_inheritance("boo") == r"\text{tech_group=boo}"
+
+    def test_any_not_exists(self, where_any):
+        summed_string = where_any("foo", over="techs")
+        assert summed_string == r"\bigvee\limits_{\text{tech} \in \text{techs}} (foo)"
 
     @pytest.mark.parametrize(
         ["over", "expected_substring"],
@@ -373,56 +256,32 @@
         ],
     )
     @pytest.mark.parametrize(
-        "func", [helper_functions.imask_sum, helper_functions.expression_sum]
-    )
-    def test_sum(self, dummy_model_data, over, expected_substring, func):
-        imask_sum = func(model_data=dummy_model_data, as_latex=True)
-        summed_string = imask_sum(r"\textit{with_inf}_\text{node,tech}", over=over)
+        ["func_string", "latex_func"],
+        [("where_any", r"\bigvee"), ("expression_sum", r"\sum")],
+    )
+    def test_sum(self, request, over, expected_substring, func_string, latex_func):
+        func = request.getfixturevalue(func_string)
+        summed_string = func(r"\textit{with_inf}_\text{node,tech}", over=over)
         assert (
             summed_string
-            == rf"\sum\limits_{{{expected_substring}}} (\textit{{with_inf}}_\text{{node,tech}})"
->>>>>>> 66e94fb0
-        )
-
-    def test_squeeze_carriers(self, dummy_model_data):
-        squeeze_carriers = helper_functions.squeeze_carriers(
-            dummy_model_data, as_latex=True
-        )
-        squeezed_string = squeeze_carriers("foo", "out")
+            == rf"{latex_func}\limits_{{{expected_substring}}} (\textit{{with_inf}}_\text{{node,tech}})"
+        )
+
+    def test_squeeze_carriers(self, expression_reduce_carrier_dim):
+        reduced_string = expression_reduce_carrier_dim("foo", "out")
         assert (
-            squeezed_string
+            reduced_string
             == r"\sum\limits_{\text{carrier} \in \text{carrier_tier(out)}} (foo)"
         )
 
-<<<<<<< HEAD
-@pytest.mark.parametrize(["idx", "expected"], [(0, "foo"), (1, "bar"), (-1, "bar")])
-def test_get_val_at_index(expression_get_val_at_index, idx, expected):
-    assert expression_get_val_at_index(timesteps=idx) == expected
-
-
-@pytest.mark.parametrize("mapping", [{}, {"foo": 1, "bar": 1}])
-def test_get_val_at_index_not_one_mapping(expression_get_val_at_index, mapping):
-    with pytest.raises(ValueError) as excinfo:
-        expression_get_val_at_index(**mapping)
-    assert check_error_or_warning(
-        excinfo, "Supply one (and only one) dimension:index mapping"
-    )
-=======
-    def test_squeeze_primary_carriers(self, dummy_model_data):
-        squeeze_carriers = helper_functions.squeeze_primary_carriers(
-            dummy_model_data, as_latex=True
-        )
-        squeezed_string = squeeze_carriers("foo", "out")
+    def test_squeeze_primary_carriers(self, expression_reduce_primary_carrier_dim):
+        reduced_string = expression_reduce_primary_carrier_dim("foo", "out")
         assert (
-            squeezed_string == r"\sum\limits_{\text{carrier=primary_carrier_out}} (foo)"
-        )
->>>>>>> 66e94fb0
-
-    def test_select_from_lookup_arrays(self, dummy_model_data):
-        select_from_lookup_arrays = helper_functions.select_from_lookup_arrays(
-            dummy_model_data, as_latex=True
-        )
-        select_from_lookup_arrays_string = select_from_lookup_arrays(
+            reduced_string == r"\sum\limits_{\text{carrier=primary_carrier_out}} (foo)"
+        )
+
+    def test_select_from_lookup_arrays(self, expression_select_from_lookup_arrays):
+        select_from_lookup_arrays_string = expression_select_from_lookup_arrays(
             r"\textit{node}_\text{node,tech}",
             nodes="new_nodes",
             techs=r"\textit{new_techs}_{node,tech}",
@@ -432,17 +291,8 @@
             == r"\textit{node}_\text{node=new_nodes[node],tech=\textit{new_techs}_{node,tech}[tech]}"
         )
 
-<<<<<<< HEAD
-@pytest.mark.parametrize(["to_roll", "expected"], [(1, 3), (1.0, 3), (-3.0, 3)])
-def test_roll(expression_roll, dummy_model_data, to_roll, expected):
-    rolled = expression_roll(dummy_model_data.with_inf, techs=to_roll)
-    assert rolled.sel(nodes="foo", techs="foobar") == expected
-=======
-    def test_get_val_at_index(self, dummy_model_data):
-        get_val_at_index = helper_functions.get_val_at_index(
-            dummy_model_data, as_latex=True
-        )
-        outstring = get_val_at_index(dim="timesteps", idx=1)
+    def test_get_val_at_index(self, expression_get_val_at_index):
+        outstring = expression_get_val_at_index(timesteps="1")
         assert outstring == "timesteps[1]"
 
     @pytest.mark.parametrize(
@@ -457,8 +307,6 @@
             (r"\textit{foo}_\text{baz,foo,bar,foo}", r"baz,foo+1,bar,foo+1"),
         ],
     )
-    def test_roll(self, instring, expected_substring):
-        roll = helper_functions.roll(as_latex=True)
-        rolled_string = roll(instring, foo=-1)
-        assert rolled_string == rf"\textit{{foo}}_\text{{{expected_substring}}}"
->>>>>>> 66e94fb0
+    def test_roll(self, expression_roll, instring, expected_substring):
+        rolled_string = expression_roll(instring, foo="-1")
+        assert rolled_string == rf"\textit{{foo}}_\text{{{expected_substring}}}"