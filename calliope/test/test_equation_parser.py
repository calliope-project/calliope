import operator
import random

import pytest
import numpy as np
import pyparsing

from calliope.backend import equation_parser
from calliope.test.common.util import check_error_or_warning


COMPONENT_CLASSIFIER = equation_parser.COMPONENT_CLASSIFIER
HELPER_FUNCS = {
    "dummy_func_1": lambda **kwargs: lambda x: x * 10,
    "dummy_func_2": lambda **kwargs: lambda x, y: x + y,
}


@pytest.fixture
def base_parser_elements():
    number, identifier = equation_parser.setup_base_parser_elements()
    return number, identifier


@pytest.fixture
def number(base_parser_elements):
    return base_parser_elements[0]


@pytest.fixture
def identifier(base_parser_elements):
    return base_parser_elements[1]


@pytest.fixture
def unindexed_param(identifier):
    return equation_parser.unindexed_param_parser(identifier)


@pytest.fixture
def indexed_param(identifier):
    return equation_parser.indexed_param_or_var_parser(identifier)


@pytest.fixture
def component(identifier):
    return equation_parser.component_parser(identifier)


@pytest.fixture
def helper_function(number, indexed_param, component, unindexed_param, identifier):
    return equation_parser.helper_function_parser(
        identifier,
        allowed_parser_elements_in_args=[
            indexed_param,
            component,
            unindexed_param,
            number,
        ],
    )


@pytest.fixture
def helper_function_no_nesting(
    number, indexed_param, component, unindexed_param, identifier
):
    return equation_parser.helper_function_parser(
        identifier,
        allowed_parser_elements_in_args=[
            indexed_param,
            component,
            unindexed_param,
            number,
        ],
        allow_function_in_function=False,
    )


@pytest.fixture(
    params=[
        ("number", "1.0", ["$foo", "foo", "foo[bar]"]),
        ("indexed_param", "foo[bar]", ["1.0", "foo", "$foo"]),
        ("component", "$foo", ["1.0", "foo", "foo[bar]"]),
        ("unindexed_param", "foo", ["1.0", "$foo", "foo[bar]"]),
    ]
)
def helper_function_one_parser_in_args(identifier, request):
    parser_element, valid_string, invalid_string = request.param
    return (
        equation_parser.helper_function_parser(
            identifier,
            allowed_parser_elements_in_args=[request.getfixturevalue(parser_element)],
            allow_function_in_function=True,
        ),
        valid_string,
        invalid_string,
    )


<<<<<<< HEAD
@pytest.fixture
def eval_kwargs():
    return {"helper_func_dict": HELPER_FUNCS, "test": True}
=======
@pytest.fixture(scope="function")
def eval_kwargs():
    return {"helper_func_dict": HELPER_FUNCS, "test": True, "errors": []}
>>>>>>> deb9f32e


@pytest.fixture
def arithmetic(helper_function, number, indexed_param, component, unindexed_param):
    return equation_parser.arithmetic_parser(
        helper_function, indexed_param, component, unindexed_param, number
    )


@pytest.fixture
def equation_comparison(arithmetic):
    return equation_parser.equation_comparison_parser(arithmetic)


<<<<<<< HEAD
@pytest.fixture
def generate_equation():
    return equation_parser.generate_equation_parser(["foo", "bar"])


=======
>>>>>>> deb9f32e
class TestEquationParserElements:
    @pytest.mark.parametrize(
        ["string_val", "expected"],
        [
            ("0", 0.0),
            ("0.11", 0.11),
            ("-1", -1.0),
            ("1.0", 1.0),
            ("20.1", 20.1),
            ("1e2", 100),
            ("-1e2", -100),
            ("1e-2", 0.01),
            ("inf", np.inf),
            ("INF", np.inf),
            (".inf", np.inf),
        ],
    )
    def test_numbers(self, number, string_val, expected):
        parsed_ = number.parse_string(string_val, parse_all=True)
        assert parsed_[0].eval() == expected

    @pytest.mark.parametrize(
        "string_val",
        [
            "1 2",  # whitespace between valid characters
            "1-2",  # we don't capture arithmetic here
            "1/2",  # we don't capture fractions here
            "1+2",  # we don't capture arithmetic here
            "1'200",  # we don't capture thousand separators. FIXME?
            "1,200",  # we don't capture thousand separators. FIXME?
            "foo",  # not a number
            "fo1o",  # some are not a number
            "1foo",  # some are not a number (requires parse_all=True to fail)
            "foo1",  # some are not a number
            "1ee2",  # misspelled scientific notation
            "infinity",  # shortform of "inf" is all we accept
            "pi",  # only "inf" is accepted as a math constant. FIXME?
            "e",  # only "inf" is accepted as a math constant. FIXME?
            "one",  # spelled our numbers not dealt with
        ],
    )
    def test_fail_numbers(self, number, string_val):
        with pytest.raises(pyparsing.ParseException):
            number.parse_string(string_val, parse_all=True)

    @pytest.mark.parametrize(
        "string_val",
        [
            "foo",
            "foo_bar",
            "Foo1",
            "FOO_1_BAR",
            "FOO__",
        ],
    )
    @pytest.mark.parametrize("parser", ["identifier", "unindexed_param"])
    def test_identifiers(self, string_val, parser, request):
        parser_ = request.getfixturevalue(parser)
        parsed_ = parser_.parse_string(string_val, parse_all=True)
        if parser == "identifier":
            assert parsed_[0] == string_val
        elif parser == "unindexed_param":
            assert parsed_[0].eval() == {"param_or_var_name": string_val}

    @pytest.mark.parametrize(
        "string_val",
        [
            "foo bar",  # whitespace between characters
            "foo.bar",  # invalid character .
            "foo-bar",  # invalid character -
            "$foo",  # invalid character $
            "foo[bar]",  # invalid character []
            "foo(bar)",  # invalid character ()
            "0",  # number
            "1foo",  # number at start
            "1e2",  # number
            "1/2",  # number + arithmetic
            "2+2",  # number + arithmetic
            "inf",  # We capture infinity and evaluate as a number
            "INF",  # We capture infinity and evaluate as a number
            ".inf",  # We capture infinity and evaluate as a number
            "_foo",  # leading underscores not allowed
            "__type__",  # leading underscores not allowed
        ],
    )
    @pytest.mark.parametrize("parser", ["identifier", "unindexed_param"])
    def test_fail_identifiers(self, string_val, parser, request):
        parser_ = request.getfixturevalue(parser)
        with pytest.raises(pyparsing.ParseException):
            parser_.parse_string(string_val, parse_all=True)

    @pytest.mark.parametrize(
        ["string_val", "expected"],
        [
            ("foo[bar]", ["foo", ["bar"]]),
            ("Foo_Bar_1[foo, bar]", ["Foo_Bar_1", ["foo", "bar"]]),
            ("foo[foo,bar]", ["foo", ["foo", "bar"]]),
            ("foo[ foo ,  bar  ]", ["foo", ["foo", "bar"]]),
        ],
    )
    def test_indexed_param(self, indexed_param, string_val, expected):
        parsed_ = indexed_param.parse_string(string_val, parse_all=True)
        assert parsed_[0].eval() == {
            "param_or_var_name": expected[0],
            "dimensions": expected[1],
        }

    @pytest.mark.parametrize(
        "string_val",
        [
            "foo[undefined]",  # unknown set iterator
            "foo[FOO]",  # capitalised set iterator
            "foo[fo]",  # missing part of valid set iterator name
            "foo[]",  # missing set iterators
            "foo[foo, bar, baz]",  # one set iterator is valid, but not the other
            "foo[baz, foo]",  # one set iterator is valid, but not the other
        ],
    )
    @pytest.mark.xfail(
        reason="Moved check for missing iterator out of equation parsing"
    )
    def test_fail_missing_iterator_indexed_param(self, indexed_param, string_val):
        with pytest.raises(KeyError) as excinfo:
            indexed_param.parse_string(string_val, parse_all=True)
        assert check_error_or_warning(excinfo, "Expected foo | bar")

    @pytest.mark.parametrize(
        "string_val",
        [
            "foo [bar]",  # space between param name and set iterator reference
            "foo[foo bar]",  # missing delimination
            "foo[]",  # missing set iterator
            "[bar]",  # missing set name
            "foo(bar)",  # incorrect brackets
        ],
    )
    def test_fail_string_issues_indexed_param(self, indexed_param, string_val):
        with pytest.raises(pyparsing.ParseException):
            indexed_param.parse_string(string_val, parse_all=True)

    @pytest.mark.parametrize(
        ["string_val", "expected"],
        [
            # keeping explicit reference to "$" to ensure something weird doesn't happen
            # with the constant (e.g. is accidentally overwritten)
            ("$foo", "foo"),
            (f"{COMPONENT_CLASSIFIER}foo", "foo"),
            (f"{COMPONENT_CLASSIFIER}Foo_Bar_1", "Foo_Bar_1"),
        ],
    )
    def test_component(self, component, string_val, expected):
        parsed_ = component.parse_string(string_val, parse_all=True)
        assert parsed_[0].eval() == {"component": expected}

    @pytest.mark.parametrize(
        "string_val",
        [
            f"{COMPONENT_CLASSIFIER} foo",  # space between classifier and component name
            "foo",  # no classifier
            "foo$",  # classifier not at start
            "f$oo",  # classifier not at start
            "$",  # missing component name
            "$foo(bar)",  # adding classifer to function
            "$foo[bar]",  # adding classifer to indexed param
            "$1",  # adding classifer to invalid python variable name
        ],
    )
    def test_fail_component(self, component, string_val):
        with pytest.raises(pyparsing.ParseException):
            component.parse_string(string_val, parse_all=True)

    @pytest.mark.parametrize(
        ["string_val", "expected"],
        [
            (
                "dummy_func_1(1)",
                {"function": "dummy_func_1", "args": [1], "kwargs": {}},
            ),
            (
                "dummy_func_1(x=1)",
                {"function": "dummy_func_1", "args": [], "kwargs": {"x": 1}},
            ),
            (
                "dummy_func_2(1, y=2)",
                {"function": "dummy_func_2", "args": [1], "kwargs": {"y": 2}},
            ),
            (
                "dummy_func_2(1, 2)",
                {"function": "dummy_func_2", "args": [1, 2], "kwargs": {}},
            ),
            (
                "dummy_func_2(y=1, x=2)",
                {"function": "dummy_func_2", "args": [], "kwargs": {"x": 2, "y": 1}},
            ),
            (
                "dummy_func_1(dummy_func_2(1, 2))",
                {
                    "function": "dummy_func_1",
                    "args": [
                        {"function": "dummy_func_2", "args": [1, 2], "kwargs": {}}
                    ],
                    "kwargs": {},
                },
            ),
            (
                "dummy_func_1(x=dummy_func_2(1, y=2))",
                {
                    "function": "dummy_func_1",
                    "args": [],
                    "kwargs": {
                        "x": {
                            "function": "dummy_func_2",
                            "args": [1],
                            "kwargs": {"y": 2},
                        }
                    },
                },
            ),
            (
                "dummy_func_1(1, foo[bar])",
                {
                    "function": "dummy_func_1",
                    "args": [1, {"param_or_var_name": "foo", "dimensions": ["bar"]}],
                    "kwargs": {},
                },
            ),
            (
                "dummy_func_1(1, dummy_func_2(1))",
                {
                    "function": "dummy_func_1",
                    "args": [
                        1,
                        {"function": "dummy_func_2", "args": [1], "kwargs": {}},
                    ],
                    "kwargs": {},
                },
            ),
            (
                "dummy_func_1(foo)",
                {
                    "function": "dummy_func_1",
                    "args": [{"param_or_var_name": "foo"}],
                    "kwargs": {},
                },
            ),
            (
                "dummy_func_1(foo[bar])",
                {
                    "function": "dummy_func_1",
                    "args": [{"param_or_var_name": "foo", "dimensions": ["bar"]}],
                    "kwargs": {},
                },
            ),
            (
                "dummy_func_1(1, x=foo[bar])",
                {
                    "function": "dummy_func_1",
                    "args": [1],
                    "kwargs": {
                        "x": {"param_or_var_name": "foo", "dimensions": ["bar"]}
                    },
                },
            ),
            (
                "dummy_func_1($foo)",
                {
                    "function": "dummy_func_1",
                    "args": [{"component": "foo"}],
                    "kwargs": {},
                },
            ),
            (
                "dummy_func_1($foo, x=$foo)",
                {
                    "function": "dummy_func_1",
                    "args": [{"component": "foo"}],
                    "kwargs": {"x": {"component": "foo"}},
                },
            ),
            (
                "dummy_func_1(dummy_func_2(foo[bar], y=$foo))",
                {
                    "function": "dummy_func_1",
                    "args": [
                        {
                            "function": "dummy_func_2",
                            "args": [
                                {"param_or_var_name": "foo", "dimensions": ["bar"]}
                            ],
                            "kwargs": {"y": {"component": "foo"}},
                        }
                    ],
                    "kwargs": {},
                },
            ),
            (
                "dummy_func_1(1, dummy_func_2(1, foo[bar]), foo[foo, bar], $foo, 1, bar)",
                {
                    "function": "dummy_func_1",
                    "args": [
                        1,
                        {
                            "function": "dummy_func_2",
                            "args": [
                                1,
                                {"param_or_var_name": "foo", "dimensions": ["bar"]},
                            ],
                            "kwargs": {},
                        },
                        {"param_or_var_name": "foo", "dimensions": ["foo", "bar"]},
                        {"component": "foo"},
                        1,
                        {"param_or_var_name": "bar"},
                    ],
                    "kwargs": {},
                },
            ),
        ],
    )
    def test_function(self, helper_function, string_val, expected, eval_kwargs):
        parsed_ = helper_function.parse_string(string_val, parse_all=True)
        assert parsed_[0].eval(**eval_kwargs) == expected

    @pytest.mark.parametrize(
        "string_val",
        [
            "not_a_helper_func()",
            "dummy_func_1(not_a_helper_func())",
            "dummy_func_1(x=not_a_helper_func())",
            "dummy_func_1(x=dummy_func_2(not_a_helper_func(), y=2))",
            "dummy_func_10()",
            "dummy_func_()",
            "ummy_func_1()",
        ],
    )
    def test_missing_function(self, string_val, helper_function, eval_kwargs):
        parsed_ = helper_function.parse_string(string_val, parse_all=True)
<<<<<<< HEAD
        with pytest.raises(pyparsing.ParseException) as excinfo:
            parsed_[0].eval(**eval_kwargs)
        assert check_error_or_warning(excinfo, "Invalid helper function defined")
=======
        error_catcher = []
        eval_kwargs["errors"] = error_catcher
        parsed_[0].eval(**eval_kwargs)
        assert check_error_or_warning(error_catcher, "Invalid helper function defined")
>>>>>>> deb9f32e

    @pytest.mark.parametrize(
        "string_val",
        [
            "dummy_func_1",  # missing brackets
            "dummy_func_1(x=1, 2)",  # kwargs before args
            "dummy_func_1[]",  # wrong brackets
            "dummy_func_1{}",  # wrong brackets
            "dummy_func_1 ()",  # space between function and brackets
            "dummy_func_1()dummy_func_2()",  # missing operator between
            "()",  # no function name
            "()dummy_func_1",  # function name after brackets
        ],
    )
    def test_function_malformed_string(self, helper_function, string_val):
        with pytest.raises(pyparsing.ParseException) as excinfo:
            helper_function.parse_string(string_val, parse_all=True)
        assert check_error_or_warning(excinfo, "Expected")

    def test_function_nesting_not_allowed_valid_string(
        self, helper_function_no_nesting
    ):
        helper_function_no_nesting.parse_string(
            "dummy_func_1(1, $foo, foo, foo[bar])", parse_all=True
        )

    @pytest.mark.parametrize("args", ["dummy_func_1(1)", "x=dummy_func_1(1)"])
    def test_function_nesting_not_allowed_invalid_string(
        self, helper_function_no_nesting, args
    ):
        with pytest.raises(pyparsing.ParseException) as excinfo:
            helper_function_no_nesting.parse_string(
                f"dummy_func_1({args})", parse_all=True
            )
        assert check_error_or_warning(excinfo, "Expected")

    @pytest.mark.parametrize(
        "helper_func_string", ["dummy_func_1({})", "dummy_func_1(dummy_func_1({}))"]
    )
    def test_function_one_arg_allowed_valid_string(
        self, helper_function_one_parser_in_args, helper_func_string
    ):
        parser_, valid_string, invalid_string = helper_function_one_parser_in_args

        parser_.parse_string(helper_func_string.format(valid_string), parse_all=True)

    @pytest.mark.parametrize(
        "helper_func_string", ["dummy_func_1({})", "dummy_func_1(dummy_func_1({}))"]
    )
    def test_function_one_arg_allowed_invalid_string(
        self, helper_function_one_parser_in_args, helper_func_string
    ):
        parser_, valid_string, invalid_string = helper_function_one_parser_in_args

        for string_ in invalid_string:
            with pytest.raises(pyparsing.ParseException) as excinfo:
                parser_.parse_string(helper_func_string.format(string_), parse_all=True)
            assert check_error_or_warning(excinfo, "Expected")


class TestEquationParserArithmetic:
    numbers = [2, 100, 0.02, "1e2", "2e-2", "inf"]

    @pytest.fixture(params=numbers)
    def float1(self, request):
        return float(request.param)

    @pytest.fixture(params=numbers)
    def float2(self, request):
        return float(request.param)

    @pytest.mark.parametrize(
        ["sign", "sign_name"],
        [("+", "add"), ("-", "sub"), ("*", "mul"), ("/", "truediv"), ("**", "pow")],
    )
    def test_addition_multiplication(
        self, float1, float2, sign, sign_name, arithmetic, eval_kwargs
    ):
        string_ = f"{float1} {sign} {float2}"
        parsed_ = arithmetic.parse_string(string_, parse_all=True)
        evaluated_ = parsed_[0].eval(**eval_kwargs)
        if np.isinf(float1) and np.isinf(float2) and sign in ["-", "/"]:
            assert np.isnan(evaluated_)
        else:
            assert evaluated_ == getattr(operator, sign_name)(float1, float2)

    @pytest.mark.parametrize(["sign", "sign_name"], [("+", "pos"), ("-", "neg")])
    def test_sign(self, float1, sign, sign_name, arithmetic, eval_kwargs):
        string_ = f"{sign}{float1}"
        parsed_ = arithmetic.parse_string(string_, parse_all=True)
        evaluated_ = parsed_[0].eval(**eval_kwargs)
        if np.isinf(float1):
            assert np.isinf(evaluated_)
        else:
            assert evaluated_ == getattr(operator, sign_name)(float1)

    @pytest.mark.parametrize(
        ["equation_string", "expected"],
        [
            ("1+2*2", 5),
            ("-1 - 2", -3),
            ("-1 + 2**-2", -0.75),
<<<<<<< HEAD
=======
            ("2**2**2-1", 15),
>>>>>>> deb9f32e
            ("2 * 3 + -2 - -3", 7),
            ("100 / 10 + 3 * 5 - 2**3 + -5", 12),
            ("(1e5 * 10 / 1000 - 16**0.5) + (10 + 100) * (10) - 1/2", 2095.5),
        ],
    )
    def test_mashup(self, equation_string, expected, arithmetic, eval_kwargs):
        parsed_ = arithmetic.parse_string(equation_string, parse_all=True)
        assert parsed_[0].eval(**eval_kwargs) == expected

    @pytest.mark.parametrize("number_", numbers)
    @pytest.mark.parametrize("component_", ["$foo", "$bar1"])
    @pytest.mark.parametrize("unindexed_param_", ["foo", "bar1"])
    @pytest.mark.parametrize("indexed_param_", ["foo[bar]", "bar1[foo, bar]"])
    @pytest.mark.parametrize(
        "helper_function_", ["foo(1)", "bar1(foo, $foo, bar[foo], x=1)"]
    )
    def test_non_numbers(
        self,
        number_,
        component_,
        unindexed_param_,
        indexed_param_,
        helper_function_,
        arithmetic,
    ):
        items = [
            number_,
            component_,
            unindexed_param_,
            indexed_param_,
            helper_function_,
        ]
        random.shuffle(items)
        equation_string = f"({items[0]} / {items[1]}) + {items[1]} - {items[2]} * {items[3]}**-{items[4]}"
        # We can't evaluate this since not all elements evaluate to numbers.
        # Here we simply test that parsing is successful
        arithmetic.parse_string(equation_string, parse_all=True)


class TestEquationParserComparison:

    EXPR_PARAMS_AND_EXPECTED_EVAL = {
        0: 0.0,
        -1: -1.0,
        1e2: 100,
        "1/2": 0.5,
        "2**2": 4,
        ".inf": np.inf,
        "param_1": {"param_or_var_name": "param_1"},
        "foo[foo, bar]": {"param_or_var_name": "foo", "dimensions": ["foo", "bar"]},
        "foo[bar]": {"param_or_var_name": "foo", "dimensions": ["bar"]},
        "$foo": {"component": "foo"},
        "dummy_func_1(1, foo[bar], $foo, x=dummy_func_2(1, y=2), foo=bar)": {
            "function": "dummy_func_1",
            "args": [
                1,
                {"param_or_var_name": "foo", "dimensions": ["bar"]},
                {"component": "foo"},
            ],
            "kwargs": {
                "x": {"function": "dummy_func_2", "args": [1], "kwargs": {"y": 2}},
                "foo": {"param_or_var_name": "bar"},
            },
        },
    }

    @pytest.fixture(params=EXPR_PARAMS_AND_EXPECTED_EVAL.keys())
    def var_left(self, request):
        return request.param

    @pytest.fixture(params=EXPR_PARAMS_AND_EXPECTED_EVAL.keys())
    def var_right(self, request):
        return request.param

    @pytest.fixture
    def expected_left(self, var_left):
        return self.EXPR_PARAMS_AND_EXPECTED_EVAL[var_left]

    @pytest.fixture
    def expected_right(self, var_right):
        return self.EXPR_PARAMS_AND_EXPECTED_EVAL[var_right]

<<<<<<< HEAD
    @pytest.fixture(params=["<", "<=", ">", ">=", "=="])
=======
    @pytest.fixture(params=["<=", ">=", "=="])
>>>>>>> deb9f32e
    def operator(self, request):
        return request.param

    @pytest.fixture
    def single_equation_simple(self, var_left, var_right, operator):
        return f"{var_left} {operator} {var_right}"

    def test_simple_equation(
        self,
        single_equation_simple,
        expected_left,
        expected_right,
        operator,
        equation_comparison,
        eval_kwargs,
    ):

        parsed_constraint = equation_comparison.parse_string(
            single_equation_simple, parse_all=True
        )
        evaluated_expression = parsed_constraint[0]

<<<<<<< HEAD
        assert evaluated_expression.value[0].eval(**eval_kwargs) == expected_left
        assert evaluated_expression.value[2].eval(**eval_kwargs) == expected_right
        assert evaluated_expression.value[1] == operator
=======
        assert evaluated_expression.lhs.eval(**eval_kwargs) == expected_left
        assert evaluated_expression.rhs.eval(**eval_kwargs) == expected_right
        assert evaluated_expression.op == operator
>>>>>>> deb9f32e

    @pytest.mark.parametrize(
        ["equation_string", "expected"],
        [
<<<<<<< HEAD
            ("1<2", True),
            ("1 > 2", False),
=======
            ("1<=2", True),
            ("1 >= 2", False),
>>>>>>> deb9f32e
            ("1  ==  2", False),
            ("(1) <= (2)", True),
            ("1 >= 2", False),
            ("1 >= 2", False),
<<<<<<< HEAD
            ("1 * 3 < 1e2", True),
            ("-1 >= -0.1 / 2", False),
            ("2**2 == 4 * 1 / 1 * 1**1", True),
            ("(1 + 3) * 2 > 9 + -1", False),
        ],
    )
    # "equation_comparison" and "generate_equation" should yield the same result
    @pytest.mark.parametrize(
        "func_string", ["equation_comparison", "generate_equation"]
    )
    def test_evaluation(
        self, equation_string, expected, func_string, eval_kwargs, request
    ):
        parser_func = request.getfixturevalue(func_string)
        parsed_equation = parser_func.parse_string(equation_string, parse_all=True)
=======
            ("1 * 3 <= 1e2", True),
            ("-1 >= -0.1 / 2", False),
            ("2**2 == 4 * 1 / 1 * 1**1", True),
            ("(1 + 3) * 2 >= 10 + -1", False),
        ],
    )
    def test_evaluation(
        self, equation_string, expected, equation_comparison, eval_kwargs
    ):
        parsed_equation = equation_comparison.parse_string(
            equation_string, parse_all=True
        )
>>>>>>> deb9f32e
        assert parsed_equation[0].eval(**eval_kwargs) is expected

    @pytest.mark.parametrize(
        "equation_string",
        [
<<<<<<< HEAD
            "1 + 2 <",  # missing RHS
            "== 1 + 2 ",  # missing LHS
            "1 = 2",  # unallowed operator
            "1 (<= 2)",  # weird brackets
            "foo.bar <= 2",  # unparsable string
        ],
    )
    # "equation_comparison" and "generate_equation" should yield the same result
    @pytest.mark.parametrize(
        "func_string", ["equation_comparison", "generate_equation"]
    )
    def test_fail_evaluation(self, equation_string, func_string, request):
        parser_func = request.getfixturevalue(func_string)
        with pytest.raises(pyparsing.ParseException):
            parser_func.parse_string(equation_string, parse_all=True)
=======
            "1 + 2 =<",  # missing RHS
            "== 1 + 2 ",  # missing LHS
            "1 = 2",  # unallowed operator
            "1 < 2",  # unallowed operator
            "2 > 1",  # unallowed operator
            "1 (<= 2)",  # weird brackets
            "foo.bar <= 2",  # unparsable string
            "1 <= foo <= 2",  # Too many operators
        ],
    )
    def test_fail_evaluation(self, equation_string, equation_comparison):
        with pytest.raises(pyparsing.ParseException):
            equation_comparison.parse_string(equation_string, parse_all=True)
>>>>>>> deb9f32e
<|MERGE_RESOLUTION|>--- conflicted
+++ resolved
@@ -97,15 +97,9 @@
     )
 
 
-<<<<<<< HEAD
-@pytest.fixture
-def eval_kwargs():
-    return {"helper_func_dict": HELPER_FUNCS, "test": True}
-=======
 @pytest.fixture(scope="function")
 def eval_kwargs():
     return {"helper_func_dict": HELPER_FUNCS, "test": True, "errors": []}
->>>>>>> deb9f32e
 
 
 @pytest.fixture
@@ -120,14 +114,11 @@
     return equation_parser.equation_comparison_parser(arithmetic)
 
 
-<<<<<<< HEAD
 @pytest.fixture
 def generate_equation():
-    return equation_parser.generate_equation_parser(["foo", "bar"])
-
-
-=======
->>>>>>> deb9f32e
+    return equation_parser.generate_equation_parser()
+
+
 class TestEquationParserElements:
     @pytest.mark.parametrize(
         ["string_val", "expected"],
@@ -465,16 +456,10 @@
     )
     def test_missing_function(self, string_val, helper_function, eval_kwargs):
         parsed_ = helper_function.parse_string(string_val, parse_all=True)
-<<<<<<< HEAD
-        with pytest.raises(pyparsing.ParseException) as excinfo:
-            parsed_[0].eval(**eval_kwargs)
-        assert check_error_or_warning(excinfo, "Invalid helper function defined")
-=======
         error_catcher = []
         eval_kwargs["errors"] = error_catcher
         parsed_[0].eval(**eval_kwargs)
         assert check_error_or_warning(error_catcher, "Invalid helper function defined")
->>>>>>> deb9f32e
 
     @pytest.mark.parametrize(
         "string_val",
@@ -577,10 +562,7 @@
             ("1+2*2", 5),
             ("-1 - 2", -3),
             ("-1 + 2**-2", -0.75),
-<<<<<<< HEAD
-=======
             ("2**2**2-1", 15),
->>>>>>> deb9f32e
             ("2 * 3 + -2 - -3", 7),
             ("100 / 10 + 3 * 5 - 2**3 + -5", 12),
             ("(1e5 * 10 / 1000 - 16**0.5) + (10 + 100) * (10) - 1/2", 2095.5),
@@ -663,11 +645,7 @@
     def expected_right(self, var_right):
         return self.EXPR_PARAMS_AND_EXPECTED_EVAL[var_right]
 
-<<<<<<< HEAD
-    @pytest.fixture(params=["<", "<=", ">", ">=", "=="])
-=======
     @pytest.fixture(params=["<=", ">=", "=="])
->>>>>>> deb9f32e
     def operator(self, request):
         return request.param
 
@@ -690,35 +668,23 @@
         )
         evaluated_expression = parsed_constraint[0]
 
-<<<<<<< HEAD
-        assert evaluated_expression.value[0].eval(**eval_kwargs) == expected_left
-        assert evaluated_expression.value[2].eval(**eval_kwargs) == expected_right
-        assert evaluated_expression.value[1] == operator
-=======
         assert evaluated_expression.lhs.eval(**eval_kwargs) == expected_left
         assert evaluated_expression.rhs.eval(**eval_kwargs) == expected_right
         assert evaluated_expression.op == operator
->>>>>>> deb9f32e
 
     @pytest.mark.parametrize(
         ["equation_string", "expected"],
         [
-<<<<<<< HEAD
-            ("1<2", True),
-            ("1 > 2", False),
-=======
             ("1<=2", True),
             ("1 >= 2", False),
->>>>>>> deb9f32e
             ("1  ==  2", False),
             ("(1) <= (2)", True),
             ("1 >= 2", False),
             ("1 >= 2", False),
-<<<<<<< HEAD
-            ("1 * 3 < 1e2", True),
+            ("1 * 3 <= 1e2", True),
             ("-1 >= -0.1 / 2", False),
             ("2**2 == 4 * 1 / 1 * 1**1", True),
-            ("(1 + 3) * 2 > 9 + -1", False),
+            ("(1 + 3) * 2 >= 10 + -1", False),
         ],
     )
     # "equation_comparison" and "generate_equation" should yield the same result
@@ -730,42 +696,11 @@
     ):
         parser_func = request.getfixturevalue(func_string)
         parsed_equation = parser_func.parse_string(equation_string, parse_all=True)
-=======
-            ("1 * 3 <= 1e2", True),
-            ("-1 >= -0.1 / 2", False),
-            ("2**2 == 4 * 1 / 1 * 1**1", True),
-            ("(1 + 3) * 2 >= 10 + -1", False),
-        ],
-    )
-    def test_evaluation(
-        self, equation_string, expected, equation_comparison, eval_kwargs
-    ):
-        parsed_equation = equation_comparison.parse_string(
-            equation_string, parse_all=True
-        )
->>>>>>> deb9f32e
         assert parsed_equation[0].eval(**eval_kwargs) is expected
 
     @pytest.mark.parametrize(
         "equation_string",
         [
-<<<<<<< HEAD
-            "1 + 2 <",  # missing RHS
-            "== 1 + 2 ",  # missing LHS
-            "1 = 2",  # unallowed operator
-            "1 (<= 2)",  # weird brackets
-            "foo.bar <= 2",  # unparsable string
-        ],
-    )
-    # "equation_comparison" and "generate_equation" should yield the same result
-    @pytest.mark.parametrize(
-        "func_string", ["equation_comparison", "generate_equation"]
-    )
-    def test_fail_evaluation(self, equation_string, func_string, request):
-        parser_func = request.getfixturevalue(func_string)
-        with pytest.raises(pyparsing.ParseException):
-            parser_func.parse_string(equation_string, parse_all=True)
-=======
             "1 + 2 =<",  # missing RHS
             "== 1 + 2 ",  # missing LHS
             "1 = 2",  # unallowed operator
@@ -776,7 +711,11 @@
             "1 <= foo <= 2",  # Too many operators
         ],
     )
-    def test_fail_evaluation(self, equation_string, equation_comparison):
+    # "equation_comparison" and "generate_equation" should yield the same result
+    @pytest.mark.parametrize(
+        "func_string", ["equation_comparison", "generate_equation"]
+    )
+    def test_fail_evaluation(self, equation_string, func_string, request):
+        parser_func = request.getfixturevalue(func_string)
         with pytest.raises(pyparsing.ParseException):
-            equation_comparison.parse_string(equation_string, parse_all=True)
->>>>>>> deb9f32e
+            parser_func.parse_string(equation_string, parse_all=True)