--- conflicted
+++ resolved
@@ -9,9 +9,7 @@
 from calliope.backend import equation_parser
 from calliope.test.common.util import check_error_or_warning
 
-<<<<<<< HEAD
-
-COMPONENT_CLASSIFIER = equation_parser.COMPONENT_CLASSIFIER
+SUB_EXPRESSION_CLASSIFIER = equation_parser.SUB_EXPRESSION_CLASSIFIER
 
 
 def dummy_func_1(as_latex=False, **kwargs):
@@ -44,7 +42,7 @@
 
 
 @pytest.fixture
-def valid_object_names():
+def valid_math_element_names():
     return [
         "foo",
         "foo_bar",
@@ -54,18 +52,6 @@
         "multi_dim_var",
         "no_dim_var",
     ]
-=======
-SUB_EXPRESSION_CLASSIFIER = equation_parser.SUB_EXPRESSION_CLASSIFIER
-HELPER_FUNCS = {
-    "dummy_func_1": lambda **kwargs: lambda x: x * 10,
-    "dummy_func_2": lambda **kwargs: lambda x, y: x + y,
-}
-
-
-@pytest.fixture
-def valid_math_element_names():
-    return ["foo", "foo_bar", "bar"]
->>>>>>> a0c78253
 
 
 @pytest.fixture
@@ -170,17 +156,10 @@
 
 @pytest.fixture(
     params=[
-<<<<<<< HEAD
         ("number", "1.0", ["$foo", "foo", "foo[bars=bar]"]),
         ("sliced_param", "foo[bars=bar]", ["1.0", "foo", "$foo"]),
-        ("component", "$foo", ["1.0", "foo", "foo[bars=bar]"]),
+        ("sub_expression", "$foo", ["1.0", "foo", "foo[bars=bar]"]),
         ("unsliced_param_with_obj_names", "foo", ["1.0", "$foo", "foo[bars=bar]"]),
-=======
-        ("number", "1.0", ["$foo", "foo", "foo[bars=bar1]"]),
-        ("sliced_param", "foo[bars=bar1]", ["1.0", "foo", "$foo"]),
-        ("sub_expression", "$foo", ["1.0", "foo", "foo[bars=bar1]"]),
-        ("unsliced_param_with_obj_names", "foo", ["1.0", "$foo", "foo[bars=bar1]"]),
->>>>>>> a0c78253
     ]
 )
 def helper_function_one_parser_in_args(identifier, request):
@@ -784,13 +763,8 @@
         assert parsed_[0].eval(**eval_kwargs) == expected
 
     @pytest.mark.parametrize("number_", numbers)
-<<<<<<< HEAD
-    @pytest.mark.parametrize("component_", ["$foo", "$bar1"])
+    @pytest.mark.parametrize("sub_expr_", ["$foo", "$bar1"])
     @pytest.mark.parametrize("unsliced_param_", ["foo", "foo_bar"])
-=======
-    @pytest.mark.parametrize("sub_expr_", ["$foo", "$bar1"])
-    @pytest.mark.parametrize("unsliced_param_", ["foo", "bar"])
->>>>>>> a0c78253
     @pytest.mark.parametrize(
         "sliced_param_", ["foo[bars=bar1]", "foo_bar[foos=foo1, bars=$bar]"]
     )
@@ -921,13 +895,8 @@
             "dimensions": {"foos": "foo1", "bars": "bar1"},
         },
         "foo[bars=bar1]": {"param_or_var_name": "foo", "dimensions": {"bars": "bar1"}},
-<<<<<<< HEAD
-        "$foo": {"component": "foo"},
+        "$foo": {"sub_expression": "foo"},
         "dummy_func_1(1, foo[bars=$bar], $foo, x=dummy_func_2(1, y=2), foo=foo_bar)": {
-=======
-        "$foo": {"sub_expression": "foo"},
-        "dummy_func_1(1, foo[bars=$bar], $foo, x=dummy_func_2(1, y=2), foo=bar)": {
->>>>>>> a0c78253
             "function": "dummy_func_1",
             "args": [
                 1,
