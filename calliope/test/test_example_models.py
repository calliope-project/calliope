import shutil

import pytest
from pytest import approx
import pandas as pd

import calliope
from calliope.test.common.util import check_error_or_warning


class TestModelPreproccesing:
    def test_preprocess_national_scale(self):
        calliope.examples.national_scale()

    def test_preprocess_time_clustering(self):
        calliope.examples.time_clustering()

    def test_preprocess_time_resampling(self):
        calliope.examples.time_resampling()

    def test_preprocess_urban_scale(self):
        calliope.examples.urban_scale()

    def test_preprocess_milp(self):
        calliope.examples.milp()

    def test_preprocess_operate(self):
        calliope.examples.operate()

    def test_preprocess_time_masking(self):
        calliope.examples.time_masking()


class TestNationalScaleExampleModelSenseChecks:
    def example_tester(self, solver='cbc', solver_io=None):
        override = {
            'model.subset_time': '2005-01-01',
            'run.solver': solver,
        }

        if solver_io:
            override['run.solver_io'] = solver_io

        model = calliope.examples.national_scale(override_dict=override)
        model.run()

        assert model.results.storage_cap.to_pandas()['region1-1::csp'] == approx(45129.950)
        assert model.results.storage_cap.to_pandas()['region2::battery'] == approx(6675.173)

        assert model.results.energy_cap.to_pandas()['region1-1::csp'] == approx(4626.588)
        assert model.results.energy_cap.to_pandas()['region2::battery'] == approx(1000)
        assert model.results.energy_cap.to_pandas()['region1::ccgt'] == approx(30000)

        assert float(model.results.cost.sum()) == approx(38988.7442)

        assert float(
            model.results.systemwide_levelised_cost.loc[dict(carriers='power')].to_pandas().T['battery']
        ) == approx(0.063543, abs=0.000001)
        assert float(
            model.results.systemwide_capacity_factor.loc[dict(carriers='power')].to_pandas().T['battery']
        ) == approx(0.2642256, abs=0.000001)

    def test_nationalscale_example_results_cbc(self):
        self.example_tester()

    def test_nationalscale_example_results_gurobi(self):
        try:
            import gurobipy  # pylint: disable=unused-import
            self.example_tester(solver='gurobi', solver_io='python')
        except ImportError:
            pytest.skip('Gurobi not installed')

    def test_nationalscale_example_results_cplex(self):
        if shutil.which('cplex'):
            self.example_tester(solver='cplex')
        else:
            pytest.skip('CPLEX not installed')

    def test_nationalscale_example_results_glpk(self):
        if shutil.which('glpsol'):
            self.example_tester(solver='glpk')
        else:
            pytest.skip('GLPK not installed')

    def test_fails_gracefully_without_timeseries(self):
        override = {
            "locations.region1.techs.demand_power.constraints.resource": -200,
            "locations.region2.techs.demand_power.constraints.resource": -400,
            "techs.csp.constraints.resource": 100
        }
        with pytest.raises(calliope.exceptions.ModelError):
            calliope.examples.national_scale(override_dict=override)


class TestNationalScaleExampleModelInfeasibility:
    def example_tester(self):
        with pytest.warns(calliope.exceptions.ModelWarning) as excinfo:
            model = calliope.examples.national_scale(
                scenario='check_feasibility',
                override_dict={'run.cyclic_storage': False}
            )

        expected_warnings = [
            'Objective function argument `cost_class` given but not used by objective function `check_feasibility`',
            'Objective function argument `sense` given but not used by objective function `check_feasibility`'
        ]

        assert check_error_or_warning(excinfo, expected_warnings)

        model.run()

        assert model.results.attrs['termination_condition'] in ['infeasible', 'other']  # glpk gives 'other' as result

        assert 'systemwide_levelised_cost' not in model.results.data_vars
        assert 'systemwide_capacity_factor' not in model.results.data_vars

    def test_nationalscale_example_results_cbc(self):
        self.example_tester()


class TestNationalScaleExampleModelOperate:
    def example_tester(self):
        with pytest.warns(calliope.exceptions.ModelWarning) as excinfo:
            model = calliope.examples.national_scale(
                override_dict={'model.subset_time': ['2005-01-01', '2005-01-03']},
                scenario='operate')
            model.run()

        expected_warnings = [
            'Energy capacity constraint removed from region1::demand_power as force_resource is applied',
            'Energy capacity constraint removed from region2::demand_power as force_resource is applied',
            'Resource capacity constraint defined and set to infinity for all supply_plus techs'
        ]

        assert check_error_or_warning(excinfo, expected_warnings)
        assert all(model.results.timesteps == pd.date_range('2005-01', '2005-01-03 23:00:00', freq='H'))

    def test_nationalscale_example_results_cbc(self):
        self.example_tester()


class TestNationalScaleResampledExampleModelSenseChecks:
    def example_tester(self, solver='cbc', solver_io=None):
        override = {
            'model.subset_time': '2005-01-01',
            'run.solver': solver,
        }

        if solver_io:
            override['run.solver_io'] = solver_io

        model = calliope.examples.time_resampling(override_dict=override)
        model.run()

        assert model.results.storage_cap.to_pandas()['region1-1::csp'] == approx(23563.444)
        assert model.results.storage_cap.to_pandas()['region2::battery'] == approx(6315.78947)

        assert model.results.energy_cap.to_pandas()['region1-1::csp'] == approx(1440.8377)
        assert model.results.energy_cap.to_pandas()['region2::battery'] == approx(1000)
        assert model.results.energy_cap.to_pandas()['region1::ccgt'] == approx(30000)

        assert float(model.results.cost.sum()) == approx(37344.221869)

        assert float(
            model.results.systemwide_levelised_cost.loc[dict(carriers='power')].to_pandas().T['battery']
        ) == approx(0.063543, abs=0.000001)
        assert float(
            model.results.systemwide_capacity_factor.loc[dict(carriers='power')].to_pandas().T['battery']
        ) == approx(0.25, abs=0.000001)

    def test_nationalscale_resampled_example_results_cbc(self):
        self.example_tester()

    def test_nationalscale_resampled_example_results_glpk(self):
        if shutil.which('glpsol'):
            self.example_tester(solver='glpk')
        else:
            pytest.skip('GLPK not installed')


class TestNationalScaleClusteredExampleModelSenseChecks:
    def model_runner(self, solver='cbc', solver_io=None,
                     how='closest', storage_inter_cluster=False,
                     cyclic=False, storage=True):
        override = {
            'model.time.function_options': {
                'how': how, 'storage_inter_cluster': storage_inter_cluster
            },
            'run.solver': solver,
            'run.cyclic_storage': cyclic
        }
        if storage is False:
            override.update({
                'techs.battery.exists': False,
                'techs.csp.exists': False
            })

        if solver_io:
            override['run.solver_io'] = solver_io

        model = calliope.examples.time_clustering(override_dict=override)
        model.run()

        return model

    def example_tester_closest(self, solver='cbc', solver_io=None):
        model = self.model_runner(solver=solver, solver_io=solver_io, how='closest')
        # Full 1-hourly model run: 22312488.670967
        assert float(model.results.cost.sum()) == approx(51711873.203096)

        # Full 1-hourly model run: 0.296973
        assert float(
            model.results.systemwide_levelised_cost.loc[dict(carriers='power')].to_pandas().T['battery']
        ) == approx(0.111456, abs=0.000001)

        # Full 1-hourly model run: 0.064362
        assert float(
            model.results.systemwide_capacity_factor.loc[dict(carriers='power')].to_pandas().T['battery']
        ) == approx(0.074809, abs=0.000001)

    def example_tester_mean(self, solver='cbc', solver_io=None):
        model = self.model_runner(solver=solver, solver_io=solver_io, how='mean')
        # Full 1-hourly model run: 22312488.670967
        assert float(model.results.cost.sum()) == approx(45110415.5627)

        # Full 1-hourly model run: 0.296973
        assert float(
            model.results.systemwide_levelised_cost.loc[dict(carriers='power')].to_pandas().T['battery']
        ) == approx(0.126099, abs=0.000001)

        # Full 1-hourly model run: 0.064362
        assert float(
            model.results.systemwide_capacity_factor.loc[dict(carriers='power')].to_pandas().T['battery']
        ) == approx(0.047596, abs=0.000001)

    def example_tester_storage_inter_cluster(self):
        model = self.model_runner(storage_inter_cluster=True)

        # Full 1-hourly model run: 22312488.670967
        assert float(model.results.cost.sum()) == approx(33353390.222036)

        # Full 1-hourly model run: 0.296973
        assert float(
            model.results.systemwide_levelised_cost.loc[dict(carriers='power')].to_pandas().T['battery']
        ) == approx(0.115866, abs=0.000001)

        # Full 1-hourly model run: 0.064362
        assert float(
            model.results.systemwide_capacity_factor.loc[dict(carriers='power')].to_pandas().T['battery']
        ) == approx(0.074167, abs=0.000001)

    def test_nationalscale_clustered_example_closest_results_cbc(self):
        self.example_tester_closest()

    def test_nationalscale_clustered_example_closest_results_glpk(self):
        if shutil.which('glpsol'):
            self.example_tester_closest(solver='glpk')
        else:
            pytest.skip('GLPK not installed')

    def test_nationalscale_clustered_example_mean_results_cbc(self):
        self.example_tester_mean()

    def test_nationalscale_clustered_example_mean_results_glpk(self):
        if shutil.which('glpsol'):
            self.example_tester_mean(solver='glpk')
        else:
            pytest.skip('GLPK not installed')

    def test_nationalscale_clustered_example_storage_inter_cluster(self):
        self.example_tester_storage_inter_cluster()

    def test_storage_inter_cluster_cyclic(self):
        model = self.model_runner(storage_inter_cluster=True, cyclic=True)
        # Full 1-hourly model run: 22312488.670967
        assert float(model.results.cost.sum()) == approx(18838244.087694)

        # Full 1-hourly model run: 0.296973
        assert float(
            model.results.systemwide_levelised_cost.loc[dict(carriers='power')].to_pandas().T['battery']
        ) == approx(0.133111, abs=0.000001)

        # Full 1-hourly model run: 0.064362
        assert float(
            model.results.systemwide_capacity_factor.loc[dict(carriers='power')].to_pandas().T['battery']
        ) == approx(0.071411, abs=0.000001)

    def test_storage_inter_cluster_no_storage(self):
        with pytest.warns(calliope.exceptions.ModelWarning) as excinfo:
            self.model_runner(storage_inter_cluster=True, storage=False)

        expected_warnings = [
            'Tech battery was removed by setting ``exists: False``',
            'Tech csp was removed by setting ``exists: False``'
        ]
        assert check_error_or_warning(excinfo, expected_warnings)


class TestUrbanScaleExampleModelSenseChecks:
<<<<<<< HEAD
    def example_tester(self, resource_unit, solver='glpk', solver_io=None):
=======
    def example_tester(self, resource_unit, solver='cbc', solver_io=None):
>>>>>>> 0c288040
        unit_override = {
            'techs.pv.constraints': {
                'resource': 'file=pv_resource.csv:{}'.format(resource_unit),
                'resource_unit': 'energy_{}'.format(resource_unit)
            },
            'run.solver': solver
        }
        override = {'model.subset_time': '2005-07-01', **unit_override}

        if solver_io:
            override['run.solver_io'] = solver_io

        model = calliope.examples.urban_scale(override_dict=override)
        model.run()

        assert model.results.energy_cap.to_pandas()['X1::chp'] == approx(250.090112)

        # GLPK isn't able to get the same answer both times, so we have to account for that here
        if resource_unit == 'per_cap' and solver == 'glpk':
            heat_pipe_approx = 183.45825
        else:
            heat_pipe_approx = 182.19260

        assert model.results.energy_cap.to_pandas()['X2::heat_pipes:N1'] == approx(heat_pipe_approx)

        assert model.results.carrier_prod.sum('timesteps').to_pandas()['X3::boiler::heat'] == approx(0.18720)
        assert model.results.resource_area.to_pandas()['X2::pv'] == approx(830.064659)

        assert float(model.results.carrier_export.sum()) == approx(122.7156)

        # GLPK doesn't agree with commercial solvers, so we have to account for that here
        cost_sum = 430.097399 if solver == 'glpk' else 430.089188
        assert float(model.results.cost.sum()) == approx(cost_sum)

    def test_urban_example_results_area(self):
        self.example_tester('per_area')

    def test_urban_example_results_area_gurobi(self):
<<<<<<< HEAD
        # Check for existence of the `gurobi` solver
        try:
            import gurobipy
=======
        try:
            import gurobipy  # pylint: disable=unused-import
>>>>>>> 0c288040
            self.example_tester('per_area', solver='gurobi', solver_io='python')
        except ImportError:
            pytest.skip('Gurobi not installed')

    def test_urban_example_results_cap(self):
        self.example_tester('per_cap')

    def test_urban_example_results_cap_gurobi(self):
<<<<<<< HEAD
        # Check for existence of the `gurobi` solver
        try:
            import gurobipy
=======
        try:
            import gurobipy  # pylint: disable=unused-import
>>>>>>> 0c288040
            self.example_tester('per_cap', solver='gurobi', solver_io='python')
        except ImportError:
            pytest.skip('Gurobi not installed')

    def test_milp_example_results(self):
        model = calliope.examples.milp(
            override_dict={'model.subset_time': '2005-01-01', 'run.solver_options.mipgap': 0.001}
        )
        model.run()

        assert model.results.energy_cap.to_pandas()['X1::chp'] == 300
        assert model.results.energy_cap.to_pandas()['X2::heat_pipes:N1'] == approx(188.363137)

        assert model.results.carrier_prod.sum('timesteps').to_pandas()['X1::supply_gas::gas'] == approx(12363.173036)
        assert float(model.results.carrier_export.sum()) == approx(0)

        assert model.results.purchased.to_pandas()['X2::boiler'] == 1
        assert model.results.units.to_pandas()['X1::chp'] == 1

        assert float(model.results.operating_units.sum()) == 24

        assert float(model.results.cost.sum()) == approx(540.780779)

    def test_operate_example_results(self):
        model = calliope.examples.operate(
            override_dict={'model.subset_time': ['2005-07-01', '2005-07-04']}
        )
        with pytest.warns(calliope.exceptions.ModelWarning) as excinfo:
            model.run()

        expected_warnings = [
            'Energy capacity constraint removed',
            'Resource capacity constraint defined and set to infinity for all supply_plus techs'
        ]

        assert check_error_or_warning(excinfo, expected_warnings)

        assert all(model.results.timesteps == pd.date_range('2005-07', '2005-07-04 23:00:00', freq='H'))<|MERGE_RESOLUTION|>--- conflicted
+++ resolved
@@ -297,11 +297,7 @@
 
 
 class TestUrbanScaleExampleModelSenseChecks:
-<<<<<<< HEAD
-    def example_tester(self, resource_unit, solver='glpk', solver_io=None):
-=======
     def example_tester(self, resource_unit, solver='cbc', solver_io=None):
->>>>>>> 0c288040
         unit_override = {
             'techs.pv.constraints': {
                 'resource': 'file=pv_resource.csv:{}'.format(resource_unit),
@@ -340,14 +336,8 @@
         self.example_tester('per_area')
 
     def test_urban_example_results_area_gurobi(self):
-<<<<<<< HEAD
-        # Check for existence of the `gurobi` solver
-        try:
-            import gurobipy
-=======
         try:
             import gurobipy  # pylint: disable=unused-import
->>>>>>> 0c288040
             self.example_tester('per_area', solver='gurobi', solver_io='python')
         except ImportError:
             pytest.skip('Gurobi not installed')
@@ -356,14 +346,8 @@
         self.example_tester('per_cap')
 
     def test_urban_example_results_cap_gurobi(self):
-<<<<<<< HEAD
-        # Check for existence of the `gurobi` solver
-        try:
-            import gurobipy
-=======
         try:
             import gurobipy  # pylint: disable=unused-import
->>>>>>> 0c288040
             self.example_tester('per_cap', solver='gurobi', solver_io='python')
         except ImportError:
             pytest.skip('Gurobi not installed')
