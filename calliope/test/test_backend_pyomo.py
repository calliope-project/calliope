--- conflicted
+++ resolved
@@ -1949,11 +1949,7 @@
             .all()
         )
         assert expr.attrs == {
-<<<<<<< HEAD
-            "obj_type": "expressions",
-=======
-            "global_expressions": 1,
->>>>>>> a0c78253
+            "obj_type": "global_expressions",
             "references": {"cost"},
             "description": "The installation costs of a technology, including annualised investment costs and annual maintenance costs.",
             "unit": "cost",
