<<<<<<< HEAD
import logging
=======
import collections
import logging
import os
>>>>>>> a0c78253
from itertools import product

import numpy as np
import pyomo.kernel as pmo
import pytest  # noqa: F401
import xarray as xr

import calliope.exceptions as exceptions
from calliope.test.common.util import build_test_model as build_model
from calliope.test.common.util import check_error_or_warning, check_variable_exists
<<<<<<< HEAD
=======


class TestModel:
    @pytest.mark.skip("Buggy")
    @pytest.mark.serial  # Cannot run in parallel with other tests
    def test_load_constraints_no_order(self):
        temp_file = os.path.join(
            os.path.dirname(__file__),
            "..",
            "backend",
            "pyomo",
            "constraints",
            "temp_constraint_file_for_testing.py",
        )

        # Write an empty file
        with open(temp_file, "w") as f:
            f.write("")

        # Should fail, since the empty .py file is included in the list, but
        # has no attribute 'ORDER'.
        with pytest.raises(AttributeError) as excinfo:
            m = build_model({}, "simple_supply,two_hours,investment_costs")
            m.run(build_only=True)

        # We can't use `with` because reasons related to Windows,
        # so we manually remove the temp file in the end
        os.remove(temp_file)

        assert check_error_or_warning(
            excinfo,
            "module 'calliope.backend.pyomo.constraints.temp_constraint_file_for_testing' "
            "has no attribute 'ORDER'",
        )

    def test_first_timestep(self, simple_supply):
        """
        Pyomo likes to 1-index its Sets, which we now expect.
        This test will fail if they ever decide to move to the more pythonic zero-indexing.
        """
        timestep_0 = "2005-01-01 00:00"
        assert simple_supply._backend_model.timesteps.ord(timestep_0) == 1
>>>>>>> a0c78253


@pytest.mark.xfail(reason="Not expecting operate mode to work at the moment")
class TestChecks:
    @pytest.mark.parametrize("on", (True, False))
    def test_operate_cyclic_storage(self, on):
        """Cannot have cyclic storage in operate mode"""
        if on is True:
            override = {}  # cyclic storage is True by default
            m = build_model(
                override, "simple_supply_and_supply_plus,operate,investment_costs"
            )
            assert m.run_config["cyclic_storage"] is True
        elif on is False:
            override = {"run.cyclic_storage": False}
            m = build_model(
                override, "simple_supply_and_supply_plus,operate,investment_costs"
            )
            assert m.run_config["cyclic_storage"] is False
        with pytest.warns(exceptions.ModelWarning) as warning:
            m.build()
        check_warn = check_error_or_warning(
            warning, "Storage cannot be cyclic in operate run mode"
        )
        if on is True:
            assert check_warn
        elif on is True:
            assert not check_warn
        assert m._model_data.attrs["run_config"].cyclic_storage is False

    @pytest.mark.parametrize(
        "param", [("energy_eff"), ("resource_eff"), ("parasitic_eff")]
    )
    def test_loading_timeseries_operate_efficiencies(self, param):
        m = build_model(
            {
                "techs.test_supply_plus.constraints."
                + param: "file=supply_plus_resource.csv:1"
            },
            "simple_supply_and_supply_plus,operate,investment_costs",
        )
        assert "timesteps" in m._model_data[param].dims

        with pytest.warns(exceptions.ModelWarning):
            m.build()  # will fail to complete run if there's a problem

    @pytest.mark.parametrize("force", (True, False))
    def test_operate_energy_cap_min_use(self, force):
        """If we depend on a finite energy_cap, we have to error on a user failing to define it"""
        m = build_model(
            {
                "techs.test_supply_elec": {
                    "switches.force_resource": force,
                    "constraints": {
                        "energy_cap_min_use": 0.1,
                        "resource": "file=supply_plus_resource.csv:1",
                        "energy_cap_equals": np.inf,
                    },
                }
            },
            "simple_supply_and_supply_plus,operate,investment_costs",
        )

        with pytest.raises(exceptions.ModelError) as error:
            with pytest.warns(exceptions.ModelWarning):
                m.build()

        assert check_error_or_warning(
            error, ["Operate mode: User must define a finite energy_cap"]
        )

    @pytest.mark.parametrize("force", (True, False))
    def test_operate_energy_cap_resource_unit(self, force):
        """If we depend on a finite energy_cap, we have to error on a user failing to define it"""
        m = build_model(
            {
                "techs.test_supply_elec": {
                    "constraints": {
                        "resource": "file=supply_plus_resource.csv:1",
                        "energy_cap_equals": np.inf,
                        "energy_cap_max": np.inf,
                    },
                    "switches": {
                        "force_resource": force,
                        "resource_unit": "energy_per_cap",
                    },
                }
            },
            "simple_supply_and_supply_plus,operate,investment_costs",
        )

        if force is True:
            with pytest.raises(exceptions.ModelError) as error:
                with pytest.warns(exceptions.ModelWarning):
                    m.build()
            assert check_error_or_warning(
                error, ["Operate mode: User must define a finite energy_cap"]
            )
        elif force is False:
            with pytest.warns(exceptions.ModelWarning):
                m.build()

    @pytest.mark.parametrize(
        "resource_unit,force",
        list(product(("energy", "energy_per_cap", "energy_per_area"), (True, False))),
    )
    def test_operate_resource_unit_with_resource_area(self, resource_unit, force):
        """Different resource unit affects the capacities which are set to infinite"""
        m = build_model(
            {
                "techs.test_supply_elec": {
                    "constraints": {
                        "resource_area_max": 10,
                        "energy_cap_max": 15,
                        "resource": "file=supply_plus_resource.csv:1",
                    },
                    "switches": {
                        "force_resource": force,
                        "resource_unit": resource_unit,
                    },
                }
            },
            "simple_supply_and_supply_plus,operate,investment_costs",
        )
        with pytest.warns(exceptions.ModelWarning) as warning:
            m.build()

        if resource_unit == "energy":
            _warnings = [
                "Energy capacity constraint removed from 0::test_supply_elec as force_resource is applied and resource is not linked to energy flow (resource_unit = `energy`)",
                "Resource area constraint removed from 0::test_supply_elec as force_resource is applied and resource is not linked to energy flow (resource_unit = `energy`)",
            ]
        elif resource_unit == "energy_per_area":
            _warnings = [
                "Energy capacity constraint removed from 0::test_supply_elec as force_resource is applied and resource is linked to energy flow using `energy_per_area`"
            ]
        elif resource_unit == "energy_per_cap":
            _warnings = [
                "Resource area constraint removed from 0::test_supply_elec as force_resource is applied and resource is linked to energy flow using `energy_per_cap`"
            ]

        if force is True:
            assert check_error_or_warning(warning, _warnings)
        elif force is False:
            assert ~check_error_or_warning(warning, _warnings)

    @pytest.mark.parametrize(
        "resource_unit", [("energy"), ("energy_per_cap"), ("energy_per_area")]
    )
    def test_operate_resource_unit_without_resource_area(self, resource_unit):
        """Different resource unit affects the capacities which are set to infinite"""
        m = build_model(
            {
                "techs.test_supply_elec": {
                    "constraints": {
                        "resource": "file=supply_plus_resource.csv:1",
                        "energy_cap_max": 15,
                    },
                    "switches": {
                        "force_resource": True,
                        "resource_unit": resource_unit,
                    },
                }
            },
            "simple_supply_and_supply_plus,operate,investment_costs",
        )

        with pytest.warns(exceptions.ModelWarning) as warning:
            # energy_per_area without a resource_cap will cause an error, which we have to catch here
            if resource_unit == "energy_per_area":
                with pytest.raises(exceptions.ModelError) as error:
                    m.build()
            else:
                m.build()

        if resource_unit == "energy":
            _warnings = [
                "Energy capacity constraint removed from 0::test_supply_elec as force_resource is applied and resource is not linked to energy flow (resource_unit = `energy`)"
            ]
            not_warnings = [
                "Resource area constraint removed from 0::test_supply_elec as force_resource is applied and resource is not linked to energy flow (resource_unit = `energy`)",
                "Energy capacity constraint removed from 0::test_demand_elec as force_resource is applied and resource is not linked to energy flow (resource_unit = `energy`)",
                "Energy capacity constraint removed from 1::test_demand_elec as force_resource is applied and resource is not linked to energy flow (resource_unit = `energy`)",
            ]
        elif resource_unit == "energy_per_area":
            _warnings = [
                "Energy capacity constraint removed from 0::test_supply_elec as force_resource is applied and resource is linked to energy flow using `energy_per_area`"
            ]
            not_warnings = [
                "Resource area constraint removed from 0::test_supply_elec as force_resource is applied and resource is linked to energy flow using `energy_per_cap`",
                "Energy capacity constraint removed from 0::test_demand_elec as force_resource is applied and resource is not linked to energy flow (resource_unit = `energy`)",
                "Energy capacity constraint removed from 1::test_demand_elec as force_resource is applied and resource is not linked to energy flow (resource_unit = `energy`)",
            ]
            # energy_per_area without a resource_cap will cause an error
            check_error_or_warning(
                error,
                "Operate mode: User must define a finite resource_area "
                "(via resource_area_equals or resource_area_max) for 0::test_supply_elec",
            )
        elif resource_unit == "energy_per_cap":
            _warnings = []
            not_warnings = [
                "Resource area constraint removed from 0::test_supply_elec as force_resource is applied and resource is linked to energy flow using `energy_per_cap`",
                "Energy capacity constraint removed from 0::test_supply_elec as force_resource is applied and resource is not linked to energy flow (resource_unit = `energy`)",
                "Energy capacity constraint removed from 0::test_demand_elec as force_resource is applied and resource is not linked to energy flow (resource_unit = `energy`)",
                "Energy capacity constraint removed from 1::test_demand_elec as force_resource is applied and resource is not linked to energy flow (resource_unit = `energy`)",
            ]
        assert check_error_or_warning(warning, _warnings)
        assert not check_error_or_warning(warning, not_warnings)

    def test_operate_storage(self, param):
        """Can't violate storage capacity constraints in the definition of a technology"""
        param = "energy_cap_per_storage_cap_max"
        m = build_model(
            {f"techs.test_supply_plus.constraints.{param}": 0.1},
            "simple_supply_and_supply_plus,operate,investment_costs",
        )

        with pytest.warns(exceptions.ModelWarning) as warning:
            with pytest.raises(exceptions.ModelError) as error:
                m.build()

        assert check_error_or_warning(
            error,
            "fixed storage capacity * {} is not larger than fixed energy "
            "capacity for loc, tech {}".format(param, ("a", "test_supply_plus")),
        )
        assert check_error_or_warning(
            warning,
            [
                "Initial stored energy not defined",
                "Resource capacity constraint defined and set to infinity",
                "Storage cannot be cyclic in operate run mode",
            ],
        )

    @pytest.mark.parametrize("on", (True, False))
    def test_operate_resource_cap_max(self, on):
        """Some constraints, if not defined, will throw a warning and possibly change values in model_data"""

        if on is False:
            override = {}
        else:
            override = {"techs.test_supply_plus.constraints.resource_cap_max": 1e6}
        m = build_model(
            override, "simple_supply_and_supply_plus,operate,investment_costs"
        )

        with pytest.warns(exceptions.ModelWarning) as warning:
            m.build()
        if on is False:
            assert check_error_or_warning(
                warning, "Resource capacity constraint defined and set to infinity"
            )
            assert np.isinf(
                m._model_data.resource_cap.loc["a", "test_supply_plus"].item()
            )
        elif on is True:
            assert not check_error_or_warning(
                warning, "Resource capacity constraint defined and set to infinity"
            )
            assert m._model_data.resource_cap.loc["a", "test_supply_plus"].item() == 1e6

    @pytest.mark.parametrize("on", (True, False))
    def test_operate_storage_initial(self, on):
        """Some constraints, if not defined, will throw a warning and possibly change values in model_data"""

        if on is False:
            override = {}
        else:
            override = {"techs.test_supply_plus.constraints.storage_initial": 0.5}
        m = build_model(
            override, "simple_supply_and_supply_plus,operate,investment_costs"
        )

        with pytest.warns(exceptions.ModelWarning) as warning:
            m.build()
        if on is False:
            assert check_error_or_warning(warning, "Initial stored energy not defined")
            assert (
                m._model_data.storage_initial.loc["a", "test_supply_plus"].item() == 0
            )
        elif on is True:
            assert not check_error_or_warning(
                warning, "Initial stored energy not defined"
            )
            assert (
                m._model_data.storage_initial.loc["a", "test_supply_plus"].item() == 0.5
            )


@pytest.mark.skip(reason="to be reimplemented by comparison to LP files")
class TestBalanceConstraints:
    def test_loc_carriers_system_balance_constraint(self, simple_supply):
        """
        sets.loc_carriers
        """

        assert "system_balance" in simple_supply.backend.constraints

    def test_loc_techs_balance_supply_constraint(self):
        """
        sets.loc_techs_finite_resource_supply,
        """
        m = build_model(
            {"techs.test_supply_elec.constraints.resource": 20},
            "simple_supply,two_hours,investment_costs",
        )
        m.build()
        assert "balance_supply" in m.backend.constraints

        m = build_model(
            {
                "techs.test_supply_elec.constraints.resource": 20,
                "techs.test_supply_elec.switches.resource_unit": "energy_per_cap",
            },
            "simple_supply,two_hours,investment_costs",
        )
        m.build()
        assert check_variable_exists(
            m.backend.get_constraint("balance_supply", as_backend_objs=False),
            "energy_cap",
        )

        m = build_model(
            {
                "techs.test_supply_elec.constraints.resource": 20,
                "techs.test_supply_elec.switches.resource_unit": "energy_per_area",
            },
            "simple_supply,two_hours,investment_costs",
        )
        m.build()
        assert check_variable_exists(
            m.backend.get_constraint("balance_supply", as_backend_objs=False),
            "resource_area",
        )

    def test_loc_techs_balance_demand_constraint(self, simple_supply):
        """
        sets.loc_techs_finite_resource_demand,
        """
        assert "balance_demand" in simple_supply.backend.constraints

        m = build_model(
            {"techs.test_demand_elec.switches.resource_unit": "energy_per_cap"},
            "simple_supply,two_hours,investment_costs",
        )
        m.build()
        assert check_variable_exists(
            m.backend.get_constraint("balance_demand", as_backend_objs=False),
            "energy_cap",
        )

        m = build_model(
            {"techs.test_demand_elec.switches.resource_unit": "energy_per_area"},
            "simple_supply,two_hours,investment_costs",
        )
        m.build()
        assert check_variable_exists(
            m.backend.get_constraint("balance_demand", as_backend_objs=False),
            "resource_area",
        )

    def test_loc_techs_resource_availability_supply_plus_constraint(
        self, simple_supply_and_supply_plus
    ):
        """
        sets.loc_techs_finite_resource_supply_plus,
        """
        assert (
            "resource_availability_supply_plus"
            in simple_supply_and_supply_plus.backend.constraints
        )

        m = build_model(
            {"techs.test_supply_plus.switches.resource_unit": "energy_per_cap"},
            "simple_supply_and_supply_plus,two_hours,investment_costs",
        )
        m.build()
        assert check_variable_exists(
            m.backend.get_constraint(
                "resource_availability_supply_plus", as_backend_objs=False
            ),
            "energy_cap",
        )

        m = build_model(
            {"techs.test_supply_plus.switches.resource_unit": "energy_per_area"},
            "simple_supply_and_supply_plus,two_hours,investment_costs",
        )
        m.build()
        assert check_variable_exists(
            m.backend.get_constraint(
                "resource_availability_supply_plus", as_backend_objs=False
            ),
            "resource_area",
        )

    def test_loc_techs_balance_transmission_constraint(self, simple_supply):
        """
        sets.loc_techs_transmission,
        """
        assert "balance_transmission" in simple_supply.backend.constraints

    def test_loc_techs_balance_supply_plus_constraint(
        self, simple_supply_and_supply_plus
    ):
        """
        sets.loc_techs_supply_plus,
        """

        assert (
            "balance_supply_plus_with_storage"
            in simple_supply_and_supply_plus.backend.constraints
        )
        assert (
            "balance_supply_plus_no_storage"
            not in simple_supply_and_supply_plus.backend.constraints
        )

    def test_loc_techs_balance_storage_constraint(self, simple_storage):
        """
        sets.loc_techs_storage,
        """
        assert "balance_storage" in simple_storage.backend.constraints
        assert "set_storage_initial" not in simple_storage.backend.constraints

    def test_loc_techs_balance_storage_discharge_depth_constraint(self):
        """
        sets.loc_techs_storage,
        """
        m = build_model(
            {}, "simple_storage,two_hours,investment_costs,storage_discharge_depth"
        )
        m.build()
        assert "storage_discharge_depth_limit" in m.backend.constraints
        assert "set_storage_initial" not in m.backend.constraints

        m3 = build_model(
            {"techs.test_storage.constraints.storage_initial": 1},
            "simple_storage,one_day,investment_costs,storage_discharge_depth",
        )
        m3.build()
        assert (
            m3._model_data.storage_initial.to_series().dropna()
            > m3._model_data.storage_discharge_depth.to_series().dropna()
        ).all()

    def test_storage_initial_constraint(self, simple_storage):
        """
        sets.loc_techs_store,
        """
        assert "balance_storage" in simple_storage.backend.constraints
        assert "set_storage_initial" not in simple_storage.backend.constraints

        m2 = build_model(
            {"techs.test_storage.constraints.storage_initial": 0},
            "simple_storage,one_day,investment_costs",
        )
        m2.build()
        assert "balance_storage" in m2.backend.constraints
        assert "set_storage_initial" in m2.backend.constraints

    @pytest.mark.xfail(reason="no longer a constraint we're creating")
    def test_carriers_reserve_margin_constraint(self):
        """
        i for i in sets.carriers if i in model_run.model.get_key('reserve_margin', {}).keys()
        """
        m = build_model(
            {"model.reserve_margin.electricity": 0.01},
            "simple_supply,two_hours,investment_costs",
        )
        m.build()
        assert "reserve_margin" in m.backend.constraints


@pytest.mark.skip(reason="to be reimplemented by comparison to LP files")
class TestCostConstraints:
    # costs.py
    def test_loc_techs_cost_constraint(self, simple_supply):
        """
        sets.loc_techs_cost,
        """
        assert "cost" in simple_supply.backend.expressions

    def test_loc_techs_cost_investment_constraint(self, simple_conversion):
        """
        sets.loc_techs_investment_cost,
        """
        assert "cost_investment" in simple_conversion.backend.expressions

    @pytest.mark.filterwarnings("ignore:(?s).*Integer:calliope.exceptions.ModelWarning")
    def test_loc_techs_cost_investment_milp_constraint(self):
        m = build_model(
            {
                "techs.test_supply_elec.constraints.lifetime": 10,
                "techs.test_supply_elec.costs.monetary.interest_rate": 0.1,
            },
            "supply_purchase,two_hours",
        )
        m.build()

        assert "cost_investment" in m.backend.expressions

    def test_loc_techs_not_cost_var_constraint(self, simple_conversion):
        """
        i for i in sets.loc_techs_om_cost if i not in sets.loc_techs_conversion_plus + sets.loc_techs_conversion

        """
        assert "cost_var" not in simple_conversion.backend.expressions

    @pytest.mark.parametrize(
        "tech,scenario,cost",
        (
            ("test_supply_elec", "simple_supply", "om_prod"),
            ("test_supply_elec", "simple_supply", "om_con"),
            ("test_supply_plus", "simple_supply_and_supply_plus", "om_con"),
            ("test_demand_elec", "simple_supply", "om_con"),
            ("test_transmission_elec", "simple_supply", "om_prod"),
            ("test_conversion", "simple_conversion", "om_con"),
            ("test_conversion_plus", "simple_conversion_plus", "om_prod"),
        ),
    )
    def test_loc_techs_cost_var_constraint(self, tech, scenario, cost):
        """
        i for i in sets.loc_techs_om_cost if i not in sets.loc_techs_conversion_plus + sets.loc_techs_conversion

        """
        m = build_model(
            {"techs.{}.costs.monetary.{}".format(tech, cost): 1},
            "{},two_hours".format(scenario),
        )
        m.build()
        assert "cost_var" in m.backend.expressions

    def test_one_way_om_cost(self):
        """
        With one_way transmission, it should still be possible to set an om_prod cost.
        """
        m = build_model(
            {
                "techs.test_transmission_elec.costs.monetary.om_prod": 1,
                "links.a,b.techs.test_transmission_elec.switches.one_way": True,
            },
            "simple_supply,two_hours",
        )
        m.build()
        idx = {
            "costs": "monetary",
            "nodes": "b",
            "techs": "test_transmission_elec:a",
            "timesteps": m.backend._dataset.timesteps[1],
        }
        assert check_variable_exists(
            m.backend.get_expression("cost_var", as_backend_objs=False),
            "carrier_prod",
            idx,
        )

        idx["nodes"] = "a"
        idx["techs"] = "test_transmission_elec:b"
        assert not check_variable_exists(
            m.backend.get_expression("cost_var", as_backend_objs=False),
            "carrier_prod",
            idx,
        )


@pytest.mark.skip(reason="to be reimplemented by comparison to LP files")
class TestExportConstraints:
    # export.py
    def test_loc_carriers_system_balance_no_export(self, simple_supply):
        """
        i for i in sets.loc_carriers if sets.loc_techs_export
        and any(['{0}::{2}'.format(*j.split('::')) == i
        for j in sets.loc_tech_carriers_export])
        """

        assert not check_variable_exists(
            simple_supply.backend.get_constraint(
                "system_balance", as_backend_objs=False
            ),
            "carrier_export",
        )

    def test_loc_carriers_system_balance_export(self, supply_export):
        assert check_variable_exists(
            supply_export.backend.get_constraint(
                "system_balance", as_backend_objs=False
            ),
            "carrier_export",
        )

    def test_loc_tech_carriers_export_balance_constraint(self, supply_export):
        """
        sets.loc_tech_carriers_export,
        """
        assert "export_balance" in supply_export.backend.constraints

    def test_loc_techs_update_costs_var_constraint(self, supply_export):
        """
        i for i in sets.loc_techs_om_cost if i in sets.loc_techs_export
        """
        assert "cost_var" in supply_export.backend.expressions

        m = build_model(
            {"techs.test_supply_elec.costs.monetary.om_prod": 0.1},
            "supply_export,two_hours,investment_costs",
        )
        m.build()
        assert "cost_var" in m.backend.expressions

        assert check_variable_exists(
            m.backend.get_expression("cost_var", as_backend_objs=False),
            "carrier_export",
        )

    def test_loc_tech_carriers_export_max_constraint(self):
        """
        i for i in sets.loc_tech_carriers_export
        if constraint_exists(model_run, i.rsplit('::', 1)[0], 'constraints.export_max')
        """

        m = build_model(
            {"techs.test_supply_elec.constraints.export_max": 5},
            "supply_export,two_hours,investment_costs",
        )
        m.build()
        assert "carrier_export_max" in m.backend.constraints


@pytest.mark.skip(reason="to be reimplemented by comparison to LP files")
class TestCapacityConstraints:
    # capacity.py
    def test_loc_techs_storage_capacity_constraint(
        self, simple_storage, simple_supply_and_supply_plus
    ):
        """
        i for i in sets.loc_techs_store if i not in sets.loc_techs_milp
        """
        assert "storage_max" in simple_storage.backend.constraints
        assert "storage_max" in simple_supply_and_supply_plus.backend.constraints

        m = build_model(
            {"techs.test_storage.constraints.storage_cap_equals": 20},
            "simple_storage,two_hours,investment_costs",
        )
        m.build()
        assert (
            m.backend.variables.storage_cap.sel(nodes="a", techs="test_storage")
            .item()
            .ub
            == 20
        )
        assert (
            m.backend.variables.storage_cap.sel(nodes="a", techs="test_storage")
            .item()
            .lb
            == 20
        )

    @pytest.mark.filterwarnings("ignore:(?s).*Integer:calliope.exceptions.ModelWarning")
    def test_loc_techs_storage_capacity_milp_constraint(self):
        m = build_model(
            {
                "techs.test_storage.constraints": {
                    "units_max": 1,
                    "energy_cap_per_unit": 20,
                    "storage_cap_per_unit": 20,
                }
            },
            "simple_storage,two_hours,investment_costs",
        )
        m.build()
        assert "storage_capacity" not in m.backend.constraints

    @pytest.mark.parametrize(
        "scenario,tech,override",
        [
            i + (j,)
            for i in [
                ("simple_supply_and_supply_plus", "test_supply_plus"),
                ("simple_storage", "test_storage"),
            ]
            for j in ["max", "equals", "min"]
        ],
    )
    def test_loc_techs_energy_capacity_storage_constraint(
        self, scenario, tech, override
    ):
        """
        i for i in sets.loc_techs_store if constraint_exists(model_run, i, 'constraints.energy_cap_per_storage_cap_max')
        """
        m = build_model(
            {f"techs.{tech}.constraints.energy_cap_per_storage_cap_{override}": 0.5},
            f"{scenario},two_hours,investment_costs",
        )
        m.build()
        assert (
            f"energy_capacity_per_storage_capacity_{override}" in m.backend.constraints
        )

        if override == "equals":
            assert not any(
                "energy_capacity_per_storage_capacity_{i}" in m.backend.constraints
                for i in ["max", "min"]
            )

    @pytest.mark.filterwarnings("ignore:(?s).*Integer:calliope.exceptions.ModelWarning")
    @pytest.mark.parametrize("override", (("max", "equals", "min")))
    def test_loc_techs_energy_capacity_milp_storage_constraint(self, override):
        """
        i for i in sets.loc_techs_store if constraint_exists(model_run, i, 'constraints.energy_cap_per_storage_cap_max')
        """

        m = build_model(
            {
                f"techs.test_supply_plus.constraints.energy_cap_per_storage_cap_{override}": 0.5
            },
            "supply_and_supply_plus_milp,two_hours,investment_costs",
        )
        m.build()
        assert (
            f"energy_capacity_per_storage_capacity_{override}" in m.backend.constraints
        )
        if override == "equals":
            assert not any(
                "energy_capacity_per_storage_capacity_{i}" in m.backend.constraints
                for i in ["max", "min"]
            )

    def test_no_loc_techs_energy_capacity_storage_constraint(self, caplog):
        """
        i for i in sets.loc_techs_store if constraint_exists(model_run, i, 'constraints.energy_cap_per_storage_cap_max')
        """
        with caplog.at_level(logging.INFO):
            m = build_model(model_file="energy_cap_per_storage_cap.yaml")

        m.build()
        assert not any(
            "energy_capacity_storage_{i}" in m.backend.constraints
            for i in ["max", "min", "equals"]
        )

    @pytest.mark.parametrize("override", ((None, "max", "equals", "min")))
    def test_loc_techs_resource_capacity_constraint(self, override):
        """
        i for i in sets.loc_techs_finite_resource_supply_plus
        if any([constraint_exists(model_run, i, 'constraints.resource_cap_equals'),
                constraint_exists(model_run, i, 'constraints.resource_cap_max'),
                constraint_exists(model_run, i, 'constraints.resource_cap_min')])
        """

        if override is None:
            m = build_model(
                {}, "simple_supply_and_supply_plus,two_hours,investment_costs"
            )
            m.build()
            expr = m.backend.variables.resource_cap.sel(
                nodes="b", techs="test_supply_plus"
            ).item()
            assert expr.lb == 0
            assert np.isinf(expr.ub)

        else:
            m = build_model(
                {
                    "techs.test_supply_plus.constraints.resource_cap_{}".format(
                        override
                    ): 10
                },
                "simple_supply_and_supply_plus,two_hours,investment_costs",
            )
            m.build()
            expr = m.backend.variables.resource_cap.sel(
                nodes="b", techs="test_supply_plus"
            ).item()
            if override == "max":
                assert expr.ub == 10
                assert expr.lb == 0
            elif override == "equals":
                assert expr.ub == 10
                assert expr.lb == 10
            if override == "min":
                assert expr.lb == 10
                assert np.isinf(expr.ub)

    def test_loc_techs_resource_capacity_equals_energy_capacity_constraint(
        self, simple_supply_and_supply_plus
    ):
        """
        i for i in sets.loc_techs_finite_resource_supply_plus
        if constraint_exists(model_run, i, 'constraints.resource_cap_equals_energy_cap')
        """
        assert (
            "resource_capacity_equals_energy_capacity"
            not in simple_supply_and_supply_plus.backend.constraints
        )

        m = build_model(
            {"techs.test_supply_plus.switches.resource_cap_equals_energy_cap": True},
            "simple_supply_and_supply_plus,two_hours,investment_costs",
        )
        m.build()
        assert "resource_capacity_equals_energy_capacity" in m.backend.constraints

    def test_loc_techs_resource_area_constraint(self, simple_supply_and_supply_plus):
        """
        i for i in sets.loc_techs_area if i in sets.loc_techs_supply_plus
        """
        assert "resource_area" not in simple_supply_and_supply_plus.backend.variables

        m = build_model(
            {"techs.test_supply_plus.constraints.resource_area_max": 10},
            "simple_supply_and_supply_plus,two_hours,investment_costs",
        )
        m.build()
        assert "resource_area" in m.backend.variables

        m = build_model(
            {"techs.test_supply_elec.constraints.resource_area_max": 10},
            "simple_supply_and_supply_plus,two_hours,investment_costs",
        )
        m.build()
        assert "resource_area" in m.backend.variables

        # Check that setting energy_cap_max to 0 also forces this constraint to 0
        m = build_model(
            {
                "techs.test_supply_plus.constraints": {
                    "resource_area_max": 10,
                    "energy_cap_max": 0,
                }
            },
            "simple_supply_and_supply_plus,two_hours,investment_costs",
        )
        m.build()
        ub = m.backend.get_constraint(
            "force_zero_resource_area", as_backend_objs=False
        ).ub

        assert (ub.to_series().dropna() == 0).all()

    def test_loc_techs_resource_area_per_energy_capacity_constraint(
        self, simple_supply_and_supply_plus
    ):
        """
        i for i in sets.loc_techs_area if i in sets.loc_techs_supply_plus
        and constraint_exists(model_run, i, 'constraints.resource_area_per_energy_cap')
        """
        assert (
            "resource_area_per_energy_capacity"
            not in simple_supply_and_supply_plus.backend.constraints
        )

        m = build_model(
            {"techs.test_supply_plus.constraints.resource_area_max": 10},
            "simple_supply_and_supply_plus,two_hours,investment_costs",
        )
        m.build()
        assert "resource_area_per_energy_capacity" not in m.backend.constraints

        m = build_model(
            {"techs.test_supply_elec.constraints.resource_area_per_energy_cap": 10},
            "simple_supply_and_supply_plus,two_hours,investment_costs",
        )
        m.build()
        assert "resource_area_per_energy_capacity" in m.backend.constraints

        m = build_model(
            {
                "techs.test_supply_elec.constraints": {
                    "resource_area_per_energy_cap": 10,
                    "resource_area_max": 10,
                }
            },
            "simple_supply_and_supply_plus,two_hours,investment_costs",
        )
        m.build()
        assert "resource_area_per_energy_capacity" in m.backend.constraints

    def test_locs_resource_area_capacity_per_loc_constraint(
        self, simple_supply_and_supply_plus
    ):
        """
        i for i in sets.locs
        if model_run.nodes[i].get_key('available_area', None) is not None
        """
        assert (
            "resource_area_capacity_per_loc"
            not in simple_supply_and_supply_plus.backend.constraints
        )

        m = build_model(
            {"nodes.a.available_area": 1},
            "simple_supply_and_supply_plus,two_hours,investment_costs",
        )
        m.build()
        assert "resource_area_capacity_per_loc" not in m.backend.constraints

        m = build_model(
            {
                "nodes.a.available_area": 1,
                "techs.test_supply_plus.constraints.resource_area_max": 10,
            },
            "simple_supply_and_supply_plus,two_hours,investment_costs",
        )
        m.build()
        assert "resource_area_capacity_per_loc" in m.backend.constraints

    def test_loc_techs_energy_capacity_constraint(self, simple_supply_and_supply_plus):
        """
        i for i in sets.loc_techs
        if i not in sets.loc_techs_milp + sets.loc_techs_purchase
        """
        m2 = build_model(
            {"techs.test_supply_elec.constraints.energy_cap_scale": 5},
            "simple_supply_and_supply_plus,two_hours,investment_costs",
        )
        m2.build()
        assert (
            m2.backend.variables.energy_cap.sel(nodes="a", techs="test_supply_elec")
            .item()
            .ub
            == simple_supply_and_supply_plus.backend.variables.energy_cap.sel(
                nodes="a", techs="test_supply_elec"
            )
            .item()
            .ub
            * 5
        )

    @pytest.mark.filterwarnings("ignore:(?s).*Integer:calliope.exceptions.ModelWarning")
    def test_loc_techs_energy_capacity_milp_constraint(self):
        m = build_model(
            {}, "supply_milp,two_hours,investment_costs"
        )  # demand still is in loc_techs
        m.build()
        assert np.isinf(
            m.backend.variables.energy_cap.sel(nodes="a", techs="test_demand_elec")
            .item()
            .ub
        )
        assert (
            m.backend.variables.energy_cap.sel(nodes="a", techs="test_supply_elec")
            .item()
            .ub
            == 10
        )

    @pytest.mark.xfail(reason="This will be caught by typedconfig")
    def test_loc_techs_energy_capacity_constraint_warning_on_infinite_equals(self):
        # Check that setting `_equals` to infinity is caught:
        override = {
            "nodes.a.techs.test_supply_elec.constraints.energy_cap_equals": np.inf
        }
        with pytest.raises(exceptions.ModelError) as error:
            m = build_model(override, "simple_supply,two_hours,investment_costs")
            m.build()

        assert check_error_or_warning(
            error,
            "Cannot use inf for energy_cap_equals for node, tech `('a', 'test_supply_elec')`",
        )

    @pytest.mark.parametrize("bound", (("equals", "max")))
    def test_techs_energy_capacity_systemwide_constraint(self, bound):
        """
        i for i in sets.techs
        if model_run.get_key('techs.{}.constraints.energy_cap_max_systemwide'.format(i), None)
        """

        def check_bounds(constraint):
            assert constraint.ub.item() == 20
            if bound == "equals":
                assert constraint.lb.item() == 20
            if bound == "max":
                assert constraint.lb.item() is None

        m = build_model(
            {
                f"techs.test_supply_elec.constraints.energy_cap_{bound}_systemwide": 20
            },  # foo
            "simple_supply,two_hours,investment_costs",
        )
        m.build()
        assert "energy_capacity_systemwide" in m.backend.constraints
        assert isinstance(
            m.backend.constraints.energy_capacity_systemwide.sel(
                techs="test_supply_elec"
            ).item(),
            pmo.constraint,
        )

        check_bounds(
            m.backend.get_constraint(
                "energy_capacity_systemwide", as_backend_objs=False
            ).sel(techs="test_supply_elec")
        )

        # Check that a model without transmission techs doesn't cause an error
        m = build_model(
            {f"techs.test_supply_elec.constraints.energy_cap_{bound}_systemwide": 20},
            "simple_supply,two_hours,investment_costs",
            model_file="model_minimal.yaml",
        )
        m.build()
        assert "energy_capacity_systemwide" in m.backend.constraints
        check_bounds(
            m.backend.get_constraint(
                "energy_capacity_systemwide", as_backend_objs=False
            ).sel(techs="test_supply_elec")
        )

    @pytest.mark.parametrize("bound", (("equals", "max")))
    def test_techs_energy_capacity_systemwide_no_constraint(self, simple_supply, bound):
        assert "energy_capacity_systemwide" not in simple_supply.backend.constraints

        # setting the constraint to infinity leads to no constraint being built
        m = build_model(
            {
                f"techs.test_supply_elec.constraints.energy_cap_{bound}_systemwide": np.inf
            },
            "simple_supply,two_hours,investment_costs",
        )
        m.build()
        assert "energy_capacity_systemwide" not in m.backend.constraints


@pytest.mark.skip(reason="to be reimplemented by comparison to LP files")
class TestDispatchConstraints:
    # dispatch.py
    def test_loc_tech_carriers_carrier_production_max_constraint(self, simple_supply):
        """
        i for i in sets.loc_tech_carriers_prod
        if i not in sets.loc_tech_carriers_conversion_plus
        and i.rsplit('::', 1)[0] not in sets.loc_techs_milp
        """
        assert "carrier_production_max" in simple_supply.backend.constraints

    @pytest.mark.filterwarnings("ignore:(?s).*Integer:calliope.exceptions.ModelWarning")
    def test_loc_tech_carriers_carrier_production_max_milp_constraint(
        self, supply_milp
    ):
        assert "carrier_production_max" not in supply_milp.backend.constraints

    def test_loc_tech_carriers_carrier_production_min_constraint(self, simple_supply):
        """
        i for i in sets.loc_tech_carriers_prod
        if i not in sets.loc_tech_carriers_conversion_plus
        and constraint_exists(model_run, i, 'constraints.energy_cap_min_use')
        and i.rsplit('::', 1)[0] not in sets.loc_techs_milp
        """
        assert "carrier_production_min" not in simple_supply.backend.constraints

        m = build_model(
            {"techs.test_supply_elec.constraints.energy_cap_min_use": 0.1},
            "simple_supply,two_hours,investment_costs",
        )
        m.build()
        assert "carrier_production_min" in m.backend.constraints

    @pytest.mark.filterwarnings("ignore:(?s).*Integer:calliope.exceptions.ModelWarning")
    def test_loc_tech_carriers_carrier_production_min_milp_constraint(
        self, supply_milp
    ):
        assert "carrier_production_min" not in supply_milp.backend.constraints

        m = build_model(
            {"techs.test_supply_elec.constraints.energy_cap_min_use": 0.1},
            "supply_milp,two_hours,investment_costs",
        )
        m.build()
        assert "carrier_production_min" not in m.backend.constraints

    def test_loc_tech_carriers_carrier_consumption_max_constraint(self, simple_supply):
        """
        i for i in sets.loc_tech_carriers_con
        if i.rsplit('::', 1)[0] in sets.loc_techs_demand +
            sets.loc_techs_storage + sets.loc_techs_transmission
        and i.rsplit('::', 1)[0] not in sets.loc_techs_milp
        """
        assert "carrier_consumption_max" in simple_supply.backend.constraints

    @pytest.mark.filterwarnings("ignore:(?s).*Integer:calliope.exceptions.ModelWarning")
    def test_loc_tech_carriers_carrier_consumption_max_milp_constraint(
        self, supply_milp
    ):
        assert "carrier_consumption_max" in supply_milp.backend.constraints

    def test_loc_techs_resource_max_constraint(
        self, simple_supply, simple_supply_and_supply_plus
    ):
        """
        sets.loc_techs_finite_resource_supply_plus,
        """
        assert "resource_max" not in simple_supply.backend.constraints
        assert "resource_max" in simple_supply_and_supply_plus.backend.constraints

        m = build_model(
            {"techs.test_supply_plus.constraints.resource": np.inf},
            "simple_supply_and_supply_plus,two_hours,investment_costs",
        )
        m.build()
        assert "resource_max" in m.backend.constraints

    def test_loc_techs_storage_max_constraint(
        self, simple_supply, simple_supply_and_supply_plus, simple_storage
    ):
        """
        sets.loc_techs_store
        """
        assert "storage_max" not in simple_supply.backend.constraints
        assert "storage_max" in simple_supply_and_supply_plus.backend.constraints
        assert "storage_max" in simple_storage.backend.constraints

    def test_loc_tech_carriers_ramping_constraint(self, simple_supply):
        """
        i for i in sets.loc_tech_carriers_prod
        if i.rsplit('::', 1)[0] in sets.loc_techs_ramping
        """
        assert "ramping_up" not in simple_supply.backend.constraints
        assert "ramping_down" not in simple_supply.backend.constraints

        m = build_model(
            {"techs.test_supply_elec.constraints.energy_ramping": 0.1},
            "simple_supply,two_hours,investment_costs",
        )
        m.build()
        assert "ramping_up" in m.backend.constraints
        assert "ramping_down" in m.backend.constraints

        m = build_model(
            {"techs.test_conversion.constraints.energy_ramping": 0.1},
            "simple_conversion,two_hours,investment_costs",
        )
        m.build()
        assert "ramping_up" in m.backend.constraints
        assert "ramping_down" in m.backend.constraints


@pytest.mark.filterwarnings("ignore:(?s).*Integer:calliope.exceptions.ModelWarning")
@pytest.mark.skip(reason="to be reimplemented by comparison to LP files")
class TestMILPConstraints:
    # milp.py
    def test_loc_techs_unit_commitment_milp_constraint(
        self, simple_supply, supply_milp, supply_purchase
    ):
        """
        sets.loc_techs_milp,
        """
        assert "unit_commitment_milp" not in simple_supply.backend.constraints
        assert "unit_commitment_milp" in supply_milp.backend.constraints
        assert "unit_commitment_milp" not in supply_purchase.backend.constraints

    def test_loc_techs_unit_capacity_milp_constraint(
        self, simple_supply, supply_milp, supply_purchase
    ):
        """
        sets.loc_techs_milp,
        """
        assert "units" not in simple_supply.backend.variables
        assert "units" in supply_milp.backend.variables
        assert "units" not in supply_purchase.backend.variables

    def test_loc_tech_carriers_carrier_production_max_milp_constraint(
        self, simple_supply, supply_milp, supply_purchase, conversion_plus_milp
    ):
        """
        i for i in sets.loc_tech_carriers_prod
        if i not in sets.loc_tech_carriers_conversion_plus
        and i.rsplit('::', 1)[0] in sets.loc_techs_milp
        """
        assert "carrier_production_max_milp" not in simple_supply.backend.constraints
        assert "carrier_production_max_milp" in supply_milp.backend.constraints

        assert "carrier_production_max_milp" not in supply_purchase.backend.constraints
        assert (
            "carrier_production_max_milp"
            not in conversion_plus_milp.backend.constraints
        )

    def test_loc_techs_carrier_production_max_conversion_plus_milp_constraint(
        self,
        simple_supply,
        supply_milp,
        supply_purchase,
        conversion_plus_milp,
        conversion_plus_purchase,
    ):
        """
        i for i in sets.loc_techs_conversion_plus
        if i in sets.loc_techs_milp
        """

        assert (
            "carrier_production_max_conversion_plus_milp"
            not in simple_supply.backend.constraints
        )
        assert (
            "carrier_production_max_conversion_plus_milp"
            not in supply_milp.backend.constraints
        )
        assert (
            "carrier_production_max_conversion_plus_milp"
            not in supply_purchase.backend.constraints
        )
        assert (
            "carrier_production_max_conversion_plus_milp"
            in conversion_plus_milp.backend.constraints
        )
        assert (
            "carrier_production_max_conversion_plus_milp"
            not in conversion_plus_purchase.backend.constraints
        )

    def test_loc_tech_carriers_carrier_production_min_milp_constraint(self):
        """
        i for i in sets.loc_tech_carriers_prod
        if i not in sets.loc_tech_carriers_conversion_plus
        and constraint_exists(model_run, i.rsplit('::', 1)[0], 'constraints.energy_cap_min_use')
        and i.rsplit('::', 1)[0] in sets.loc_techs_milp
        """
        m = build_model(
            {"techs.test_supply_elec.constraints.energy_cap_min_use": 0.1},
            "simple_supply,two_hours,investment_costs",
        )
        m.build()
        assert "carrier_production_min_milp" not in m.backend.constraints

        m = build_model(
            {"techs.test_supply_elec.constraints.energy_cap_min_use": 0.1},
            "supply_milp,two_hours,investment_costs",
        )
        m.build()
        assert "carrier_production_min_milp" in m.backend.constraints

        m = build_model(
            {"techs.test_supply_elec.constraints.energy_cap_min_use": 0.1},
            "supply_purchase,two_hours,investment_costs",
        )
        m.build()
        assert "carrier_production_min_milp" not in m.backend.constraints

        m = build_model(
            {"techs.test_supply_elec.constraints.energy_cap_min_use": 0.1},
            "conversion_plus_milp,two_hours,investment_costs",
        )
        m.build()
        assert "carrier_production_min_milp" not in m.backend.constraints

        m = build_model(
            {"techs.test_conversion_plus.constraints.energy_cap_min_use": 0.1},
            "conversion_plus_milp,two_hours,investment_costs",
        )
        m.build()
        assert "carrier_production_min_milp" not in m.backend.constraints

    def test_loc_techs_carrier_production_min_conversion_plus_milp_constraint(self):
        """
        i for i in sets.loc_techs_conversion_plus
        if constraint_exists(model_run, i, 'constraints.energy_cap_min_use')
        and i in sets.loc_techs_milp
        """
        m = build_model(
            {"techs.test_supply_elec.constraints.energy_cap_min_use": 0.1},
            "simple_supply,two_hours,investment_costs",
        )
        m.build()
        assert (
            "carrier_production_min_conversion_plus_milp" not in m.backend.constraints
        )

        m = build_model(
            {"techs.test_supply_elec.constraints.energy_cap_min_use": 0.1},
            "supply_milp,two_hours,investment_costs",
        )
        m.build()
        assert (
            "carrier_production_min_conversion_plus_milp" not in m.backend.constraints
        )

        m = build_model(
            {"techs.test_supply_elec.constraints.energy_cap_min_use": 0.1},
            "conversion_plus_milp,two_hours,investment_costs",
        )
        m.build()
        assert (
            "carrier_production_min_conversion_plus_milp" not in m.backend.constraints
        )

        m = build_model(
            {"techs.test_conversion_plus.constraints.energy_cap_min_use": 0.1},
            "conversion_plus_milp,two_hours,investment_costs",
        )
        m.build()
        assert "carrier_production_min_conversion_plus_milp" in m.backend.constraints

        m = build_model(
            {"techs.test_conversion_plus.constraints.energy_cap_min_use": 0.1},
            "conversion_plus_purchase,two_hours,investment_costs",
        )
        m.build()
        assert (
            "carrier_production_min_conversion_plus_milp" not in m.backend.constraints
        )

    def test_loc_tech_carriers_carrier_consumption_max_milp_constraint(
        self, simple_supply, supply_milp, storage_milp, conversion_plus_milp
    ):
        """
        i for i in sets.loc_tech_carriers_con
        if i.rsplit('::', 1)[0] in sets.loc_techs_demand +
            sets.loc_techs_storage + sets.loc_techs_transmission
        and i.rsplit('::', 1)[0] in sets.loc_techs_milp
        """
        assert "carrier_consumption_max_milp" not in simple_supply.backend.constraints
        assert "carrier_consumption_max_milp" not in supply_milp.backend.constraints
        assert "carrier_consumption_max_milp" in storage_milp.backend.constraints
        assert (
            "carrier_consumption_max_milp"
            not in conversion_plus_milp.backend.constraints
        )

    def test_loc_techs_energy_capacity_units_milp_constraint(
        self, simple_supply, supply_milp, storage_milp, conversion_plus_milp
    ):
        """
        i for i in sets.loc_techs_milp
        if constraint_exists(model_run, i, 'constraints.energy_cap_per_unit')
        is not None
        """
        assert "energy_capacity_units_milp" not in simple_supply.backend.constraints
        assert "energy_capacity_units_milp" in supply_milp.backend.constraints
        assert "energy_capacity_units_milp" in storage_milp.backend.constraints
        assert "energy_capacity_units_milp" in conversion_plus_milp.backend.constraints

    def test_loc_techs_storage_capacity_units_milp_constraint(
        self,
        simple_supply,
        supply_milp,
        storage_milp,
        conversion_plus_milp,
        supply_and_supply_plus_milp,
    ):
        """
        i for i in sets.loc_techs_milp if i in sets.loc_techs_store
        """
        assert "storage_capacity_units_milp" not in simple_supply.backend.constraints
        assert "storage_capacity_units_milp" not in supply_milp.backend.constraints
        assert "storage_capacity_units_milp" in storage_milp.backend.constraints
        assert (
            "storage_capacity_units_milp"
            not in conversion_plus_milp.backend.constraints
        )
        assert (
            "storage_capacity_units_milp"
            in supply_and_supply_plus_milp.backend.constraints
        )

    def test_loc_techs_energy_capacity_max_purchase_milp_constraint(
        self, simple_supply, supply_milp, supply_purchase
    ):
        """
        i for i in sets.loc_techs_purchase
        if (constraint_exists(model_run, i, 'constraints.energy_cap_equals') is not None
            or constraint_exists(model_run, i, 'constraints.energy_cap_max') is not None)
        """
        assert (
            "energy_capacity_max_purchase_milp" not in simple_supply.backend.constraints
        )
        assert (
            "energy_capacity_max_purchase_milp" not in supply_milp.backend.constraints
        )
        assert (
            "energy_capacity_max_purchase_milp" in supply_purchase.backend.constraints
        )

        m = build_model(
            {
                "techs.test_supply_elec.constraints": {
                    "energy_cap_max": None,
                    "energy_cap_equals": 15,
                }
            },
            "supply_purchase,two_hours,investment_costs",
        )
        m.build()
        assert "energy_capacity_max_purchase_milp" in m.backend.constraints

    def test_loc_techs_energy_capacity_min_purchase_milp_constraint(
        self, simple_supply, supply_milp, supply_purchase
    ):
        """
        i for i in sets.loc_techs_purchase
        if (not constraint_exists(model_run, i, 'constraints.energy_cap_equals')
            and constraint_exists(model_run, i, 'constraints.energy_cap_min'))
        """
        assert (
            "energy_capacity_min_purchase_milp" not in simple_supply.backend.constraints
        )
        assert (
            "energy_capacity_min_purchase_milp" not in supply_milp.backend.constraints
        )
        assert (
            "energy_capacity_min_purchase_milp"
            not in supply_purchase.backend.constraints
        )

        m = build_model(
            {
                "techs.test_supply_elec.constraints": {
                    "energy_cap_max": None,
                    "energy_cap_equals": 15,
                }
            },
            "supply_purchase,two_hours,investment_costs",
        )
        m.build()
        assert "energy_capacity_min_purchase_milp" not in m.backend.constraints

        m = build_model(
            {"techs.test_supply_elec.constraints.energy_cap_min": 10},
            "supply_purchase,two_hours,investment_costs",
        )
        m.build()
        assert "energy_capacity_min_purchase_milp" in m.backend.constraints

    def test_loc_techs_storage_capacity_max_purchase_milp_constraint(
        self, simple_storage, storage_milp, storage_purchase, supply_purchase
    ):
        """
        i for i in set(sets.loc_techs_purchase).intersection(sets.loc_techs_store)
        """
        assert (
            "storage_capacity_max_purchase_milp"
            not in simple_storage.backend.constraints
        )
        assert (
            "storage_capacity_max_purchase_milp" not in storage_milp.backend.constraints
        )
        assert (
            "storage_capacity_max_purchase_milp" in storage_purchase.backend.constraints
        )
        assert (
            "storage_capacity_max_purchase_milp"
            not in supply_purchase.backend.constraints
        )

    def test_loc_techs_storage_capacity_min_purchase_milp_constraint(
        self, storage_purchase
    ):
        """
        i for i in set(sets.loc_techs_purchase).intersection(sets.loc_techs_store)
        if (not constraint_exists(model_run, i, 'constraints.storage_cap_equals')
            and (constraint_exists(model_run, i, 'constraints.storage_cap_min')
                or constraint_exists(model_run, i, 'constraints.energy_cap_min')))
        """
        m = build_model(
            {"techs.test_storage.constraints.storage_cap_min": 10},
            "simple_storage,two_hours,investment_costs",
        )
        m.build()
        assert "storage_capacity_min_purchase_milp" not in m.backend.constraints

        m = build_model(
            {"techs.test_storage.constraints.storage_cap_min": 10},
            "storage_milp,two_hours,investment_costs",
        )
        m.build()
        assert "storage_capacity_min_purchase_milp" not in m.backend.constraints

        assert (
            "storage_capacity_min_purchase_milp"
            not in storage_purchase.backend.constraints
        )

        m = build_model(
            {"techs.test_storage.constraints.storage_cap_min": 10},
            "storage_purchase,two_hours,investment_costs",
        )
        m.build()
        assert "storage_capacity_min_purchase_milp" in m.backend.constraints

        m = build_model(
            {
                "techs.test_storage.constraints": {
                    "storage_cap_equals": 10,
                    "storage_cap_min": 10,
                }
            },
            "storage_purchase,two_hours,investment_costs",
        )
        m.build()
        assert "storage_capacity_min_purchase_milp" not in m.backend.constraints

    @pytest.mark.parametrize(
        ("scenario", "exists", "override_dict"),
        (
            ("simple_supply", ("not", "not"), {}),
            ("supply_milp", ("not", "not"), {}),
            (
                "supply_milp",
                ("not", "is"),
                {"techs.test_supply_elec.costs.monetary.purchase": 1},
            ),
            ("supply_purchase", ("is", "not"), {}),
        ),
    )
    def test_loc_techs_update_costs_investment_units_milp_constraint(
        self, scenario, exists, override_dict
    ):
        """
        i for i in sets.loc_techs_milp
        if i in sets.loc_techs_investment_cost and
        any(constraint_exists(model_run, i, 'costs.{}.purchase'.format(j))
               for j in model_run.sets.costs)
        """

        m = build_model(override_dict, f"{scenario},two_hours,investment_costs")
        m.build()
        if exists[0] == "not":
            assert not check_variable_exists(
                m.backend.get_expression("cost_investment", as_backend_objs=False),
                "purchased",
            )
        else:
            assert check_variable_exists(
                m.backend.get_expression("cost_investment", as_backend_objs=False),
                "purchased",
            )
        if exists[1] == "not":
            assert not check_variable_exists(
                m.backend.get_expression("cost_investment", as_backend_objs=False),
                "units",
            )
        else:
            assert check_variable_exists(
                m.backend.get_expression("cost_investment", as_backend_objs=False),
                "units",
            )

    def test_techs_unit_capacity_max_systemwide_milp_constraint(self):
        """
        sets.techs if unit_cap_max_systemwide or unit_cap_equals_systemwide
        """

        override_max = {
            "links.a,b.exists": True,
            "techs.test_conversion_plus.constraints.units_max_systemwide": 2,
            "nodes.b.techs.test_conversion_plus.constraints": {
                "units_max": 2,
                "energy_cap_per_unit": 5,
            },
        }
        m = build_model(override_max, "conversion_plus_milp,two_hours,investment_costs")
        m.build()
        assert "unit_capacity_systemwide_milp" in m.backend.constraints
        assert (
            m.backend.get_constraint(
                "unit_capacity_systemwide_milp", as_backend_objs=False
            )
            .sel(techs="test_conversion_plus")
            .ub.item()
            == 2
        )

    def test_techs_unit_capacity_equals_systemwide_milp_constraint(self):
        """
        sets.techs if unit_cap_max_systemwide or unit_cap_equals_systemwide
        """
        override_equals = {
            "links.a,b.exists": True,
            "techs.test_conversion_plus.constraints.units_equals_systemwide": 1,
            "nodes.b.techs.test_conversion_plus.costs.monetary.purchase": 1,
        }
        m = build_model(
            override_equals, "conversion_plus_milp,two_hours,investment_costs"
        )
        m.build()
        assert "unit_capacity_systemwide_milp" in m.backend.constraints
        assert (
            m.backend.get_constraint(
                "unit_capacity_systemwide_milp", as_backend_objs=False
            )
            .sel(techs="test_conversion_plus")
            .lb.item()
            == 1
        )
        assert (
            m.backend.get_constraint(
                "unit_capacity_systemwide_milp", as_backend_objs=False
            )
            .sel(techs="test_conversion_plus")
            .ub.item()
            == 1
        )

    # TODO: always have transmission techs be independent of node names
    @pytest.mark.xfail(
        reason="systemwide constraints now don't work with transmission techs, since transmission tech names are now never independent of a node"
    )
    def test_techs_unit_capacity_max_systemwide_transmission_milp_constraint(self):
        """
        sets.techs if unit_cap_max_systemwide or unit_cap_equals_systemwide
        """
        override_transmission = {
            "links.a,b.exists": True,
            "techs.test_transmission_elec.constraints": {
                "units_max_systemwide": 1,
                "lifetime": 25,
            },
            "techs.test_transmission_elec.costs.monetary": {
                "purchase": 1,
                "interest_rate": 0.1,
            },
        }
        m = build_model(
            override_transmission, "simple_supply,two_hours,investment_costs"
        )
        m.build()
        assert "unit_capacity_systemwide_milp" in m.backend.constraints
        assert (
            m.backend.get_constraint(
                "unit_capacity_systemwide_milp", as_backend_objs=False
            )
            .sel(techs="test_transmission_elec")
            .item()
            .ub
            == 2
        )

    def test_techs_unit_capacity_max_systemwide_no_transmission_milp_constraint(self):
        override_no_transmission = {
            "techs.test_supply_elec.constraints.units_equals_systemwide": 1,
            "nodes.b.techs.test_supply_elec.costs.monetary.purchase": 1,
        }
        m = build_model(
            override_no_transmission,
            "supply_milp,two_hours,investment_costs",
            model_file="model_minimal.yaml",
        )
        m.build()
        assert "unit_capacity_systemwide_milp" in m.backend.constraints

    @pytest.mark.parametrize("tech", (("test_storage"), ("test_transmission_elec")))
    def test_asynchronous_prod_con_constraint(self, tech):
        """
        Binary switch for prod/con can be activated using the option
        'asynchronous_prod_con'
        """
        m = build_model(
            {f"techs.{tech}.constraints.force_asynchronous_prod_con": True},
            "simple_storage,investment_costs",
        )
        m.build()
        assert "prod_con_switch" in m.backend.variables
        assert "asynchronous_con_milp" in m.backend.constraints
        assert "asynchronous_prod_milp" in m.backend.constraints


@pytest.mark.skip(reason="to be reimplemented by comparison to LP files")
class TestConversionConstraints:
    # conversion.py
    def test_loc_techs_balance_conversion_constraint(
        self, simple_supply, simple_conversion, simple_conversion_plus
    ):
        """
        sets.loc_techs_conversion,
        """
        assert "balance_conversion" not in simple_supply.backend.constraints
        assert "balance_conversion" in simple_conversion.backend.constraints
        assert "balance_conversion" not in simple_conversion_plus.backend.constraints


@pytest.mark.skip(reason="to be reimplemented by comparison to LP files")
class TestNetworkConstraints:
    # network.py
    def test_loc_techs_symmetric_transmission_constraint(
        self, simple_supply, simple_conversion_plus
    ):
        """
        sets.loc_techs_transmission,
        """
        assert "symmetric_transmission" in simple_supply.backend.constraints
        assert (
            "symmetric_transmission" not in simple_conversion_plus.backend.constraints
        )


@pytest.mark.skip(reason="to be reimplemented by comparison to LP files")
class TestClusteringConstraints:
    def constraints(self):
        return [
            "balance_storage_inter",
            "storage_intra_max",
            "storage_intra_min",
            "storage_inter_max",
            "storage_inter_min",
        ]

    def decision_variables(self):
        return [
            "storage_inter_cluster",
            "storage_intra_cluster_max",
            "storage_intra_cluster_min",
        ]

    def cluster_model(
        self,
        how="mean",
        storage_inter_cluster=True,
        cyclic=False,
        storage_initial=False,
    ):
        override = {
            "model.subset_time": ["2005-01-01", "2005-01-04"],
            "model.time": {
                "function": "apply_clustering",
                "function_options": {
                    "clustering_func": "file=cluster_days.csv:a",
                    "how": how,
                },
            },
            "model.custom_math": ["storage_inter_cluster"]
            if storage_inter_cluster
            else [],
            "run.cyclic_storage": cyclic,
        }
        if storage_initial:
            override.update({"techs.test_storage.constraints.storage_initial": 0})
        return build_model(override, "simple_storage,investment_costs")

    def test_cluster_storage_constraints(self):
        m = self.cluster_model()
        m.build()

        for variable in self.decision_variables():
            assert variable in m.backend.variables

        for constraint in self.constraints():
            assert constraint in m.backend.constraints

        assert "storage_max" not in m.backend.constraints
        assert "set_storage_initial" not in m.backend.constraints

    def test_cluster_cyclic_storage_constraints(self):
        m = self.cluster_model(cyclic=True)
        m.build()

        for variable in self.decision_variables():
            assert variable in m.backend.variables

        for constraint in self.constraints():
            assert constraint in m.backend.constraints

        assert "storage_max" not in m.backend.constraints
        assert "set_storage_initial" not in m.backend.constraints

    def test_no_cluster_storage_constraints(self):
        m = self.cluster_model(storage_inter_cluster=False)
        m.build()

        for variable in self.decision_variables():
            assert variable not in m.backend.variables

        for constraint in self.constraints():
            assert constraint not in m.backend.constraints

        assert "storage_max" in m.backend.constraints


class TestLogging:
    @pytest.fixture(scope="module")
    def gurobi_model(self):
        pytest.importorskip("gurobipy")
        model_file = "model.yaml"
        model = build_model(
            model_file=model_file,
            scenario="simple_supply,investment_costs",
            override_dict={"run": {"solver": "gurobi", "solver_io": "python"}},
        )
        model.build()
        return model

    def test_no_duplicate_log_message(self, caplog, gurobi_model):
        caplog.set_level(logging.DEBUG)
        gurobi_model.solve()
        all_log_messages = [r.msg for r in caplog.records]
        assert sum([i.find("Gurobi Optimizer") > -1 for i in all_log_messages]) == 1


class TestNewBackend:
    @pytest.fixture(scope="class")
    def simple_supply_longnames(self):
        m = build_model({}, "simple_supply,two_hours,investment_costs")
        m.build()
        m.backend.verbose_strings()
        return m

    def test_new_build_has_backend(self, simple_supply_new_build):
        assert hasattr(simple_supply_new_build, "backend")

    def test_new_build_optimal(self, simple_supply_new_build):
        assert hasattr(simple_supply_new_build, "results")
        assert (
            simple_supply_new_build._model_data.attrs["termination_condition"]
            == "optimal"
        )

    @pytest.mark.parametrize(
        "component_type", ["variable", "global_expression", "parameter", "constraint"]
    )
    def test_new_build_get_missing_component(
        self, simple_supply_new_build, component_type
    ):
        returned_ = getattr(simple_supply_new_build.backend, f"get_{component_type}")(
            "foo"
        )
        assert returned_ is None

    def test_new_build_get_variable(self, simple_supply_new_build):
        var = simple_supply_new_build.backend.get_variable("energy_cap")
        assert (
            var.to_series().dropna().apply(lambda x: isinstance(x, pmo.variable)).all()
        )
        assert var.attrs == {
            "variables": 1,
            "references": {
                "carrier_consumption_max",
                "carrier_production_max",
                "cost_investment",
                "symmetric_transmission",
            },
            "description": "A technology's energy capacity, also known as its nominal or nameplate capacity.",
            "unit": "power",
            "coords_in_name": False,
        }

    def test_new_build_get_variable_as_vals(self, simple_supply_new_build):
        var = simple_supply_new_build.backend.get_variable(
            "energy_cap", as_backend_objs=False
        )
        assert (
            not var.to_series()
            .dropna()
            .apply(lambda x: isinstance(x, pmo.variable))
            .any()
        )

    def test_new_build_get_parameter(self, simple_supply_new_build):
        param = simple_supply_new_build.backend.get_parameter("energy_eff")
        assert (
            param.to_series()
            .dropna()
            .apply(lambda x: isinstance(x, pmo.parameter))
            .all()
        )
        assert param.attrs == {
            "parameters": 1,
            "is_result": 0,
            "original_dtype": np.dtype("float64"),
            "references": {"balance_demand", "balance_transmission"},
            "coords_in_name": False,
        }

    def test_new_build_get_parameter_as_vals(self, simple_supply_new_build):
        param = simple_supply_new_build.backend.get_parameter(
            "energy_eff", as_backend_objs=False
        )
        assert param.dtype == np.dtype("float64")

    def test_new_build_get_global_expression(self, simple_supply_new_build):
        expr = simple_supply_new_build.backend.get_global_expression("cost_investment")
        assert (
            expr.to_series()
            .dropna()
            .apply(lambda x: isinstance(x, pmo.expression))
            .all()
        )
        assert expr.attrs == {
            "global_expressions": 1,
            "references": {"cost"},
            "description": "The installation costs of a technology, including annualised investment costs and annual maintenance costs.",
            "unit": "cost",
            "coords_in_name": False,
        }

    def test_new_build_get_global_expression_as_str(self, simple_supply_new_build):
        expr = simple_supply_new_build.backend.get_global_expression(
            "cost", as_backend_objs=False
        )
        assert expr.to_series().dropna().apply(lambda x: isinstance(x, str)).all()

    def test_new_build_get_global_expression_as_vals(self, simple_supply_new_build):
        expr = simple_supply_new_build.backend.get_global_expression(
            "cost", as_backend_objs=False, eval_body=True
        )
        assert (
            expr.to_series().dropna().apply(lambda x: isinstance(x, (float, int))).all()
        )

    def test_new_build_get_constraint(self, simple_supply_new_build):
        constr = simple_supply_new_build.backend.get_constraint("system_balance")
        assert (
            constr.to_series()
            .dropna()
            .apply(lambda x: isinstance(x, pmo.constraint))
            .all()
        )
        assert constr.attrs == {
            "constraints": 1,
            "references": set(),
            "description": "Set the global energy balance of the optimisation problem by fixing the total production of a given energy carrier to equal the total consumption of that carrier at every node in every timestep.",
            "coords_in_name": False,
        }

    def test_new_build_get_constraint_as_str(self, simple_supply_new_build):
        constr = simple_supply_new_build.backend.get_constraint(
            "system_balance", as_backend_objs=False
        )
        assert isinstance(constr, xr.Dataset)
        assert set(constr.data_vars.keys()) == {"ub", "body", "lb"}
        assert (
            constr["body"]
            .to_series()
            .dropna()
            .apply(lambda x: isinstance(x, str))
            .all()
        )

    def test_new_build_get_constraint_as_vals(self, simple_supply_new_build):
        constr = simple_supply_new_build.backend.get_constraint(
            "system_balance", as_backend_objs=False, eval_body=True
        )
        assert (
            constr["body"]
            .to_series()
            .dropna()
            .apply(lambda x: isinstance(x, (float, int)))
            .all()
        )

    @pytest.mark.parametrize("bound", ["lb", "ub"])
    def test_new_build_get_constraint_bounds(self, simple_supply_new_build, bound):
        constr = simple_supply_new_build.backend.get_constraint(
            "system_balance", as_backend_objs=False
        )
        assert (constr[bound].to_series().dropna() == 0).all()

    def test_solve_before_build(self):
        m = build_model({}, "simple_supply,two_hours,investment_costs")
        with pytest.raises(exceptions.ModelError) as excinfo:
            m.solve()
        assert check_error_or_warning(excinfo, "You must build the optimisation")

    def test_solve_after_solve(self, simple_supply_new_build):
        with pytest.raises(exceptions.ModelError) as excinfo:
            simple_supply_new_build.solve()
        assert check_error_or_warning(excinfo, "This model object already has results.")

    def test_solve_operate_not_allowed(self, simple_supply_new_build):
        simple_supply_new_build.run_config["mode"] = "operate"
        simple_supply_new_build._model_data.attrs["allow_operate_mode"] = False

        try:
            with pytest.raises(exceptions.ModelError) as excinfo:
                simple_supply_new_build.solve(force=True)
            assert check_error_or_warning(excinfo, "Unable to run this model in op")
        except AssertionError as e:
            simple_supply_new_build.run_config["mode"] = "plan"
            simple_supply_new_build._model_data.attrs["allow_operate_mode"] = True
            raise e
        else:
            simple_supply_new_build.run_config["mode"] = "plan"
            simple_supply_new_build._model_data.attrs["allow_operate_mode"] = True

    def test_solve_warmstart_not_possible(self, simple_supply_new_build):
        with pytest.warns(exceptions.ModelWarning) as excinfo:
            simple_supply_new_build.solve(force=True, warmstart=True)
        assert check_error_or_warning(excinfo, "cbc, does not support warmstart")

    def test_solve_non_optimal(self, simple_supply_new_build):
        def _update_param(param):
            param.value = param.value * 1000

        simple_supply_new_build.backend.apply_func(
            _update_param,
            simple_supply_new_build.backend.parameters.resource.loc[
                {"techs": "test_demand_elec"}
            ],
        )
        with pytest.warns(exceptions.BackendWarning) as excinfo:
            simple_supply_new_build.solve(force=True)

        assert check_error_or_warning(excinfo, "Model solution was non-optimal")
        assert (
            simple_supply_new_build._model_data.attrs["termination_condition"]
            == "infeasible"
        )
        assert not simple_supply_new_build.results
        assert "energy_cap" not in simple_supply_new_build._model_data.data_vars

    def test_raise_error_on_preexistence_same_type(self, simple_supply_new_build):
        with pytest.raises(exceptions.BackendError) as excinfo:
            simple_supply_new_build.backend.add_parameter("energy_eff", xr.DataArray(1))

        assert check_error_or_warning(
            excinfo,
            "Trying to add already existing `energy_eff` to backend model parameters.",
        )

    def test_raise_error_on_preexistence_diff_type(self, simple_supply_new_build):
        with pytest.raises(exceptions.BackendError) as excinfo:
            simple_supply_new_build.backend.add_parameter(
                "carrier_prod", xr.DataArray(1)
            )

        assert check_error_or_warning(
            excinfo,
            "Trying to add already existing *variable* `carrier_prod` as a backend model *parameter*.",
        )

    def test_raise_error_on_constraint_with_nan(self, simple_supply_new_build):
        """
        A very simple constraint: For each tech, let the annual and regional sum of `carrier_prod` be larger than 100.
        However, not every tech has the variable `carrier_prod`.
        How to solve it? Let the constraint be active only where carrier_prod exists by setting 'where' accordingly.
        """
        # add constraint without nan
        constraint_dict = {
            "foreach": ["techs", "carriers"],
            "equation": "sum(carrier_prod, over=[nodes, timesteps]) >= 100",
            "where": "carrier AND allowed_carrier_prod=True AND [out, out_2, out_3] in carrier_tiers",  # <- no error is raised because of this
        }
        constraint_name = "constraint-without-nan"

        simple_supply_new_build.backend.add_constraint(
            simple_supply_new_build.inputs,
            constraint_name,
            constraint_dict,
        )

        assert (
            simple_supply_new_build.backend.get_constraint(constraint_name).name
            == constraint_name
        )

        # add constraint with nan
        constraint_dict = {
            "foreach": ["techs", "carriers"],
            "equation": "sum(carrier_prod, over=[nodes, timesteps]) >= 100",
            # "where": "carrier AND allowed_carrier_prod=True AND [out, out_2, out_3] in carrier_tiers",  # <- no error would be raised with this uncommented
        }
        constraint_name = "constraint-with-nan"

        with pytest.raises(exceptions.BackendError) as error:
            simple_supply_new_build.backend.add_constraint(
                simple_supply_new_build.inputs,
                constraint_name,
                constraint_dict,
            )

        assert check_error_or_warning(
            error,
            f"(constraints, {constraint_name}): Missing a linear expression for some coordinates selected by 'where'. Adapting 'where' might help.",
        )

    def test_raise_error_on_expression_with_nan(self, simple_supply_new_build):
        """
        A very simple expression: The annual and regional sum of `carrier_prod` for each tech.
        However, not every tech has the variable `carrier_prod`.
        How to solve it? Let the constraint be active only where carrier_prod exists by setting 'where' accordingly.
        """
        # add expression without nan
        expression_dict = {
            "foreach": ["techs", "carriers"],
            "equation": "sum(carrier_prod, over=[nodes, timesteps])",
            "where": "carrier AND allowed_carrier_prod=True AND [out, out_2, out_3] in carrier_tiers",  # <- no error is raised because of this
        }
        expression_name = "expression-without-nan"

        # add expression with nan
        simple_supply_new_build.backend.add_global_expression(
            simple_supply_new_build.inputs,
            expression_name,
            expression_dict,
        )

        assert (
            simple_supply_new_build.backend.get_global_expression(expression_name).name
            == expression_name
        )

        expression_dict = {
            "foreach": ["techs", "carriers"],
            "equation": "sum(carrier_prod, over=[nodes, timesteps])",
            # "where": "carrier AND allowed_carrier_prod=True AND [out, out_2, out_3] in carrier_tiers",  # <- no error would be raised with this uncommented
        }
        expression_name = "expression-with-nan"

        with pytest.raises(exceptions.BackendError) as error:
            simple_supply_new_build.backend.add_global_expression(
                simple_supply_new_build.inputs,
                expression_name,
                expression_dict,
            )

        assert check_error_or_warning(
            error,
            f"(expressions, {expression_name}): Missing a linear expression for some coordinates selected by 'where'. Adapting 'where' might help.",
        )

    def test_raise_error_on_excess_dimensions(self, simple_supply_new_build):
        """
        A very simple constraint: For each tech, let the `energy_cap` be larger than 100.
        However, we forgot to include `nodes` in `foreach`.
        With `nodes` included, this constraint should build.
        """
        # add constraint without excess dimensions
        constraint_dict = {
            "foreach": [
                "techs",
                "nodes",
            ],  # as 'nodes' is listed here, the constraint will have no excess dimensions
            "equation": "energy_cap >= 100",
        }
        constraint_name = "constraint-without-excess-dimensions"

        simple_supply_new_build.backend.add_constraint(
            simple_supply_new_build.inputs,
            constraint_name,
            constraint_dict,
        )

        assert (
            simple_supply_new_build.backend.get_constraint(constraint_name).name
            == constraint_name
        )

        # add constraint with excess dimensions
        constraint_dict = {
            "foreach": [
                "techs"
            ],  # as 'nodes' is not listed here, the constraint will have excess dimensions
            "equation": "energy_cap >= 100",
        }
        constraint_name = "constraint-with-excess-dimensions"

        with pytest.raises(exceptions.BackendError) as error:
            simple_supply_new_build.backend.add_constraint(
                simple_supply_new_build.inputs,
                constraint_name,
                constraint_dict,
            )

        assert check_error_or_warning(
            error,
            f"(constraints, {constraint_name}): The linear expression array is indexed over dimensions not present in `foreach`: {{'nodes'}}",
        )

    @pytest.mark.parametrize(
        "component", ["parameters", "variables", "global_expressions", "constraints"]
    )
    def test_create_and_delete_pyomo_list(self, simple_supply_new_build, component):
        backend_instance = simple_supply_new_build.backend._instance
        simple_supply_new_build.backend._create_pyomo_list("foo", component)
        assert "foo" in getattr(backend_instance, component).keys()

        simple_supply_new_build.backend._delete_pyomo_list("foo", component)
        assert "foo" not in getattr(backend_instance, component).keys()

    @pytest.mark.parametrize(
        "component", ["parameters", "variables", "global_expressions", "constraints"]
    )
    def test_delete_inexistent_pyomo_list(self, simple_supply_new_build, component):
        backend_instance = simple_supply_new_build.backend._instance
        assert "bar" not in getattr(backend_instance, component).keys()
        simple_supply_new_build.backend._delete_pyomo_list("bar", component)
        assert "bar" not in getattr(backend_instance, component).keys()

    @pytest.mark.parametrize(
        ["component", "eq"],
        [("global_expressions", "energy_cap + 1"), ("constraints", "energy_cap >= 1")],
    )
    def test_add_allnull_expr_or_constr(self, simple_supply_new_build, component, eq):
        adder = getattr(
            simple_supply_new_build.backend, "add_" + component.removesuffix("s")
        )
        constr_dict = {
            "foreach": ["nodes", "techs"],
            "where": "True",
            "equations": [{"expression": eq, "where": "False"}],
        }
        adder(simple_supply_new_build._model_data, "foo", constr_dict)

        assert (
            "foo"
            not in getattr(simple_supply_new_build.backend._instance, component).keys()
        )
        assert "foo" not in simple_supply_new_build.backend._dataset.data_vars.keys()

    def test_add_allnull_param_no_shape(self, simple_supply_new_build):
        simple_supply_new_build.backend.add_parameter("foo", xr.DataArray(np.nan))

        assert "foo" not in simple_supply_new_build.backend._instance.parameters.keys()
        # We keep it in the dataset since it might be fillna'd by another param later.
        assert "foo" in simple_supply_new_build.backend._dataset.data_vars.keys()
        del simple_supply_new_build.backend._dataset["foo"]

    def test_add_allnull_param_with_shape(self, simple_supply_new_build):
        nan_array = simple_supply_new_build._model_data.energy_cap_max.where(
            lambda x: x < 0
        )
        simple_supply_new_build.backend.add_parameter("foo", nan_array)

        assert "foo" not in simple_supply_new_build.backend._instance.parameters.keys()
        # We keep it in the dataset since it might be fillna'd by another param later.
        assert "foo" in simple_supply_new_build.backend._dataset.data_vars.keys()
        del simple_supply_new_build.backend._dataset["foo"]

    def test_add_allnull_var(self, simple_supply_new_build):
        simple_supply_new_build.backend.add_variable(
            simple_supply_new_build._model_data,
            "foo",
            {"foreach": ["nodes"], "where": "False"},
        )
        assert "foo" not in simple_supply_new_build.backend._instance.variables.keys()
        assert "foo" not in simple_supply_new_build.backend._dataset.data_vars.keys()

    def test_add_allnull_obj(self, simple_supply_new_build):
        eq = {"expression": "bigM", "where": "False"}
        simple_supply_new_build.backend.add_objective(
            simple_supply_new_build._model_data,
            "foo",
            {"equations": [eq, eq], "sense": "minimise"},
        )
        assert len(simple_supply_new_build.backend._instance.objectives) == 1
        assert "foo" not in simple_supply_new_build.backend._dataset.data_vars.keys()

    def test_add_two_same_obj(self, simple_supply_new_build):
        eq = {"expression": "bigM", "where": "True"}
        with pytest.raises(exceptions.BackendError) as excinfo:
            simple_supply_new_build.backend.add_objective(
                simple_supply_new_build._model_data,
                "foo",
                {"equations": [eq, eq], "sense": "minimise"},
            )
        assert check_error_or_warning(
            excinfo,
            "More than one foo objective is valid for this optimisation problem; only one is allowed.",
        )

    def test_add_valid_obj(self, simple_supply_new_build):
        eq = {"expression": "bigM", "where": "True"}
        simple_supply_new_build.backend.add_objective(
            simple_supply_new_build._model_data,
            "foo",
            {"equations": [eq], "sense": "minimise"},
        )
        assert "foo" in simple_supply_new_build.backend.objectives
        assert not simple_supply_new_build.backend.objectives.foo.item().active

    def test_object_string_representation(self, simple_supply_new_build):
        assert (
            simple_supply_new_build.backend.variables.carrier_prod.sel(
                nodes="a",
                techs="test_supply_elec",
                carriers="electricity",
                timesteps="2005-01-01 00:00",
            )
            .item()
            .name
            == "variables[carrier_prod][0]"
        )
        assert not simple_supply_new_build.backend.variables.carrier_prod.coords_in_name

    @pytest.mark.parametrize(
        ["objname", "dims", "objtype"],
        [
            (
                "carrier_prod",
                {
                    "nodes": "a",
                    "techs": "test_supply_elec",
                    "carriers": "electricity",
                    "timesteps": "2005-01-01 00:00",
                },
                "variables",
            ),
            ("energy_eff", {"nodes": "a", "techs": "test_supply_elec"}, "parameters"),
        ],
    )
    def test_verbose_strings(self, simple_supply_longnames, objname, dims, objtype):
        obj = simple_supply_longnames.backend._dataset[objname]
        assert (
            obj.sel(dims).item().name
            == f"{objtype}[{objname}][{', '.join(dims[i] for i in obj.dims)}]"
        )
        assert obj.coords_in_name

    def test_verbose_strings_constraint(self, simple_supply_longnames):
        dims = {
            "nodes": "a",
            "techs": "test_demand_elec",
            "carriers": "electricity",
            "timesteps": "2005-01-01 00:00",
        }

        obj = simple_supply_longnames.backend.get_constraint(
            "balance_demand", as_backend_objs=False
        )
        energy_eff_dims = ", ".join(
            dims[i] for i in simple_supply_longnames.backend.parameters.energy_eff.dims
        )
        assert (
            obj.sel(dims).body.item()
            == f"parameters[energy_eff][{energy_eff_dims}]*variables[carrier_con][{', '.join(dims[i] for i in obj.dims)}]"
        )
        assert not obj.coords_in_name

    def test_verbose_strings_expression(self, simple_supply_longnames):
        dims = {
            "nodes": "a",
            "techs": "test_supply_elec",
            "costs": "monetary",
        }

        obj = simple_supply_longnames.backend.get_global_expression(
            "cost_investment", as_backend_objs=False
        )

        assert "variables[energy_cap][test_supply_elec, a]" in obj.sel(dims).item()
        assert "parameters[annualisation_weight]" in obj.sel(dims).item()

        assert not obj.coords_in_name

    def test_verbose_strings_no_len(self, simple_supply_longnames):
        obj = simple_supply_longnames.backend.parameters.annualisation_weight

        assert obj.item().name == "parameters[annualisation_weight]"
        assert obj.coords_in_name<|MERGE_RESOLUTION|>--- conflicted
+++ resolved
@@ -1,10 +1,4 @@
-<<<<<<< HEAD
 import logging
-=======
-import collections
-import logging
-import os
->>>>>>> a0c78253
 from itertools import product
 
 import numpy as np
@@ -15,51 +9,6 @@
 import calliope.exceptions as exceptions
 from calliope.test.common.util import build_test_model as build_model
 from calliope.test.common.util import check_error_or_warning, check_variable_exists
-<<<<<<< HEAD
-=======
-
-
-class TestModel:
-    @pytest.mark.skip("Buggy")
-    @pytest.mark.serial  # Cannot run in parallel with other tests
-    def test_load_constraints_no_order(self):
-        temp_file = os.path.join(
-            os.path.dirname(__file__),
-            "..",
-            "backend",
-            "pyomo",
-            "constraints",
-            "temp_constraint_file_for_testing.py",
-        )
-
-        # Write an empty file
-        with open(temp_file, "w") as f:
-            f.write("")
-
-        # Should fail, since the empty .py file is included in the list, but
-        # has no attribute 'ORDER'.
-        with pytest.raises(AttributeError) as excinfo:
-            m = build_model({}, "simple_supply,two_hours,investment_costs")
-            m.run(build_only=True)
-
-        # We can't use `with` because reasons related to Windows,
-        # so we manually remove the temp file in the end
-        os.remove(temp_file)
-
-        assert check_error_or_warning(
-            excinfo,
-            "module 'calliope.backend.pyomo.constraints.temp_constraint_file_for_testing' "
-            "has no attribute 'ORDER'",
-        )
-
-    def test_first_timestep(self, simple_supply):
-        """
-        Pyomo likes to 1-index its Sets, which we now expect.
-        This test will fail if they ever decide to move to the more pythonic zero-indexing.
-        """
-        timestep_0 = "2005-01-01 00:00"
-        assert simple_supply._backend_model.timesteps.ord(timestep_0) == 1
->>>>>>> a0c78253
 
 
 @pytest.mark.xfail(reason="Not expecting operate mode to work at the moment")
