--- conflicted
+++ resolved
@@ -2100,7 +2100,6 @@
             "Trying to add already existing *variable* `carrier_prod` as a backend model *parameter*.",
         )
 
-<<<<<<< HEAD
     def test_raise_error_on_constraint_with_nan(self, simple_supply_new_build):
         """
         A very simple constraint: For each tech, let the annual and regional sum of `carrier_prod` be larger than 100.
@@ -2126,7 +2125,7 @@
             error,
             f"(constraints, {constraint_name}): Missing rhs or lhs for some coordinates selected by 'where'. Adapting 'where' might help.",
         )
-=======
+
     @pytest.mark.parametrize(
         "component", ["parameters", "variables", "expressions", "constraints"]
     )
@@ -2308,4 +2307,4 @@
 
         assert obj.item().name == "parameters[annualisation_weight]"
         assert obj.coords_in_name
->>>>>>> 5b0f0ac9
+        