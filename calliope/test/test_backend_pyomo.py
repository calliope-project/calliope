--- conflicted
+++ resolved
@@ -1823,13 +1823,8 @@
         "component_type", ["variable", "global_expression", "parameter", "constraint"]
     )
     def test_new_build_get_missing_component(self, simple_supply, component_type):
-<<<<<<< HEAD
         with pytest.raises(KeyError):
             getattr(simple_supply.backend, f"get_{component_type}")("foo")
-=======
-        returned_ = getattr(simple_supply.backend, f"get_{component_type}")("foo")
-        assert returned_ is None
->>>>>>> 889a229a
 
     def test_new_build_get_variable(self, simple_supply):
         var = simple_supply.backend.get_variable("energy_cap")
@@ -1989,23 +1984,12 @@
         assert check_error_or_warning(excinfo, "cbc, does not support warmstart")
 
     def test_solve_non_optimal(self, simple_supply):
-<<<<<<< HEAD
         simple_supply.backend.update_parameter(
             "resource",
             simple_supply.inputs.resource.where(
                 simple_supply.inputs.techs == "test_demand_elec"
             )
             * 1000,
-=======
-        def _update_param(param):
-            param.value = param.value * 1000
-
-        simple_supply.backend.apply_func(
-            _update_param,
-            simple_supply.backend.parameters.resource.loc[
-                {"techs": "test_demand_elec"}
-            ],
->>>>>>> 889a229a
         )
         with pytest.warns(exceptions.BackendWarning) as excinfo:
             simple_supply.solve(force=True)
@@ -2050,10 +2034,6 @@
         constraint_name = "constraint-without-nan"
 
         simple_supply.backend.add_constraint(
-<<<<<<< HEAD
-=======
-            simple_supply.inputs,
->>>>>>> 889a229a
             constraint_name,
             constraint_dict,
         )
@@ -2075,10 +2055,6 @@
 
         with pytest.raises(exceptions.BackendError) as error:
             simple_supply.backend.add_constraint(
-<<<<<<< HEAD
-=======
-                simple_supply.inputs,
->>>>>>> 889a229a
                 constraint_name,
                 constraint_dict,
             )
@@ -2104,10 +2080,6 @@
 
         # add expression with nan
         simple_supply.backend.add_global_expression(
-<<<<<<< HEAD
-=======
-            simple_supply.inputs,
->>>>>>> 889a229a
             expression_name,
             expression_dict,
         )
@@ -2126,10 +2098,6 @@
 
         with pytest.raises(exceptions.BackendError) as error:
             simple_supply.backend.add_global_expression(
-<<<<<<< HEAD
-=======
-                simple_supply.inputs,
->>>>>>> 889a229a
                 expression_name,
                 expression_dict,
             )
@@ -2156,10 +2124,6 @@
         constraint_name = "constraint-without-excess-dimensions"
 
         simple_supply.backend.add_constraint(
-<<<<<<< HEAD
-=======
-            simple_supply.inputs,
->>>>>>> 889a229a
             constraint_name,
             constraint_dict,
         )
@@ -2180,10 +2144,6 @@
 
         with pytest.raises(exceptions.BackendError) as error:
             simple_supply.backend.add_constraint(
-<<<<<<< HEAD
-=======
-                simple_supply.inputs,
->>>>>>> 889a229a
                 constraint_name,
                 constraint_dict,
             )
@@ -2198,17 +2158,10 @@
     )
     def test_create_and_delete_pyomo_list(self, simple_supply, component):
         backend_instance = simple_supply.backend._instance
-<<<<<<< HEAD
         simple_supply.backend._create_obj_list("foo", component)
         assert "foo" in getattr(backend_instance, component).keys()
 
         simple_supply.backend.delete_component("foo", component)
-=======
-        simple_supply.backend.create_obj_list("foo", component)
-        assert "foo" in getattr(backend_instance, component).keys()
-
-        simple_supply.backend.delete_obj_list("foo", component)
->>>>>>> 889a229a
         assert "foo" not in getattr(backend_instance, component).keys()
         assert "foo" not in getattr(simple_supply.backend, component).keys()
 
@@ -2218,11 +2171,7 @@
     def test_delete_inexistent_pyomo_list(self, simple_supply, component):
         backend_instance = simple_supply.backend._instance
         assert "bar" not in getattr(backend_instance, component).keys()
-<<<<<<< HEAD
         simple_supply.backend.delete_component("bar", component)
-=======
-        simple_supply.backend.delete_obj_list("bar", component)
->>>>>>> 889a229a
         assert "bar" not in getattr(backend_instance, component).keys()
 
     @pytest.mark.parametrize(
@@ -2236,11 +2185,7 @@
             "where": "True",
             "equations": [{"expression": eq, "where": "False"}],
         }
-<<<<<<< HEAD
         adder("foo", constr_dict)
-=======
-        adder(simple_supply._model_data, "foo", constr_dict)
->>>>>>> 889a229a
 
         assert "foo" not in getattr(simple_supply.backend._instance, component).keys()
         assert "foo" not in simple_supply.backend._dataset.data_vars.keys()
@@ -2264,10 +2209,6 @@
 
     def test_add_allnull_var(self, simple_supply):
         simple_supply.backend.add_variable(
-<<<<<<< HEAD
-=======
-            simple_supply._model_data,
->>>>>>> 889a229a
             "foo",
             {"foreach": ["nodes"], "where": "False"},
         )
@@ -2277,13 +2218,7 @@
     def test_add_allnull_obj(self, simple_supply):
         eq = {"expression": "bigM", "where": "False"}
         simple_supply.backend.add_objective(
-<<<<<<< HEAD
             "foo", {"equations": [eq, eq], "sense": "minimise"}
-=======
-            simple_supply._model_data,
-            "foo",
-            {"equations": [eq, eq], "sense": "minimise"},
->>>>>>> 889a229a
         )
         assert len(simple_supply.backend._instance.objectives) == 1
         assert "foo" not in simple_supply.backend._dataset.data_vars.keys()
@@ -2292,13 +2227,7 @@
         eq = {"expression": "bigM", "where": "True"}
         with pytest.raises(exceptions.BackendError) as excinfo:
             simple_supply.backend.add_objective(
-<<<<<<< HEAD
                 "foo", {"equations": [eq, eq], "sense": "minimise"}
-=======
-                simple_supply._model_data,
-                "foo",
-                {"equations": [eq, eq], "sense": "minimise"},
->>>>>>> 889a229a
             )
         assert check_error_or_warning(
             excinfo,
@@ -2308,13 +2237,7 @@
     def test_add_valid_obj(self, simple_supply):
         eq = {"expression": "bigM", "where": "True"}
         simple_supply.backend.add_objective(
-<<<<<<< HEAD
             "foo", {"equations": [eq], "sense": "minimise"}
-=======
-            simple_supply._model_data,
-            "foo",
-            {"equations": [eq], "sense": "minimise"},
->>>>>>> 889a229a
         )
         assert "foo" in simple_supply.backend.objectives
         assert not simple_supply.backend.objectives.foo.item().active
