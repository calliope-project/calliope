--- conflicted
+++ resolved
@@ -2094,7 +2094,6 @@
             "Trying to add already existing *variable* `carrier_prod` as a backend model *parameter*.",
         )
 
-<<<<<<< HEAD
     @pytest.mark.parametrize(
         "component", ["parameters", "variables", "expressions", "constraints"]
     )
@@ -2173,7 +2172,7 @@
         )
         assert len(simple_supply_new_build.backend._instance.objectives) == 1
         assert "foo" not in simple_supply_new_build.backend._dataset.data_vars.keys()
-=======
+
     def test_object_string_representation(self, simple_supply_new_build):
         assert (
             simple_supply_new_build.backend.variables.carrier_prod.sel(
@@ -2252,5 +2251,4 @@
         obj = simple_supply_longnames.backend.parameters.annualisation_weight
 
         assert obj.item().name == "parameters[annualisation_weight][]"
-        assert obj.coords_in_name
->>>>>>> fd5b293f
+        assert obj.coords_in_name