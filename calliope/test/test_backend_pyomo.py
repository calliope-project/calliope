--- conflicted
+++ resolved
@@ -1719,11 +1719,7 @@
 
     def _build_group_model(self, scenario, model_file):
         model = build_model(
-<<<<<<< HEAD
             model_file=model_file + '.yaml',
-=======
-            model_file='demand_share.yaml',
->>>>>>> db5ee4b0
             scenario=scenario
         )
         model.run(build_only=True)
@@ -1731,11 +1727,11 @@
         return model
 
     _test_vars = [
-        ('demand_share_max_systemwide', ['example_demand_share_max_constraint'], ['demand_share_max'], 'model_demand_share'),
-        ('demand_share_min_systemwide', ['example_demand_share_min_constraint'], ['demand_share_min'], 'model_demand_share'),
-        ('demand_share_max_location_0', ['example_demand_share_max_constraint'], ['demand_share_max'], 'model_demand_share'),
-        ('demand_share_min_location_0', ['example_demand_share_min_constraint'], ['demand_share_min'], 'model_demand_share'),
-        ('multiple_constraints', ['example_demand_share_max_constraint', 'example_demand_share_min_constraint'], ['demand_share_max', 'demand_share_min'], 'model_demand_share'),
+        ('demand_share_max_systemwide', ['example_demand_share_max_constraint'], ['demand_share_max'], 'demand_share'),
+        ('demand_share_min_systemwide', ['example_demand_share_min_constraint'], ['demand_share_min'], 'demand_share'),
+        ('demand_share_max_location_0', ['example_demand_share_max_constraint'], ['demand_share_max'], 'demand_share'),
+        ('demand_share_min_location_0', ['example_demand_share_min_constraint'], ['demand_share_min'], 'demand_share'),
+        ('multiple_constraints', ['example_demand_share_max_constraint', 'example_demand_share_min_constraint'], ['demand_share_max', 'demand_share_min'], 'demand_share'),
         ('cheap_cost_max_systemwide', ['example_cost_max_constraint'], ['cost_max'], 'model_cost_cap'),
         ('expensive_cost_min_systemwide', ['example_cost_min_constraint'], ['cost_min'], 'model_cost_cap'),
         ('cheap_cost_equals_systemwide', ['example_cost_equals_constraint'], ['cost_equals'], 'model_cost_cap'),
