from pathlib import Path
import filecmp

import pytest
import numpy as np

import calliope
from calliope import AttrDict
from calliope.test.common.util import build_lp, build_test_model


@pytest.fixture(scope="class")
def compare_lps(tmpdir_factory):
    def _compare_lps(model, custom_math, filename):
        lp_file = filename + ".lp"
        generated_file = Path(tmpdir_factory.mktemp("lp_files")) / lp_file
        build_lp(model, generated_file, custom_math)
        expected_file = (
            Path(calliope.__file__).parent / "test" / "common" / "lp_files" / lp_file
        )

        assert filecmp.cmp(generated_file, expected_file)

    return _compare_lps


@pytest.fixture(scope="class")
def base_math():
    return AttrDict.from_yaml(Path(calliope.__file__).parent / "math" / "base.yaml")


class TestBaseMath:
    TEST_REGISTER: set = set()

    def test_energy_cap(self, compare_lps):
        self.TEST_REGISTER.add("variables.energy_cap")
        model = build_test_model(
            {
                "nodes.b.techs.test_supply_elec.constraints.energy_cap_max": 100,
                "nodes.a.techs.test_supply_elec.constraints.energy_cap_min": 1,
                "nodes.a.techs.test_supply_elec.constraints.energy_cap_max": np.nan,
            },
            "simple_supply,two_hours,investment_costs",
        )
        custom_math = {
            # need the variable defined in a constraint/objective for it to appear in the LP file bounds
            "objectives": {
                "foo": {
                    "equation": "sum(energy_cap[techs=test_supply_elec], over=nodes)",
                    "sense": "minimise",
                }
            }
        }
        compare_lps(model, custom_math, "energy_cap")

<<<<<<< HEAD
    def test_balance_conversion(self, compare_lps):
        self.TEST_REGISTER.add("constraints.balance_conversion")

        model = build_test_model(
            scenario="simple_conversion,two_hours,investment_costs",
        )
        custom_math = {
            "constraints": {
                "balance_conversion": model.math.constraints.balance_conversion
            }
        }

        compare_lps(model, custom_math, "balance_conversion")
=======
    def test_resource_max(self, compare_lps):
        self.TEST_REGISTER.add("constraints.resource_max")
        model = build_test_model(
            {},
            "simple_supply_plus,resample_two_days,investment_costs",
        )
        custom_math = {
            "constraints": {"my_constraint": model.math.constraints.resource_max}
        }
        compare_lps(model, custom_math, "resource_max")
>>>>>>> a8a8db9a

    @pytest.mark.xfail(reason="not all base math is in the test config dict yet")
    def test_all_math_registered(self, base_math):
        "After running all the previous tests in the class, the base_math dict should be empty, i.e. all math has been tested"
        for key in self.TEST_REGISTER:
            base_math.del_key(key)
        assert not base_math<|MERGE_RESOLUTION|>--- conflicted
+++ resolved
@@ -53,7 +53,6 @@
         }
         compare_lps(model, custom_math, "energy_cap")
 
-<<<<<<< HEAD
     def test_balance_conversion(self, compare_lps):
         self.TEST_REGISTER.add("constraints.balance_conversion")
 
@@ -67,7 +66,7 @@
         }
 
         compare_lps(model, custom_math, "balance_conversion")
-=======
+
     def test_resource_max(self, compare_lps):
         self.TEST_REGISTER.add("constraints.resource_max")
         model = build_test_model(
@@ -78,7 +77,6 @@
             "constraints": {"my_constraint": model.math.constraints.resource_max}
         }
         compare_lps(model, custom_math, "resource_max")
->>>>>>> a8a8db9a
 
     @pytest.mark.xfail(reason="not all base math is in the test config dict yet")
     def test_all_math_registered(self, base_math):
