--- conflicted
+++ resolved
@@ -53,20 +53,18 @@
         }
         compare_lps(model, custom_math, "energy_cap")
 
-<<<<<<< HEAD
         # "energy_cap" is the name of the lp file
 
     def test_storage_max(self, compare_lps):
         self.TEST_REGISTER.add("constraints.storage_max")
         model = build_test_model(
-            {},
-            "simple_storage,two_hours,investment_costs",
+            scenario="simple_storage,two_hours,investment_costs",
         )
         custom_math = {
             "constraints": {"storage_max": model.math.constraints.storage_max}
         }
         compare_lps(model, custom_math, "storage_max")
-=======
+
     def test_carrier_production_max(self, compare_lps):
         self.TEST_REGISTER.add("constraints.carrier_production_max")
         model = build_test_model(
@@ -108,7 +106,6 @@
             "constraints": {"my_constraint": model.math.constraints.resource_max}
         }
         compare_lps(model, custom_math, "resource_max")
->>>>>>> 337ca2a0
 
     @pytest.mark.xfail(reason="not all base math is in the test config dict yet")
     def test_all_math_registered(self, base_math):
