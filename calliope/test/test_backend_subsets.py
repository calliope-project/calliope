from itertools import chain, combinations

import pytest
import xarray as xr
import numpy as np
import pandas as pd

import calliope
from calliope.backend.subsets import (
    create_valid_subset,
    _inheritance,
    _get_valid_subset,
    _subset_imask,
    _imask_foreach,
    VALID_HELPER_FUNCTIONS,
)
<<<<<<< HEAD
from calliope.backend.subset_parser import parse_where_string
from calliope.core.util.observed_dict import UpdateObserverDict
=======
>>>>>>> 3ed9f96c
from calliope import AttrDict
from calliope.test.common.util import (
    check_error_or_warning,
    constraint_sets,
    subsets_config,
)

BASE_DIMS = ["nodes", "techs", "carriers", "costs", "timesteps", "carrier_tiers"]


class TestSubsets:
    def parse_yaml(self, yaml_string):
        return AttrDict.from_yaml_string(yaml_string)

    @pytest.fixture
    def model_data(self):
        model_data = xr.Dataset(
            coords={
                dim: ["foo", "bar"]
                if dim != "techs"
                else ["foo", "bar", "foobar", "foobaz"]
                for dim in BASE_DIMS
            },
            data_vars={
                "node_tech": (
                    ["nodes", "techs"],
                    np.random.choice(a=[np.nan, True], size=(2, 4)),
                ),
                "carrier": (
                    ["carrier_tiers", "carriers", "techs"],
                    np.random.choice(a=[np.nan, True], size=(2, 2, 4)),
                ),
                "with_inf": (
                    ["nodes", "techs"],
                    [[1.0, np.nan, 1.0, 3], [np.inf, 2.0, True, np.nan]],
                ),
                "all_inf": (["nodes", "techs"], np.ones((2, 4)) * np.inf),
                "all_nan": (["nodes", "techs"], np.ones((2, 4)) * np.nan),
                "inheritance": (
                    ["nodes", "techs"],
                    [
                        ["foo.bar", "boo", "baz", "boo"],
                        ["bar", "ar", "baz.boo", "foo.boo"],
                    ],
                ),
            },
        )
        model_data.attrs["run_config"] = AttrDict(
            {"foo": True, "baz": {"bar": "foobar"}}
        )
        model_data.attrs["model_config"] = AttrDict({"foz": 0})

        return model_data

    @pytest.fixture
    def imask_subset_config(self):
        def _imask_subset_config(foreach):
            return self.parse_yaml(
                f"""
                    foreach: {foreach}
                    subset.nodes: [foo]
                """
            )

        return _imask_subset_config

    @pytest.fixture
    def evaluated_imask_where(self, model_data):
        def _evaluated_imask_where(where_string):
            return parse_where_string(where_string).eval(
                model_data=model_data, helper_func_dict=VALID_HELPER_FUNCTIONS
            )

        return _evaluated_imask_where

    @pytest.mark.parametrize(
        "foreach",
        set(
            chain.from_iterable(
                combinations(BASE_DIMS, i) for i in range(1, len(BASE_DIMS))
            )
        ),
    )
    def test_foreach_constraint(self, model_data, foreach):
        imask = _imask_foreach(model_data, foreach)

        assert sorted(imask.dims) == sorted(foreach)

    @pytest.mark.parametrize(
        ("tech_group", "result"), (("foo", 0), ("bar", 2), ("baz", 1))
    )
    def test_inheritance(self, model_data, tech_group, result):
        imask = _inheritance(model_data)(tech_group)
        assert imask.sum() == result

    @pytest.mark.parametrize(
        "foreach", (["techs"], ["nodes", "techs"], ["nodes", "techs", "carriers"])
    )
    def test_get_valid_subset(self, model_data, foreach):
        imask = _imask_foreach(model_data, foreach)
        idx = _get_valid_subset(imask)
        assert isinstance(idx, pd.Index)
        assert len(idx) == imask.sum()
        assert all(imask.loc[i] == 1 for i in idx)  # 1 represents boolean True here

    def test_subset_imask_no_squeeze(self, model_data, imask_subset_config):
        """
        Subset on nodes
        """
        foreach = ["nodes", "techs"]
        imask = _imask_foreach(model_data, foreach)
        assert set(imask.dims) == set(foreach)
        imask_subset = _subset_imask("foo", imask_subset_config(foreach), imask)
        assert (
            imask_subset.loc[{"nodes": "bar"}] == 0
        ).all()  # 0 represents boolean False here

    def test_subset_imask_squeeze(
        self, model_data, imask_subset_config, evaluated_imask_where
    ):
        """
        Include an additional dimension in 'where', which we then subset on (and squeeze out)
        """
        # foreach doesn't have this additional dimension
        foreach = ["techs"]
        imask = _imask_foreach(model_data, foreach)
        assert imask.dims == ("techs",)
        # on using 'where', the 'nodes' dimension is added
        imask = evaluated_imask_where("with_inf")
        assert sorted(imask.dims) == sorted(["nodes", "techs"])
        imask_subset = _subset_imask("foo", imask_subset_config(foreach), imask)
        assert imask_subset.dims == ("techs",)
        assert imask_subset.equals(imask.loc[{"nodes": "foo"}].drop_vars("nodes"))

    def test_subset_imask_non_iterable_subset(self, model_data, imask_subset_config):
        """
        Subset using a string, when a non-string iterable is required
        """
        foreach = ["nodes", "techs"]
        imask = _imask_foreach(model_data, foreach)

        with pytest.raises(TypeError) as excinfo:
            _subset_imask(
                "foo", AttrDict({"foreach": foreach, "subset.nodes": "bar"}), imask
            )
        assert check_error_or_warning(
            excinfo,
            "set `foo` must subset over an iterable, instead got non-iterable `bar` for subset `nodes`",
        )

    @pytest.mark.parametrize("model_name", ("urban_scale", "national_scale", "milp"))
    def test_create_valid_subset(self, model_name):
        model = getattr(calliope.examples, model_name)()

        for object_type in ["constraints", "expressions"]:
            valid_subsets = {
                name: create_valid_subset(model._model_data, name, config)
                for name, config in subsets_config[object_type].items()
            }

            for name, subset in valid_subsets.items():
                if subset is None:
                    continue
                if "timesteps" in subset.names:
                    subset = subset.droplevel("timesteps").unique()
                # FIXME: simplified comparison since constraint_sets.yaml isn't completely cleaned
                # up to match current representation of set elements
                assert len(
                    constraint_sets[f"{model_name}.{object_type}.{name}"]
                ) == len(subset)<|MERGE_RESOLUTION|>--- conflicted
+++ resolved
@@ -14,11 +14,8 @@
     _imask_foreach,
     VALID_HELPER_FUNCTIONS,
 )
-<<<<<<< HEAD
 from calliope.backend.subset_parser import parse_where_string
-from calliope.core.util.observed_dict import UpdateObserverDict
-=======
->>>>>>> 3ed9f96c
+
 from calliope import AttrDict
 from calliope.test.common.util import (
     check_error_or_warning,
