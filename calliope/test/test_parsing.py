from io import StringIO
<<<<<<< HEAD
=======
from unittest.mock import patch
>>>>>>> cc15911d

import pytest
import ruamel.yaml as yaml
import pyparsing as pp

from calliope.backend import parsing, equation_parser, subset_parser, backends
from calliope.test.common.util import check_error_or_warning

import calliope

BASE_DIMS = {"carriers", "carrier_tiers", "nodes", "techs"}


def string_to_dict(yaml_string):
    yaml_loader = yaml.YAML(typ="safe", pure=True)
    return yaml_loader.load(StringIO(yaml_string))


@pytest.fixture(scope="function")
def component_obj():
    setup_string = """
    foreach: [A, A1]
    where: "True"
    equation: 1 == 1
    """
    variable_data = string_to_dict(setup_string)
    return parsing.ParsedBackendComponent("constraints", "foo", variable_data)


@pytest.fixture(scope="function")
def foreach_imask(component_obj, dummy_model_data):
    component_obj.sets = ["nodes", "techs"]
    return component_obj.evaluate_foreach(dummy_model_data)


@pytest.fixture
def valid_object_names(dummy_model_data):
    return ["foo", "bar", "baz", "foobar", *dummy_model_data.data_vars.keys()]


@pytest.fixture
def expression_parser(valid_object_names):
    return equation_parser.generate_equation_parser(valid_object_names)


@pytest.fixture
def index_slice_parser(valid_object_names):
    return equation_parser.generate_index_slice_parser(valid_object_names)


@pytest.fixture
def component_parser(valid_object_names):
    return equation_parser.generate_component_parser(valid_object_names)


@pytest.fixture
def where_parser():
    return subset_parser.generate_where_string_parser()


@pytest.fixture
def expression_generator():
    def _expression_generator(parse_string, where_string=None):
        expression_dict = {"expression": parse_string}
        if where_string is not None:
            expression_dict["where"] = where_string
        return expression_dict

    return _expression_generator


@pytest.fixture
def generate_expression_list(component_obj, expression_parser):
    def _generate_expression_list(expression_list, **kwargs):
        return component_obj.generate_expression_list(
            expression_parser, expression_list, "equations", **kwargs
        )

    return _generate_expression_list


def parse_components_and_index_slices(
    parser, expression_list, expression_group, component_obj
):
    return {
        _name: component_obj.generate_expression_list(
            parser, _list, expression_group, _name
        )
        for _name, _list in expression_list.items()
    }


@pytest.fixture
def parsed_component_dict(component_obj, component_parser):
    def _parsed_component_dict(n_foo, n_bar):
        foos = ", ".join(
            [f"{{where: foo, expression: '{i + 1}'}}" for i in range(n_foo)]
        )
        bars = ", ".join(
            [f"{{where: bar, expression: '{i + 1}0'}}" for i in range(n_bar)]
        )
        setup_string = f"""
        foo: [{foos}]
        bar: [{bars}]
        """

        components = string_to_dict(setup_string)

        return parse_components_and_index_slices(
            component_parser, components, "components", component_obj
        )

    return _parsed_component_dict


@pytest.fixture
def parsed_index_slice_dict(component_obj, index_slice_parser):
    def _parsed_index_slice_dict(n_tech1, n_tech2):
        techs1 = ", ".join(["{where: techs, expression: foo}" for i in range(n_tech1)])
        techs2 = ", ".join(["{where: techs, expression: bar}" for i in range(n_tech2)])
        setup_string = f"""
        tech1: [{techs1}]
        tech2: [{techs2}]
        """

        index_slices = string_to_dict(setup_string)

        return parse_components_and_index_slices(
            index_slice_parser, index_slices, "index_slices", component_obj
        )

    return _parsed_index_slice_dict


@pytest.fixture
def obj_with_components_and_index_slices():
    def _obj_with_components_and_index_slices(equation_string):
        if isinstance(equation_string, list):
            equation_string = f"equations: {equation_string}"
        elif isinstance(equation_string, str):
            equation_string = f"equation: {equation_string}"
        string_ = f"""
            foreach: [A, techs, A1]
            {equation_string}
            components:
                foo:
                    - expression: 1 + foo
                      where: foo1
                    - expression: 2 + foo[techs=$tech2]
                      where: foo2
                bar:
                    - expression: 1 + foo[techs=$tech1]
                      where: bar1
                    - expression: 2 + foo[techs=$tech2]
                      where: bar2
            index_slices:
                tech1:
                    - expression: dummy_func_1(wind)
                      where: techs1
                    - expression: dummy_func_1(pv)
                      where: techs2
                tech2:
                    - expression: hi
                      where: techs3
                    - expression: hi_there
                      where: techs4
            """

        return parsing.ParsedBackendComponent(
            "constraints", "my_constraint", string_to_dict(string_)
        )

    return _obj_with_components_and_index_slices


@pytest.fixture(scope="function")
def equation_obj(expression_parser, where_parser):
    return parsing.ParsedBackendEquation(
        equation_name="foo",
        sets=["A", "A1"],
        expression=expression_parser.parse_string("foo == 1", parse_all=True),
        where_list=[where_parser.parse_string("True", parse_all=True)],
    )


@pytest.fixture(scope="function")
def equation_component_obj(component_parser, where_parser):
    def _equation_component_obj(name):
        return parsing.ParsedBackendEquation(
            equation_name=name,
            sets=["A", "A1"],
            expression=component_parser.parse_string("foo + 1", parse_all=True),
            where_list=[where_parser.parse_string("False", parse_all=True)],
        )

    return _equation_component_obj


@pytest.fixture(scope="function")
def equation_index_slice_obj(index_slice_parser, where_parser):
    def _equation_index_slice_obj(name):
        return parsing.ParsedBackendEquation(
            equation_name=name,
            sets=["A", "A1"],
            expression=index_slice_parser.parse_string("bar", parse_all=True),
            where_list=[where_parser.parse_string("False", parse_all=True)],
        )

    return _equation_index_slice_obj


@pytest.fixture
def dummy_backend_interface(dummy_model_data):
    # ignore the need to define the abstract methods from backends.BackendModel
    with patch.multiple(backends.BackendModel, __abstractmethods__=set()):

        class DummyBackendModel(backends.BackendModel):
            def __init__(self):
                backends.BackendModel.__init__(self, instance=None)

                self._dataset = dummy_model_data.copy(deep=True)
                self._dataset["with_inf"] = self._dataset["with_inf"].fillna(
                    dummy_model_data.attrs["defaults"]["with_inf"]
                )
                self._dataset["only_techs"] = self._dataset["only_techs"].fillna(
                    dummy_model_data.attrs["defaults"]["only_techs"]
                )

    return DummyBackendModel()


@pytest.fixture(scope="function")
def evaluatable_component_obj(valid_object_names):
    def _evaluatable_component_obj(equation_expressions):
        if isinstance(equation_expressions, list):
            equations = f"equations: {equation_expressions}"
        elif isinstance(equation_expressions, str):
            equations = f"equation: {equation_expressions}"
        setup_string = f"""
        foreach: [techs, nodes]
        where: with_inf
        {equations}
        components:
            foo: [{{expression: with_inf * 2, where: only_techs}}]
        index_slices:
            tech: [{{expression: barfoo, where: "[bar] in nodes"}}]
        """
        component_dict = string_to_dict(setup_string)

        class DummyParsedBackendComponent(parsing.ParsedBackendComponent):
            def __init__(self, dict_):
                parsing.ParsedBackendComponent.__init__(
                    self, "constraints", "foo", dict_
                )
                self.parse_top_level_where()
                self.equations = self.parse_equations(valid_object_names)

        return DummyParsedBackendComponent(component_dict)

    return _evaluatable_component_obj


@pytest.fixture(
    params=[
        ("with_inf <= 100", 7),  # all vals except .inf meet criterion
        ("with_inf == 100", 2),  # only default vals meet criterion
        (
            "$foo <= 100",
            4,
        ),  # only non-default + non-inf values meet criterion (+ only_techs masks one valid value)
        ("$foo == 100", 0),  # no expressions are valid
        ("only_techs + with_inf[techs=$tech] == 2", 1),
    ]
)
def evaluate_component_where(evaluatable_component_obj, dummy_model_data, request):
    component_obj = evaluatable_component_obj(request.param[0])
    foreach_imask = component_obj.evaluate_foreach(dummy_model_data)
    top_level_imask = component_obj.evaluate_where(dummy_model_data, foreach_imask)
    equation_imask = component_obj.equations[0].evaluate_where(
        dummy_model_data, top_level_imask
    )
    equation_imask_squeezed = component_obj.align_imask_with_sets(equation_imask)

    return component_obj, equation_imask_squeezed, request.param[1]


@pytest.fixture
def evaluate_component_expression(
    evaluate_component_where, dummy_model_data, dummy_backend_interface
):
    component_obj, equation_imask, n_true = evaluate_component_where
    return (
        component_obj.equations[0].evaluate_expression(
            dummy_model_data, dummy_backend_interface, equation_imask
        ),
        n_true,
    )


def apply_comparison(comparison_tuple):
    lhs, op, rhs = comparison_tuple
    if op == "==":
        return lhs == rhs
    if op == ">=":
        return lhs >= rhs
    if op == "<=":
        return lhs <= rhs


class TestParsedComponent:
    @pytest.mark.parametrize(
        "parse_string",
        [
            "foo + bar == 1",
            "foo - $bar + baz[A1=a1] <= 1",
            "-1**foo + dummy_func_1(2) + baz[A1=a1] >= foobar",
        ],
    )
    def test_parse_string(self, component_obj, expression_parser, parse_string):
        parsed_ = component_obj._parse_string(expression_parser, parse_string)
        assert isinstance(parsed_, pp.ParseResults)
        assert not component_obj._errors

    @pytest.mark.parametrize(
        "parse_string",
        ["foo bar == 1", "foo - $bar + baz[A1=a1] = 1", "1foo == 1", "_foo >= foobar"],
    )
    def test_parse_string_malformed(
        self, component_obj, expression_parser, parse_string
    ):
        parsed_ = component_obj._parse_string(expression_parser, parse_string)
        assert isinstance(parsed_, pp.ParseResults) and len(parsed_) == 0
        assert check_error_or_warning(component_obj._errors, parse_string)

    @pytest.mark.parametrize(
        "parse_string",
        ["foo == 1", "$foo + (bar + foobar[A1=a1])**2 >= (dummy_func_1(foo) + 1)"],
    )
    @pytest.mark.parametrize(
        ["where_string", "expected_where_eval"],
        [
            (None, True),
            ("False", False),
            ("True or False", True),
        ],
    )
    def test_generate_expression_list(
        self,
        component_obj,
        expression_parser,
        expression_generator,
        parse_string,
        where_string,
        expected_where_eval,
    ):
        expression_dict = expression_generator(parse_string, where_string)
        parsed_list = component_obj.generate_expression_list(
            expression_parser, [expression_dict], "equations", id_prefix="foo"
        )

        assert parsed_list[0].where[0][0].eval() == expected_where_eval
        assert isinstance(parsed_list[0].expression, pp.ParseResults)

    @pytest.mark.parametrize("n_dicts", [1, 2, 3])
    def test_generate_expression_list_id_prefix(
        self,
        generate_expression_list,
        expression_generator,
        n_dicts,
    ):
        expression_dict = expression_generator("foo == 1", "bar")
        parsed_list = generate_expression_list(
            [expression_dict] * n_dicts, id_prefix="foo"
        )

        for expr_num in range(n_dicts):
            assert parsed_list[expr_num].name == f"foo:{expr_num}"

    @pytest.mark.parametrize("n_dicts", [1, 2, 3])
    def test_generate_expression_list_no_id_prefix(
        self,
        generate_expression_list,
        expression_generator,
        n_dicts,
    ):
        expression_dict = expression_generator("foo == 1", "bar")
        parsed_list = generate_expression_list([expression_dict] * n_dicts)
        for expr_num in range(n_dicts):
            assert parsed_list[expr_num].name == str(expr_num)

    def test_generate_expression_list_error(
        self, component_obj, generate_expression_list, expression_generator
    ):
        expression_dict = expression_generator("foo = 1")
        parsed_list = generate_expression_list([expression_dict])

        assert not parsed_list
        assert check_error_or_warning(
            component_obj._errors, ["equations[0].expression", "foo = 1"]
        )

    @pytest.mark.parametrize("error_position", [0, 1])
    def test_generate_expression_list_one_error(
        self,
        component_obj,
        generate_expression_list,
        expression_generator,
        error_position,
    ):
        expression_list = [expression_generator("foo == 1")]
        expression_list.insert(error_position, expression_generator("foo = 1"))

        parsed_list = generate_expression_list(expression_list)

        assert len(parsed_list) == 1
        assert isinstance(parsed_list[0].expression, pp.ParseResults)

        assert len(component_obj._errors) == 1
        assert check_error_or_warning(
            component_obj._errors,
            f"equations[{error_position}].expression",
        )

    def test_generate_expression_list_two_error(
        self, component_obj, generate_expression_list, expression_generator
    ):
        expression_list = [
            expression_generator("foo = 1"),
            expression_generator("foo = 2"),
        ]
        parsed_list = generate_expression_list(expression_list)

        assert not parsed_list

        assert len(component_obj._errors) == 2
        assert check_error_or_warning(
            component_obj._errors,
            [
                "equations[0].expression (line 1, char 5): foo = 1",
                "equations[1].expression (line 1, char 5): foo = 2",
            ],
        )

    @pytest.mark.parametrize("n_foos", [0, 1, 2])
    @pytest.mark.parametrize("n_bars", [0, 1, 2])
    def test_extend_equation_list_with_expression_group_components(
        self,
        component_obj,
        parsed_component_dict,
        generate_expression_list,
        expression_generator,
        n_foos,
        n_bars,
    ):
        equation_list = generate_expression_list([expression_generator("$foo == $bar")])
        expression_list = component_obj.extend_equation_list_with_expression_group(
            equation_list[0], parsed_component_dict(n_foos, n_bars), "components"
        )
        assert len(expression_list) == n_foos * n_bars

    def test_extend_equation_list_with_expression_group_missing_component(
        self,
        component_obj,
        generate_expression_list,
        parsed_component_dict,
        expression_generator,
    ):
        equation_ = generate_expression_list(
            [expression_generator("$foo == $bar + $ba")]
        )
        with pytest.raises(KeyError) as excinfo:
            component_obj.extend_equation_list_with_expression_group(
                equation_[0], parsed_component_dict(1, 2), "components"
            )
        assert check_error_or_warning(
            excinfo,
            "(constraints, foo): Undefined components found in equation: {'ba'}",
        )

    @pytest.mark.parametrize(
        ["equation_", "expected"],
        [("$foo == $bar", False), ("$foo <= $bar", True), ("$foo * 20 >= $bar", True)],
    )
    def test_add_exprs_to_equation_data_multi(
        self,
        component_obj,
        generate_expression_list,
        parsed_component_dict,
        expression_generator,
        equation_,
        expected,
    ):
        component_dict = parsed_component_dict(2, 2)

        equation_dict = generate_expression_list([expression_generator(equation_)])[0]
        expression_list = component_obj.extend_equation_list_with_expression_group(
            equation_dict, component_dict, "components"
        )
        # All IDs should be unique
        assert len(set(expr.name for expr in expression_list)) == 4

        for constraint_eq in expression_list:
            component_sub_dict = constraint_eq.components
            assert not set(component_sub_dict.keys()).symmetric_difference(
                ["foo", "bar"]
            )
            comparison_tuple = constraint_eq.expression[0].eval(
                component_dict=component_sub_dict, apply_imask=False
            )

            assert apply_comparison(comparison_tuple) == expected

    @pytest.mark.parametrize("n_1", [0, 1, 2])
    @pytest.mark.parametrize("n_2", [0, 1, 2])
    def test_extend_equation_list_with_expression_group_index_slices(
        self,
        component_obj,
        parsed_index_slice_dict,
        generate_expression_list,
        expression_generator,
        n_1,
        n_2,
    ):
        equation_ = generate_expression_list(
            [expression_generator("foo[techs=$tech1] == bar[techs=$tech2]")]
        )
        expression_list = component_obj.extend_equation_list_with_expression_group(
            equation_[0], parsed_index_slice_dict(n_1, n_2), "index_slices"
        )
        assert len(expression_list) == n_1 * n_2

    def test_extend_equation_list_with_expression_group_missing_index_slices(
        self,
        component_obj,
        generate_expression_list,
        parsed_index_slice_dict,
        expression_generator,
    ):
        equation_ = generate_expression_list(
            [
                expression_generator(
                    "foo[techs=$tech1] == bar[techs=$tech2, nodes=$node1]"
                )
            ]
        )
        with pytest.raises(KeyError) as excinfo:
            component_obj.extend_equation_list_with_expression_group(
                equation_[0], parsed_index_slice_dict(1, 2), "index_slices"
            )
        assert check_error_or_warning(
            excinfo,
            "(constraints, foo): Undefined index_slices found in equation: {'node1'}",
        )

    @pytest.mark.parametrize(
        ["eq_string", "expected_n_equations"],
        [
            ("1 == bar", 1),
            ([{"expression": "1 == bar"}], 1),
            ([{"expression": "1 == bar"}, {"expression": "foo == bar"}], 2),
            ("1 == bar[techs=$tech2]", 2),
            ("$foo == bar[techs=$tech2]", 4),
            ("$bar == 1", 4),
            ("$bar == bar[techs=$tech2]", 6),
            ("$bar + $foo == bar[techs=$tech2]", 12),
            ("$bar + $foo == bar[techs=$tech2] + foo[techs=$tech1]", 16),
            (
                [
                    {"expression": "$foo == bar[techs=$tech2]"},
                    {"expression": "$bar + $foo == bar[techs=$tech2]"},
                ],
                16,
            ),
        ],
    )
    def test_parse_equations(
        self,
        obj_with_components_and_index_slices,
        valid_object_names,
        eq_string,
        expected_n_equations,
    ):
        component_obj = obj_with_components_and_index_slices(eq_string)
        parsed_equations = component_obj.parse_equations(valid_object_names)

        assert len(parsed_equations) == expected_n_equations
        assert len(set(eq.name for eq in parsed_equations)) == expected_n_equations

    @pytest.mark.parametrize("is_valid", [True, False])
    def test_raise_caught_errors(self, component_obj, is_valid):
        component_obj._is_valid = is_valid
        if is_valid:
            component_obj.raise_caught_errors()
        else:
            with pytest.raises(calliope.exceptions.ModelError) as excinfo:
                component_obj.raise_caught_errors()
            assert check_error_or_warning(excinfo, ["\n * (constraints, foo):"])

    def test_parse_equations_fail(
        self, obj_with_components_and_index_slices, valid_object_names
    ):
        component_obj = obj_with_components_and_index_slices("bar = 1")
        with pytest.raises(calliope.exceptions.ModelError) as excinfo:
            component_obj.parse_equations(valid_object_names, errors="raise")
        expected_err_string = """
 * (constraints, my_constraint):
    * equations[0].expression (line 1, char 5): bar = 1
                                                    ^"""
        assert check_error_or_warning(excinfo, expected_err_string)

    def test_parse_equations_fail_no_raise(
        self, obj_with_components_and_index_slices, valid_object_names
    ):
        component_obj = obj_with_components_and_index_slices("bar = 1")
        component_obj.parse_equations(valid_object_names, errors="ignore")

        expected_err_string = """\
equations[0].expression (line 1, char 5): bar = 1
                                                    ^"""

        assert check_error_or_warning(component_obj._errors, expected_err_string)

    def test_evaluate_foreach_all_permutations(
        self, dummy_model_data, component_obj, foreach
    ):
        component_obj.sets = foreach
        imask = component_obj.evaluate_foreach(dummy_model_data)

        assert not BASE_DIMS.difference(imask.dims)
        assert not set(foreach).difference(imask.dims)

    def test_imask_foreach_unidentified_name(self, dummy_model_data, component_obj):
        component_obj.sets = ["nodes", "techs", "foos"]
        with pytest.warns(calliope.exceptions.BackendWarning) as excinfo:
            component_obj.evaluate_foreach(dummy_model_data)
        assert check_error_or_warning(
            excinfo, "Not generating optimisation problem object `foo`"
        )

    def test_evaluate_where_no_imasking(self, dummy_model_data, component_obj):
        component_obj.parse_top_level_where()
        imask = component_obj.evaluate_where(dummy_model_data)
        assert imask.item() is True

    def test_evaluate_where_fail(self, component_obj):
        component_obj._unparsed["where"] = "1[]"
        with pytest.raises(calliope.exceptions.ModelError) as excinfo:
            component_obj.parse_top_level_where()
        expected_err_string = """
 * (constraints, foo):
    * where (line 1, char 1): 1[]
                              ^"""
        assert check_error_or_warning(excinfo, expected_err_string)

    def test_evaluate_where_fail_no_raise(self, component_obj):
        component_obj._unparsed["where"] = "1[]"
        component_obj.parse_top_level_where(errors="ignore")
        expected_err_string = """\
where (line 1, char 1): 1[]
                              ^"""
        assert check_error_or_warning(component_obj._errors, expected_err_string)


class TestParsedBackendEquation:
    @pytest.mark.parametrize(
        "parse_string",
        [
            "$foo == $bar",
            "$foo + $bar >= 1",
            "$foo * $bar == 1",
            "($foo * 1) + $bar == 1",
            "(1**$bar) <= $foo + $bar",
            "(1 / $bar) <= $foo",
            "($foo - $bar) * ($foo + $bar) <= 2",
        ],
    )
    def test_find_items_in_expression(
        self, expression_parser, equation_obj, parse_string
    ):
        parsed = expression_parser.parse_string(parse_string, parse_all=True)
        found_components = equation_obj._find_items_in_expression(
            [parsed[0].lhs, parsed[0].rhs],
            equation_parser.EvalComponent,
            (equation_parser.EvalOperatorOperand),
        )
        assert not found_components.symmetric_difference(["foo", "bar"])

    @pytest.mark.parametrize(
        ["parse_string", "expected"],
        [
            # components in comparisons are always seen
            ("$foo == $bar", ["foo", "bar"]),
            # components in arithmetic are missed
            ("1 + $bar >= $foo", ["foo"]),
            # components in arithmetic are missed
            ("$foo * $bar == 1", []),
            # components in arithmetic are missed
            ("($foo * 1) + $bar == 1", []),
            # components in functions are missed
            ("dummy_func_1($foo) == $bar", ["bar"]),
            # components in functions and arithmetic are missed
            ("dummy_func_1($foo) == $bar + 1", []),
        ],
    )
    def test_find_items_in_expression_missing_eval_class(
        self, expression_parser, equation_obj, parse_string, expected
    ):
        parsed = expression_parser.parse_string(parse_string, parse_all=True)
        found_components = equation_obj._find_items_in_expression(
            [parsed[0].lhs, parsed[0].rhs],
            equation_parser.EvalComponent,
            (),  # The above happens because we provide no eval classes to search inside
        )
        assert not found_components.symmetric_difference(expected)

    @pytest.mark.parametrize(
        "parse_string",
        [
            "foo[techs=$tech1] == bar[techs=$tech2]",
            "foo[techs=$tech1] + bar[techs=$tech2] >= 1",
            "(foo[techs=$tech1] * 1) + bar[techs=$tech2] == 1",
            "(1**bar[techs=$tech2]) <= foo[techs=$tech1] + 7",
            "(foo[techs=$tech1] - bar[techs=$tech2]) * 3 <= 2",
            "dummy_func_1(bar[techs=$tech2]) <= dummy_func_2(x=foo[techs=$tech1])",
            "dummy_func_1(bar[techs=$tech2], x=foo[techs=$tech1]) <= dummy_func_2(1)",
            "foo[techs=$tech1] + 1 <= dummy_func_2(x=bar[techs=$tech2])",
            "foo[techs=$tech1] + dummy_func_2(bar[techs=$tech2]) <= $foo",
            "foo[techs=$tech1] + dummy_func_2(bar[techs=$tech2, nodes=FOO]) <= $foo",
        ],
    )
    def test_find_index_slice_references(
        self, expression_parser, equation_obj, parse_string
    ):
        parsed = expression_parser.parse_string(parse_string, parse_all=True)
        equation_obj.expression = parsed
        found_index_slices = equation_obj.find_index_slices()
        assert not found_index_slices.symmetric_difference(["tech1", "tech2"])

    @pytest.mark.parametrize(
        "parse_string",
        [
            "$foo == $bar",
            "$foo + $bar >= 1",
            "dummy_func_1($foo) == $bar",
            "($foo * 1) + dummy_func_1($bar) == 1",
            "dummy_func_1($bar, x=$foo) <= 2",
        ],
    )
    def test_find_components(self, expression_parser, equation_obj, parse_string):
        parsed = expression_parser.parse_string(parse_string, parse_all=True)
        equation_obj.expression = parsed
        found_index_slices = equation_obj.find_components()
        assert not found_index_slices.symmetric_difference(["foo", "bar"])

    @pytest.mark.parametrize(
        ["equation_expr", "component_exprs"],
        [
            ("$foo == 1", {"foo": "foo[techs=$tech1] + bar[techs=$tech2]"}),
            ("$foo == $bar", {"foo": "foo[techs=$tech1]", "bar": "bar[techs=$tech2]"}),
            ("foo[techs=$tech1] + $bar >= 1", {"bar": "bar[techs=$tech2]"}),
            (
                "foo[techs=$tech1] + $bar == $foo",
                {"foo": "10", "bar": "bar[techs=$tech2]"},
            ),
        ],
    )
    def test_find_index_slices_in_expr_and_components(
        self,
        expression_parser,
        component_parser,
        equation_obj,
        equation_expr,
        component_exprs,
    ):
        equation_obj.expression = expression_parser.parse_string(
            equation_expr, parse_all=True
        )
        equation_obj.components = {
            component: component_parser.parse_string(expr_, parse_all=True)
            for component, expr_ in component_exprs.items()
        }
        found_index_slices = equation_obj.find_index_slices()
        assert not found_index_slices.symmetric_difference(["tech1", "tech2"])

    @pytest.mark.parametrize("expression_group", ["components", "index_slices"])
    def test_add_expression_group_combination(
        self, equation_obj, request, expression_group
    ):
        obj_ = request.getfixturevalue(
            f"equation_{expression_group.removesuffix('s')}_obj"
        )
        not_expression_group = [
            i for i in ["components", "index_slices"] if i != expression_group
        ][0]
        obj1 = obj_("bar:0")
        obj2 = obj_("baz:0")
        obj3 = obj_("bam:0")
        new_expression = equation_obj.add_expression_group_combination(
            expression_group, [obj1, obj2, obj3]
        )
        assert new_expression.expression == equation_obj.expression
        assert new_expression.sets == equation_obj.sets
        assert new_expression.name == "-".join(
            i.name for i in [equation_obj, obj1, obj2, obj3]
        )
        assert new_expression.where == [
            i.where[0] for i in [equation_obj, obj1, obj2, obj3]
        ]
        assert getattr(new_expression, not_expression_group) == {}
        assert getattr(new_expression, expression_group) == {
            "bar": obj1.expression,
            "baz": obj2.expression,
            "bam": obj3.expression,
        }

    def test_add_index_slices_after_components(
        self, equation_obj, equation_component_obj, equation_index_slice_obj
    ):
        equation_obj.components = {"bar": equation_component_obj("bar:0")}
        obj1 = equation_index_slice_obj("baz:0")
        obj2 = equation_index_slice_obj("bam:0")
        new_expression = equation_obj.add_expression_group_combination(
            "index_slices", [obj1, obj2]
        )

        assert new_expression.components == equation_obj.components
        assert new_expression.index_slices == {
            "baz": obj1.expression,
            "bam": obj2.expression,
        }

    @pytest.mark.parametrize("false_location", [0, -1])
    def test_create_subset_from_where_definitely_empty(
        self, dummy_model_data, equation_obj, where_parser, false_location
    ):
        equation_obj.sets = ["nodes", "techs"]
        equation_obj.where.insert(
            false_location, where_parser.parse_string("False", parse_all=True)
        )
        imask = equation_obj.evaluate_where(dummy_model_data)

        assert not imask.any()

    @pytest.mark.parametrize(
        ["where_string", "expected_imasker"],
        [
            ("with_inf", "with_inf_as_bool"),
            ("only_techs", "only_techs_as_bool"),
            ("with_inf and only_techs", "with_inf_and_only_techs_as_bool"),
            ("with_inf or only_techs", "with_inf_or_only_techs_as_bool"),
            ("with_inf or only_techs", "with_inf_or_only_techs_as_bool"),
            (
                "with_inf and [bar] in nodes",
                "with_inf_as_bool_and_subset_on_bar_in_nodes",
            ),
        ],
    )
    @pytest.mark.parametrize("level_", ["initial_imask", "where"])
    def test_create_subset_from_where_one_level_where(
        self,
        dummy_model_data,
        equation_obj,
        where_parser,
        where_string,
        expected_imasker,
        level_,
    ):
        equation_obj.sets = ["nodes", "techs"]
        if level_ == "where":
            equation_obj.where = [
                where_parser.parse_string(where_string, parse_all=True)
            ]
            imask = equation_obj.evaluate_where(dummy_model_data)
        if level_ == "initial_imask":
            equation_obj.where = [
                where_parser.parse_string(where_string, parse_all=True)
            ]
            initial_imask = equation_obj.evaluate_where(dummy_model_data)
            equation_obj.where = [where_parser.parse_string("True", parse_all=True)]
            imask = equation_obj.evaluate_where(
                dummy_model_data, initial_imask=initial_imask
            )

        expected = dummy_model_data[expected_imasker]

        assert expected.reindex_like(imask).equals(dummy_model_data[expected_imasker])

    def test_create_subset_from_where_trim_dimension(
        self, dummy_model_data, where_parser, equation_obj, foreach_imask
    ):
        equation_obj.sets = ["nodes", "techs"]

        equation_obj.where = [
            where_parser.parse_string("[foo] in carrier_tiers", parse_all=True)
        ]
        imask = equation_obj.evaluate_where(dummy_model_data, foreach_imask)
        assert imask.sel(carrier_tiers="foo").any()
        assert not imask.sel(carrier_tiers="bar").any()

    def test_create_subset_align_dims_with_sets(
        self, dummy_model_data, where_parser, equation_obj, foreach_imask
    ):
        equation_obj.sets = ["nodes", "techs"]

        equation_obj.where = [where_parser.parse_string("True", parse_all=True)]
        imask = equation_obj.evaluate_where(dummy_model_data, foreach_imask)
        aligned_imask = equation_obj.align_imask_with_sets(imask)

        assert set(imask.dims).difference(["nodes", "techs"])
        assert not set(aligned_imask.dims).difference(["nodes", "techs"])

    def test_evaluate_expression(self, evaluate_component_expression):
        comparison_tuple, n_true = evaluate_component_expression
        # we can't check for equality since the random generation of NaNs in dummy_model_data carrier/node_tech
        # might nullify an otherwise valid item.
        assert apply_comparison(comparison_tuple).sum() <= n_true


class TestParsedConstraint:
    @pytest.fixture
    def constraint_obj(self):
        dict_ = {
            "foreach": ["techs"],
            "where": "with_inf",
            "equation": "$foo == 1",
            "components": {
                "foo": [
                    {"expression": "only_techs + 2", "where": "False"},
                    {"expression": "only_techs / 3", "where": "True"},
                ]
            },
        }
        parsed_ = parsing.ParsedBackendComponent("constraints", "foo", dict_)
        parsed_.equations = parsed_.parse_equations(["only_techs"])
        return parsed_

    def test_parse_constraint_dict_sets(self, constraint_obj):
        assert constraint_obj.sets == ["techs"]

    def test_parse_constraint_dict_n_equations(self, constraint_obj):
        assert len(constraint_obj.equations) == 2

    def test_parse_constraint_dict_empty_eq1(self, constraint_obj, dummy_model_data):
        assert not constraint_obj.equations[0].evaluate_where(dummy_model_data).any()

    def test_parse_constraint_dict_evalaute_eq2(
        self, constraint_obj, dummy_model_data, dummy_backend_interface
    ):
        foreach_imask = constraint_obj.evaluate_foreach(dummy_model_data)
        top_level_where_imask = constraint_obj.evaluate_where(
            dummy_model_data, foreach_imask
        )
        valid_imask = constraint_obj.equations[1].evaluate_where(
            dummy_model_data, top_level_where_imask
        )
        aligned_imask = constraint_obj.align_imask_with_sets(valid_imask)
        references = set()
        comparison_tuple = constraint_obj.equations[1].evaluate_expression(
            dummy_model_data, dummy_backend_interface, aligned_imask, references
        )
        assert apply_comparison(comparison_tuple).sum() == 1
        assert references == {"only_techs"}


class TestParsedVariable:
    @pytest.fixture
    def variable_obj(self):
        dict_ = {"foreach": ["techs"], "where": "False"}

        return parsing.ParsedBackendComponent("variables", "foo", dict_)

    def test_parse_variable_dict_sets(self, variable_obj):
        assert variable_obj.sets == ["techs"]

    def test_parse_variable_dict_n_equations(self, variable_obj):
        assert len(variable_obj.equations) == 0

    def test_parse_variable_dict_empty_eq1(self, variable_obj, dummy_model_data):
        foreach_imask = variable_obj.evaluate_foreach(dummy_model_data)
        variable_obj.parse_top_level_where()
        assert not variable_obj.evaluate_where(dummy_model_data, foreach_imask).any()


class TestParsedObjective:
    @pytest.fixture
    def objective_obj(self):
        dict_ = {
            "equations": [
                {"expression": "bar + 2", "where": "False"},
                {"expression": "sum(only_techs, over=[techs]) + 1", "where": "True"},
            ],
        }

        parsed_ = parsing.ParsedBackendComponent("objectives", "foo", dict_)
        parsed_.equations = parsed_.parse_equations(["only_techs", "bar"])
        return parsed_

    def test_parse_objective_dict_sets(self, objective_obj):
        assert objective_obj.sets == []

    def test_parse_objective_dict_n_equations(self, objective_obj):
        assert len(objective_obj.equations) == 2

    def test_parse_objective_dict_empty_eq1(self, objective_obj, dummy_model_data):
        assert not objective_obj.equations[0].evaluate_where(dummy_model_data).any()

    def test_parse_objective_dict_evalaute_eq2(
        self, objective_obj, dummy_model_data, dummy_backend_interface
    ):
        valid_imask = objective_obj.equations[1].evaluate_where(dummy_model_data)
        objective_expression = objective_obj.equations[1].evaluate_expression(
            dummy_model_data, dummy_backend_interface, valid_imask
        )
        assert objective_expression.sum() == 12<|MERGE_RESOLUTION|>--- conflicted
+++ resolved
@@ -1,8 +1,5 @@
 from io import StringIO
-<<<<<<< HEAD
-=======
 from unittest.mock import patch
->>>>>>> cc15911d
 
 import pytest
 import ruamel.yaml as yaml
