from io import StringIO
from unittest.mock import patch

import pytest
import ruamel.yaml as yaml
import pyparsing as pp

from calliope.backend import parsing, equation_parser, subset_parser, backends
from calliope.test.common.util import check_error_or_warning

import calliope

BASE_DIMS = {"carriers", "carrier_tiers", "nodes", "techs"}


def string_to_dict(yaml_string):
    yaml_loader = yaml.YAML(typ="safe", pure=True)
    return yaml_loader.load(StringIO(yaml_string))


@pytest.fixture(scope="function")
def component_obj():
    setup_string = """
    foreach: [A, A1]
    where: "True"
    equation: 1 == 1
    """
    variable_data = string_to_dict(setup_string)
    return parsing.ParsedBackendComponent("constraints", "foo", variable_data)


@pytest.fixture(scope="function")
def foreach_imask(component_obj, dummy_model_data):
    component_obj.sets = ["nodes", "techs"]
    return component_obj.evaluate_foreach(dummy_model_data)


@pytest.fixture
def valid_object_names(dummy_model_data):
    return ["foo", "bar", "baz", "foobar", *dummy_model_data.data_vars.keys()]


@pytest.fixture
def expression_parser(valid_object_names):
    return equation_parser.generate_equation_parser(valid_object_names)


@pytest.fixture
def index_slice_parser(valid_object_names):
    return equation_parser.generate_index_slice_parser(valid_object_names)


@pytest.fixture
def component_parser(valid_object_names):
    return equation_parser.generate_component_parser(valid_object_names)


@pytest.fixture
def where_parser():
    return subset_parser.generate_where_string_parser()


@pytest.fixture
def expression_generator():
    def _expression_generator(parse_string, where_string=None):
        expression_dict = {"expression": parse_string}
        if where_string is not None:
            expression_dict["where"] = where_string
        return expression_dict

    return _expression_generator


@pytest.fixture
def generate_expression_list(component_obj, expression_parser):
    def _generate_expression_list(expression_list, **kwargs):
        return component_obj.generate_expression_list(
            expression_parser, expression_list, "equations", **kwargs
        )

    return _generate_expression_list


def parse_components_and_index_slices(
    parser, expression_list, expression_group, component_obj
):
    return {
        _name: component_obj.generate_expression_list(
            parser, _list, expression_group, _name
        )
        for _name, _list in expression_list.items()
    }


@pytest.fixture
def parsed_component_dict(component_obj, component_parser):
    def _parsed_component_dict(n_foo, n_bar):
        foos = ", ".join(
            [f"{{where: foo, expression: '{i + 1}'}}" for i in range(n_foo)]
        )
        bars = ", ".join(
            [f"{{where: bar, expression: '{i + 1}0'}}" for i in range(n_bar)]
        )
        setup_string = f"""
        foo: [{foos}]
        bar: [{bars}]
        """

        components = string_to_dict(setup_string)

        return parse_components_and_index_slices(
            component_parser, components, "components", component_obj
        )

    return _parsed_component_dict


@pytest.fixture
def parsed_index_slice_dict(component_obj, index_slice_parser):
    def _parsed_index_slice_dict(n_tech1, n_tech2):
        techs1 = ", ".join(["{where: techs, expression: foo}" for i in range(n_tech1)])
        techs2 = ", ".join(["{where: techs, expression: bar}" for i in range(n_tech2)])
        setup_string = f"""
        tech1: [{techs1}]
        tech2: [{techs2}]
        """

        index_slices = string_to_dict(setup_string)

        return parse_components_and_index_slices(
            index_slice_parser, index_slices, "index_slices", component_obj
        )

    return _parsed_index_slice_dict


@pytest.fixture
def obj_with_components_and_index_slices():
    def _obj_with_components_and_index_slices(equation_string):
        if isinstance(equation_string, list):
            equation_string = f"equations: {equation_string}"
        elif isinstance(equation_string, str):
            equation_string = f"equation: {equation_string}"
        string_ = f"""
            foreach: [A, techs, A1]
            {equation_string}
            components:
                foo:
                    - expression: 1 + foo
                      where: foo1
                    - expression: 2 + foo[techs=$tech2]
                      where: foo2
                bar:
                    - expression: 1 + foo[techs=$tech1]
                      where: bar1
                    - expression: 2 + foo[techs=$tech2]
                      where: bar2
            index_slices:
                tech1:
                    - expression: dummy_func_1(wind)
                      where: techs1
                    - expression: dummy_func_1(pv)
                      where: techs2
                tech2:
                    - expression: hi
                      where: techs3
                    - expression: hi_there
                      where: techs4
            """

        return parsing.ParsedBackendComponent(
            "constraints", "my_constraint", string_to_dict(string_)
        )

    return _obj_with_components_and_index_slices


@pytest.fixture(scope="function")
def equation_obj(expression_parser, where_parser):
    return parsing.ParsedBackendEquation(
        equation_name="foo",
        sets=["A", "A1"],
        expression=expression_parser.parse_string("foo == 1", parse_all=True),
        where_list=[where_parser.parse_string("True", parse_all=True)],
    )


@pytest.fixture(scope="function")
def equation_component_obj(component_parser, where_parser):
    def _equation_component_obj(name):
        return parsing.ParsedBackendEquation(
            equation_name=name,
            sets=["A", "A1"],
            expression=component_parser.parse_string("foo + 1", parse_all=True),
            where_list=[where_parser.parse_string("False", parse_all=True)],
        )

    return _equation_component_obj


@pytest.fixture(scope="function")
def equation_index_slice_obj(index_slice_parser, where_parser):
    def _equation_index_slice_obj(name):
        return parsing.ParsedBackendEquation(
            equation_name=name,
            sets=["A", "A1"],
            expression=index_slice_parser.parse_string("bar", parse_all=True),
            where_list=[where_parser.parse_string("False", parse_all=True)],
        )

    return _equation_index_slice_obj


@pytest.fixture
def dummy_backend_interface(dummy_model_data):
    # ignore the need to define the abstract methods from backends.BackendModel
    with patch.multiple(backends.BackendModel, __abstractmethods__=set()):

        class DummyBackendModel(backends.BackendModel):
            def __init__(self):
                backends.BackendModel.__init__(self, instance=None)

                self._dataset = dummy_model_data.copy(deep=True)
                self._dataset["with_inf"] = self._dataset["with_inf"].fillna(
                    dummy_model_data.attrs["defaults"]["with_inf"]
                )
                self._dataset["only_techs"] = self._dataset["only_techs"].fillna(
                    dummy_model_data.attrs["defaults"]["only_techs"]
                )

    return DummyBackendModel()


@pytest.fixture(scope="function")
def evaluatable_component_obj(valid_object_names):
    def _evaluatable_component_obj(equation_expressions):
        if isinstance(equation_expressions, list):
            equations = f"equations: {equation_expressions}"
        elif isinstance(equation_expressions, str):
            equations = f"equation: {equation_expressions}"
        setup_string = f"""
        foreach: [techs, nodes]
        where: with_inf
        {equations}
        components:
            foo: [{{expression: with_inf * 2, where: only_techs}}]
        index_slices:
            tech: [{{expression: barfoo, where: "[bar] in nodes"}}]
        """
        component_dict = string_to_dict(setup_string)

        class DummyParsedBackendComponent(parsing.ParsedBackendComponent):
            def __init__(self, dict_):
                parsing.ParsedBackendComponent.__init__(
                    self, "constraints", "foo", dict_
                )
                self.parse_top_level_where()
                self.equations = self.parse_equations(valid_object_names)

        return DummyParsedBackendComponent(component_dict)

    return _evaluatable_component_obj


@pytest.fixture(
    params=[
        ("with_inf <= 100", 7),  # all vals except .inf meet criterion
        ("with_inf == 100", 2),  # only default vals meet criterion
        # only non-default + non-inf values meet criterion (+ only_techs masks one valid value)
        ("$foo <= 100", 4),
        ("$foo == 100", 0),  # no expressions are valid
        ("only_techs + with_inf[techs=$tech] == 2", 1),
    ]
)
def evaluate_component_where(evaluatable_component_obj, dummy_model_data, request):
    component_obj = evaluatable_component_obj(request.param[0])
    top_level_imask = component_obj.generate_top_level_where_array(
        dummy_model_data, break_early=False, align_to_foreach_sets=False
    )
    equation_imask = component_obj.equations[0].evaluate_where(
        dummy_model_data, initial_imask=top_level_imask
    )
    equation_imask_aligned = component_obj.align_imask_with_foreach_sets(equation_imask)
    return component_obj, equation_imask_aligned, request.param[1]


@pytest.fixture
def evaluate_component_expression(
    evaluate_component_where, dummy_model_data, dummy_backend_interface
):
    component_obj, equation_imask, n_true = evaluate_component_where

    return (
        component_obj.equations[0].evaluate_expression(
            dummy_model_data, dummy_backend_interface, imask=equation_imask
        ),
        n_true,
    )


def apply_comparison(comparison_tuple):
    lhs, op, rhs = comparison_tuple
    if op == "==":
        return lhs == rhs
    if op == ">=":
        return lhs >= rhs
    if op == "<=":
        return lhs <= rhs


class TestParsedComponent:
    @pytest.mark.parametrize(
        "parse_string",
        [
            "foo + bar == 1",
            "foo - $bar + baz[A1=a1] <= 1",
            "-1**foo + dummy_func_1(2) + baz[A1=a1] >= foobar",
        ],
    )
    def test_parse_string(self, component_obj, expression_parser, parse_string):
        parsed_ = component_obj._parse_string(expression_parser, parse_string)
        assert isinstance(parsed_, pp.ParseResults)
        assert not component_obj._errors

    @pytest.mark.parametrize(
        "parse_string",
        ["foo bar == 1", "foo - $bar + baz[A1=a1] = 1", "1foo == 1", "_foo >= foobar"],
    )
    def test_parse_string_malformed(
        self, component_obj, expression_parser, parse_string
    ):
        parsed_ = component_obj._parse_string(expression_parser, parse_string)
        assert isinstance(parsed_, pp.ParseResults) and len(parsed_) == 0
        assert check_error_or_warning(component_obj._errors, parse_string)

    @pytest.mark.parametrize(
        "parse_string",
        ["foo == 1", "$foo + (bar + foobar[A1=a1])**2 >= (dummy_func_1(foo) + 1)"],
    )
    @pytest.mark.parametrize(
        ["where_string", "expected_where_eval"],
        [
            (None, True),
            ("False", False),
            ("True or False", True),
        ],
    )
    def test_generate_expression_list(
        self,
        component_obj,
        expression_parser,
        expression_generator,
        parse_string,
        where_string,
        expected_where_eval,
    ):
        expression_dict = expression_generator(parse_string, where_string)
        parsed_list = component_obj.generate_expression_list(
            expression_parser, [expression_dict], "equations", id_prefix="foo"
        )

        assert parsed_list[0].where[0][0].eval() == expected_where_eval
        assert isinstance(parsed_list[0].expression, pp.ParseResults)

    @pytest.mark.parametrize("n_dicts", [1, 2, 3])
    def test_generate_expression_list_id_prefix(
        self,
        generate_expression_list,
        expression_generator,
        n_dicts,
    ):
        expression_dict = expression_generator("foo == 1", "bar")
        parsed_list = generate_expression_list(
            [expression_dict] * n_dicts, id_prefix="foo"
        )

        for expr_num in range(n_dicts):
            assert parsed_list[expr_num].name == f"foo:{expr_num}"

    @pytest.mark.parametrize("n_dicts", [1, 2, 3])
    def test_generate_expression_list_no_id_prefix(
        self,
        generate_expression_list,
        expression_generator,
        n_dicts,
    ):
        expression_dict = expression_generator("foo == 1", "bar")
        parsed_list = generate_expression_list([expression_dict] * n_dicts)
        for expr_num in range(n_dicts):
            assert parsed_list[expr_num].name == str(expr_num)

    def test_generate_expression_list_error(
        self, component_obj, generate_expression_list, expression_generator
    ):
        expression_dict = expression_generator("foo = 1")
        parsed_list = generate_expression_list([expression_dict])

        assert not parsed_list
        assert check_error_or_warning(
            component_obj._errors, ["equations[0].expression", "foo = 1"]
        )

    @pytest.mark.parametrize("error_position", [0, 1])
    def test_generate_expression_list_one_error(
        self,
        component_obj,
        generate_expression_list,
        expression_generator,
        error_position,
    ):
        expression_list = [expression_generator("foo == 1")]
        expression_list.insert(error_position, expression_generator("foo = 1"))

        parsed_list = generate_expression_list(expression_list)

        assert len(parsed_list) == 1
        assert isinstance(parsed_list[0].expression, pp.ParseResults)

        assert len(component_obj._errors) == 1
        assert check_error_or_warning(
            component_obj._errors,
            f"equations[{error_position}].expression",
        )

    def test_generate_expression_list_two_error(
        self, component_obj, generate_expression_list, expression_generator
    ):
        expression_list = [
            expression_generator("foo = 1"),
            expression_generator("foo = 2"),
        ]
        parsed_list = generate_expression_list(expression_list)

        assert not parsed_list

        assert len(component_obj._errors) == 2
        assert check_error_or_warning(
            component_obj._errors,
            [
                "equations[0].expression (line 1, char 5): foo = 1",
                "equations[1].expression (line 1, char 5): foo = 2",
            ],
        )

    @pytest.mark.parametrize("n_foos", [0, 1, 2])
    @pytest.mark.parametrize("n_bars", [0, 1, 2])
    def test_extend_equation_list_with_expression_group_components(
        self,
        component_obj,
        parsed_component_dict,
        generate_expression_list,
        expression_generator,
        n_foos,
        n_bars,
    ):
        equation_list = generate_expression_list([expression_generator("$foo == $bar")])
        expression_list = component_obj.extend_equation_list_with_expression_group(
            equation_list[0], parsed_component_dict(n_foos, n_bars), "components"
        )
        assert len(expression_list) == n_foos * n_bars

    def test_extend_equation_list_with_expression_group_missing_component(
        self,
        component_obj,
        generate_expression_list,
        parsed_component_dict,
        expression_generator,
    ):
        equation_ = generate_expression_list(
            [expression_generator("$foo == $bar + $ba")]
        )
        with pytest.raises(KeyError) as excinfo:
            component_obj.extend_equation_list_with_expression_group(
                equation_[0], parsed_component_dict(1, 2), "components"
            )
        assert check_error_or_warning(
            excinfo,
            "(constraints, foo): Undefined components found in equation: {'ba'}",
        )

    @pytest.mark.parametrize(
        ["equation_", "expected"],
        [("$foo == $bar", False), ("$foo <= $bar", True), ("$foo * 20 >= $bar", True)],
    )
    def test_add_exprs_to_equation_data_multi(
        self,
        component_obj,
        generate_expression_list,
        parsed_component_dict,
        expression_generator,
        equation_,
        expected,
    ):
        component_dict = parsed_component_dict(2, 2)

        equation_dict = generate_expression_list([expression_generator(equation_)])[0]
        expression_list = component_obj.extend_equation_list_with_expression_group(
            equation_dict, component_dict, "components"
        )
        # All IDs should be unique
        assert len(set(expr.name for expr in expression_list)) == 4

        for constraint_eq in expression_list:
            component_sub_dict = constraint_eq.components
            assert not set(component_sub_dict.keys()).symmetric_difference(
                ["foo", "bar"]
            )
            comparison_tuple = constraint_eq.expression[0].eval(
                component_dict=component_sub_dict, apply_imask=False
            )

            assert apply_comparison(comparison_tuple) == expected

    @pytest.mark.parametrize("n_1", [0, 1, 2])
    @pytest.mark.parametrize("n_2", [0, 1, 2])
    def test_extend_equation_list_with_expression_group_index_slices(
        self,
        component_obj,
        parsed_index_slice_dict,
        generate_expression_list,
        expression_generator,
        n_1,
        n_2,
    ):
        equation_ = generate_expression_list(
            [expression_generator("foo[techs=$tech1] == bar[techs=$tech2]")]
        )
        expression_list = component_obj.extend_equation_list_with_expression_group(
            equation_[0], parsed_index_slice_dict(n_1, n_2), "index_slices"
        )
        assert len(expression_list) == n_1 * n_2

    def test_extend_equation_list_with_expression_group_missing_index_slices(
        self,
        component_obj,
        generate_expression_list,
        parsed_index_slice_dict,
        expression_generator,
    ):
        equation_ = generate_expression_list(
            [
                expression_generator(
                    "foo[techs=$tech1] == bar[techs=$tech2, nodes=$node1]"
                )
            ]
        )
        with pytest.raises(KeyError) as excinfo:
            component_obj.extend_equation_list_with_expression_group(
                equation_[0], parsed_index_slice_dict(1, 2), "index_slices"
            )
        assert check_error_or_warning(
            excinfo,
            "(constraints, foo): Undefined index_slices found in equation: {'node1'}",
        )

    @pytest.mark.parametrize(
        ["eq_string", "expected_n_equations"],
        [
            ("1 == bar", 1),
            ([{"expression": "1 == bar"}], 1),
            ([{"expression": "1 == bar"}, {"expression": "foo == bar"}], 2),
            ("1 == bar[techs=$tech2]", 2),
            ("$foo == bar[techs=$tech2]", 4),
            ("$bar == 1", 4),
            ("$bar == bar[techs=$tech2]", 6),
            ("$bar + $foo == bar[techs=$tech2]", 12),
            ("$bar + $foo == bar[techs=$tech2] + foo[techs=$tech1]", 16),
            (
                [
                    {"expression": "$foo == bar[techs=$tech2]"},
                    {"expression": "$bar + $foo == bar[techs=$tech2]"},
                ],
                16,
            ),
        ],
    )
    def test_parse_equations(
        self,
        obj_with_components_and_index_slices,
        valid_object_names,
        eq_string,
        expected_n_equations,
    ):
        component_obj = obj_with_components_and_index_slices(eq_string)
        parsed_equations = component_obj.parse_equations(valid_object_names)

        assert len(parsed_equations) == expected_n_equations
        assert len(set(eq.name for eq in parsed_equations)) == expected_n_equations

    @pytest.mark.parametrize("is_valid", [True, False])
    def test_raise_caught_errors(self, component_obj, is_valid):
        component_obj._is_valid = is_valid
        if is_valid:
            component_obj.raise_caught_errors()
        else:
            with pytest.raises(calliope.exceptions.ModelError) as excinfo:
                component_obj.raise_caught_errors()
            assert check_error_or_warning(excinfo, ["\n * (constraints, foo):"])

    def test_parse_equations_fail(
        self, obj_with_components_and_index_slices, valid_object_names
    ):
        component_obj = obj_with_components_and_index_slices("bar = 1")
        with pytest.raises(calliope.exceptions.ModelError) as excinfo:
            component_obj.parse_equations(valid_object_names, errors="raise")
        expected_err_string = """
 * (constraints, my_constraint):
    * equations[0].expression (line 1, char 5): bar = 1
                                                    ^"""
        assert check_error_or_warning(excinfo, expected_err_string)

    def test_parse_equations_fail_no_raise(
        self, obj_with_components_and_index_slices, valid_object_names
    ):
        component_obj = obj_with_components_and_index_slices("bar = 1")
        component_obj.parse_equations(valid_object_names, errors="ignore")

        expected_err_string = """\
equations[0].expression (line 1, char 5): bar = 1
                                                    ^"""

        assert check_error_or_warning(component_obj._errors, expected_err_string)

    def test_evaluate_foreach_all_permutations(
        self, dummy_model_data, component_obj, foreach
    ):
        component_obj.sets = foreach
        imask = component_obj.evaluate_foreach(dummy_model_data)

        assert not BASE_DIMS.difference(imask.dims)
        assert not set(foreach).difference(imask.dims)

    def test_imask_foreach_unidentified_name(self, dummy_model_data, component_obj):
        component_obj.sets = ["nodes", "techs", "foos"]
        with pytest.warns(calliope.exceptions.BackendWarning) as excinfo:
            component_obj.evaluate_foreach(dummy_model_data)
        assert check_error_or_warning(
            excinfo, "Not generating optimisation problem object `foo`"
        )

    def test_evaluate_where_no_imasking(self, dummy_model_data, component_obj):
        component_obj.parse_top_level_where()
        imask = component_obj.evaluate_where(dummy_model_data)
        assert imask.item() is True

<<<<<<< HEAD
    def test_parse_top_level_where_fail(self, component_obj):
        component_obj._unparsed["where"] = "1"
        with pytest.raises(calliope.exceptions.ModelError) as excinfo:
            component_obj.parse_top_level_where()

        assert check_error_or_warning(excinfo, "Errors during string parsing")

    def test_generate_top_level_where_array_break_at_foreach(
        self, dummy_model_data, component_obj
    ):
        component_obj.sets = ["nodes", "techs", "foos"]
        with pytest.warns(calliope.exceptions.BackendWarning):
            imask = component_obj.generate_top_level_where_array(dummy_model_data)
        assert not imask.any()
        assert not imask.shape

    def test_generate_top_level_where_array_break_at_top_level_where(
        self, dummy_model_data, component_obj
    ):
        component_obj.sets = ["nodes", "techs", "timesteps"]
        component_obj._unparsed["where"] = "all_nan"
        imask = component_obj.generate_top_level_where_array(dummy_model_data)
        assert not imask.any()
        assert not set(component_obj.sets).difference(imask.dims)

    def test_generate_top_level_where_array_no_break_no_align(
        self, dummy_model_data, component_obj
    ):
        component_obj.sets = ["nodes", "techs", "foos"]
        component_obj._unparsed["where"] = "all_nan"
        with pytest.warns(calliope.exceptions.BackendWarning):
            imask = component_obj.generate_top_level_where_array(
                dummy_model_data, break_early=False, align_to_foreach_sets=False
            )
        assert not imask.any()
        assert set(component_obj.sets).difference(imask.dims) == {"foos"}

    def test_generate_top_level_where_array_no_break_align(
        self, dummy_model_data, component_obj
    ):
        component_obj.sets = ["nodes", "techs"]
        component_obj._unparsed["where"] = "all_nan AND all_true_carriers"
        imask = component_obj.generate_top_level_where_array(
            dummy_model_data, break_early=False, align_to_foreach_sets=True
        )
        assert not imask.any()
        assert not set(component_obj.sets).difference(imask.dims)
=======
    def test_evaluate_where_fail(self, component_obj):
        component_obj._unparsed["where"] = "1[]"
        with pytest.raises(calliope.exceptions.ModelError) as excinfo:
            component_obj.parse_top_level_where()
        expected_err_string = """
 * (constraints, foo):
    * where (line 1, char 1): 1[]
                              ^"""
        assert check_error_or_warning(excinfo, expected_err_string)

    def test_evaluate_where_fail_no_raise(self, component_obj):
        component_obj._unparsed["where"] = "1[]"
        component_obj.parse_top_level_where(errors="ignore")
        expected_err_string = """\
where (line 1, char 1): 1[]
                              ^"""
        assert check_error_or_warning(component_obj._errors, expected_err_string)
>>>>>>> 5b0f0ac9


class TestParsedBackendEquation:
    @pytest.mark.parametrize(
        "parse_string",
        [
            "$foo == $bar",
            "$foo + $bar >= 1",
            "$foo * $bar == 1",
            "($foo * 1) + $bar == 1",
            "(1**$bar) <= $foo + $bar",
            "(1 / $bar) <= $foo",
            "($foo - $bar) * ($foo + $bar) <= 2",
        ],
    )
    def test_find_items_in_expression(
        self, expression_parser, equation_obj, parse_string
    ):
        parsed = expression_parser.parse_string(parse_string, parse_all=True)
        found_components = equation_obj._find_items_in_expression(
            [parsed[0].lhs, parsed[0].rhs],
            equation_parser.EvalComponent,
            (equation_parser.EvalOperatorOperand),
        )
        assert not found_components.symmetric_difference(["foo", "bar"])

    @pytest.mark.parametrize(
        ["parse_string", "expected"],
        [
            # components in comparisons are always seen
            ("$foo == $bar", ["foo", "bar"]),
            # components in arithmetic are missed
            ("1 + $bar >= $foo", ["foo"]),
            # components in arithmetic are missed
            ("$foo * $bar == 1", []),
            # components in arithmetic are missed
            ("($foo * 1) + $bar == 1", []),
            # components in functions are missed
            ("dummy_func_1($foo) == $bar", ["bar"]),
            # components in functions and arithmetic are missed
            ("dummy_func_1($foo) == $bar + 1", []),
        ],
    )
    def test_find_items_in_expression_missing_eval_class(
        self, expression_parser, equation_obj, parse_string, expected
    ):
        parsed = expression_parser.parse_string(parse_string, parse_all=True)
        found_components = equation_obj._find_items_in_expression(
            [parsed[0].lhs, parsed[0].rhs],
            equation_parser.EvalComponent,
            (),  # The above happens because we provide no eval classes to search inside
        )
        assert not found_components.symmetric_difference(expected)

    @pytest.mark.parametrize(
        "parse_string",
        [
            "foo[techs=$tech1] == bar[techs=$tech2]",
            "foo[techs=$tech1] + bar[techs=$tech2] >= 1",
            "(foo[techs=$tech1] * 1) + bar[techs=$tech2] == 1",
            "(1**bar[techs=$tech2]) <= foo[techs=$tech1] + 7",
            "(foo[techs=$tech1] - bar[techs=$tech2]) * 3 <= 2",
            "dummy_func_1(bar[techs=$tech2]) <= dummy_func_2(x=foo[techs=$tech1])",
            "dummy_func_1(bar[techs=$tech2], x=foo[techs=$tech1]) <= dummy_func_2(1)",
            "foo[techs=$tech1] + 1 <= dummy_func_2(x=bar[techs=$tech2])",
            "foo[techs=$tech1] + dummy_func_2(bar[techs=$tech2]) <= $foo",
            "foo[techs=$tech1] + dummy_func_2(bar[techs=$tech2, nodes=FOO]) <= $foo",
        ],
    )
    def test_find_index_slice_references(
        self, expression_parser, equation_obj, parse_string
    ):
        parsed = expression_parser.parse_string(parse_string, parse_all=True)
        equation_obj.expression = parsed
        found_index_slices = equation_obj.find_index_slices()
        assert not found_index_slices.symmetric_difference(["tech1", "tech2"])

    @pytest.mark.parametrize(
        "parse_string",
        [
            "$foo == $bar",
            "$foo + $bar >= 1",
            "dummy_func_1($foo) == $bar",
            "($foo * 1) + dummy_func_1($bar) == 1",
            "dummy_func_1($bar, x=$foo) <= 2",
        ],
    )
    def test_find_components(self, expression_parser, equation_obj, parse_string):
        parsed = expression_parser.parse_string(parse_string, parse_all=True)
        equation_obj.expression = parsed
        found_index_slices = equation_obj.find_components()
        assert not found_index_slices.symmetric_difference(["foo", "bar"])

    @pytest.mark.parametrize(
        ["equation_expr", "component_exprs"],
        [
            ("$foo == 1", {"foo": "foo[techs=$tech1] + bar[techs=$tech2]"}),
            ("$foo == $bar", {"foo": "foo[techs=$tech1]", "bar": "bar[techs=$tech2]"}),
            ("foo[techs=$tech1] + $bar >= 1", {"bar": "bar[techs=$tech2]"}),
            (
                "foo[techs=$tech1] + $bar == $foo",
                {"foo": "10", "bar": "bar[techs=$tech2]"},
            ),
        ],
    )
    def test_find_index_slices_in_expr_and_components(
        self,
        expression_parser,
        component_parser,
        equation_obj,
        equation_expr,
        component_exprs,
    ):
        equation_obj.expression = expression_parser.parse_string(
            equation_expr, parse_all=True
        )
        equation_obj.components = {
            component: component_parser.parse_string(expr_, parse_all=True)
            for component, expr_ in component_exprs.items()
        }
        found_index_slices = equation_obj.find_index_slices()
        assert not found_index_slices.symmetric_difference(["tech1", "tech2"])

    @pytest.mark.parametrize("expression_group", ["components", "index_slices"])
    def test_add_expression_group_combination(
        self, equation_obj, request, expression_group
    ):
        obj_ = request.getfixturevalue(
            f"equation_{expression_group.removesuffix('s')}_obj"
        )
        not_expression_group = [
            i for i in ["components", "index_slices"] if i != expression_group
        ][0]
        obj1 = obj_("bar:0")
        obj2 = obj_("baz:0")
        obj3 = obj_("bam:0")
        new_expression = equation_obj.add_expression_group_combination(
            expression_group, [obj1, obj2, obj3]
        )
        assert new_expression.expression == equation_obj.expression
        assert new_expression.sets == equation_obj.sets
        assert new_expression.name == "-".join(
            i.name for i in [equation_obj, obj1, obj2, obj3]
        )
        assert new_expression.where == [
            i.where[0] for i in [equation_obj, obj1, obj2, obj3]
        ]
        assert getattr(new_expression, not_expression_group) == {}
        assert getattr(new_expression, expression_group) == {
            "bar": obj1.expression,
            "baz": obj2.expression,
            "bam": obj3.expression,
        }

    def test_add_index_slices_after_components(
        self, equation_obj, equation_component_obj, equation_index_slice_obj
    ):
        equation_obj.components = {"bar": equation_component_obj("bar:0")}
        obj1 = equation_index_slice_obj("baz:0")
        obj2 = equation_index_slice_obj("bam:0")
        new_expression = equation_obj.add_expression_group_combination(
            "index_slices", [obj1, obj2]
        )

        assert new_expression.components == equation_obj.components
        assert new_expression.index_slices == {
            "baz": obj1.expression,
            "bam": obj2.expression,
        }

    @pytest.mark.parametrize("false_location", [0, -1])
    def test_create_subset_from_where_definitely_empty(
        self, dummy_model_data, equation_obj, where_parser, false_location
    ):
        equation_obj.sets = ["nodes", "techs"]
        equation_obj.where.insert(
            false_location, where_parser.parse_string("False", parse_all=True)
        )
        imask = equation_obj.evaluate_where(dummy_model_data)

        assert not imask.any()

    @pytest.mark.parametrize(
        ["where_string", "expected_imasker"],
        [
            ("with_inf", "with_inf_as_bool"),
            ("only_techs", "only_techs_as_bool"),
            ("with_inf and only_techs", "with_inf_and_only_techs_as_bool"),
            ("with_inf or only_techs", "with_inf_or_only_techs_as_bool"),
            ("with_inf or only_techs", "with_inf_or_only_techs_as_bool"),
            (
                "with_inf and [bar] in nodes",
                "with_inf_as_bool_and_subset_on_bar_in_nodes",
            ),
        ],
    )
    @pytest.mark.parametrize("level_", ["initial_imask", "where"])
    def test_create_subset_from_where_one_level_where(
        self,
        dummy_model_data,
        equation_obj,
        where_parser,
        where_string,
        expected_imasker,
        level_,
    ):
        equation_obj.sets = ["nodes", "techs"]
        if level_ == "where":
            equation_obj.where = [
                where_parser.parse_string(where_string, parse_all=True)
            ]
            imask = equation_obj.evaluate_where(dummy_model_data)
        if level_ == "initial_imask":
            equation_obj.where = [
                where_parser.parse_string(where_string, parse_all=True)
            ]
            initial_imask = equation_obj.evaluate_where(dummy_model_data)
            equation_obj.where = [where_parser.parse_string("True", parse_all=True)]
            imask = equation_obj.evaluate_where(
                dummy_model_data, initial_imask=initial_imask
            )

        expected = dummy_model_data[expected_imasker]

        assert expected.reindex_like(imask).equals(dummy_model_data[expected_imasker])

    def test_create_subset_from_where_trim_dimension(
        self, dummy_model_data, where_parser, equation_obj, foreach_imask
    ):
        equation_obj.sets = ["nodes", "techs"]

        equation_obj.where = [
            where_parser.parse_string("[foo] in carrier_tiers", parse_all=True)
        ]
        imask = equation_obj.evaluate_where(
            dummy_model_data, initial_imask=foreach_imask
        )
        assert imask.sel(carrier_tiers="foo").any()
        assert not imask.sel(carrier_tiers="bar").any()

    def test_create_subset_align_dims_with_sets(
        self, dummy_model_data, where_parser, equation_obj, foreach_imask
    ):
        equation_obj.sets = ["nodes", "techs"]

        equation_obj.where = [where_parser.parse_string("True", parse_all=True)]
        imask = equation_obj.evaluate_where(
            dummy_model_data, initial_imask=foreach_imask
        )
        aligned_imask = equation_obj.align_imask_with_foreach_sets(imask)

        assert set(imask.dims).difference(["nodes", "techs"])
        assert not set(aligned_imask.dims).difference(["nodes", "techs"])

    def test_evaluate_expression(self, evaluate_component_expression):
        comparison_tuple, n_true = evaluate_component_expression
        # we can't check for equality since the random generation of NaNs in dummy_model_data carrier/node_tech
        # might nullify an otherwise valid item.
        assert apply_comparison(comparison_tuple).sum() <= n_true


class TestParsedConstraint:
    @pytest.fixture
    def constraint_obj(self):
        dict_ = {
            "foreach": ["techs"],
            "where": "with_inf",
            "equation": "$foo == 1",
            "components": {
                "foo": [
                    {"expression": "only_techs + 2", "where": "False"},
                    {"expression": "only_techs / 3", "where": "True"},
                ]
            },
        }
<<<<<<< HEAD
        parsed_ = parsing.ParsedBackendComponent("foo", dict_)
        parsed_.equations = parsed_.parse_equations(
            equation_parser.generate_equation_parser, ["only_techs"]
        )
        parsed_.parse_top_level_where()
=======
        parsed_ = parsing.ParsedBackendComponent("constraints", "foo", dict_)
        parsed_.equations = parsed_.parse_equations(["only_techs"])
>>>>>>> 5b0f0ac9
        return parsed_

    def test_parse_constraint_dict_sets(self, constraint_obj):
        assert constraint_obj.sets == ["techs"]

    def test_parse_constraint_dict_n_equations(self, constraint_obj):
        assert len(constraint_obj.equations) == 2

    def test_parse_constraint_dict_empty_eq1(self, constraint_obj, dummy_model_data):
        assert not constraint_obj.equations[0].evaluate_where(dummy_model_data).any()

    def test_parse_constraint_dict_evaluate_eq2(
        self, constraint_obj, dummy_model_data, dummy_backend_interface
    ):
        # We ignore foreach here so we can do "== 1" below. With foreach, there is
        # a random element that might create a where array that masks the only valid index item
        top_level_where_imask = constraint_obj.evaluate_where(dummy_model_data)
        valid_imask = constraint_obj.equations[1].evaluate_where(
            dummy_model_data, initial_imask=top_level_where_imask
        )
        aligned_imask = constraint_obj.align_imask_with_foreach_sets(valid_imask)
        references = set()
        comparison_tuple = constraint_obj.equations[1].evaluate_expression(
            dummy_model_data,
            dummy_backend_interface,
            imask=aligned_imask,
            references=references,
        )
        assert apply_comparison(comparison_tuple).sum() == 1
        assert references == {"only_techs"}


class TestParsedVariable:
    @pytest.fixture
    def variable_obj(self):
        dict_ = {"foreach": ["techs"], "where": "False"}

        return parsing.ParsedBackendComponent("variables", "foo", dict_)

    def test_parse_variable_dict_sets(self, variable_obj):
        assert variable_obj.sets == ["techs"]

    def test_parse_variable_dict_n_equations(self, variable_obj):
        assert len(variable_obj.equations) == 0

    def test_parse_variable_dict_empty_eq1(self, variable_obj, dummy_model_data):
        top_level_where_imask = variable_obj.generate_top_level_where_array(
            dummy_model_data, break_early=False, align_to_foreach_sets=False
        )
        assert not top_level_where_imask.any()


class TestParsedObjective:
    @pytest.fixture
    def objective_obj(self):
        dict_ = {
            "equations": [
                {"expression": "bar + 2", "where": "False"},
                {"expression": "sum(only_techs, over=[techs]) + 1", "where": "True"},
            ],
        }

        parsed_ = parsing.ParsedBackendComponent("objectives", "foo", dict_)
        parsed_.equations = parsed_.parse_equations(["only_techs", "bar"])
        return parsed_

    def test_parse_objective_dict_sets(self, objective_obj):
        assert objective_obj.sets == []

    def test_parse_objective_dict_n_equations(self, objective_obj):
        assert len(objective_obj.equations) == 2

    def test_parse_objective_dict_empty_eq1(self, objective_obj, dummy_model_data):
        assert not objective_obj.equations[0].evaluate_where(dummy_model_data).any()

    def test_parse_objective_dict_evaluate_eq2(
        self, objective_obj, dummy_model_data, dummy_backend_interface
    ):
        valid_imask = objective_obj.equations[1].evaluate_where(dummy_model_data)
        objective_expression = objective_obj.equations[1].evaluate_expression(
            dummy_model_data, dummy_backend_interface, imask=valid_imask
        )
        assert objective_expression.sum() == 12<|MERGE_RESOLUTION|>--- conflicted
+++ resolved
@@ -643,7 +643,6 @@
         imask = component_obj.evaluate_where(dummy_model_data)
         assert imask.item() is True
 
-<<<<<<< HEAD
     def test_parse_top_level_where_fail(self, component_obj):
         component_obj._unparsed["where"] = "1"
         with pytest.raises(calliope.exceptions.ModelError) as excinfo:
@@ -691,7 +690,7 @@
         )
         assert not imask.any()
         assert not set(component_obj.sets).difference(imask.dims)
-=======
+
     def test_evaluate_where_fail(self, component_obj):
         component_obj._unparsed["where"] = "1[]"
         with pytest.raises(calliope.exceptions.ModelError) as excinfo:
@@ -709,7 +708,6 @@
 where (line 1, char 1): 1[]
                               ^"""
         assert check_error_or_warning(component_obj._errors, expected_err_string)
->>>>>>> 5b0f0ac9
 
 
 class TestParsedBackendEquation:
@@ -985,16 +983,9 @@
                 ]
             },
         }
-<<<<<<< HEAD
-        parsed_ = parsing.ParsedBackendComponent("foo", dict_)
-        parsed_.equations = parsed_.parse_equations(
-            equation_parser.generate_equation_parser, ["only_techs"]
-        )
-        parsed_.parse_top_level_where()
-=======
         parsed_ = parsing.ParsedBackendComponent("constraints", "foo", dict_)
         parsed_.equations = parsed_.parse_equations(["only_techs"])
->>>>>>> 5b0f0ac9
+        parsed_.parse_top_level_where()
         return parsed_
 
     def test_parse_constraint_dict_sets(self, constraint_obj):
