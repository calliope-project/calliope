--- conflicted
+++ resolved
@@ -267,11 +267,7 @@
 
     def test_union_empty_dicts(self, attr_dict):
         d = attr_dict
-<<<<<<< HEAD
-        d_new = AttrDict({"1": {"foo": {}}, "baz": {"bar": {}},})
-=======
         d_new = AttrDict({"1": {"foo": {}}, "baz": {"bar": {}}})
->>>>>>> 71dc40f6
         d.union(d_new)
         assert len(d.baz.bar.keys()) == 0
 
