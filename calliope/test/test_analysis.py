--- conflicted
+++ resolved
@@ -1,10 +1,5 @@
-<<<<<<< HEAD
-import matplotlib
-matplotlib.use('Qt5Agg')  # Prevents `Invalid DISPLAY variable` errors
-=======
 # import matplotlib
 # matplotlib.use('Qt5Agg')  # Prevents `Invalid DISPLAY variable` errors
->>>>>>> 39954925
 
 import pytest
 import tempfile
@@ -17,13 +12,8 @@
 from . import common
 from .common import assert_almost_equal, solver
 
-<<<<<<< HEAD
-# import matplotlib.pyplot as plt
-# plt.switch_backend('Qt5Agg')  # Prevents `Invalid DISPLAY variable` errors
-=======
 import matplotlib.pyplot as plt
 plt.switch_backend('agg')  # Prevents `Invalid DISPLAY variable` errors
->>>>>>> 39954925
 
 
 class TestModel:
