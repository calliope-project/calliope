import os
import tempfile

import pytest  # pylint: disable=unused-import

import calliope
from calliope import exceptions


class TestIO:
    @pytest.fixture(scope='module')
    def model(self):
        model = calliope.examples.national_scale()
        return model

    def test_save_netcdf(self, model):
        bool_attrs = [
            k for k, v in model._model_data.attrs.items()
            if isinstance(v, bool)
        ]

        with tempfile.TemporaryDirectory() as tempdir:
            out_path = os.path.join(tempdir, 'model.nc')
            model.to_netcdf(out_path)
            assert os.path.isfile(out_path)

        # Ensure that boolean attrs have not changed
        for k in bool_attrs:
            assert isinstance(model._model_data.attrs[k], bool)

    def test_save_csv_dir_mustnt_exist(self, model):
        with tempfile.TemporaryDirectory() as tempdir:
            out_path = os.path.join(tempdir)
            with pytest.raises(FileExistsError):
                model.to_csv(out_path)

    def test_save_csv(self, model):
        with tempfile.TemporaryDirectory() as tempdir:
            out_path = os.path.join(tempdir, 'out_dir')
            model.to_csv(out_path)
            csv_files = [
                'inputs_resource_eff.csv', 'inputs_reserve_margin.csv', 'inputs_storage_loss.csv',
                'inputs_names.csv', 'inputs_loc_coordinates.csv', 'inputs_lookup_loc_carriers.csv',
                'inputs_lookup_loc_techs_area.csv', 'inputs_energy_con.csv', 'inputs_resource.csv',
                'inputs_storage_cap_max.csv', 'inputs_energy_cap_max_systemwide.csv', 'inputs_cost_om_con.csv',
                'inputs_charge_rate.csv', 'inputs_lifetime.csv', 'inputs_max_demand_timesteps.csv',
                'inputs_parasitic_eff.csv', 'inputs_timestep_resolution.csv', 'inputs_energy_eff.csv',
                'inputs_energy_cap_max.csv', 'inputs_timestep_weights.csv', 'inputs_cost_storage_cap.csv',
                'inputs_cost_resource_cap.csv', 'inputs_cost_depreciation_rate.csv', 'inputs_energy_prod.csv',
                'inputs_cost_resource_area.csv', 'inputs_cost_om_prod.csv', 'inputs_lookup_loc_techs.csv',
                'inputs_cost_energy_cap.csv', 'inputs_colors.csv', 'inputs_resource_unit.csv', 'inputs_inheritance.csv',
                'inputs_energy_ramping.csv', 'inputs_resource_area_max.csv', 'inputs_force_resource.csv'
            ]
            for f in csv_files:
                assert os.path.isfile(os.path.join(out_path, f))

            with open(os.path.join(out_path, 'inputs_energy_cap_max_systemwide.csv'), 'r') as f:
                assert 'demand_power' not in f.read()

    def test_save_csv_no_dropna(self, model):
        with tempfile.TemporaryDirectory() as tempdir:
            out_path = os.path.join(tempdir, 'out_dir')
            model.to_csv(out_path, dropna=False)

            with open(os.path.join(out_path, 'inputs_energy_cap_max_systemwide.csv'), 'r') as f:
                assert 'demand_power' in f.read()

    def test_save_csv_not_optimal(self):
        # Not checking for content of warnings here, since
        # check_feasibility-related warnings are tested for in
        # test_example_models
        with pytest.warns(exceptions.ModelWarning):
            model = calliope.examples.national_scale(
<<<<<<< HEAD
                override_file=override_file + ':check_feasibility',
                override_dict={'run.cyclic_storage': False}
=======
                scenario='check_feasibility'
>>>>>>> 9b47ae40
            )

        model.run()

        with tempfile.TemporaryDirectory() as tempdir:
            out_path = os.path.join(tempdir, 'out_dir')
            with pytest.warns(exceptions.ModelWarning):
                model.to_csv(out_path, dropna=False)

    def test_solve_save_read_netcdf(self, model):
        model.run()

        with tempfile.TemporaryDirectory() as tempdir:
            out_path = os.path.join(tempdir, 'model.nc')
            model.to_netcdf(out_path)
            assert os.path.isfile(out_path)

            model_from_disk = calliope.read_netcdf(out_path)
            # FIXME test for some data in model_from_disk<|MERGE_RESOLUTION|>--- conflicted
+++ resolved
@@ -71,12 +71,8 @@
         # test_example_models
         with pytest.warns(exceptions.ModelWarning):
             model = calliope.examples.national_scale(
-<<<<<<< HEAD
-                override_file=override_file + ':check_feasibility',
+                scenario='check_feasibility',
                 override_dict={'run.cyclic_storage': False}
-=======
-                scenario='check_feasibility'
->>>>>>> 9b47ae40
             )
 
         model.run()
