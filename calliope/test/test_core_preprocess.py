--- conflicted
+++ resolved
@@ -1038,7 +1038,6 @@
         assert 'lookup_datestep_cluster' not in model._model_data.data_vars
         assert 'timestep_cluster' in model._model_data.data_vars
 
-<<<<<<< HEAD
     #def test_future_warning(self):
     #    """
     #    Test and warnings to be uncommented when a futurewarning is present
@@ -1046,15 +1045,6 @@
     #    with pytest.warns(FutureWarning) as warning:
     #        build_model({}, override_groups='')
     #    assert check_error_or_warning(warning, '')
-=======
-    def test_future_warning(self):
-        """
-        Test and warning to be removed in v0.6.3-dev
-        """
-        with pytest.warns(FutureWarning) as warning:
-            build_model({}, scenario='simple_storage')
-        assert check_error_or_warning(warning, 'From v0.6.3, cyclic storage will default to True.')
->>>>>>> 9b47ae40
 
 
 class TestUtil:
