--- conflicted
+++ resolved
@@ -963,7 +963,6 @@
             '`power` is an unknown resource unit for `test_supply_elec`'
         )
 
-<<<<<<< HEAD
     @pytest.mark.parametrize('constraints,costs', (
         ({'units_max': 2, 'energy_cap_per_unit': 5}, None),
         ({'units_equals': 2, 'energy_cap_per_unit': 5}, None),
@@ -1012,7 +1011,7 @@
         assert check_error_or_warning(
             warn,
             'Integer and / or binary decision variables are included in this model'
-=======
+
     def test_fail_on_string(self):
         with pytest.raises(calliope.exceptions.ModelError) as exception:
             build_model(
@@ -1065,7 +1064,6 @@
         assert all(
             model.run_config['objective_options']['cost_class'][i] == 1
             for i in override['run.objective_options.cost_class'].keys()
->>>>>>> 4ea36e6e
         )
 
 
