import pytest  # pylint: disable=unused-import
import pandas as pd
import numpy as np

import calliope
import calliope.exceptions as exceptions
from calliope.core.attrdict import AttrDict
from calliope.core.preprocess import time

from calliope.test.common.util import build_test_model as build_model
from calliope.test.common.util import \
    constraint_sets, defaults, defaults_model, check_error_or_warning


class TestModelRun:
    def test_undefined_carriers(self):
        """
        Test that user has input either carrier or carrier_in/_out for each tech
        """
        override = AttrDict.from_yaml_string(
            """
            techs:
                test_undefined_carrier:
                    essentials:
                        parent: supply
                        name: test
                    constraints:
                        resource: .inf
                        energy_cap_max: .inf
            locations.1.techs.test_undefined_carrier:
            """
        )
        with pytest.raises(exceptions.ModelError):
            build_model(override_dict=override, override_groups='simple_supply,one_day')

    def test_incorrect_subset_time(self):
        """
        If subset_time is a list, it must have two entries (start_time, end_time)
        If subset_time is not a list, it should successfully subset on the given
        string/integer
        """

        override = lambda param: AttrDict.from_yaml_string(
            "model.subset_time: {}".format(param)
        )

        # should fail: one string in list
        with pytest.raises(exceptions.ModelError):
            build_model(override_dict=override(['2005-01']), override_groups='simple_supply')

        # should fail: three strings in list
        with pytest.raises(exceptions.ModelError):
            build_model(override_dict=override(['2005-01-01', '2005-01-02', '2005-01-03']), override_groups='simple_supply')

        # should pass: two string in list as slice
        model = build_model(override_dict=override(['2005-01-01', '2005-01-07']), override_groups='simple_supply')
        assert all(model.inputs.timesteps.to_index() == pd.date_range('2005-01', '2005-01-07 23:00:00', freq='H'))

        # should pass: one integer/string
        model = build_model(override_dict=override('2005-01'), override_groups='simple_supply')
        assert all(model.inputs.timesteps.to_index() == pd.date_range('2005-01', '2005-01-31 23:00:00', freq='H'))

        # should fail: time subset out of range of input data
        with pytest.raises(KeyError):
            build_model(override_dict=override('2005-03'), override_groups='simple_supply')

        # should fail: time subset out of range of input data
        with pytest.raises(exceptions.ModelError):
            build_model(override_dict=override(['2005-02-01', '2005-02-05']), override_groups='simple_supply')

    def test_incorrect_date_format(self):
        """
        Test the date parser catches a different date format from file than
        user input/default (inc. if it is just one line of a file that is incorrect)
        """

        # should pass: changing datetime format from default
        override1 = {
            'model.timeseries_dateformat': "%d/%m/%Y %H:%M:%S",
            'techs.test_demand_heat.constraints.resource': 'file=demand_heat_diff_dateformat.csv',
            'techs.test_demand_elec.constraints.resource': 'file=demand_heat_diff_dateformat.csv'
        }
        model = build_model(override_dict=override1, override_groups='simple_conversion')
        assert all(model.inputs.timesteps.to_index() == pd.date_range('2005-01', '2005-02-01 23:00:00', freq='H'))

        # should fail: wrong dateformat input for one file
        override2 = {
            'techs.test_demand_heat.constraints.resource': 'file=demand_heat_diff_dateformat.csv'
        }

        with pytest.raises(exceptions.ModelError):
            build_model(override_dict=override2, override_groups='simple_conversion')

        # should fail: wrong dateformat input for all files
        override3 = {
            'model.timeseries_dateformat': "%d/%m/%Y %H:%M:%S"
        }

        with pytest.raises(exceptions.ModelError):
            build_model(override_dict=override3, override_groups='simple_supply')

        # should fail: one value wrong in file
        override4 = {
            'techs.test_demand_heat.constraints.resource': 'file=demand_heat_wrong_dateformat.csv'
        }
        # check in output error that it points to: 07/01/2005 10:00:00
        with pytest.raises(exceptions.ModelError):
            build_model(override_dict=override4, override_groups='simple_conversion')

    def test_inconsistent_time_indeces(self):
        """
        Test that, including after any time subsetting, the indeces of all time
        varying input data are consistent with each other
        """
        # should fail: wrong length of demand_heat csv vs demand_elec
        override1 = {
            'techs.test_demand_heat.constraints.resource': 'file=demand_heat_wrong_length.csv'
        }
        # check in output error that it points to: 07/01/2005 10:00:00
        with pytest.raises(exceptions.ModelError):
            build_model(override_dict=override1, override_groups='simple_conversion')

        # should pass: wrong length of demand_heat csv, but time subsetting removes the difference
        build_model(override_dict=override1, override_groups='simple_conversion,one_day')

    def test_empty_key_on_explode(self):
        """
        On exploding locations (from ``'1--3'`` or ``'1,2,3'`` to
        ``['1', '2', '3']``), raise error on the resulting list being empty
        """
        list1 = calliope.core.preprocess.locations.explode_locations('1--3')
        list2 = calliope.core.preprocess.locations.explode_locations('1,2,3')

        assert list1 == list2 == ['1', '2', '3']

    def test_key_clash_on_set_loc_key(self):
        """
        Raise error on attempted overwrite of information regarding a recently
        exploded location
        """
        override = {
            'locations.0.test_supply_elec.constraints.resource': 10,
            'locations.0,1.test_supply_elec.constraints.resource': 15
        }

        with pytest.raises(KeyError):
            build_model(override_dict=override, override_groups='simple_supply,one_day')

    def test_calculate_depreciation(self):
        """
        Technologies which define investment costs *must* define lifetime and
        interest rate, so that a depreciation rate can be calculated.
        If lifetime == inf and interested > 0, depreciation rate will be inf, so
        we want to avoid that too.
        """

        override1 = {
            'techs.test_supply_elec.costs.monetary.energy_cap': 10
        }
        with pytest.raises(exceptions.ModelError) as error:
            build_model(override_dict=override1, override_groups='simple_supply,one_day')
        assert check_error_or_warning(
            error, 'Must specify constraints.lifetime and costs.monetary.interest_rate'
        )

        override2 = {
            'techs.test_supply_elec.constraints.lifetime': 10,
            'techs.test_supply_elec.costs.monetary.energy_cap': 10
        }
        with pytest.raises(exceptions.ModelError) as error:
            build_model(override_dict=override2, override_groups='simple_supply,one_day')
        assert check_error_or_warning(
            error, 'Must specify constraints.lifetime and costs.monetary.interest_rate'
        )

        override3 = {
            'techs.test_supply_elec.costs.monetary.interest_rate': 0.1,
            'techs.test_supply_elec.costs.monetary.energy_cap': 10
        }
        with pytest.raises(exceptions.ModelError) as error:
            build_model(override_dict=override3, override_groups='simple_supply,one_day')
        assert check_error_or_warning(
            error, 'Must specify constraints.lifetime and costs.monetary.interest_rate'
        )

        override4 = {
            'techs.test_supply_elec.constraints.lifetime': 10,
            'techs.test_supply_elec.costs.monetary.interest_rate': 0,
            'techs.test_supply_elec.costs.monetary.energy_cap': 10
        }
        with pytest.warns(exceptions.ModelWarning) as excinfo:
            build_model(override_dict=override4, override_groups='simple_supply,one_day')
        assert check_error_or_warning(excinfo, '`monetary` interest rate of zero')

        override5 = {
            'techs.test_supply_elec.constraints.lifetime': np.inf,
            'techs.test_supply_elec.costs.monetary.interest_rate': 0,
            'techs.test_supply_elec.costs.monetary.energy_cap': 10
        }
        with pytest.warns(exceptions.ModelWarning) as excinfo:
            build_model(override_dict=override5, override_groups='simple_supply,one_day')
        assert check_error_or_warning(
            excinfo, 'No investment monetary cost will be incurred for `test_supply_elec`'
        )

        override6 = {
            'techs.test_supply_elec.constraints.lifetime': np.inf,
            'techs.test_supply_elec.costs.monetary.interest_rate': 0.1,
            'techs.test_supply_elec.costs.monetary.energy_cap': 10
        }
        with pytest.warns(exceptions.ModelWarning) as excinfo:
            build_model(override_dict=override6, override_groups='simple_supply,one_day')
        assert check_error_or_warning(
            excinfo, 'No investment monetary cost will be incurred for `test_supply_elec`'
        )

        override7 = {
            'techs.test_supply_elec.constraints.lifetime': 10,
            'techs.test_supply_elec.costs.monetary.interest_rate': 0.1,
            'techs.test_supply_elec.costs.monetary.energy_cap': 10
        }
        build_model(override_dict=override7, override_groups='simple_supply,one_day')


class TestChecks:

    def test_unrecognised_config_keys(self):
        """
        Check that the only top level keys can be 'model', 'run', 'locations',
        'techs', 'tech_groups' (+ 'config_path', but that is an internal addition)
        """
        override = {'nonsensical_key': 'random_string'}

        with pytest.warns(exceptions.ModelWarning) as excinfo:
            build_model(override_dict=override, override_groups='simple_supply')

        assert check_error_or_warning(
            excinfo, 'Unrecognised top-level configuration item: nonsensical_key'
        )

    def test_unrecognised_model_run_keys(self):
        """
        Check that the only keys allowed in 'model' and 'run' are those in the
        model defaults
        """
        override1 = {'model.nonsensical_key': 'random_string'}

        with pytest.warns(exceptions.ModelWarning) as excinfo:
            build_model(override_dict=override1, override_groups='simple_supply')

        assert check_error_or_warning(
            excinfo, 'Unrecognised setting in model configuration: nonsensical_key'
        )

        override2 = {'run.nonsensical_key': 'random_string'}

        with pytest.warns(exceptions.ModelWarning) as excinfo:
            build_model(override_dict=override2, override_groups='simple_supply')

        assert check_error_or_warning(
            excinfo, 'Unrecognised setting in run configuration: nonsensical_key'
        )

        # A key that should be in run but is given in model
        override3 = {'model.solver': 'glpk'}

        with pytest.warns(exceptions.ModelWarning) as excinfo:
            build_model(override_dict=override3, override_groups='simple_supply')

        assert check_error_or_warning(
            excinfo, 'Unrecognised setting in model configuration: solver'
        )

        # A key that should be in model but is given in run
        override4 = {'run.subset_time': None}

        with pytest.warns(exceptions.ModelWarning) as excinfo:
            build_model(override_dict=override4, override_groups='simple_supply')

        assert check_error_or_warning(
            excinfo, 'Unrecognised setting in run configuration: subset_time'
        )

<<<<<<< HEAD
        override5 = {'run.objective': 'minmax_cost_optimization',
                     'run.objective_options': {'cost_class': 'monetary',
                                               'sense': 'minimize',
                                               'unused_option': 'user_value'}}
=======
        override5 = {
            'run.objective': 'minmax_cost_optimization',
            'run.objective_options': {
                'cost_class': 'monetary',
                'sense': 'minimize',
                'unused_option': 'some_value'
            }
        }
>>>>>>> 97bd4622

        with pytest.warns(exceptions.ModelWarning) as excinfo:
            build_model(override_dict=override5, override_groups='simple_supply')

        assert check_error_or_warning(
            excinfo, 'Objective function argument `unused_option` given but not used by objective function `minmax_cost_optimization`'
        )

    def test_model_version_mismatch(self):
        """
        Model config says model.calliope_version = 0.1, which is not what we
        are running, so we want a warning.
        """
        override = {'model.calliope_version': 0.1}

        with pytest.warns(exceptions.ModelWarning) as excinfo:
            build_model(override_dict=override, override_groups='simple_supply,one_day')

        assert check_error_or_warning(excinfo, 'Model configuration specifies calliope_version')

    def test_unknown_carrier_tier(self):
        """
        User can only use 'carrier_' + ['in', 'out', 'in_2', 'out_2', 'in_3',
        'out_3', 'ratios']
        """

        override1 = AttrDict.from_yaml_string(
            """
            techs.test_supply_elec.essentials.carrier_1: power
            """
        )

        with pytest.raises(exceptions.ModelError):
            build_model(override_dict=override1, override_groups='simple_supply,one_day')

        override2 = AttrDict.from_yaml_string(
            """
            techs.test_conversion_plus.essentials.carrier_out_4: power
            """
        )

        with pytest.raises(exceptions.ModelError):
            build_model(override_dict=override2, override_groups='simple_conversion_plus,one_day')

    def test_name_overlap(self):
        """
        No tech may have the same identifier as a tech group
        """
        override = AttrDict.from_yaml_string(
            """
            techs:
                supply:
                    essentials:
                        name: Supply tech
                        carrier: gas
                        parent: supply
                    constraints:
                        energy_cap_max: 10
                        resource: .inf
            locations:
                1.techs.supply:
                0.techs.supply:
            """
        )

        with pytest.raises(exceptions.ModelError):
            build_model(override_dict=override, override_groups='one_day')

    def test_unspecified_parent(self):
        """
        All technologies and technology groups must specify a parent
        """

        override = AttrDict.from_yaml_string(
            """
            techs.test_supply_no_parent:
                    essentials:
                        name: Supply tech
                        carrier: gas
                    constraints:
                        energy_cap_max: 10
                        resource: .inf
            locations.1.test_supply_no_parent:
            """
        )

        with pytest.raises(KeyError):
            build_model(override_dict=override, override_groups='simple_supply,one_day')

    def test_tech_as_parent(self):
        """
        All technologies and technology groups must specify a parent
        """

        override1 = AttrDict.from_yaml_string(
            """
            techs.test_supply_tech_parent:
                    essentials:
                        name: Supply tech
                        carrier: gas
                        parent: test_supply_elec
                    constraints:
                        energy_cap_max: 10
                        resource: .inf
            locations.1.test_supply_tech_parent:
            """
        )

        with pytest.raises(exceptions.ModelError) as error:
            build_model(override_dict=override1, override_groups='simple_supply,one_day')
        check_error_or_warning(error, 'tech `test_supply_tech_parent` has another tech as a parent')

        override2 = AttrDict.from_yaml_string(
            """
            tech_groups.test_supply_group:
                    essentials:
                        carrier: gas
                        parent: test_supply_elec
                    constraints:
                        energy_cap_max: 10
                        resource: .inf
            techs.test_supply_tech_parent.essentials:
                        name: Supply tech
                        parent: test_supply_group
            locations.1.test_supply_tech_parent:
            """
        )

        with pytest.raises(exceptions.ModelError) as error:
            build_model(override_dict=override2, override_groups='simple_supply,one_day')
        check_error_or_warning(error, 'tech_group `test_supply_group` has a tech as a parent')

    def test_resource_as_carrier(self):
        """
        No carrier in technology or technology group can be called `resource`
        """

        override1 = AttrDict.from_yaml_string(
            """
            techs:
                test_supply_elec:
                    essentials:
                        name: Supply tech
                        carrier: resource
                        parent: supply
            """
        )

        with pytest.raises(exceptions.ModelError):
            build_model(override_dict=override1, override_groups='simple_supply,one_day')

        override2 = AttrDict.from_yaml_string(
            """
            tech_groups:
                test_supply_group:
                    essentials:
                        name: Supply tech
                        carrier: resource
                        parent: supply
            techs.test_supply_elec.essentials.parent: test_supply_group
            """
        )

        with pytest.raises(exceptions.ModelError):
            build_model(override_dict=override2, override_groups='simple_supply,one_day')

    def test_missing_constraints(self):
        """
        A technology must define at least one constraint.
        """

        override = AttrDict.from_yaml_string(
            """
            techs:
                supply_missing_constraint:
                    essentials:
                        parent: supply
                        carrier: electricity
                        name: supply missing constraint
            locations.1.techs.supply_missing_constraint:
            """
        )
        with pytest.raises(exceptions.ModelError):
            build_model(override_dict=override, override_groups='simple_supply,one_day')

    def test_missing_required_constraints(self):
        """
        A technology within an abstract base technology must define a subset of
        hardcoded constraints in order to function
        """
        # should fail: missing one of ['energy_cap_max', 'energy_cap_equals', 'energy_cap_per_unit']
        override_supply1 = AttrDict.from_yaml_string(
            """
            techs:
                supply_missing_constraint:
                    essentials:
                        parent: supply
                        carrier: electricity
                        name: supply missing constraint
                    constraints:
                        resource_area_max: 10
            locations.1.techs.supply_missing_constraint:
            """
        )
        with pytest.raises(exceptions.ModelError):
            build_model(override_dict=override_supply1, override_groups='simple_supply,one_day')

        # should pass: giving one of ['energy_cap_max', 'energy_cap_equals', 'energy_cap_per_unit']
        override_supply2 = AttrDict.from_yaml_string(
            """
            techs:
                supply_missing_constraint:
                    essentials:
                        parent: supply
                        carrier: electricity
                        name: supply missing constraint
                    constraints.energy_cap_max: 10
            locations.1.techs.supply_missing_constraint:
            """
        )
        build_model(override_dict=override_supply2, override_groups='simple_supply,one_day')

    def test_defining_non_allowed_constraints(self):
        """
        A technology within an abstract base technology can only define a subset
        of hardcoded constraints, anything else will not be implemented, so are
        not allowed for that technology. This includes misspellings
        """
        # should fail: storage_cap_max not allowed for supply tech
        override_supply1 = AttrDict.from_yaml_string(
            """
            techs.test_supply_elec.constraints.storage_cap_max: 10
            """
        )
        with pytest.raises(exceptions.ModelError):
            build_model(override_dict=override_supply1, override_groups='simple_supply,one_day')

    def test_defining_non_allowed_costs(self):
        """
        A technology within an abstract base technology can only define a subset
        of hardcoded costs, anything else will not be implemented, so are
        not allowed for that technology. This includes misspellings
        """
        # should fail: storage_cap_max not allowed for supply tech
        override = AttrDict.from_yaml_string(
            """
            techs.test_supply_elec.costs.monetary.storage_cap: 10
            """
        )
        with pytest.raises(exceptions.ModelError):
            build_model(override_dict=override, override_groups='simple_supply,one_day')

        # should fail: om_prod not allowed for demand tech
        override = AttrDict.from_yaml_string(
            """
            techs.test_demand_elec.costs.monetary.om_prod: 10
            """
        )
        with pytest.raises(exceptions.ModelError):
            build_model(override_dict=override, override_groups='simple_supply,one_day')

    def test_exporting_unspecified_carrier(self):
        """
        User can only define an export carrier if it is defined in
        ['carrier_out', 'carrier_out_2', 'carrier_out_3']
        """
        override_supply = lambda param: AttrDict.from_yaml_string(
            "techs.test_supply_elec.constraints.export_carrier: {}".format(param)
        )

        override_converison_plus = lambda param: AttrDict.from_yaml_string(
            "techs.test_conversion_plus.constraints.export_carrier: {}".format(param)
        )

        # should fail: exporting `heat` not allowed for electricity supply tech
        with pytest.raises(exceptions.ModelError):
            build_model(override_dict=override_supply('heat'), override_groups='simple_supply,one_day')

        # should fail: exporting `random` not allowed for conversion_plus tech
        with pytest.raises(exceptions.ModelError):
            build_model(override_dict=override_converison_plus('random'), override_groups='simple_conversion_plus,one_day')

        # should pass: exporting electricity for supply tech
        build_model(override_dict=override_supply('electricity'), override_groups='simple_supply,one_day')

        # should pass: exporting heat for conversion tech
        build_model(override_dict=override_converison_plus('heat'), override_groups='simple_conversion_plus,one_day')


    def test_allowed_time_varying_constraints(self):
        """
        `file=` is only allowed on a hardcoded list of constraints, unless
        `_time_varying` is appended to the constraint (i.e. user input)
        """

        allowed_constraints_no_file = list(
            set(defaults_model.tech_groups.storage.allowed_constraints)
            .difference(defaults.file_allowed)
        )

        allowed_constraints_file = list(
            set(defaults_model.tech_groups.storage.allowed_constraints)
            .intersection(defaults.file_allowed)
        )

        override = lambda param: AttrDict.from_yaml_string(
            "techs.test_storage.constraints.{}: file=binary_one_day.csv".format(param)
        )

        # should fail: Cannot have `file=` on the following constraints
        for param in allowed_constraints_no_file:
            with pytest.raises(exceptions.ModelError) as errors:
                build_model(override_dict=override(param), override_groups='simple_storage,one_day')
            assert check_error_or_warning(
                errors,
                'Cannot load `{}` from file for configuration'.format(param)
            )

        # should pass: can have `file=` on the following constraints
        for param in allowed_constraints_file:
            build_model(override_dict=override(param), override_groups='simple_storage,one_day')

    def test_incorrect_location_coordinates(self):
        """
        Either all or no locations must have `coordinates` defined and, if all
        defined, they must be in the same coordinate system (lat/lon or x/y)
        """

        def _override(param0, param1):
            override = {}
            if param0 is not None:
                override.update({'locations.0.coordinates': param0})
            if param1 is not None:
                override.update({'locations.1.coordinates': param1})
            return override

        cartesian0 = {'x': 0, 'y': 1}
        cartesian1 = {'x': 1, 'y': 1}
        geographic0 = {'lat': 0, 'lon': 1}
        geographic1 = {'lat': 1, 'lon': 1}
        fictional0 = {'a': 0, 'b': 1}
        fictional1 = {'a': 1, 'b': 1}

        # should fail: cannot have locations in one place and not in another
        with pytest.raises(exceptions.ModelError) as error:
            build_model(override_dict=_override(cartesian0, None), override_groups='simple_storage,one_day')
        check_error_or_warning(error, "Either all or no locations must have `coordinates` defined")

        # should fail: cannot have cartesian coordinates in one place and geographic in another
        with pytest.raises(exceptions.ModelError) as error:
            build_model(override_dict=_override(cartesian0, geographic1), override_groups='simple_storage,one_day')
        check_error_or_warning(error, "All locations must use the same coordinate format")

        # should fail: cannot use a non-cartesian or non-geographic coordinate system
        with pytest.raises(exceptions.ModelError) as error:
            build_model(override_dict=_override(fictional0, fictional1), override_groups='simple_storage,one_day')
        check_error_or_warning(error, "Unidentified coordinate system")

        # should fail: coordinates must be given as key:value pairs
        with pytest.raises(exceptions.ModelError) as error:
            build_model(override_dict=_override([0, 1], [1, 1]), override_groups='simple_storage,one_day')
        check_error_or_warning(error, "Coordinates must be given in the format")

        # should pass: cartesian coordinates in both places
        build_model(override_dict=_override(cartesian0, cartesian1), override_groups='simple_storage,one_day')

        # should pass: geographic coordinates in both places
        build_model(override_dict=_override(geographic0, geographic1), override_groups='simple_storage,one_day')

    def test_one_way(self):
        """
        With one_way transmission, we remove one direction of a link from
        loc_tech_carriers_prod and the other from loc_tech_carriers_con.
        """
        override = {
            'links.X1,N1.techs.heat_pipes.constraints.one_way': True,
            'links.N1,X2.techs.heat_pipes.constraints.one_way': True,
            'links.N1,X3.techs.heat_pipes.constraints.one_way': True,
            'model.subset_time': '2005-01-01'
        }
        m = calliope.examples.urban_scale(override_dict=override)
        removed_prod_links = ['X1::heat_pipes:N1', 'N1::heat_pipes:X2', 'N1::heat_pipes:X3']
        removed_con_links = ['N1::heat_pipes:X1', 'X2::heat_pipes:N1', 'X3::heat_pipes:N1']

        for link in removed_prod_links:
            assert link not in m._model_data.loc_tech_carriers_prod.values

        for link in removed_con_links:
            assert link not in m._model_data.loc_tech_carriers_con.values

    def test_milp_constraints(self):
        """
        If `units` is defined, but not `energy_cap_per_unit`, throw an error
        """

        # should fail: no energy_cap_per_unit
        override1 = AttrDict.from_yaml_string("techs.test_supply_elec.constraints.units_max: 4")

        with pytest.raises(exceptions.ModelError):
            build_model(override_dict=override1, override_groups='simple_supply,one_day')

        # should pass: energy_cap_per_unit given
        override2 = AttrDict.from_yaml_string("""
            techs.test_supply_elec.constraints:
                        units_max: 4
                        energy_cap_per_unit: 5
            """)

        build_model(override_dict=override2, override_groups='simple_supply,one_day')

    def test_force_resource_ignored(self):
        """
        If a technology is defines force_resource but is not in loc_techs_finite_resource
        it will have no effect
        """

        override = {
            'techs.test_supply_elec.constraints.resource': np.inf,
            'techs.test_supply_elec.constraints.force_resource': True,
        }

        with pytest.warns(exceptions.ModelWarning) as excinfo:
            build_model(override_dict=override, override_groups='simple_supply,one_day')

        assert check_error_or_warning(
            excinfo,
            '`test_supply_elec` at `0` defines force_resource but not a finite resource'
        )

    def test_override_coordinates(self):
        """
        Check that warning is raised if we are completely overhauling the
        coordinate system with an override
        """
        override = {
            'locations': {
                'X1.coordinates': {'lat': 51.4596158, 'lon': -0.1613446},
                'X2.coordinates': {'lat': 51.4652373, 'lon': -0.1141548},
                'X3.coordinates': {'lat': 51.4287016, 'lon': -0.1310635},
                'N1.coordinates': {'lat': 51.4450766, 'lon': -0.1247183}
            },
            'links': {
                'X1,X2.techs.power_lines.distance': 10,
                'X1,X3.techs.power_lines.istance': 5,
                'X1,N1.techs.heat_pipes.distance': 3,
                'N1,X2.techs.heat_pipes.distance': 3,
                'N1,X3.techs.heat_pipes.distance': 4
            }
        }
        with pytest.warns(exceptions.ModelWarning) as excinfo:
            calliope.examples.urban_scale(override_dict=override)

        assert check_error_or_warning(
            excinfo,
            "Updated from coordinate system"
        )


class TestDataset:

    # FIXME: What are we testing here?
    def test_inconsistent_timesteps(self):
        """
        Timesteps must be consistent?
        """

    def test_unassigned_sets(self):
        """
        Check that all sets in which there are possible loc:techs are assigned
        and have been filled
        """
        models = dict()
        models['model_national'] = calliope.examples.national_scale()
        models['model_urban'] = calliope.examples.urban_scale()
        models['model_milp'] = calliope.examples.milp()

        for model_name, model in models.items():
            for set_name, set_vals in model._model_data.coords.items():
                if 'constraint' in set_name:
                    assert set(set_vals.values) == set(constraint_sets[model_name][set_name])

    def test_negative_cost_unassigned_cap(self):
        """
        Any negative cost associated with a capacity (e.g. cost_energy_cap) must
        be applied to a capacity iff the upper bound of that capacity has been defined
        """

        # should fail: resource_cap cost is negtive, resource_cap_max is infinite
        override = AttrDict.from_yaml_string(
            "techs.test_supply_plus.costs.monetary.resource_cap: -10"
        )
        with pytest.raises(exceptions.ModelError):
            build_model(override_dict=override, override_groups='simple_supply_plus,one_day')

        # should fail: storage_cap cost is negative, storage_cap_max is infinite
        override = AttrDict.from_yaml_string(
            """
            techs.test_storage:
                    constraints.storage_cap_max: .inf
                    costs.monetary.storage_cap: -10
            """
        )
        with pytest.raises(exceptions.ModelError):
            build_model(override_dict=override, override_groups='simple_storage,one_day')

    # FIXME: What are the *required* arrays?
    def test_missing_array(self):
        """
        Check that the dataset includes all arrays *required* for a model to function
        """
    # FIXME: What are the *required* attributes?
    def test_missing_attrs(self):
        """
        Check that the dataset includes all attributes *required* for a model to function
        """

    def test_force_infinite_resource(self):
        """
        Ensure that no loc-tech specifies infinite resource and force_resource=True
        """

        override = {
            'techs.test_supply_plus.constraints.resource': 'file=supply_plus_resource_inf.csv',
            'techs.test_supply_plus.constraints.force_resource': True,
        }

        with pytest.raises(exceptions.ModelError) as error_info:
            build_model(override_dict=override, override_groups='simple_supply_plus,one_day')

        assert check_error_or_warning(error_info, 'Ensure all entries are numeric')

    def test_positive_demand(self):
        """
        Resource for demand must be negative
        """

        override = {
            'techs.test_demand_elec.constraints.resource': 'file=demand_elec_positive.csv',
        }

        with pytest.raises(exceptions.ModelError):
            build_model(override_dict=override, override_groups='simple_supply,one_day')

    def test_empty_dimensions(self):
        """
        Empty dimensions lead Pyomo to blow up (building sets with no data),
        so check that we have successfully removed them here.
        """

        model = build_model(override_groups='simple_conversion_plus,one_day')

        assert 'distance' not in model._model_data.data_vars
        assert 'lookup_remotes' not in model._model_data.data_vars

    def check_operate_mode_allowed(self):
        """
        On masking times, operate mode will no longer be allowed
        """

        model = build_model(override_groups='simple_supply,one_day')
        assert model.model_data.attrs['allow_operate_mode'] == 1

        model1 = calliope.examples.time_masking()
        assert model1.model_data.attrs['allow_operate_mode'] == 0

    def test_15min_timesteps(self):

        override = {
            'techs.test_demand_elec.constraints.resource': 'file=demand_elec_15mins.csv',
        }

        model = build_model(override, override_groups='simple_supply,one_day')

        assert model.inputs.timestep_resolution.to_pandas().unique() == [0.25]


class TestUtil():
    def test_concat_iterable_ensures_same_length_iterables(self):
        """
        All iterables must have the same length
        """
        iterables = [('1', '2', '3'), ('4', '5')]
        iterables_swapped = [('4', '5'), ('1', '2', '3')]
        iterables_correct = [('1', '2', '3'), ('4', '5', '6')]
        concatenator = [':', '::']

        with pytest.raises(AssertionError):
            calliope.core.preprocess.util.concat_iterable(iterables, concatenator)
            calliope.core.preprocess.util.concat_iterable(iterables_swapped, concatenator)

        concatenated = calliope.core.preprocess.util.concat_iterable(iterables_correct, concatenator)
        assert concatenated == ['1:2::3', '4:5::6']

    def test_concat_iterable_check_concatenators(self):
        """
        Contatenators should be one shorter than the length of each iterable
        """
        iterables = [('1', '2', '3'), ('4', '5', '6')]
        concat_one = [':']
        concat_two_diff = [':', '::']
        concat_two_same = [':', ':']
        concat_three = [':', ':', ':']

        with pytest.raises(AssertionError):
            calliope.core.preprocess.util.concat_iterable(iterables, concat_one)
            calliope.core.preprocess.util.concat_iterable(iterables, concat_three)

        concatenated1 = calliope.core.preprocess.util.concat_iterable(iterables, concat_two_diff)
        assert concatenated1 == ['1:2::3', '4:5::6']

        concatenated2 = calliope.core.preprocess.util.concat_iterable(iterables, concat_two_same)
        assert concatenated2 == ['1:2:3', '4:5:6']

    def test_vincenty(self):
        # London to Paris: about 344 km
        coords = [(51.507222, -0.1275), (48.8567, 2.3508)]
        distance = calliope.core.preprocess.util.vincenty(coords[0], coords[1])
        assert distance == pytest.approx(343834)  # in meters


class TestTime:
    @pytest.fixture
    def model(self):
        return calliope.examples.urban_scale(
            override_dict={'model.subset_time': ['2005-01-01', '2005-01-10']}
        )

    def test_add_max_demand_timesteps(self, model):
        data = model._model_data_original.copy()
        data = time.add_max_demand_timesteps(data)

        assert (
            data['max_demand_timesteps'].loc[dict(carriers='heat')].values ==
            np.datetime64('2005-01-05T07:00:00')
        )

        assert (
            data['max_demand_timesteps'].loc[dict(carriers='electricity')].values ==
            np.datetime64('2005-01-10T09:00:00')
        )<|MERGE_RESOLUTION|>--- conflicted
+++ resolved
@@ -281,12 +281,6 @@
             excinfo, 'Unrecognised setting in run configuration: subset_time'
         )
 
-<<<<<<< HEAD
-        override5 = {'run.objective': 'minmax_cost_optimization',
-                     'run.objective_options': {'cost_class': 'monetary',
-                                               'sense': 'minimize',
-                                               'unused_option': 'user_value'}}
-=======
         override5 = {
             'run.objective': 'minmax_cost_optimization',
             'run.objective_options': {
@@ -295,7 +289,6 @@
                 'unused_option': 'some_value'
             }
         }
->>>>>>> 97bd4622
 
         with pytest.warns(exceptions.ModelWarning) as excinfo:
             build_model(override_dict=override5, override_groups='simple_supply')
