import pytest  # noqa: F401

from calliope.test.common.util import build_test_model as build_model
from calliope.test.common.util import check_variable_exists


class TestBuildConversionPlusConstraints:
    # conversion_plus.py
    def test_no_balance_conversion_plus_primary_constraint(self):
        """
        sets.loc_techs_conversion_plus,
        """
        m = build_model({}, "simple_supply,two_hours,investment_costs")
        m.run(build_only=True)
        assert not hasattr(
            m._backend_model, "balance_conversion_plus_primary_constraint"
        )

    @pytest.mark.parametrize(
        ("override", "flow"),
        ((None, None), (["electricity", "heat"], "out"), (["coal", "gas"], "in")),
    )
    def test_balance_conversion_plus_primary_constraint(self, override, flow):
        if override is not None:
            override_dict = {
                "techs.test_conversion_plus.essentials": {
                    f"carrier_{flow}": override,
                    f"primary_carrier_{flow}": "gas" if flow == "in" else "electricity",
                }
            }
        else:
            override_dict = {}
        m = build_model(
            override_dict, "simple_conversion_plus,two_hours,investment_costs"
        )
        m.run(build_only=True)
        assert hasattr(m._backend_model, "balance_conversion_plus_primary_constraint")

    def test_loc_techs_carrier_production_max_conversion_plus_constraint(self):
        """
        i for i in sets.loc_techs_conversion_plus
        if i not in sets.loc_techs_milp
        """

        m = build_model({}, "simple_conversion_plus,two_hours,investment_costs")
        m.run(build_only=True)
        assert hasattr(
            m._backend_model, "carrier_production_max_conversion_plus_constraint"
        )

    @pytest.mark.filterwarnings("ignore:(?s).*Integer:calliope.exceptions.ModelWarning")
    def test_loc_techs_carrier_production_max_conversion_plus_milp_constraint(self):
        m = build_model({}, "conversion_plus_milp,two_hours,investment_costs")
        m.run(build_only=True)
        assert not hasattr(
            m._backend_model, "carrier_production_max_conversion_plus_constraint"
        )

    def test_loc_techs_carrier_production_min_conversion_plus_constraint(self):
        """
        i for i in sets.loc_techs_conversion_plus
        if constraint_exists(model_run, i, 'constraints.energy_cap_min_use')
        and i not in sets.loc_techs_milp
        """

        m = build_model({}, "simple_conversion_plus,two_hours,investment_costs")
        m.run(build_only=True)
        assert not hasattr(
            m._backend_model, "carrier_production_min_conversion_plus_constraint"
        )

        m = build_model(
            {"techs.test_conversion_plus.constraints.energy_cap_min_use": 0.1},
            "simple_conversion_plus,two_hours,investment_costs",
        )
        m.run(build_only=True)
        assert hasattr(
            m._backend_model, "carrier_production_min_conversion_plus_constraint"
        )

    @pytest.mark.filterwarnings("ignore:(?s).*Integer:calliope.exceptions.ModelWarning")
    def test_loc_techs_carrier_production_min_conversion_plus_milp_constraint(self):
        m = build_model({}, "conversion_plus_milp,two_hours,investment_costs")
        m.run(build_only=True)
        assert not hasattr(
            m._backend_model, "carrier_production_min_conversion_plus_constraint"
        )

        m = build_model(
            {"techs.test_conversion_plus.constraints.energy_cap_min_use": 0.1},
            "conversion_plus_milp,two_hours,investment_costs",
        )
        m.run(build_only=True)
        assert not hasattr(
            m._backend_model, "carrier_production_min_conversion_plus_constraint"
        )

    @pytest.mark.parametrize("flow", ("prod", "con"))
    def test_loc_techs_cost_var_conversion_plus_constraint(self, flow):
        """
        sets.loc_techs_om_cost_conversion_plus,
        """

        # om_prod creates constraint and populates it with carrier_prod driven cost
        m = build_model(
            {f"techs.test_conversion_plus.costs.monetary.om_{flow}": 0.1},
            "simple_conversion_plus,two_hours,investment_costs",
        )
        m.run(build_only=True)
        assert hasattr(m._backend_model, "cost_var")
        assert check_variable_exists(m._backend_model, "cost_var", f"carrier_{flow}")
        assert not check_variable_exists(
            m._backend_model, "cost_var", "carrier_prodcon".replace(flow, "")
        )
        assert all(
            "test_conversion_plus" in i for i in m._backend_model.cost_var._index
        )

    @pytest.mark.filterwarnings(
        "ignore:(?s).*`test_conversion_plus` gives a carrier ratio for `heat`:calliope.exceptions.ModelWarning"
    )
    def test_no_balance_conversion_plus_non_primary_constraint(self):
        """
        sets.loc_techs_in_2,
        """
        m = build_model(
            {"techs.test_conversion_plus.essentials.carrier_out_2": None},
            "simple_conversion_plus,two_hours,investment_costs",
        )
        m.run(build_only=True)
        assert not hasattr(
            m._backend_model, "balance_conversion_plus_non_primary_constraint"
        )

    @pytest.mark.parametrize("tier", ("in_2", "in_3", "out_2", "out_3"))
    @pytest.mark.parametrize("carriers", ("coal", ["coal", "heat"]))
    def test_loc_techs_balance_conversion_plus_non_primary_constraint(
        self, tier, carriers
    ):
        """
        sets.loc_techs_in_2,
        """
        direction = tier.split("_")[0]
        if direction == "in":
            primary_carrier = "gas"
        if direction == "out":
            primary_carrier = "electricity"
        m = build_model(
            {
                "techs.test_conversion_plus.essentials": {
                    f"carrier_{tier}": carriers,
                    f"primary_carrier_{direction}": primary_carrier,
                }
            },
            "simple_conversion_plus,two_hours,investment_costs",
        )
        m.run(build_only=True)
        assert hasattr(
            m._backend_model, "balance_conversion_plus_non_primary_constraint"
        )

    def test_loc_tech_carrier_tiers_conversion_plus_zero_ratio_constraint(self):
<<<<<<< HEAD
        """"""
=======
        """ """
>>>>>>> 88bd2fe4

        m = build_model({}, "simple_conversion_plus,one_day,investment_costs")
        m.run(build_only=True)
        assert not hasattr(
            m._backend_model, "conversion_plus_prod_con_to_zero_constraint"
        )

        m = build_model(
            {
                "techs.test_conversion_plus.constraints.carrier_ratios.carrier_out_2.heat": "file=carrier_ratio.csv"
            },
            "simple_conversion_plus,two_hours,investment_costs",
        )
        m.run(build_only=True)
        assert not hasattr(
            m._backend_model, "conversion_plus_prod_con_to_zero_constraint"
        )

        m = build_model(
            {
                "techs.test_conversion_plus.constraints.carrier_ratios.carrier_out_2.heat": "file=carrier_ratio.csv"
            },
            "simple_conversion_plus,one_day,investment_costs",
        )
        m.run(build_only=True)
        assert hasattr(m._backend_model, "conversion_plus_prod_con_to_zero_constraint")
        assert check_variable_exists(
            m._backend_model,
            "conversion_plus_prod_con_to_zero_constraint",
            "carrier_prod",
        )

        m = build_model(
            {
                "techs.test_conversion_plus": {
                    "essentials.carrier_in": ["gas", "coal"],
                    "essentials.primary_carrier_in": "gas",
                    "constraints.carrier_ratios": {
                        "carrier_out_2.heat": "file=carrier_ratio.csv",
                        "carrier_in.coal": "file=carrier_ratio.csv",
                    },
                }
            },
            "simple_conversion_plus,one_day,investment_costs",
        )
        m.run(build_only=True)
        assert hasattr(m._backend_model, "conversion_plus_prod_con_to_zero_constraint")
        assert check_variable_exists(
            m._backend_model,
            "conversion_plus_prod_con_to_zero_constraint",
            "carrier_prod",
        )
        assert check_variable_exists(
            m._backend_model,
            "conversion_plus_prod_con_to_zero_constraint",
            "carrier_con",
        )


class TestConversionPlusConstraintResults:
    def test_carrier_ratio_from_file(self):
        m = build_model(
            {"techs.test_conversion.costs.monetary.om_prod": 3},
            "conversion_and_conversion_plus,one_day,investment_costs",
        )
        m.run()
        carrier_prod_conversion_plus = (
            m.results.carrier_prod.loc[{"techs": "test_conversion_plus"}]
            .sum("nodes")
            .to_pandas()
        )
        assert all(
            (
                carrier_prod_conversion_plus.loc["heat"]
                / carrier_prod_conversion_plus.loc["electricity"]
            ).dropna()
            == 0.8
        )

        m = build_model(
            {
                "techs.test_conversion_plus": {
                    "constraints.carrier_ratios": {
                        "carrier_out_2.heat": "file=carrier_ratio.csv",
                        "carrier_in.coal": "file=carrier_ratio.csv",
                    },
                    "essentials": {
                        "carrier_in": ["gas", "coal"],
                        "primary_carrier_in": "gas",
                    },
                    "costs.monetary": {"om_con": 3, "om_prod": 3},
                }
            },
            "conversion_and_conversion_plus,one_day,investment_costs",
        )
        m.run()
        carrier_prod_conversion_plus = (
            m.results.carrier_prod.loc[{"techs": "test_conversion_plus"}]
            .sum("nodes")
            .to_pandas()
        )
        carrier_con_conversion_plus = (
            m.results.carrier_con.loc[{"techs": "test_conversion_plus"}]
            .sum("nodes")
            .to_pandas()
        )

        prod_ratios = (
            carrier_prod_conversion_plus.loc["heat"]
            / carrier_prod_conversion_plus.loc["electricity"]
        ).dropna()
        con_ratios = (
            carrier_con_conversion_plus.loc["coal"]
            / carrier_prod_conversion_plus.sum(axis=0)
        ).dropna()

        assert (
            m._model_run.timeseries_data["carrier_ratio.csv"]
            .loc[:, "a"]
            .reindex(prod_ratios.index)
            == prod_ratios.round(1)
        ).all()
        assert (
            m._model_run.timeseries_data["carrier_ratio.csv"]
            .loc[:, "a"]
            .reindex(con_ratios.index)
            == con_ratios.round(1)
        ).all()<|MERGE_RESOLUTION|>--- conflicted
+++ resolved
@@ -160,11 +160,7 @@
         )
 
     def test_loc_tech_carrier_tiers_conversion_plus_zero_ratio_constraint(self):
-<<<<<<< HEAD
-        """"""
-=======
         """ """
->>>>>>> 88bd2fe4
 
         m = build_model({}, "simple_conversion_plus,one_day,investment_costs")
         m.run(build_only=True)
