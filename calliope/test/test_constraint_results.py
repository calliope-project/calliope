from pytest import approx

import calliope
from calliope.test.common.util import build_test_model as build_model


class TestNationalScaleExampleModelSenseChecks:
    def test_group_share_prod_min(self):
        model = calliope.examples.national_scale(
            scenario='cold_fusion_with_production_share'
        )
        model.run()

        df_carrier_prod = (
            model.get_formatted_array('carrier_prod')
                 .loc[dict(carriers='power')].sum('locs').sum('timesteps')
                 .to_pandas()
        )

        prod_share = (
            df_carrier_prod.loc[['cold_fusion', 'csp']].sum() /
            df_carrier_prod.loc[['ccgt', 'cold_fusion', 'csp']].sum()
        )

        assert prod_share == approx(0.85)

    def test_group_share_cap_max(self):
        model = calliope.examples.national_scale(
            scenario='cold_fusion_with_capacity_share'
        )
        model.run()

        cap_share = (
            model.get_formatted_array('energy_cap').to_pandas().loc[:, ['cold_fusion', 'csp']].sum().sum() /
            model.get_formatted_array('energy_cap').to_pandas().loc[:, ['ccgt', 'cold_fusion', 'csp']].sum().sum()
        )

        assert cap_share == approx(0.2)

    def test_systemwide_equals(self):
        model = calliope.examples.national_scale(
            override_dict={
                'techs.ccgt.constraints.energy_cap_max_systemwide': 10000,
                'techs.ac_transmission.constraints.energy_cap_equals_systemwide': 6000
            }
        )
        model.run()
        # Check that setting `_equals` to a finite value leads to forcing
        assert (
            model.get_formatted_array('energy_cap').loc[{'techs': 'ccgt'}].sum() == 10000
        )
        assert (
            model.get_formatted_array('energy_cap').loc[{'techs': 'ac_transmission:region1'}].sum() == 6000
        )

    def test_reserve_margin(self):
        model = calliope.examples.national_scale(
            scenario='reserve_margin'
        )

        model.run()

        # constraint_string = '-Inf : -1.1 * ( carrier_con[region1::demand_power::power,2005-01-05 16:00:00] + carrier_con[region2::demand_power::power,2005-01-05 16:00:00] ) / timestep_resolution[2005-01-05 16:00:00] - energy_cap[region1::ccgt] - energy_cap[region1-3::csp] - energy_cap[region1-2::csp] - energy_cap[region1-1::csp] :   0.0'

        # FIXME: capture Pyomo's print output...
        # assert constraint_string in model._backend_model.reserve_margin_constraint.pprint()

        assert float(model.results.cost.sum()) == approx(282487.35489)


class TestModelSettings:
    def test_feasibility(self):

        def override(feasibility, cap_val):
            override_dict = {
                'locations.0.techs': {'test_supply_elec': {}, 'test_demand_elec': {}},
                'links.0,1.exists': False,
                # pick a time subset where demand is uniformally -10 throughout
                'model.subset_time': ['2005-01-01 06:00:00', '2005-01-01 08:00:00'],
                'run.ensure_feasibility': feasibility, 'run.bigM': 1e3,
                # Allow setting resource and energy_cap_max/equals to force infeasibility
                'techs.test_supply_elec.constraints': {
                    'resource': cap_val, 'energy_eff': 1, 'energy_cap_equals': 15,
                    'force_resource': True
                }
            }

            return override_dict

        # Feasible case, unmet_demand/unused_supply is deleted
        model_10 = build_model(
            override_dict=override(True, 10),
            scenario='investment_costs'
        )
        model_10.run()
        for i in ['unmet_demand', 'unused_supply']:
            assert hasattr(model_10._backend_model, i)
            assert i not in model_10._model_data.data_vars.keys()

        # Infeasible case, unmet_demand is required
        model_5 = build_model(
            override_dict=override(True, 5),
            scenario='investment_costs'
        )
        model_5.run()
        assert hasattr(model_5._backend_model, 'unmet_demand')
        assert hasattr(model_5._backend_model, 'unused_supply')
        assert model_5._model_data['unmet_demand'].sum() == 15
        assert 'unused_supply' not in model_5._model_data.data_vars.keys()

        # Infeasible case, unused_supply is required
        model_15 = build_model(
            override_dict=override(True, 15),
            scenario='investment_costs'
        )
        model_15.run()
        assert hasattr(model_15._backend_model, 'unmet_demand')
        assert hasattr(model_15._backend_model, 'unused_supply')
        assert model_15._model_data['unmet_demand'].sum() == -15
        assert 'unused_supply' not in model_15._model_data.data_vars.keys()

        assert (
            model_15._backend_model.obj.expr() - model_10._backend_model.obj.expr() ==
            approx(1e3 * 15)
        )

        assert (
            model_5._backend_model.obj.expr() - model_10._backend_model.obj.expr() ==
            approx(1e3 * 15)
        )

        # Infeasible cases = non-optimal termination
        # too much supply
        model = build_model(
            override_dict=override(False, 15),
            scenario='investment_costs'
        )
        model.run()
        assert not hasattr(model._backend_model, 'unmet_demand')
        assert not hasattr(model._backend_model, 'unused_supply')
        assert not model._model_data.attrs['termination_condition'] == 'optimal'

        # too little supply
        model = build_model(
            override_dict=override(False, 5),
            scenario='investment_costs'
        )
        model.run()
        assert not model._model_data.attrs['termination_condition'] == 'optimal'


class TestGroupConstraints:
    def test_no_demand_share_constraint(self):
        model = build_model(model_file='model_demand_share.yaml')
        model.run()
        expensive_generation = (model.get_formatted_array("carrier_prod")
                                     .to_dataframe()
                                     .reset_index()
                                     .groupby("techs")
                                     .carrier_prod
                                     .sum()
                                     .loc["expensive_elec_supply"])
        assert expensive_generation == 0

    def test_systemwide_demand_share_max_constraint(self):
        model = build_model(
            model_file='model_demand_share.yaml',
            scenario='demand_share_max_systemwide'
        )
        model.run()
        cheap_generation = (model.get_formatted_array("carrier_prod")
                                 .to_dataframe()
                                 .reset_index()
                                 .groupby("techs")
                                 .carrier_prod
                                 .sum()
                                 .transform(lambda x: x / x.sum())
<<<<<<< HEAD
                                 .loc["cheap_supply"])
        assert round(cheap_generation, 1) <= 0.4
=======
                                 .loc["cheap_elec_supply"])
        assert cheap_generation <= 0.3
>>>>>>> dfbf2411

    def test_systemwide_demand_share_min_constraint(self):
        model = build_model(
            model_file='model_demand_share.yaml',
            scenario='demand_share_min_systemwide'
        )
        model.run()
        expensive_generation = (model.get_formatted_array("carrier_prod")
                                     .to_dataframe()
                                     .reset_index()
                                     .groupby("techs")
                                     .carrier_prod
                                     .sum()
                                     .transform(lambda x: x / x.sum())
<<<<<<< HEAD
                                     .loc["expensive_supply"])
        assert round(expensive_generation, 1) >= 0.6
=======
                                     .loc["expensive_elec_supply"])
        assert expensive_generation >= 0.6
>>>>>>> dfbf2411

    def test_location_specific_demand_share_max_constraint(self):
        model = build_model(
            model_file='model_demand_share.yaml',
            scenario='demand_share_max_location_0'
        )
        model.run()
        generation = (model.get_formatted_array("carrier_prod")
                           .sum(dim='timesteps')
                           .to_dataframe()["carrier_prod"])
<<<<<<< HEAD
        cheap_generation0 = generation.loc[("0", "cheap_supply", "electricity")]
        expensive_generation0 = generation.loc[("0", "expensive_supply", "electricity")]
        expensive_generation1 = generation.loc[("1", "expensive_supply", "electricity")]
        assert round(cheap_generation0 / (cheap_generation0 + expensive_generation0), 1) <= 0.4
=======
        demand0 = -model.get_formatted_array("carrier_con").loc[{'locs': '0'}].sum().item()
        cheap_generation0 = generation.loc[("0", "cheap_elec_supply", "electricity")]
        expensive_generation1 = generation.loc[("1", "expensive_elec_supply", "electricity")]
        assert cheap_generation0 / demand0 <= 0.3
>>>>>>> dfbf2411
        assert expensive_generation1 == 0

    def test_location_specific_demand_share_min_constraint(self):
        model = build_model(
            model_file='model_demand_share.yaml',
            scenario='demand_share_min_location_0'
        )
        model.run()
        generation = (model.get_formatted_array("carrier_prod")
                           .sum(dim='timesteps')
                           .to_dataframe()["carrier_prod"])
<<<<<<< HEAD
        cheap_generation0 = generation.loc[("0", "cheap_supply", "electricity")]
        expensive_generation0 = generation.loc[("0", "expensive_supply", "electricity")]
        expensive_generation1 = generation.loc[("1", "expensive_supply", "electricity")]
        assert round(expensive_generation0 / (cheap_generation0 + expensive_generation0), 1) >= 0.6
        assert expensive_generation1 == 0
=======
        demand0 = -model.get_formatted_array("carrier_con").loc[{'locs': '0'}].sum().item()
        expensive_generation0 = generation.loc[("0", "expensive_elec_supply", "electricity")]
        expensive_generation1 = generation.loc[("1", "expensive_elec_supply", "electricity")]
        assert expensive_generation0 / demand0 >= 0.6
        assert expensive_generation1 == 0

    def test_multiple_group_constraints(self):
        model = build_model(
            model_file='model_demand_share.yaml',
            scenario='multiple_constraints'
        )
        model.run()
        generation = (model.get_formatted_array("carrier_prod")
                           .sum(dim=('timesteps', 'locs', 'carriers')))
        demand = -model.get_formatted_array("carrier_con").sum().item()
        cheap_generation = generation.loc[{'techs': 'cheap_elec_supply'}].item()
        expensive_generation = generation.loc[{'techs': 'expensive_elec_supply'}].item()

        assert expensive_generation / demand >= 0.6
        assert cheap_generation / demand <= 0.3

    def test_multiple_group_carriers(self):
        model = build_model(
            model_file='model_demand_share.yaml',
            scenario='multiple_carriers_max'
        )
        model.run()
        generation = (model.get_formatted_array("carrier_prod")
                           .sum(dim=('timesteps', 'locs')))
        demand = (-model.get_formatted_array("carrier_con")
                        .sum(dim=('timesteps', 'locs')))
        cheap_generation_elec = generation.loc[{'techs': 'cheap_elec_supply', 'carriers': 'electricity'}].item()
        demand_elec = demand.loc[{'techs': 'electricity_demand', 'carriers': 'electricity'}].item()
        cheap_generation_heat = generation.loc[{'techs': 'cheap_heat_supply', 'carriers': 'heat'}].item()
        demand_heat = demand.loc[{'techs': 'heat_demand', 'carriers': 'heat'}].item()

        assert cheap_generation_elec / demand_elec <= 0.3
        assert cheap_generation_heat / demand_heat <= 0.5

    def test_multiple_group_carriers_constraints(self):
        model = build_model(
            model_file='model_demand_share.yaml',
            scenario='multiple_constraints_carriers'
        )
        model.run()
        generation = (model.get_formatted_array("carrier_prod")
                           .sum(dim=('timesteps', 'locs')))
        demand = (-model.get_formatted_array("carrier_con")
                        .sum(dim=('timesteps', 'locs')))
        cheap_generation_elec = generation.loc[{'techs': 'cheap_elec_supply', 'carriers': 'electricity'}].item()
        expensive_generation_elec = generation.loc[{'techs': 'expensive_elec_supply', 'carriers': 'electricity'}].item()
        demand_elec = demand.loc[{'techs': 'electricity_demand', 'carriers': 'electricity'}].item()
        cheap_generation_heat = generation.loc[{'techs': 'cheap_heat_supply', 'carriers': 'heat'}].item()
        expensive_generation_heat = generation.loc[{'techs': 'expensive_heat_supply', 'carriers': 'heat'}].item()
        demand_heat = demand.loc[{'techs': 'heat_demand', 'carriers': 'heat'}].item()

        assert cheap_generation_elec / demand_elec <= 0.3
        assert expensive_generation_elec / demand_elec >= 0.6
        assert cheap_generation_heat / demand_heat <= 0.5
        assert expensive_generation_heat / demand_heat >= 0.4

    def test_different_locatinos_per_group_constraint(self):
        model = build_model(
            model_file='model_demand_share.yaml',
            scenario='different_locations_per_group'
        )
        model.run()
        generation = (model.get_formatted_array("carrier_prod")
                           .sum(dim=('timesteps', 'carriers')))
        demand = (-model.get_formatted_array("carrier_con")
                        .sum(dim=('timesteps')))
        cheap_generation_0 = generation.loc[{'techs': 'cheap_elec_supply', 'locs': '0'}].item()
        expensive_generation_0 = generation.loc[{'techs': 'expensive_elec_supply', 'locs': '0'}].item()
        cheap_generation_1 = generation.loc[{'techs': 'cheap_elec_supply', 'locs': '1'}].item()
        expensive_generation_1 = generation.loc[{'techs': 'expensive_elec_supply', 'locs': '1'}].item()
        demand_elec_0 = demand.loc[{'techs': 'electricity_demand', 'carriers': 'electricity', 'locs': '0'}].item()
        demand_elec_1 = demand.loc[{'techs': 'electricity_demand', 'carriers': 'electricity', 'locs': '1'}].item()

        assert expensive_generation_0 / demand_elec_0 >= 0.6
        assert expensive_generation_1 / demand_elec_1 == 0
        assert (cheap_generation_0 + cheap_generation_1) / (demand_elec_0 + demand_elec_1) <= 0.3
>>>>>>> dfbf2411
<|MERGE_RESOLUTION|>--- conflicted
+++ resolved
@@ -175,13 +175,8 @@
                                  .carrier_prod
                                  .sum()
                                  .transform(lambda x: x / x.sum())
-<<<<<<< HEAD
-                                 .loc["cheap_supply"])
-        assert round(cheap_generation, 1) <= 0.4
-=======
                                  .loc["cheap_elec_supply"])
-        assert cheap_generation <= 0.3
->>>>>>> dfbf2411
+        assert round(cheap_generation, 1) <= 0.3
 
     def test_systemwide_demand_share_min_constraint(self):
         model = build_model(
@@ -196,13 +191,8 @@
                                      .carrier_prod
                                      .sum()
                                      .transform(lambda x: x / x.sum())
-<<<<<<< HEAD
-                                     .loc["expensive_supply"])
-        assert round(expensive_generation, 1) >= 0.6
-=======
                                      .loc["expensive_elec_supply"])
         assert expensive_generation >= 0.6
->>>>>>> dfbf2411
 
     def test_location_specific_demand_share_max_constraint(self):
         model = build_model(
@@ -213,17 +203,10 @@
         generation = (model.get_formatted_array("carrier_prod")
                            .sum(dim='timesteps')
                            .to_dataframe()["carrier_prod"])
-<<<<<<< HEAD
-        cheap_generation0 = generation.loc[("0", "cheap_supply", "electricity")]
-        expensive_generation0 = generation.loc[("0", "expensive_supply", "electricity")]
-        expensive_generation1 = generation.loc[("1", "expensive_supply", "electricity")]
-        assert round(cheap_generation0 / (cheap_generation0 + expensive_generation0), 1) <= 0.4
-=======
         demand0 = -model.get_formatted_array("carrier_con").loc[{'locs': '0'}].sum().item()
         cheap_generation0 = generation.loc[("0", "cheap_elec_supply", "electricity")]
         expensive_generation1 = generation.loc[("1", "expensive_elec_supply", "electricity")]
-        assert cheap_generation0 / demand0 <= 0.3
->>>>>>> dfbf2411
+        assert round(cheap_generation0 / demand0, 1) <= 0.3
         assert expensive_generation1 == 0
 
     def test_location_specific_demand_share_min_constraint(self):
@@ -235,13 +218,6 @@
         generation = (model.get_formatted_array("carrier_prod")
                            .sum(dim='timesteps')
                            .to_dataframe()["carrier_prod"])
-<<<<<<< HEAD
-        cheap_generation0 = generation.loc[("0", "cheap_supply", "electricity")]
-        expensive_generation0 = generation.loc[("0", "expensive_supply", "electricity")]
-        expensive_generation1 = generation.loc[("1", "expensive_supply", "electricity")]
-        assert round(expensive_generation0 / (cheap_generation0 + expensive_generation0), 1) >= 0.6
-        assert expensive_generation1 == 0
-=======
         demand0 = -model.get_formatted_array("carrier_con").loc[{'locs': '0'}].sum().item()
         expensive_generation0 = generation.loc[("0", "expensive_elec_supply", "electricity")]
         expensive_generation1 = generation.loc[("1", "expensive_elec_supply", "electricity")]
@@ -261,7 +237,7 @@
         expensive_generation = generation.loc[{'techs': 'expensive_elec_supply'}].item()
 
         assert expensive_generation / demand >= 0.6
-        assert cheap_generation / demand <= 0.3
+        assert round(cheap_generation / demand, 1) <= 0.3
 
     def test_multiple_group_carriers(self):
         model = build_model(
@@ -278,8 +254,8 @@
         cheap_generation_heat = generation.loc[{'techs': 'cheap_heat_supply', 'carriers': 'heat'}].item()
         demand_heat = demand.loc[{'techs': 'heat_demand', 'carriers': 'heat'}].item()
 
-        assert cheap_generation_elec / demand_elec <= 0.3
-        assert cheap_generation_heat / demand_heat <= 0.5
+        assert round(cheap_generation_elec / demand_elec, 1) <= 0.3
+        assert round(cheap_generation_heat / demand_heat, 1) <= 0.5
 
     def test_multiple_group_carriers_constraints(self):
         model = build_model(
@@ -298,9 +274,9 @@
         expensive_generation_heat = generation.loc[{'techs': 'expensive_heat_supply', 'carriers': 'heat'}].item()
         demand_heat = demand.loc[{'techs': 'heat_demand', 'carriers': 'heat'}].item()
 
-        assert cheap_generation_elec / demand_elec <= 0.3
+        assert round(cheap_generation_elec / demand_elec, 1) <= 0.3
         assert expensive_generation_elec / demand_elec >= 0.6
-        assert cheap_generation_heat / demand_heat <= 0.5
+        assert round(cheap_generation_heat / demand_heat, 1) <= 0.5
         assert expensive_generation_heat / demand_heat >= 0.4
 
     def test_different_locatinos_per_group_constraint(self):
@@ -322,5 +298,4 @@
 
         assert expensive_generation_0 / demand_elec_0 >= 0.6
         assert expensive_generation_1 / demand_elec_1 == 0
-        assert (cheap_generation_0 + cheap_generation_1) / (demand_elec_0 + demand_elec_1) <= 0.3
->>>>>>> dfbf2411
+        assert round((cheap_generation_0 + cheap_generation_1) / (demand_elec_0 + demand_elec_1), 1) <= 0.3