#
# NB Parts of this file are automatically parsed and extracted for the configuration reference documentation.
# See `doc/user/configuration_reference.rst` and `doc/generate_tables.py`, which populates
# the `doc/user/includes` directory
#

##
# Model-wide default settings
##

run:
    backend: pyomo  # Backend to use to build and solve the model. As of v0.6.0, only `pyomo` is available
    bigM: 1e9 # Used for unmet demand, but should be of a similar order of magnitude as the largest cost that the model could achieve. Too high and the model will not converge
    cyclic_storage: true # If true, storage in the last timestep of the timeseries is considered to be the 'previous timestep' in the first timestep of the timeseries
    ensure_feasibility: false # If true, unmet_demand will be a decision variable, to account for an ability to meet demand with the available supply. If False and a mismatch occurs, the optimisation will fail due to infeasibility
    mode: plan  # Which mode to run the model in: 'plan' or 'operation'
    objective_options: {'cost_class': {'monetary': 1}, 'sense': 'minimize'}  # Arguments to pass to objective function. If cost-based objective function in use, should include 'cost_class' and 'sense' (maximize/minimize)
    objective:  minmax_cost_optimization # Name of internal objective function to use, currently only min/max cost-based optimisation is available
    operation:  # Settings for operational mode
        window: null
        horizon: null
        use_cap_results: false
    save_logs: null  # Directory into which to save logs and temporary files. Also turns on symbolic solver labels in the Pyomo backend
    solver_io: null  # What method the Pyomo backend should use to communicate with the solver
    solver_options: null  # A list of options, which are passed on to the chosen solver, and are therefore solver-dependent
    solver: cbc  # Which solver to use
    zero_threshold: 1e-10 # Any value coming out of the backend that is smaller than this threshold (due to floating point errors, probably) will be set to zero

model:
    calliope_version: null  # Calliope framework version this model is intended for
    group_share: {}  # Optional settings for the group_share constraint - deprecated and will be removed in v0.7.0
    name: null  # Model name
    random_seed: null  # Seed for random number generator used during clustering
    reserve_margin:  {} # Per-carrier system-wide reserve margins
    subset_time: null  # Subset of timesteps as a two-element list giving the range, e.g. ['2005-01-01', '2005-01-05'], or a single string, e.g. '2005-01'
    time: {}  # Optional settings to adjust time resolution, see :ref:`time_clustering` for the available options
    timeseries_data_path: null  # Path to time series data
    timeseries_data: null  # Dict of dataframes with time series data (when passing in dicts rather than YAML files to Model constructor)
    timeseries_dateformat: '%Y-%m-%d %H:%M:%S'  # Timestamp format of all time series data when read from file

##
# Base technology groups
##

tech_groups:
    conversion:
        required_constraints: []
        allowed_constraints: ['energy_cap_equals', 'energy_cap_equals_systemwide', 'energy_cap_max', 'energy_cap_max_systemwide', 'energy_cap_min', 'energy_cap_min_use', 'energy_cap_per_unit', 'energy_cap_scale', 'energy_con', 'energy_eff', 'energy_prod', 'energy_ramping', 'export_cap', 'export_carrier', 'lifetime', 'units_equals', 'units_equals_systemwide', 'units_max', 'units_max_systemwide', 'units_min']
        allowed_costs: ['depreciation_rate', 'energy_cap', 'export', 'interest_rate', 'om_annual', 'om_annual_investment_fraction', 'om_con', 'om_prod', 'purchase']
        essentials:
            parent: null
        constraints:
            energy_con: true
            energy_prod: true
    conversion_plus:
        required_constraints: []
        allowed_constraints: ['carrier_ratios', 'energy_cap_equals', 'energy_cap_equals_systemwide', 'energy_cap_max', 'energy_cap_max_systemwide', 'energy_cap_min', 'energy_cap_min_use', 'energy_cap_per_unit', 'energy_cap_scale', 'energy_con', 'energy_eff', 'energy_prod', 'energy_ramping', 'export_cap', 'export_carrier', 'lifetime', 'units_equals', 'units_equals_systemwide', 'units_max', 'units_max_systemwide', 'units_min']
        allowed_costs: ['depreciation_rate', 'energy_cap', 'export', 'interest_rate', 'om_annual', 'om_annual_investment_fraction', 'om_con', 'om_prod', 'purchase']
        essentials:
            parent: null
        constraints:
            energy_con: true
            energy_prod: true
    demand:
        required_constraints: ['resource']
        allowed_constraints: ['energy_con', 'force_resource', 'resource', 'resource_area_equals', 'resource_scale', 'resource_unit']
        allowed_costs: []
        essentials:
            parent: null
        constraints:
            energy_con: true
            force_resource: true
            resource_unit: energy
    storage:
<<<<<<< HEAD
        required_constraints: [['energy_cap_equals', 'energy_cap_max', 'energy_cap_per_unit'], ['storage_cap_equals', 'storage_cap_max']]
        allowed_constraints: ['charge_rate', 'energy_cap_equals', 'energy_cap_equals_systemwide', 'energy_cap_max', 'energy_cap_max_systemwide', 'energy_cap_min', 'energy_cap_min_use', 'energy_cap_per_unit', 'energy_cap_scale', 'energy_con', 'energy_eff', 'energy_prod', 'energy_ramping', 'export_cap', 'export_carrier', 'force_asynchronous_prod_con', 'lifetime', 'storage_cap_equals', 'storage_cap_max', 'storage_cap_min', 'storage_cap_per_unit', 'storage_initial', 'storage_loss', 'storage_time_max', 'units_equals', 'units_equals_systemwide', 'units_max', 'units_max_systemwide', 'units_min']
=======
        required_constraints: []
        allowed_constraints: ['charge_rate', 'energy_cap_per_storage_cap_max', 'energy_cap_per_storage_cap_equals', 'energy_cap_equals', 'energy_cap_equals_systemwide', 'energy_cap_max', 'energy_cap_max_systemwide', 'energy_cap_min', 'energy_cap_min_use', 'energy_cap_per_unit', 'energy_cap_scale', 'energy_con', 'energy_eff', 'energy_prod', 'energy_ramping', 'export_cap', 'export_carrier', 'lifetime', 'storage_cap_equals', 'storage_cap_max', 'storage_cap_min', 'storage_cap_per_unit', 'storage_initial', 'storage_loss', 'storage_time_max', 'units_equals', 'units_equals_systemwide', 'units_max', 'units_max_systemwide', 'units_min']
>>>>>>> 4ea36e6e
        allowed_costs: ['depreciation_rate', 'energy_cap', 'export', 'interest_rate', 'om_annual', 'om_annual_investment_fraction', 'om_prod', 'purchase', 'storage_cap']
        essentials:
            parent: null
        constraints:
            energy_con: true
            energy_prod: true
            storage_cap_max: inf
    supply:
        required_constraints: []
        allowed_constraints: ['energy_cap_equals', 'energy_cap_equals_systemwide', 'energy_cap_max', 'energy_cap_max_systemwide', 'energy_cap_min', 'energy_cap_min_use', 'energy_cap_per_unit', 'energy_cap_scale', 'energy_eff', 'energy_prod', 'energy_ramping', 'export_cap', 'export_carrier', 'force_resource', 'lifetime', 'resource', 'resource_area_equals', 'resource_area_max', 'resource_area_min', 'resource_area_per_energy_cap', 'resource_min_use', 'resource_scale', 'resource_unit', 'units_equals', 'units_equals_systemwide', 'units_max', 'units_max_systemwide', 'units_min']
        allowed_costs: ['depreciation_rate', 'energy_cap', 'export', 'interest_rate', 'om_annual', 'om_annual_investment_fraction', 'om_con', 'om_prod', 'purchase', 'resource_area']
        essentials:
            parent: null
        constraints:
            energy_prod: true
            resource: inf
            resource_unit: energy
    supply_plus:
        required_constraints: []
        allowed_constraints: ['charge_rate', 'energy_cap_per_storage_cap_max', 'energy_cap_per_storage_cap_equals', 'energy_cap_equals', 'energy_cap_equals_systemwide', 'energy_cap_max', 'energy_cap_max_systemwide', 'energy_cap_min', 'energy_cap_min_use', 'energy_cap_per_unit', 'energy_cap_scale', 'energy_eff', 'energy_prod', 'energy_ramping', 'export_cap', 'export_carrier', 'force_resource', 'lifetime', 'parasitic_eff', 'resource', 'resource_area_equals', 'resource_area_max', 'resource_area_min', 'resource_area_per_energy_cap', 'resource_cap_equals', 'resource_cap_equals_energy_cap', 'resource_cap_max', 'resource_cap_min', 'resource_eff', 'resource_min_use', 'resource_scale', 'resource_unit', 'storage_cap_equals', 'storage_cap_max', 'storage_cap_min', 'storage_cap_per_unit', 'storage_initial', 'storage_loss', 'units_equals', 'units_equals_systemwide', 'units_max', 'units_max_systemwide', 'units_min']
        allowed_costs: ['depreciation_rate', 'energy_cap', 'export', 'interest_rate', 'om_annual', 'om_annual_investment_fraction', 'om_con', 'om_prod', 'purchase', 'resource_area', 'resource_cap', 'storage_cap']
        essentials:
            parent: null
        constraints:
            energy_prod: true
            resource: inf
            resource_eff: 1.0
            resource_unit: energy
    transmission:
<<<<<<< HEAD
        required_constraints: [['energy_cap_equals', 'energy_cap_max', 'energy_cap_per_unit']]
        allowed_constraints: ['energy_cap_equals', 'energy_cap_max', 'energy_cap_per_unit', 'energy_cap_scale', 'energy_con', 'energy_eff', 'energy_eff_per_distance', 'energy_prod', 'force_asynchronous_prod_con', 'lifetime', 'one_way']
=======
        required_constraints: []
        allowed_constraints: ['energy_cap_equals', 'energy_cap_max', 'energy_cap_per_unit', 'energy_cap_scale', 'energy_con', 'energy_eff', 'energy_eff_per_distance', 'energy_prod', 'lifetime', 'one_way']
>>>>>>> 4ea36e6e
        allowed_costs: ['depreciation_rate', 'energy_cap', 'energy_cap_per_distance', 'interest_rate', 'om_annual', 'om_annual_investment_fraction', 'om_prod', 'purchase', 'purchase_per_distance']
        essentials:
            parent: null
        constraints:
            energy_con: true
            energy_prod: true<|MERGE_RESOLUTION|>--- conflicted
+++ resolved
@@ -72,13 +72,8 @@
             force_resource: true
             resource_unit: energy
     storage:
-<<<<<<< HEAD
-        required_constraints: [['energy_cap_equals', 'energy_cap_max', 'energy_cap_per_unit'], ['storage_cap_equals', 'storage_cap_max']]
-        allowed_constraints: ['charge_rate', 'energy_cap_equals', 'energy_cap_equals_systemwide', 'energy_cap_max', 'energy_cap_max_systemwide', 'energy_cap_min', 'energy_cap_min_use', 'energy_cap_per_unit', 'energy_cap_scale', 'energy_con', 'energy_eff', 'energy_prod', 'energy_ramping', 'export_cap', 'export_carrier', 'force_asynchronous_prod_con', 'lifetime', 'storage_cap_equals', 'storage_cap_max', 'storage_cap_min', 'storage_cap_per_unit', 'storage_initial', 'storage_loss', 'storage_time_max', 'units_equals', 'units_equals_systemwide', 'units_max', 'units_max_systemwide', 'units_min']
-=======
         required_constraints: []
-        allowed_constraints: ['charge_rate', 'energy_cap_per_storage_cap_max', 'energy_cap_per_storage_cap_equals', 'energy_cap_equals', 'energy_cap_equals_systemwide', 'energy_cap_max', 'energy_cap_max_systemwide', 'energy_cap_min', 'energy_cap_min_use', 'energy_cap_per_unit', 'energy_cap_scale', 'energy_con', 'energy_eff', 'energy_prod', 'energy_ramping', 'export_cap', 'export_carrier', 'lifetime', 'storage_cap_equals', 'storage_cap_max', 'storage_cap_min', 'storage_cap_per_unit', 'storage_initial', 'storage_loss', 'storage_time_max', 'units_equals', 'units_equals_systemwide', 'units_max', 'units_max_systemwide', 'units_min']
->>>>>>> 4ea36e6e
+        allowed_constraints: ['charge_rate', 'energy_cap_per_storage_cap_max', 'energy_cap_per_storage_cap_equals', 'energy_cap_equals', 'energy_cap_equals_systemwide', 'energy_cap_max', 'energy_cap_max_systemwide', 'energy_cap_min', 'energy_cap_min_use', 'energy_cap_per_unit', 'energy_cap_scale', 'energy_con', 'energy_eff', 'energy_prod', 'energy_ramping', 'export_cap', 'export_carrier', 'force_asynchronous_prod_con', 'lifetime', 'storage_cap_equals', 'storage_cap_max', 'storage_cap_min', 'storage_cap_per_unit', 'storage_initial', 'storage_loss', 'storage_time_max', 'units_equals', 'units_equals_systemwide', 'units_max', 'units_max_systemwide', 'units_min']
         allowed_costs: ['depreciation_rate', 'energy_cap', 'export', 'interest_rate', 'om_annual', 'om_annual_investment_fraction', 'om_prod', 'purchase', 'storage_cap']
         essentials:
             parent: null
@@ -108,14 +103,9 @@
             resource_eff: 1.0
             resource_unit: energy
     transmission:
-<<<<<<< HEAD
-        required_constraints: [['energy_cap_equals', 'energy_cap_max', 'energy_cap_per_unit']]
-        allowed_constraints: ['energy_cap_equals', 'energy_cap_max', 'energy_cap_per_unit', 'energy_cap_scale', 'energy_con', 'energy_eff', 'energy_eff_per_distance', 'energy_prod', 'force_asynchronous_prod_con', 'lifetime', 'one_way']
-=======
         required_constraints: []
         allowed_constraints: ['energy_cap_equals', 'energy_cap_max', 'energy_cap_per_unit', 'energy_cap_scale', 'energy_con', 'energy_eff', 'energy_eff_per_distance', 'energy_prod', 'lifetime', 'one_way']
->>>>>>> 4ea36e6e
-        allowed_costs: ['depreciation_rate', 'energy_cap', 'energy_cap_per_distance', 'interest_rate', 'om_annual', 'om_annual_investment_fraction', 'om_prod', 'purchase', 'purchase_per_distance']
+        allowed_costs: ['depreciation_rate', 'energy_cap', 'energy_cap_per_distance', 'force_asynchronous_prod_con', 'interest_rate', 'om_annual', 'om_annual_investment_fraction', 'om_prod', 'purchase', 'purchase_per_distance']
         essentials:
             parent: null
         constraints:
