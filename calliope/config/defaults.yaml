#
# NB Parts of this file are automatically parsed and extracted for the configuration reference documentation.
# See `doc/user/configuration_reference.rst` and `doc/generate_tables.py`, which populates
# the `doc/user/includes` directory
#


# default_location:
#     transmission_node: false # true only if no techs are defined (including complete ommission of the `techs` key). Automatically added during processing if not defined by user.
#     coordinates: {x: 0, y: 0}  # The location's x-y coordinates for distance calculations and plotting. Also possible: {lat: ..., lon: ...}
#     available_area: 0  # This location's available land area (required if constraining technology deployment by area).
#     techs: None  # A list of technologies, optionally with location-specific settings overriding the technology's global settings.


# default_link:
#     techs:
#         default:
#             distance: 0
#             constraints:
#                 one_way: false  # FIXME needs description

# List of constraints allowed to specify "file="
file_allowed: ['clustering_func', 'energy_con', 'energy_eff', 'energy_prod', 'energy_ramping', 'export', 'force_resource', 'om_con', 'om_prod', 'parasitic_eff', 'resource', 'resource_eff', 'storage_loss']

allowed_group_constraints:
<<<<<<< HEAD
    per_carrier: ['demand_share_min', 'demand_share_max']
    per_cost: ['cost_max', 'cost_min', 'cost_equals', 'cost_var_max', 'cost_var_min', 'cost_var_equals', 'cost_investment_min', 'cost_investment_max', 'cost_investment_equals']
    general: []
=======
    per_carrier: ['demand_share_min', 'demand_share_max', 'supply_share_min', 'supply_share_max']
    per_cost: []
    general: ['energy_cap_min', 'energy_cap_max']
>>>>>>> db5ee4b0

default_location:
    available_area: null

default_tech:
    essentials:
        carrier_in: false  # Defaults to false, allows technologies to define primary carrier(s) to consume
        carrier_in_2: false  # Defaults to false, allows technologies to define secondary carrier(s) to consume
        carrier_in_3: false  # Defaults to false, allows technologies to define tertiary carrier(s) to consume
        carrier_out: false  # Defaults to false, allows conversion technologies to define primary carrier(s) to produce
        carrier_out_2: false  # Defaults to false, allows conversion technologies to define secondary carrier(s) to produce
        carrier_out_3: false  # Defaults to false, allows conversion technologies to define tertiary carrier(s) to produce
        color: false  # Color to use when plotting results. If not defined, a random one will be chosen
        name: 'Default technology'  # Name of tech, used for plotting and analysis
        parent: null  # Parent tech_group. Must always be defined
        primary_carrier_in: false  # Selects the primary input carrier to associate with costs & constraints (if multiple primary input carriers are assigned)
        primary_carrier_out: false  # Selects the primary output carrier to associate with costs & constraints (if multiple primary output carriers are assigned)
    constraints:
        carrier_ratios: {}  # name: Carrier ratios ¦ unit: fraction ¦ Ratio of summed output of carriers in ['out_2', 'out_3'] / ['in_2', 'in_3'] to the summed output of carriers in 'out' / 'in'. given in a nested dictionary.
        charge_rate: false # name: Charge rate ¦ unit: hour :sup:`-1` ¦ ratio of maximum charge/discharge (kW) for a given maximum storage capacity (kWh).
        energy_cap_equals: false  # name: Specific installed energy capacity ¦ unit: kW ¦ fixes maximum/minimum if decision variables ``carrier_prod``/``carrier_con`` and overrides ``_max`` and ``_min`` constraints.
        energy_cap_equals_systemwide: false   # name: System-wide specific installed energy capacity ¦ unit: kW ¦ fixes the sum to a maximum/minimum, for a particular technology, of the decision variables ``carrier_prod``/``carrier_con`` over all locations.
        energy_cap_max: .inf  # name: Maximum installed energy capacity ¦ unit: kW ¦ Limits decision variables ``carrier_prod``/``carrier_con`` to a maximum/minimum.
        energy_cap_max_systemwide: .inf  # name: System-wide maximum installed energy capacity ¦ unit: kW ¦ Limits the sum to a maximum/minimum, for a particular technology, of the decision variables ``carrier_prod``/``carrier_con`` over all locations.
        energy_cap_min: 0  # name: Minimum installed energy capacity ¦ unit: kW ¦ Limits decision variables ``carrier_prod``/``carrier_con`` to a minimum/maximum.
        energy_cap_min_use: false  # name: Minimum carrier production ¦ unit: fraction ¦ Set to a value between 0 and 1 to force minimum carrer production as a fraction of the technology maximum energy capacity. If non-zero and technology is not defined by ``units``, this will force the technology to operate above its minimum value at every timestep.
        energy_cap_per_unit: false  # name: Energy capacity per purchased unit ¦ unit: kW/unit ¦ Set the capacity of each integer unit of a technology purchased
        energy_cap_scale: 1.0  # name: Energy capacity scale ¦ unit: float ¦ Scale all ``energy_cap`` min/max/equals/total_max/total_equals constraints by this value
        energy_con: false  # name: Energy consumption ¦ unit: boolean ¦ Allow this technology to consume energy from the carrier (static boolean, or from file as timeseries).
        energy_eff: 1.0  # name: Energy efficiency ¦ unit: fraction ¦ conversion efficiency (static, or from file as timeseries), from ``resource``/``storage``/``carrier_in`` (tech dependent) to ``carrier_out``.
        energy_eff_per_distance: 1.0 # name: Energy efficiency per distance ¦ unit: distance :sup:`-1` ¦ Set as value between 1 (no loss) and 0 (all energy lost).
        energy_prod: false  # name: Energy production ¦ unit: boolean ¦ Allow this technology to supply energy to the carrier (static boolean, or from file as timeseries).
        energy_ramping: false  # name: Ramping rate ¦ unit: fraction / hour ¦ Set to ``false`` to disable ramping constraints, otherwise limit maximum carrier production to a fraction of maximum capacity, which increases by that fraction at each timestep.
        export_cap: .inf  # name: Export capacity ¦ unit: kW ¦ Maximum allowed export of produced energy carrier for a technology.
        export_carrier: null  # name: Export carrier ¦ unit: N/A ¦ Name of carrier to be exported. Must be an output carrier of the technology
        force_resource: false  # name: Force resource ¦ unit: boolean ¦ Forces this technology to use all available ``resource``, rather than making it a maximum upper boundary (for production) or minimum lower boundary (for consumption). Static boolean, or from file as timeseries
        lifetime: null  # name: Technology lifetime ¦ unit: years ¦ Must be defined if fixed capital costs are defined. A reasonable value for many technologies is around 20-25 years.
        parasitic_eff: 1.0  # name: Plant parasitic efficiency ¦ unit: fraction ¦ Additional losses as energy gets transferred from the plant to the carrier (static, or from file as timeseries), e.g. due to plant parasitic consumption
        resource: 0  # name: Available resource ¦ unit: kWh | kWh/m\ :sup:`2` | kWh/kW ¦ Maximum available resource (static, or from file as timeseries). Unit dictated by ``reosurce_unit``
        resource_area_equals: false  # name: Specific installed resource area ¦ unit: m\ :sup:`2` ¦
        resource_area_max: .inf  # name: Maximum usable resource area ¦ unit: m\ :sup:`2` ¦ If set to a finite value, restricts the usable area of the technology to this value.
        resource_area_min: 0  # name: Minimum usable resource area ¦ unit: m\ :sup:`2` ¦
        resource_area_per_energy_cap: false  # name: Resource area per energy capacity ¦ unit: boolean ¦ If set, forces ``resource_area`` to follow ``energy_cap`` with the given numerical ratio (e.g. setting to 1.5 means that ``resource_area == 1.5 * energy_cap``)
        resource_cap_equals: false  # name: Specific installed resource consumption capacity ¦ unit: kW ¦ overrides ``_max`` and ``_min`` constraints.
        resource_cap_equals_energy_cap: false  # name: Resource capacity equals energy cpacity ¦ unit: boolean ¦ If true, ``resource_cap`` is forced to equal ``energy_cap``
        resource_cap_max: .inf  # name: Maximum installed resource consumption capacity ¦ unit: kW ¦
        resource_cap_min: 0  # name: Minimum installed resource consumption capacity ¦ unit: kW ¦
        resource_eff: 1.0  # name: Resource efficiency ¦ unit: fraction ¦ Efficiency (static, or from file as timeseries) in capturing resource before it reaches storage (if storage is present) or conversion to carrier.
        resource_min_use: false # name: Minimum resource consumption ¦ unit: fraction ¦ Set to a value between 0 and 1 to force minimum resource consumption for production technologies
        resource_scale: 1.0  # name: Resource scale ¦ unit: fraction ¦ Scale resource (either static value or all values in timeseries) by this value
        resource_unit: energy  # name: Resource unit ¦ unit: N/A ¦ Sets the unit of ``resource`` to either ``energy`` (i.e. kWh), ``energy_per_area`` (i.e. kWh/m2), or ``energy_per_cap`` (i.e. kWh/kW). ``energy_per_area`` uses the ``resource_area`` decision variable to scale the available resource while ``energy_per_cap`` uses the ``energy_cap`` decision variable.
        storage_cap_equals: false  # name: Specific storage capacity ¦ unit: kWh ¦ If not defined, ``energy_cap_equals`` * ``charge_rate`` will be used as the capacity and overrides ``_max`` and ``_min`` constraints.
        storage_cap_max: .inf  # name: Maximum storage capacity ¦ unit: kWh ¦ If not defined, ``energy_cap_max`` * ``charge_rate`` will be used as the capacity.
        storage_cap_min: 0  # name: Minimum storage capacity ¦ unit: kWh ¦
        storage_cap_per_unit: false # name: Storage capacity per purchased unit ¦ unit: kWh/unit ¦ Set the storage capacity of each integer unit of a technology perchased.
        storage_initial: 0  # name: Initial storage level ¦ unit: kWh ¦ Set stored energy in device at the first timestep
        storage_loss: 0  # name: Storage loss rate ¦ unit: hour :sup:`-1` ¦ rate of storage loss per hour (static, or from file as timeseries), used to calculate lost stored energy as ``(1 - storage_loss)^hours_per_timestep``
        units_equals: false  # name: Specific number of purchased units ¦ unit: integer ¦ Turns the model from LP to MILP.
        units_equals_systemwide: false   # name: System-wide specific installed energy capacity ¦ unit: kW ¦ fixes the sum to a specific value, for a particular technology, of the decision variables ``carrier_prod``/``carrier_con`` over all locations.
        units_max: false  # name: Maximum number of purchased units ¦ unit: integer ¦ Turns the model from LP to MILP.
        units_max_systemwide: .inf  # name: System-wide maximum installed energy capacity ¦ unit: kW ¦ Limits the sum to a maximum/minimum, for a particular technology, of the decision variables ``carrier_prod``/``carrier_con`` over all locations.
        units_min: false  # name: Minimum number of purchased units ¦ unit: integer ¦ Turns the model from LP to MILP.
    costs:
        default:  # These costs are used for any value not defined for a given cost class
            energy_cap: 0  # name: Cost of energy capacity ¦ unit: kW :sub:`gross` :sup:`-1` ¦
            energy_cap_per_distance: 0  # name: Cost of energy capacity, per unit distance ¦ unit: kW :sub:`gross` :sup:`-1` / distance ¦ Applied to transmission links only
            export: 0  # name: Carrier export cost ¦ unit: kWh :sup:`-1` ¦ Usually used in the negative sense, as a subsidy.
            interest_rate: 0  # name: Interest rate ¦ unit: fraction ¦ Used when computing levelized costs
            om_annual: 0  # name: Yearly O&M costs ¦ unit: kW :sub:`energy_cap` :sup:`-1` ¦
            om_annual_investment_fraction: 0  # name: Fractional yearly O&M costs ¦ unit: fraction / total investment ¦
            om_con: 0  # name: Carrier consumption cost ¦ unit: kWh :sup:`-1` ¦ Applied to carrier consumption of a technology
            om_prod: 0  # name: Carrier production cost ¦ unit: kWh :sup:`-1` ¦ Applied to carrier production of a technology
            purchase: 0  # name: Purchase cost ¦ unit: unit :sup:`-1` ¦ Triggers a binary variable for that technology to say that it has been purchased or is applied to integer variable ``units``
            resource_area: 0  # name: Cost of resource area ¦ unit: m\ :sup:`-2` ¦
            resource_cap: 0  # name: Cost of resource consumption capacity ¦ unit: kW :sup:`-1` ¦
            storage_cap: 0  # name: Cost of storage capacity ¦ unit: kWh :sup:`-1` ¦<|MERGE_RESOLUTION|>--- conflicted
+++ resolved
@@ -23,15 +23,9 @@
 file_allowed: ['clustering_func', 'energy_con', 'energy_eff', 'energy_prod', 'energy_ramping', 'export', 'force_resource', 'om_con', 'om_prod', 'parasitic_eff', 'resource', 'resource_eff', 'storage_loss']
 
 allowed_group_constraints:
-<<<<<<< HEAD
-    per_carrier: ['demand_share_min', 'demand_share_max']
+    per_carrier: ['demand_share_min', 'demand_share_max', 'supply_share_min', 'supply_share_max']
     per_cost: ['cost_max', 'cost_min', 'cost_equals', 'cost_var_max', 'cost_var_min', 'cost_var_equals', 'cost_investment_min', 'cost_investment_max', 'cost_investment_equals']
-    general: []
-=======
-    per_carrier: ['demand_share_min', 'demand_share_max', 'supply_share_min', 'supply_share_max']
-    per_cost: []
     general: ['energy_cap_min', 'energy_cap_max']
->>>>>>> db5ee4b0
 
 default_location:
     available_area: null
