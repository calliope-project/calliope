"""
Copyright (C) since 2013 Calliope contributors listed in AUTHORS.
Licensed under the Apache 2.0 License (see LICENSE file).

time.py
~~~~~~~

Functionality to add and process time varying parameters

"""
import xarray as xr
import numpy as np
import pandas as pd

from calliope import exceptions
from calliope.core.attrdict import AttrDict
from calliope.core.util.tools import plugin_load
from calliope.preprocess import checks
from calliope.core.util.dataset import reorganise_xarray_dimensions


def apply_time_clustering(model_data, model_run):
    """
    Take a Calliope model_data post time dimension addition, prior to any time
    clustering, and apply relevant time clustering/masking techniques.
    See doi: 10.1016/j.apenergy.2017.03.051 for applications.

    Techniques include:
    - Clustering timeseries into a selected number of 'representative' days.
        Days with similar profiles and daily magnitude are grouped together and
        represented by one 'representative' day with a greater weight per time
        step.
    - Masking timeseries, leading to variable timestep length
        Only certain parts of the input are shown at full resolution, with other
        periods being clustered together into a single timestep.
        E.g. Keep high resolution in the week with greatest wind power variability,
        smooth all other timesteps to 12H
    - Timestep resampling
        Used to reduce problem size by reducing resolution of all timeseries data.
        E.g. resample from 1H to 6H timesteps


    Parameters
    ----------
    model_data : xarray Dataset
        Preprocessed Calliope model_data, as produced using
        `calliope.preprocess.build_model_data`
        and found in model._model_data_original
    model_run : bool
        preprocessed model_run dictionary, as produced by
        Calliope.preprocess_model

    Returns
    -------
    data : xarray Dataset
        Dataset with optimisation parameters as variables, optimisation sets as
        coordinates, and other information in attributes. Time dimension has
        been updated as per user-defined clustering techniques (from model_run)

    """
    time_config = model_run.model["time"]

    data = model_data.copy(deep=True)

    ##
    # Process masking and get list of timesteps to keep at high res
    ##
    if "masks" in time_config:
        masks = {}
        # time.masks is a list of {'function': .., 'options': ..} dicts
        for entry in time_config.masks:
            entry = AttrDict(entry)
            mask_func = plugin_load(
                entry.function, builtin_module="calliope.time.masks"
            )
            mask_kwargs = entry.get_key("options", default=AttrDict()).as_dict()
            masks[entry.to_yaml()] = mask_func(data, **mask_kwargs)
        data.attrs["masks"] = masks
        # Concatenate the DatetimeIndexes by using dummy Series
        chosen_timesteps = pd.concat(
            [pd.Series(0, index=m) for m in masks.values()]
        ).index
        # timesteps: a list of timesteps NOT picked by masks
        timesteps = pd.Index(data.timesteps.values).difference(chosen_timesteps)
    else:
        timesteps = None

    ##
    # Process function, apply resolution adjustments
    ##
    if "function" in time_config:
        func = plugin_load(time_config.function, builtin_module="calliope.time.funcs")
        func_kwargs = time_config.get("function_options", AttrDict()).as_dict()
        if "file=" in func_kwargs.get("clustering_func", ""):
            func_kwargs.update({"model_run": model_run})
        data = func(data=data, timesteps=timesteps, **func_kwargs)

    return data


def add_time_dimension(data, model_run):
    """
    Once all constraints and costs have been loaded into the model dataset, any
    timeseries data is loaded from file and substituted into the model dataset

    Parameters:
    -----------
    data : xarray Dataset
        A data structure which has already gone through `constraints_to_dataset`,
        `costs_to_dataset`, and `add_attributes`
    model_run : AttrDict
        Calliope model_run dictionary

    Returns:
    --------
    data : xarray Dataset
        A data structure with an additional time dimension to the input dataset,
        with all relevant `file=` and `df= `entries replaced with the correct data.

    """
<<<<<<< HEAD
    key_errors = []
=======
    data["timesteps"] = pd.to_datetime(data.timesteps.data)

>>>>>>> 0a3b4ce9
    # Search through every constraint/cost for use of '='
    for variable in model_run.timeseries_vars:
        # 2) convert to a Pandas Series to do 'string contains' search
        data_series = data[variable].to_series().dropna()

        # 3) get Series of all uses of 'file=' or 'df=' for this variable (timeseries keys)
        try:
            tskeys = data_series[
                data_series.str.contains("file=") | data_series.str.contains("df=")
            ]
        except AttributeError:
            continue

        # 4) If no use of 'file=' or 'df=' then we can be on our way
        if tskeys.empty:
            continue

        # 5) remove all before '=' and split filename and location column
        tskeys = (
            tskeys.str.split("=")
            .str[1]
            .str.rsplit(":", 1, expand=True)
            .reset_index()
            .rename(columns={0: "source", 1: "column"})
            .set_index(["source", "column"])
        )

        # 6) Get all timeseries data from dataframes stored in model_run
        try:
            timeseries_data = model_run.timeseries_data.loc[:, tskeys.index]
        except KeyError:
            key_errors.append(
                f"file:column combinations `{tskeys.index.values}` not found, but are"
                f" requested by parameter `{variable}`."
            )
            continue

        timeseries_data.columns = pd.MultiIndex.from_frame(tskeys)

        # 7) Add time dimension to the relevent DataArray and update the '='
        # dimensions with the time varying data (static data is just duplicated
        # at each timestep)

        data[variable] = (
            xr.DataArray.from_series(timeseries_data.unstack())
            .reindex(data[variable].coords)
            .fillna(data[variable])
        )
    if key_errors:
        exceptions.print_warnings_and_raise_errors(errors=key_errors)

    # Add timestep_resolution by looking at the time difference between timestep n
    # and timestep n + 1 for all timesteps
    # Last timestep has no n + 1, so will be NaT (not a time), we ffill this.
    # Time resolution is saved in hours (i.e. nanoseconds / 3600e6)
    data["timestep_resolution"] = data.timesteps.diff(
        "timesteps", label="lower"
    ).reindex({"timesteps": data.timesteps}).ffill("timesteps").rename(
        "timestep_resolution"
    ) / pd.Timedelta(
        "1 hour"
    )
    if len(data.timesteps) == 1:
        exceptions.warn(
            "Only one timestep defined. Inferring timestep resolution to be 1 hour"
        )
        data["timestep_resolution"] = data["timestep_resolution"].fillna(1)

    data["timestep_weights"] = xr.DataArray(
        np.ones(len(data.timesteps)), dims=["timesteps"]
    )

    return data


def add_max_demand_timesteps(model_data):
    model_data["max_demand_timesteps"] = (
        (
            model_data.resource.where(model_data.resource < 0)
            * model_data.carrier.loc[
                {
                    "carrier_tiers": model_data.carrier_tiers.isin(
                        (["in", "in_2", "in_3"])
                    )
                }
            ].sum("carrier_tiers")
        )
        .sum(["nodes", "techs"])
        .idxmin("timesteps")
    )
    return model_data


def update_dtypes(model_data):
    """
    Update dtypes to not be 'Object', if possible.
    Order of preference is: bool, int, float
    """
    # TODO: this should be redundant once typedconfig is in (params will have predefined dtypes)
    for var_name, var in model_data.data_vars.items():
        if var.dtype.kind == "O":
            no_nans = var.where(var != "nan", drop=True)
            model_data[var_name] = var.where(var != "nan")
            if no_nans.isin(["True", 0, 1, "False", "0", "1"]).all():
                # Turn to bool
                model_data[var_name] = var.isin(["True", 1, "1"])
            else:
                try:
                    model_data[var_name] = var.astype(np.int, copy=False)
                except (ValueError, OverflowError):
                    try:
                        model_data[var_name] = var.astype(np.float, copy=False)
                    except ValueError:
                        None
    return model_data


def final_timedimension_processing(model_data):
    model_data = update_dtypes(model_data)

    # Final checking of the data
    model_data = reorganise_xarray_dimensions(model_data)
    model_data, final_check_comments, warns, errors = checks.check_model_data(
        model_data
    )
    exceptions.print_warnings_and_raise_errors(warnings=warns, errors=errors)

    model_data = add_max_demand_timesteps(model_data)
    return model_data<|MERGE_RESOLUTION|>--- conflicted
+++ resolved
@@ -118,12 +118,7 @@
         with all relevant `file=` and `df= `entries replaced with the correct data.
 
     """
-<<<<<<< HEAD
     key_errors = []
-=======
-    data["timesteps"] = pd.to_datetime(data.timesteps.data)
-
->>>>>>> 0a3b4ce9
     # Search through every constraint/cost for use of '='
     for variable in model_run.timeseries_vars:
         # 2) convert to a Pandas Series to do 'string contains' search
