--- conflicted
+++ resolved
@@ -105,7 +105,6 @@
     """
     For all nodes, get tech and link data
     """
-<<<<<<< HEAD
     model_locations = (
         model_run.locations.copy()
     )  # TODO: "locations" -> "nodes" in YAMLs
@@ -152,99 +151,6 @@
             else:
                 param_dict.set_key(
                     set_idx(param=node_param, keydict={"nodes": node}), node_param_info
-=======
-    data_dict = dict()
-
-    # FIXME: hardcoding == bad
-    def _get_set(constraint):
-        """
-        return the set of loc_techs over which the given constraint should be
-        built
-        """
-        if "_area" in constraint:
-            return "loc_techs_area"
-        elif any(
-            i in constraint for i in ["resource_cap", "parasitic", "resource_min_use"]
-        ):
-            return "loc_techs_supply_plus"
-        elif (
-            "resource" in constraint
-        ):  # i.e. everything with 'resource' in the name that isn't resource_cap
-            return "loc_techs_finite_resource"
-        elif (
-            "storage" in constraint
-            or "charge_rate" in constraint
-            or "energy_cap_per_storage_cap" in constraint
-        ):
-            return "loc_techs_store"
-        elif "purchase" in constraint:
-            return "loc_techs_purchase"
-        elif "units_" in constraint:
-            return "loc_techs_milp"
-        elif "export" in constraint:
-            return "loc_techs_export"
-        else:
-            return "loc_techs"
-
-    # find all constraints which are actually defined in the yaml file
-    relevant_constraints = set(
-        i.split(".constraints.")[1]
-        for i in model_run.locations.as_dict_flat().keys()
-        if ".constraints." in i and ".carrier_ratios." not in i
-    )
-    for constraint in relevant_constraints:
-        data_dict[constraint] = dict(dims=_get_set(constraint), data=[])
-        for loc_tech in model_run.sets[_get_set(constraint)]:
-            loc, tech = loc_tech.split("::", 1)
-            # for transmission technologies, we also need to go into link nesting
-            if ":" in tech:  # i.e. transmission technologies
-                tech, link = tech.split(":")
-                loc_tech_dict = model_run.locations[loc].links[link].techs[tech]
-            else:  # all other technologies
-                loc_tech_dict = model_run.locations[loc].techs[tech]
-            constraint_value = loc_tech_dict.constraints.get(constraint, np.nan)
-            # inf is assumed to be string on import, so we need to np.inf it
-            if constraint_value == "inf":
-                constraint_value = np.inf
-            # add the value for the particular location & technology combination to the list
-            data_dict[constraint]["data"].append(constraint_value)
-        # once we've looped through all technology & location combinations, add the array to the dataset
-
-    group_share_data = {}
-    group_constraints = ["energy_cap_min", "energy_cap_max", "energy_cap_equals"]
-    group_constraints_carrier = [
-        "carrier_prod_min",
-        "carrier_prod_max",
-        "carrier_prod_equals",
-        "carrier_con_min",
-        "carrier_con_max",
-        "carrier_con_equals",
-    ]
-
-    for constraint in [  # Only process constraints that are defined
-        c
-        for c in group_constraints
-        if c
-        in "".join(model_run.model.get_key("group_share", AttrDict()).keys_nested())
-    ]:
-        group_share_data[constraint] = [
-            model_run.model.get_key(
-                "group_share.{}.{}".format(techlist, constraint), np.nan
-            )
-            for techlist in model_run.sets["techlists"]
-        ]
-
-    for constraint in [  # Only process constraints that are defined
-        c
-        for c in group_constraints_carrier
-        if c
-        in "".join(model_run.model.get_key("group_share", AttrDict()).keys_nested())
-    ]:
-        group_share_data[constraint] = [
-            [
-                model_run.model.get_key(
-                    "group_share.{}.{}.{}".format(techlist, constraint, carrier), np.nan
->>>>>>> 0a3b4ce9
                 )
 
 
