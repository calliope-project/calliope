"""
Copyright (C) since 2013 Calliope contributors listed in AUTHORS.
Licensed under the Apache 2.0 License (see LICENSE file).

model_data.py
~~~~~~~~~~~~~~~~~~

Functionality to build the model-internal data array and process
time-varying param_dict.

"""
import os
import re
import logging

import xarray as xr
import numpy as np
import pandas as pd

import calliope
from calliope import exceptions
from calliope.core.attrdict import AttrDict
from calliope._version import __version__
from calliope.preprocess import checks
from calliope.preprocess import time
from calliope.core.util import dataset


class ModelDataFactory:
    UNWANTED_TECH_KEYS = [
        "allowed_constraints",
        "required_constraints",
        "allowed_costs",
        "allowed_switches",
        "constraints",
        "essentials.carrier",
    ]

    LOOKUP_STR = "[\\w\\-]*"  # all alphanumerics + `_` and `-`

    def __init__(self, model_run_dict):
        """
        Take a Calliope model_run and convert it into an xarray Dataset, ready for
        constraint generation. Timeseries data is also extracted from file at this
        point, and the time dimension added to the data

        Parameters
        ----------
        model_run_dict : AttrDict
            preprocessed model_run dictionary, as produced by
            Calliope.preprocess.preprocess_model

        Returns
        -------
        data : xarray Dataset
            Dataset with optimisation param_dict as variables, optimisation sets as
            coordinates, and other information in attributes.
        data_pre_time : xarray Dataset, only returned if debug = True
            Dataset, prior to time dimension addition, with optimisation param_dict
            as variables, optimisation sets as coordinates, and other information
            in attributes.

        """
        self.node_dict = model_run_dict.nodes.as_dict_flat()
        self.tech_dict = model_run_dict.techs.as_dict_flat()
        self.model_run = model_run_dict
        self.model_data = xr.Dataset(
            coords={"timesteps": model_run_dict.timeseries_data.index}
        )
        self._add_attributes(model_run_dict)
        self.template_config = AttrDict.from_yaml(
            os.path.join(
                os.path.dirname(calliope.__file__), "config", "model_data_lookup.yaml"
            )
        )
        self._strip_unwanted_keys()
        self._add_node_tech_sets()

    def __call__(self):
        self._extract_node_tech_data()
        self._add_time_dimension()
        self._clean_model_data()

        return (
            self.model_data_pre_clustering,
            self.model_data,
            self.data_pre_time,
            self.stripped_keys,
        )

    def _extract_node_tech_data(self):
        self._add_param_from_template()
        self._clean_unused_techs_nodes_and_carriers()

    def _add_time_dimension(self):
        self.data_pre_time = self.model_data.copy(deep=True)
        self.model_data = time.add_time_dimension(self.model_data, self.model_run)
        self._update_dtypes()

        if self.model_run.get_key("model.random_seed", None):
            np.random.seed(seed=self.model_run.model.random_seed)
        self.model_data_pre_clustering = self.model_data.copy(deep=True)
        if self.model_run.get_key("model.time", None):
            self.model_data = time.apply_time_clustering(
                self.model_data, self.model_run
            )

        self.model_data = time.add_max_demand_timesteps(self.model_data)
        self.model_data["annualisation_weight"] = (
            self.model_data.timestep_resolution * self.model_data.timestep_weights
        ).sum() / 8760

    def _clean_model_data(self):
        self.model_data = dataset.reorganise_xarray_dimensions(self.model_data)
        self._add_var_attrs()
        self._update_dtypes()
        self._check_data()

    @staticmethod
    def _empty_or_invalid(var):
        if isinstance(var, str):
            return False
        elif isinstance(var, list):
            return not var or pd.isnull(var).any()
        elif isinstance(var, (tuple, set, dict)):
            return not var
        else:
            return pd.isnull(var)

    def _strip_unwanted_keys(self):
        """
        These are keys in `model_run` that we don't need in `model_data`.
        Removing them now ensures they don't end up in model_data by mistake
        and that the final `tech_dict` and `node_dicts` should be empty if all
        relevant data *has* made it through to model_data.
        """
        self.stripped_keys = list(
            self._reformat_model_run_dict(
                self.tech_dict,
                [],
                get_method="pop",
                end="({})".format("|".join(self.UNWANTED_TECH_KEYS)),
            ).keys()
        )

        for subdict in ["tech", "node"]:
            for key, val in list(getattr(self, f"{subdict}_dict").items()):
                if self._empty_or_invalid(val):
                    self.stripped_keys.append(key)
                    getattr(self, f"{subdict}_dict").pop(key)

    def _add_node_tech_sets(self):
        """
        Run through the whole `model_run` and extract all the valid combinations of techs
        at nodes.
        """
        kwargs = {"get_method": "get", "end": "\\.({0}).*"}
        df = self._dict_to_df(
            data_dict=self._reformat_model_run_dict(
                self.node_dict, ["techs"], **kwargs
            ),
            data_dimensions=["nodes", "techs"],
            is_link=False,
            var_name="node_tech",
        )

        link_data_dict = self._reformat_model_run_dict(
            self.node_dict, ["links", "techs"], **kwargs
        )
        if not link_data_dict:
            self.link_techs = pd.Series([None])
        else:
            df_link = self._dict_to_df(
                link_data_dict,
                data_dimensions=["nodes", "node_to", "techs"],
                is_link=True,
                var_name="node_tech",
            )
            self._get_link_remotes(link_data_dict)
            df = pd.concat([df, df_link])

        df = self._all_df_to_true(df)

        self.model_data = self.model_data.merge(xr.Dataset.from_dataframe(df))

    def _get_link_remotes(self, link_data_dict):
        df = self._dict_to_df(
            data_dict=link_data_dict,
            data_dimensions=["nodes", "node_to", "techs"],
            is_link=False,
            var_name="node_tech",
        )
        df = df.assign(
            link_remote_techs=df.index.get_level_values("techs")
            + ":"
            + df.index.get_level_values("nodes"),
            link_remote_nodes=df.index.get_level_values("node_to"),
            base_techs=df.index.get_level_values("techs"),
        )
        df_all_link_techs = self._update_link_idx_levels(df)
        self.link_techs = df_all_link_techs["base_techs"].groupby(level="techs").first()

        self.model_data = self.model_data.merge(
            xr.Dataset.from_dataframe(
                df_all_link_techs.drop(["node_tech", "base_techs"], axis=1)
            )
        )

    def _format_lookup(self, string_to_format):
        return string_to_format.format(self.LOOKUP_STR)

    def _get_key_matching_nesting(
        self, nesting, key_to_check, start="({0})\\.", end="\\.({0})", **kwargs
    ):
        nesting_string = "\\.({0})\\.".join(nesting)
        search_string = self._format_lookup(f"^{start}{nesting_string}{end}$")
        return re.search(search_string, key_to_check)

    def _reformat_model_run_dict(
        self,
        model_run_subdict,
        expected_nesting,
        get_method="pop",
        values_as_dimension=False,
        **kwargs,
    ):
        """
        Extract key:value pairs from `model_run` which match the expected dictionary
        nesting. If value is a list, return it as a `.` concatenated string.
        """
        data_dict = {}

        for key in list(model_run_subdict.keys()):
            key_match = self._get_key_matching_nesting(expected_nesting, key, **kwargs)
            if key_match is None:
                continue

            groups = [tuple(key_match.groups())]
            val = getattr(model_run_subdict, get_method)(key)
            if self._empty_or_invalid(val):
                continue
            if values_as_dimension:
                # this if/else is for multiple carriers defined under one carrier tier
                if isinstance(val, list):
                    groups = [groups[0] + (v,) for v in val]
                else:
                    groups[0] += (val,)
                val = 1
            if isinstance(val, list):
                val = ".".join(val)
            for group in groups:
                data_dict[group] = val

        if not data_dict:
            return None
        else:
            return data_dict

    def _dict_to_df(
        self,
        data_dict,
        data_dimensions,
        var_name=None,
        var_name_prefix=None,
        is_link=False,
        **kwargs,
    ):
        """
        Take in a dictionary with tuple keys and turn it into a pandas multi-index dataframe.
        Index levels are data dimensions; columns are data variables.
        """
        df = pd.Series(data_dict)
        if len(data_dimensions) < len(df.index.names):
            df = df.unstack(-1)
        elif var_name is not None:
            df = df.to_frame(var_name)
        df = df.rename_axis(index=data_dimensions)

        if "var_name" in data_dimensions:
            df = df.unstack(data_dimensions.index("var_name"))

        if var_name_prefix is not None:
            df = df.rename(columns=lambda x: var_name_prefix + "_" + x)

        if is_link:
            df = self._update_link_idx_levels(df)

        return df

    def _model_run_dict_to_dataset(
        self,
        group_name,
        model_run_subdict_name,
        expected_nesting,
        data_dimensions,
        **kwargs,
    ):
        """
        Pop out key:value pairs from `model_run` nodes or techs subdicts,
        and turn them into beautifully tabulated, multi-dimensional data in an
        xarray dataset.
        """
        model_run_subdict = getattr(self, f"{model_run_subdict_name}_dict")
        data_dict = self._reformat_model_run_dict(
            model_run_subdict, expected_nesting, **kwargs
        )
        if not data_dict:
            logging.info(
                f"No relevant data found for `{group_name}` group of parameters"
            )
            return None
        df = self._dict_to_df(data_dict, data_dimensions, **kwargs)
        if model_run_subdict_name == "tech":
            df = self._update_link_tech_names(df)
        new_model_data_vars = xr.Dataset.from_dataframe(df)

        self.model_data = self.model_data.combine_first(new_model_data_vars)

    def _update_link_tech_names(self, df):
        """
        tech-specific information will only have info on link techs by their base name,
        but the data needs to be duplicated across all link techs, i.e. for every node
        that tech is linking: (`tech_name` -> [`tech_name:node1`, `tech_name:node2`, ...])
        """
        if isinstance(df.index, pd.MultiIndex):
            idx_to_stack = df.index.names.difference(["techs"])
            df = df.unstack(idx_to_stack)
        else:
            idx_to_stack = []
        if df.index.intersection(self.link_techs.values).empty:
            return df.stack(idx_to_stack)
        df_link_tech_data = df.reindex(self.link_techs.values)
        df_link_tech_data.index = self.link_techs.index
        df = (
            pd.concat([df, df_link_tech_data])
            .drop(self.link_techs.unique(), errors="ignore")
            .dropna(how="all")
            .stack(idx_to_stack)
        )

        return df

    def _add_var_attrs(self):
        for var_data in self.model_data.data_vars.values():
            var_data.attrs["parameters"] = 1
            var_data.attrs["is_result"] = 0

    @staticmethod
    def _update_link_idx_levels(df):
        """
        ([(`tech_name`, `node1`), (`tech_name`, `node2`)] -> [`tech_name:node1`, `tech_name:node2`])
        """
        new_tech = (
            df.index.get_level_values("techs")
            + ":"
            + df.index.get_level_values("node_to")
        )
        df = (
            df.assign(techs=new_tech)
            .droplevel(["techs", "node_to"])
            .set_index("techs", append=True)
        )
        return df

    @staticmethod
    def _all_df_to_true(df):
        return df == df

    def _add_attributes(self, model_run):
        attr_dict = AttrDict()

        attr_dict["calliope_version"] = __version__
        attr_dict["applied_overrides"] = model_run["applied_overrides"]
        attr_dict["scenario"] = model_run["scenario"]

<<<<<<< HEAD
=======
        default_tech_dict = checks.DEFAULTS.techs.default_tech
        default_cost_dict = {
            "cost_{}".format(k): v
            for k, v in default_tech_dict.costs.default_cost.items()
        }
        default_node_dict = checks.DEFAULTS.nodes.default_node

        attr_dict["defaults"] = AttrDict(
            {
                **default_tech_dict.constraints.as_dict(),
                **default_tech_dict.switches.as_dict(),
                **default_cost_dict,
                **default_node_dict.as_dict(),
            }
        )

>>>>>>> fa69a81e
        self.model_data.attrs = attr_dict

    def _clean_unused_techs_nodes_and_carriers(self):
        """
        Remove techs not assigned to nodes, nodes with no associated techs, and carriers associated with removed techs
        """
        for dim in ["nodes", "techs"]:
            self.model_data = self.model_data.dropna(
                dim, how="all", subset=["node_tech"]
            )
        for dim in ["carriers", "carrier_tiers"]:
            self.model_data = self.model_data.dropna(dim, how="all")

        self.model_data = self.model_data.drop_vars(
            [
                var_name
                for var_name, var in self.model_data.data_vars.items()
                if var.isnull().all()
            ]
        )

    def _add_param_from_template(self):
        for group, group_config in self.template_config.items():
            self._model_run_dict_to_dataset(group_name=group, **group_config)

    def _update_dtypes(self):
        """
        Update dtypes to not be 'Object', if possible.
        Order of preference is: bool, int, float
        """
        # TODO: this should be redundant once typedconfig is in (params will have predefined dtypes)
        for var_name, var in self.model_data.data_vars.items():
            if var.dtype.kind == "O":
                no_nans = var.where(var != "nan", drop=True)
                self.model_data[var_name] = var.where(var != "nan")
                if no_nans.isin(["True", 0, 1, "False", "0", "1"]).all():
                    # Turn to bool
                    self.model_data[var_name] = var.isin(["True", 1, "1"])
                else:
                    try:
                        self.model_data[var_name] = var.astype(np.int_, copy=False)
                    except (ValueError, OverflowError):
                        try:
                            self.model_data[var_name] = var.astype(
                                np.float_, copy=False
                            )
                        except ValueError:
                            None

    def _check_data(self):
        if self.node_dict or self.tech_dict:
            raise exceptions.ModelError(
                "Some data not extracted from inputs into model dataset:\n"
                f"{self.node_dict}"
            )
        self.model_data, final_check_comments, warns, errors = checks.check_model_data(
            self.model_data
        )
        exceptions.print_warnings_and_raise_errors(warnings=warns, errors=errors)<|MERGE_RESOLUTION|>--- conflicted
+++ resolved
@@ -373,25 +373,6 @@
         attr_dict["applied_overrides"] = model_run["applied_overrides"]
         attr_dict["scenario"] = model_run["scenario"]
 
-<<<<<<< HEAD
-=======
-        default_tech_dict = checks.DEFAULTS.techs.default_tech
-        default_cost_dict = {
-            "cost_{}".format(k): v
-            for k, v in default_tech_dict.costs.default_cost.items()
-        }
-        default_node_dict = checks.DEFAULTS.nodes.default_node
-
-        attr_dict["defaults"] = AttrDict(
-            {
-                **default_tech_dict.constraints.as_dict(),
-                **default_tech_dict.switches.as_dict(),
-                **default_cost_dict,
-                **default_node_dict.as_dict(),
-            }
-        )
-
->>>>>>> fa69a81e
         self.model_data.attrs = attr_dict
 
     def _clean_unused_techs_nodes_and_carriers(self):
