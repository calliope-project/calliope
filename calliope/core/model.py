--- conflicted
+++ resolved
@@ -183,12 +183,7 @@
         self.results = self._model_data.filter_by_attrs(is_result=1)
         self._add_observed_dict("model_config")
         self._add_observed_dict("run_config")
-<<<<<<< HEAD
-        self._add_observed_dict("component_config")
-=======
-        self._add_observed_dict("subsets")
         self._add_observed_dict("math")
->>>>>>> 675e620a
 
         self.inputs = self._model_data.filter_by_attrs(is_result=0)
         results = self._model_data.filter_by_attrs(is_result=1)
@@ -315,18 +310,11 @@
             backend_interface (Literal["pyomo"], optional):
                 Backend interface in which to build the problem. Defaults to "pyomo".
         """
-<<<<<<< HEAD
         if hasattr(self, "backend"):
             raise exceptions.ModelError(
                 "This model object already has a built optimisation problem. Use model.build(force=True) "
                 "to force the existing optimisation problem to be overwritten with a new one."
             )
-        else:
-            to_drop = []
-        with self.model_data_string_datetime():
-            backend = self._BACKENDS[backend_interface]()
-            backend.add_all_parameters(self._model_data, self.run_config)
-=======
         backend = self._BACKENDS[backend_interface]()
         backend.add_all_parameters(self._model_data, self.run_config)
         log_time(
@@ -341,7 +329,6 @@
             component = components.removesuffix("s")
             for name, dict_ in self.math[components].items():
                 getattr(backend, f"add_{component}")(self._model_data, name, dict_)
->>>>>>> 675e620a
             log_time(
                 logger,
                 self._timings,
