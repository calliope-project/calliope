# Copyright (C) since 2013 Calliope contributors listed in AUTHORS.
# Licensed under the Apache 2.0 License (see LICENSE file).

"""
model.py
~~~~~~~~

Implements the core Model class.

"""
from __future__ import annotations

import logging
import warnings
from pathlib import Path
from typing import Callable, Literal, Optional, TypeVar, Union

import xarray

import calliope
from calliope import exceptions
from calliope.backend import backends, latex_backend, parsing
from calliope.backend.run import run as run_backend
from calliope.core import io
from calliope.core.attrdict import AttrDict
from calliope.core.util.logging import log_time
from calliope.core.util.tools import copy_docstring, relative_path
from calliope.postprocess import results as postprocess_results
from calliope.preprocess import model_run_from_dict, model_run_from_yaml
from calliope.preprocess.model_data import ModelDataFactory

logger = logging.getLogger(__name__)

T = TypeVar(
    "T", bound=Union[backends.PyomoBackendModel, latex_backend.LatexBackendModel]
)


def read_netcdf(path):
    """
    Return a Model object reconstructed from model data in a NetCDF file.

    """
    model_data = io.read_netcdf(path)
    return Model(config=None, model_data=model_data)


class Model(object):
    """
    A Calliope Model.

    """

    _BACKENDS: dict[str, Callable] = {
        "pyomo": backends.PyomoBackendModel,
    }

    def __init__(
        self,
        config: Optional[Union[str, dict]],
        model_data: Optional[xarray.Dataset] = None,
        debug: bool = False,
        *args,
        **kwargs,
    ):
        """
        Returns a new Model from either the path to a YAML model
        configuration file or a dict fully specifying the model.

        Parameters
        ----------
        config : str or dict or AttrDict
            If str, must be the path to a model configuration file.
            If dict or AttrDict, must fully specify the model.
        model_data : Dataset, optional
            Create a Model instance from a fully built model_data Dataset.
            This is only used if `config` is explicitly set to None
            and is primarily used to re-create a Model instance from
            a model previously saved to a NetCDF file.

        """
        self._timings: dict = {}
        self.defaults: AttrDict
        self.model_config: AttrDict
        self.run_config: AttrDict
        self.math: AttrDict
        self._config_path: Optional[str]
        self.math_documentation = latex_backend.MathDocumentation(self._build)

        # try to set logging output format assuming python interactive. Will
        # use CLI logging format if model called from CLI
        log_time(logger, self._timings, "model_creation", comment="Model: initialising")
        if isinstance(config, str):
            self._config_path = config
            model_run, debug_data = model_run_from_yaml(config, *args, **kwargs)
            self._init_from_model_run(model_run, debug_data, debug)
        elif isinstance(config, dict):
            self._config_path = None
            model_run, debug_data = model_run_from_dict(config, *args, **kwargs)
            self._init_from_model_run(model_run, debug_data, debug)
        elif model_data is not None and config is None:
            self._init_from_model_data(model_data)
        else:
            # expected input is a string pointing to a YAML file of the run
            # configuration or a dict/AttrDict in which the run and model
            # configurations are defined
            raise ValueError(
                "Input configuration must either be a string or a dictionary."
            )
        self._check_future_deprecation_warnings()

    def _init_from_model_run(self, model_run, debug_data, debug):
        self._model_run = model_run
        log_time(
            logger,
            self._timings,
            "model_run_creation",
            comment="Model: preprocessing stage 1 (model_run)",
        )

        model_data_factory = ModelDataFactory(model_run)
        (
            model_data_pre_clustering,
            model_data,
            data_pre_time,
            stripped_keys,
        ) = model_data_factory()

        self._model_data_pre_clustering = model_data_pre_clustering
        self._model_data = model_data
        if debug:
            self._debug_data = debug_data
            self._model_data_pre_time = data_pre_time
            self._model_data_stripped_keys = stripped_keys
        log_time(
            logger,
            self._timings,
            "model_data_original_creation",
            comment="Model: preprocessing stage 2 (model_data)",
        )

        # Ensure model and run attributes of _model_data update themselves
        model_config = {
            k: v for k, v in model_run.get("model", {}).items() if k != "file_allowed"
        }

        self._add_observed_dict("model_config", model_config)
        self._add_observed_dict("run_config", model_run["run"])
        self._add_observed_dict("subsets", model_run["subsets"])
        self._add_observed_dict("defaults", self._generate_default_dict())

        math = self._add_math(model_config["custom_math"])
        self._add_observed_dict("math", math)

        self.inputs = self._model_data.filter_by_attrs(is_result=0)
        log_time(
            logger,
            self._timings,
            "model_data_creation",
            comment="Model: preprocessing complete",
        )

    def _init_from_model_data(self, model_data):
        if "_model_run" in model_data.attrs:
            self._model_run = AttrDict.from_yaml_string(model_data.attrs["_model_run"])
            del model_data.attrs["_model_run"]

        if "_debug_data" in model_data.attrs:
            self._debug_data = AttrDict.from_yaml_string(
                model_data.attrs["_debug_data"]
            )
            del model_data.attrs["_debug_data"]

        self._model_data = model_data
        self._add_model_data_methods()

        log_time(
            logger,
            self._timings,
            "model_data_loaded",
            comment="Model: loaded model_data",
        )

    def _add_model_data_methods(self):
        self.inputs = self._model_data.filter_by_attrs(is_result=0)
        self.results = self._model_data.filter_by_attrs(is_result=1)
        self._add_observed_dict("model_config")
        self._add_observed_dict("run_config")
        self._add_observed_dict("subsets")
        self._add_observed_dict("math")

        self.inputs = self._model_data.filter_by_attrs(is_result=0)
        results = self._model_data.filter_by_attrs(is_result=1)
        if len(results.data_vars) > 0:
            self.results = results
        log_time(
            logger,
            self._timings,
            "model_data_loaded",
            comment="Model: loaded model_data",
        )

    def _add_observed_dict(self, name: str, dict_to_add: Optional[dict] = None) -> None:
        """
        Add the same dictionary as property of model object and an attribute of the model xarray dataset.

        Args:
            name (str):
                Name of dictionary which will be set as the model property name and (if necessary) the dataset attribute name.
            dict_to_add (Optional[dict], optional):
                If given, set as both the model property and the dataset attribute, otherwise set an existing dataset attribute as a model property of the same name. Defaults to None.

        Raises:
            exceptions.ModelError: If `dict_to_add` is not given, it must be an attribute of model data.
            TypeError: `dict_to_add` must be a dictionary.
        """
        if dict_to_add is None:
            try:
                dict_to_add = self._model_data.attrs[name]
            except KeyError:
                raise exceptions.ModelError(
                    f"Expected the model property `{name}` to be a dictionary attribute of the model dataset. If you are loading the model from a NetCDF file, ensure it is a valid Calliope model."
                )
        if not isinstance(dict_to_add, dict):
            raise TypeError(
                f"Attempted to add dictionary property `{name}` to model, but received argument of type `{type(dict_to_add).__name__}`"
            )
        else:
            dict_to_add = AttrDict(dict_to_add)
        self._model_data.attrs[name] = dict_to_add
        setattr(self, name, dict_to_add)

    def _add_math(self, custom_math: list) -> AttrDict:
        """
        Load the base math and optionally override with custom math from a list of references to custom math files.

        Args:
            custom_math (list):
                List of references to files containting custom mathematical formulations that will be merged with the base formulation.

        Raises:
            exceptions.ModelError:
                Referenced internal custom math files or user-defined custom math files must exist.

        Returns:
            AttrDict: Dictionary of math (constraints, variables, objectives, and global expressions).
        """
        math_dir = Path(calliope.__file__).parent / "math"
        base_math = AttrDict.from_yaml(math_dir / "base.yaml")

        file_errors = []

        for filename in custom_math:
            if not f"{filename}".endswith((".yaml", ".yml")):
                yaml_filepath = math_dir / f"{filename}.yaml"
            else:
                yaml_filepath = Path(relative_path(self._config_path, filename))

            if not yaml_filepath.is_file():
                file_errors.append(filename)
                continue
            else:
                override_dict = AttrDict.from_yaml(yaml_filepath)

            base_math.union(override_dict, allow_override=True)
        if file_errors:
            raise exceptions.ModelError(
                f"Attempted to load custom math that does not exist: {file_errors}"
            )
        return base_math

    def _generate_default_dict(self) -> AttrDict:
        """Process input parameter default YAML configuration file into a dictionary of
        defaults that match parameter names in the processed model dataset
        (e.g., costs are prepended with `cost_`).

        Returns:
            AttrDict: Flat dictionary of `parameter_name`:`parameter_default` pairs.
        """
        raw_defaults = AttrDict.from_yaml(
            Path(calliope.__file__).parent / "config" / "defaults.yaml"
        )
        default_tech_dict = raw_defaults.techs.default_tech
        default_cost_dict = {
            "cost_{}".format(k): v
            for k, v in default_tech_dict.costs.default_cost.items()
        }
        default_node_dict = {
            "available_area": raw_defaults.nodes.default_node.available_area
        }

        return AttrDict(
            {
                **default_tech_dict.constraints.as_dict(),
                **default_tech_dict.switches.as_dict(),
                **default_cost_dict,
                **default_node_dict,
            }
        )

    def _add_run_mode_custom_math(self) -> None:
        """If not given in the custom_math list, override model math with run mode math"""
        run_mode = self.run_config["mode"]
        # FIXME: available modes should not be hardcoded here.
        # They should come from a YAML schema.
        not_run_mode = {"plan", "operate", "spores"}.difference([run_mode])
        run_mode_mismatch = not_run_mode.intersection(self.model_config["custom_math"])
        if run_mode_mismatch:
            exceptions.warn(
                f"Running in {run_mode} mode, but run mode(s) {run_mode_mismatch} custom "
                "math being loaded from file via the model configuration"
            )

        if run_mode != "plan" and run_mode not in self.model_config["custom_math"]:
            filepath = Path(calliope.__file__).parent / "math" / f"{run_mode}.yaml"
            self.math.union(AttrDict.from_yaml(filepath), allow_override=True)

    def build(self, backend_interface: Literal["pyomo"] = "pyomo", **kwargs) -> None:
        """Build description of the optimisation problem in the chosen backend interface.

        Args:
            backend_interface (Literal["pyomo"], optional):
                Backend interface in which to build the problem. Defaults to "pyomo".
        Kwargs:
            Any given keyword arguments will be passed directly to backend interface on initialisation.
        """
        backend = self._BACKENDS[backend_interface](**kwargs)
        self.backend = self._build(backend)

    def _build(self, backend: T) -> T:
        backend.add_all_parameters(self._model_data, self.run_config)
        log_time(
            logger,
            self._timings,
            "backend_parameters_generated",
            comment="Model: Generated optimisation problem parameters",
        )
        self._add_run_mode_custom_math()
        # The order of adding components matters!
<<<<<<< HEAD
        # 1. Variables, 2. Expressions, 3. Constraints, 4. Objectives
        for components in ["variables", "expressions", "constraints", "objectives"]:
            if components in ["variables", "expressions"]:
                backend.valid_math_element_names.update(self.math[components].keys())
=======
        # 1. Variables, 2. Global Expressions, 3. Constraints, 4. Objectives
        for components in [
            "variables",
            "global_expressions",
            "constraints",
            "objectives",
        ]:
>>>>>>> a0c78253
            component = components.removesuffix("s")
            for name, dict_ in self.math[components].items():
                if dict_.get("active", True):
                    getattr(backend, f"add_{component}")(self._model_data, name, dict_)
                else:
                    logger.debug(
                        f"({component}, {name}): Component deactivated and therefore not built."
                    )
            log_time(
                logger,
                self._timings,
                f"backend_{components}_generated",
                comment=f"Model: Generated optimisation problem {components}",
            )
        return backend

    @copy_docstring(backends.BackendModel.verbose_strings)
    def verbose_strings(self) -> None:
        if not hasattr(self, "backend"):
            raise NotImplementedError(
                "Call `build()` to generate an optimisation problem before calling this function."
            )
        self.backend.verbose_strings()

    def solve(self, force_rerun: bool = False, warmstart: bool = False) -> None:
        """
        Run the built optimisation problem.

        Args:
            force_rerun (bool, optional):
                If ``force_rerun`` is True, any existing results will be overwritten.
                Defaults to False.
            warmstart (bool, optional):
                If True and the optimisation problem has already been run in this session
                (i.e., `force_rerun` is not True), the next optimisation will be run with
                decision variables initially set to their previously optimal values.
                If the optimisation problem is similar to the previous run, this can
                decrease the solution time.
                Warmstart will not work with some solvers (e.g., CBC, GLPK).
                Defaults to False.

        Raises:
            exceptions.ModelError: Optimisation problem must already be built.
            exceptions.ModelError: Cannot run the model if there are already results loaded, unless `force_rerun` is True.
            exceptions.ModelError: Some preprocessing steps will stop a run mode of "operate" from being possible.
        """
        # Check that results exist and are non-empty
        if not hasattr(self, "backend"):
            raise exceptions.ModelError(
                "You must build the optimisation problem (`.build()`) "
                "before you can run it."
            )

        if hasattr(self, "results"):
            if self.results.data_vars and not force_rerun:
                raise exceptions.ModelError(
                    "This model object already has results. "
                    "Use model.run(force_rerun=True) to force"
                    "the results to be overwritten with a new run."
                )
            else:
                to_drop = self.results.data_vars
        else:
            to_drop = []

        if (
            self.run_config["mode"] == "operate"
            and not self._model_data.attrs["allow_operate_mode"]
        ):
            raise exceptions.ModelError(
                "Unable to run this model in operational mode, probably because "
                "there exist non-uniform timesteps (e.g. from time masking)"
            )

        termination_condition = self.backend.solve(
            solver=self.run_config["solver"],
            solver_io=self.run_config.get("solver_io", None),
            solver_options=self.run_config.get("solver_options", None),
            save_logs=self.run_config.get("save_logs", None),
            warmstart=warmstart,
        )

        # Add additional post-processed result variables to results
        if termination_condition in ["optimal", "feasible"]:
            results = self.backend.load_results()
            results = postprocess_results.postprocess_model_results(
                results, self._model_data, self._timings
            )
        else:
            results = xarray.Dataset()

        self._model_data = self._model_data.drop_vars(to_drop)

        self._model_data.attrs.update(results.attrs)
        self._model_data.attrs["termination_condition"] = termination_condition
        self._model_data = xarray.merge(
            [results, self._model_data], compat="override", combine_attrs="no_conflicts"
        )
        self._add_model_data_methods()

    def run(self, force_rerun=False, **kwargs):
        """
        Run the model. If ``force_rerun`` is True, any existing results
        will be overwritten.

        Additional kwargs are passed to the backend.

        """
        # Check that results exist and are non-empty
        if hasattr(self, "results") and self.results.data_vars and not force_rerun:
            raise exceptions.ModelError(
                "This model object already has results. "
                "Use model.run(force_rerun=True) to force"
                "the results to be overwritten with a new run."
            )

        if (
            self.run_config["mode"] == "operate"
            and not self._model_data.attrs["allow_operate_mode"]
        ):
            raise exceptions.ModelError(
                "Unable to run this model in operational mode, probably because "
                "there exist non-uniform timesteps (e.g. from time masking)"
            )

        results, self._backend_model, self._backend_model_opt, interface = run_backend(
            self._model_data, self._timings, **kwargs
        )

        # Add additional post-processed result variables to results
        if results.attrs.get("termination_condition", None) in ["optimal", "feasible"]:
            results = postprocess_results.postprocess_model_results(
                results, self._model_data, self._timings
            )
        self._model_data.attrs.update(results.attrs)
        self._model_data = xarray.merge(
            [results, self._model_data], compat="override", combine_attrs="no_conflicts"
        )
        self._add_model_data_methods()

        self.backend = interface(self)

    def get_formatted_array(self, var):
        """
        Return an xarray.DataArray with nodes, techs, and carriers as
        separate dimensions.

        Parameters
        ----------
        var : str
            Decision variable for which to return a DataArray.

        """
        warnings.warn(
            "get_formatted_array() is deprecated and will be removed in a "
            "future version. Use `model.results[var]` instead.",
            DeprecationWarning,
        )
        if var not in self._model_data.data_vars:
            raise KeyError("Variable {} not in Model data".format(var))

        return self._model_data[var]

    def to_netcdf(self, path):
        """
        Save complete model data (inputs and, if available, results)
        to a NetCDF file at the given ``path``.

        """
        io.save_netcdf(self._model_data, path, model=self)

    def to_csv(self, path, dropna=True):
        """
        Save complete model data (inputs and, if available, results)
        as a set of CSV files to the given ``path``.

        Parameters
        ----------
        dropna : bool, optional
            If True (default), NaN values are dropped when saving,
            resulting in significantly smaller CSV files.

        """
        io.save_csv(self._model_data, path, dropna)

    def to_lp(self, path):
        """
        Save built model to LP format at the given ``path``. If the backend
        model has not been built yet, it is built prior to saving.
        """
        io.save_lp(self, path)

    def info(self):
        info_strings = []
        model_name = self.model_config.get("name", "None")
        info_strings.append("Model name:   {}".format(model_name))
        msize = "{nodes} nodes, {techs} technologies, {times} timesteps".format(
            nodes=len(self._model_data.coords.get("nodes", [])),
            techs=(
                len(self._model_data.coords.get("techs_non_transmission", []))
                + len(self._model_data.coords.get("techs_transmission_names", []))
            ),
            times=len(self._model_data.coords.get("timesteps", [])),
        )
        info_strings.append("Model size:   {}".format(msize))
        return "\n".join(info_strings)

    def _check_future_deprecation_warnings(self):
        """
        Method for all FutureWarnings and DeprecationWarnings. Comment above each
        warning should specify Calliope version in which it was added, and the
        version in which it should be updated/removed.
        """

    def validate_math_strings(self, math_dict: dict) -> None:
        """Validate that `expression` and `where` strings of a dictionary containing string mathematical formulations can be successfully parsed. This function can be used to test custom math before attempting to build the optimisation problem.

        NOTE: strings are not checked for evaluation validity. Evaluation issues will be raised only on calling `Model.build()`.

        Args:
            math_dict (dict): Math formulation dictionary to validate. Top level keys must be one or more of ["variables", "global_expressions", "constraints", "objectives"], e.g.:
            {
                "constraints": {
                    "my_constraint_name":
                        {
                            "foreach": ["nodes"],
                            "where": "inheritance(supply)",
                            "equation": "sum(energy_cap, over=techs) >= 10"
                        }
                }

            }
        Returns:
            If all components of the dictionary are parsed successfully, this function will log a success message to the INFO logging level and return None.
            Otherwise, a calliope.ModelError will be raised with parsing issues listed.
        """
        valid_math_element_names = [
            *self.math["variables"].keys(),
            *self.math["global_expressions"].keys(),
            *math_dict.get("variables", {}).keys(),
            *math_dict.get("global_expressions", {}).keys(),
            *self.inputs.data_vars.keys(),
            *self.defaults.keys(),
            # FIXME: these should not be hardcoded, but rather end up in model data keys
            "bigM",
            *["objective_" + k for k in self.run_config["objective_options"].keys()],
        ]
        collected_errors: dict = dict()
        for component_group, component_dicts in math_dict.items():
            for name, component_dict in component_dicts.items():
                parsed = parsing.ParsedBackendComponent(
                    component_group, name, component_dict
                )
                parsed.parse_top_level_where(errors="ignore")
                parsed.parse_equations(set(valid_math_element_names), errors="ignore")
                if not parsed._is_valid:
                    collected_errors[f"({component_group}, {name})"] = parsed._errors

        if collected_errors:
            exceptions.print_warnings_and_raise_errors(
                during="math string parsing (marker indicates where parsing stopped, not strictly the equation term that caused the failure)",
                errors=collected_errors,
            )

        logger.info("Model: validated math strings")<|MERGE_RESOLUTION|>--- conflicted
+++ resolved
@@ -337,12 +337,6 @@
         )
         self._add_run_mode_custom_math()
         # The order of adding components matters!
-<<<<<<< HEAD
-        # 1. Variables, 2. Expressions, 3. Constraints, 4. Objectives
-        for components in ["variables", "expressions", "constraints", "objectives"]:
-            if components in ["variables", "expressions"]:
-                backend.valid_math_element_names.update(self.math[components].keys())
-=======
         # 1. Variables, 2. Global Expressions, 3. Constraints, 4. Objectives
         for components in [
             "variables",
@@ -350,8 +344,9 @@
             "constraints",
             "objectives",
         ]:
->>>>>>> a0c78253
             component = components.removesuffix("s")
+            if components in ["variables", "expressions"]:
+                backend.valid_math_element_names.update(self.math[components].keys())
             for name, dict_ in self.math[components].items():
                 if dict_.get("active", True):
                     getattr(backend, f"add_{component}")(self._model_data, name, dict_)
