--- conflicted
+++ resolved
@@ -259,10 +259,7 @@
             self._model_data, self._timings, **kwargs
         )
 
-<<<<<<< HEAD
-=======
         # Add additional post-processed result variables to results
->>>>>>> 71dc40f6
         if results.attrs.get("termination_condition", None) in ["optimal", "feasible"]:
             results = postprocess_results.postprocess_model_results(
                 results, self._model_data, self._timings
