# Copyright (C) since 2013 Calliope contributors listed in AUTHORS.
# Licensed under the Apache 2.0 License (see LICENSE file).

"""
model.py
~~~~~~~~

Implements the core Model class.

"""
from __future__ import annotations

import logging
import warnings
from pathlib import Path
<<<<<<< HEAD
from typing import Callable, Literal, Optional, TypeVar, Union
=======
from typing import Callable, Literal, Optional, Union
>>>>>>> 4b0cfb8f

import xarray

import calliope
from calliope import exceptions
<<<<<<< HEAD
from calliope.backend import backends, latex_backend, parsing
from calliope.backend.run import run as run_backend
=======
from calliope.backend import backends, parsing
>>>>>>> 4b0cfb8f
from calliope.core import io
from calliope.core.attrdict import AttrDict
from calliope.core.util.logging import log_time
from calliope.core.util.tools import copy_docstring, relative_path
from calliope.postprocess import results as postprocess_results
from calliope.preprocess import model_run_from_dict, model_run_from_yaml
from calliope.preprocess.model_data import ModelDataFactory

logger = logging.getLogger(__name__)

T = TypeVar(
    "T", bound=Union[backends.PyomoBackendModel, latex_backend.LatexBackendModel]
)


def read_netcdf(path):
    """
    Return a Model object reconstructed from model data in a NetCDF file.

    """
    model_data = io.read_netcdf(path)
    return Model(config=None, model_data=model_data)


class Model(object):
    """
    A Calliope Model.

    """

    _BACKENDS: dict[str, Callable] = {
        "pyomo": backends.PyomoBackendModel,
    }

    def __init__(
        self,
        config: Optional[Union[str, dict]],
        model_data: Optional[xarray.Dataset] = None,
        debug: bool = False,
        *args,
        **kwargs,
    ):
        """
        Returns a new Model from either the path to a YAML model
        configuration file or a dict fully specifying the model.

        Parameters
        ----------
        config : str or dict or AttrDict
            If str, must be the path to a model configuration file.
            If dict or AttrDict, must fully specify the model.
        model_data : Dataset, optional
            Create a Model instance from a fully built model_data Dataset.
            This is only used if `config` is explicitly set to None
            and is primarily used to re-create a Model instance from
            a model previously saved to a NetCDF file.

        """
        self._timings: dict = {}
        self.defaults: AttrDict
        self.model_config: AttrDict
        self.run_config: AttrDict
        self.math: AttrDict
        self._config_path: Optional[str]
        self.math_documentation = latex_backend.MathDocumentation(self._build)

        # try to set logging output format assuming python interactive. Will
        # use CLI logging format if model called from CLI
        log_time(logger, self._timings, "model_creation", comment="Model: initialising")
        if isinstance(config, str):
            self._config_path = config
            model_run, debug_data = model_run_from_yaml(config, *args, **kwargs)
            self._init_from_model_run(model_run, debug_data, debug)
        elif isinstance(config, dict):
            self._config_path = None
            model_run, debug_data = model_run_from_dict(config, *args, **kwargs)
            self._init_from_model_run(model_run, debug_data, debug)
        elif model_data is not None and config is None:
            self._init_from_model_data(model_data)
        else:
            # expected input is a string pointing to a YAML file of the run
            # configuration or a dict/AttrDict in which the run and model
            # configurations are defined
            raise ValueError(
                "Input configuration must either be a string or a dictionary."
            )
        self._check_future_deprecation_warnings()

    def _init_from_model_run(self, model_run, debug_data, debug):
        self._model_run = model_run
        log_time(
            logger,
            self._timings,
            "model_run_creation",
            comment="Model: preprocessing stage 1 (model_run)",
        )

        model_data_factory = ModelDataFactory(model_run)
        (
            model_data_pre_clustering,
            model_data,
            data_pre_time,
            stripped_keys,
        ) = model_data_factory()

        self._model_data_pre_clustering = model_data_pre_clustering
        self._model_data = model_data
        if debug:
            self._debug_data = debug_data
            self._model_data_pre_time = data_pre_time
            self._model_data_stripped_keys = stripped_keys
        log_time(
            logger,
            self._timings,
            "model_data_original_creation",
            comment="Model: preprocessing stage 2 (model_data)",
        )

        # Ensure model and run attributes of _model_data update themselves
        model_config = {
            k: v for k, v in model_run.get("model", {}).items() if k != "file_allowed"
        }

        self._add_observed_dict("model_config", model_config)
        self._add_observed_dict("run_config", model_run["run"])
        self._add_observed_dict("defaults", self._generate_default_dict())

        math = self._add_math(model_config["custom_math"])
        self._add_observed_dict("math", math)

        self.inputs = self._model_data.filter_by_attrs(is_result=0)
        log_time(
            logger,
            self._timings,
            "model_data_creation",
            comment="Model: preprocessing complete",
        )

    def _init_from_model_data(self, model_data):
        if "_model_run" in model_data.attrs:
            self._model_run = AttrDict.from_yaml_string(model_data.attrs["_model_run"])
            del model_data.attrs["_model_run"]

        if "_debug_data" in model_data.attrs:
            self._debug_data = AttrDict.from_yaml_string(
                model_data.attrs["_debug_data"]
            )
            del model_data.attrs["_debug_data"]

        self._model_data = model_data
        self._add_model_data_methods()

        log_time(
            logger,
            self._timings,
            "model_data_loaded",
            comment="Model: loaded model_data",
        )

    def _add_model_data_methods(self):
        self.inputs = self._model_data.filter_by_attrs(is_result=0)
        self.results = self._model_data.filter_by_attrs(is_result=1)
        self._add_observed_dict("model_config")
        self._add_observed_dict("run_config")
        self._add_observed_dict("math")

        self.inputs = self._model_data.filter_by_attrs(is_result=0)
        results = self._model_data.filter_by_attrs(is_result=1)
        if len(results.data_vars) > 0:
            self.results = results
        log_time(
            logger,
            self._timings,
            "model_data_loaded",
            comment="Model: loaded model_data",
        )

    def _add_observed_dict(self, name: str, dict_to_add: Optional[dict] = None) -> None:
        """
        Add the same dictionary as property of model object and an attribute of the model xarray dataset.

        Args:
            name (str):
                Name of dictionary which will be set as the model property name and (if necessary) the dataset attribute name.
            dict_to_add (Optional[dict], optional):
                If given, set as both the model property and the dataset attribute, otherwise set an existing dataset attribute as a model property of the same name. Defaults to None.

        Raises:
            exceptions.ModelError: If `dict_to_add` is not given, it must be an attribute of model data.
            TypeError: `dict_to_add` must be a dictionary.
        """
        if dict_to_add is None:
            try:
                dict_to_add = self._model_data.attrs[name]
            except KeyError:
                raise exceptions.ModelError(
                    f"Expected the model property `{name}` to be a dictionary attribute of the model dataset. If you are loading the model from a NetCDF file, ensure it is a valid Calliope model."
                )
        if not isinstance(dict_to_add, dict):
            raise TypeError(
                f"Attempted to add dictionary property `{name}` to model, but received argument of type `{type(dict_to_add).__name__}`"
            )
        else:
            dict_to_add = AttrDict(dict_to_add)
        self._model_data.attrs[name] = dict_to_add
        setattr(self, name, dict_to_add)

    def _add_math(self, custom_math: list) -> AttrDict:
        """
        Load the base math and optionally override with custom math from a list of references to custom math files.

        Args:
            custom_math (list):
                List of references to files containting custom mathematical formulations that will be merged with the base formulation.

        Raises:
            exceptions.ModelError:
                Referenced internal custom math files or user-defined custom math files must exist.

        Returns:
            AttrDict: Dictionary of math (constraints, variables, objectives, and global expressions).
        """
        math_dir = Path(calliope.__file__).parent / "math"
        base_math = AttrDict.from_yaml(math_dir / "base.yaml")

        file_errors = []

        for filename in custom_math:
            if not f"{filename}".endswith((".yaml", ".yml")):
                yaml_filepath = math_dir / f"{filename}.yaml"
            else:
                yaml_filepath = Path(relative_path(self._config_path, filename))

            if not yaml_filepath.is_file():
                file_errors.append(filename)
                continue
            else:
                override_dict = AttrDict.from_yaml(yaml_filepath)

            base_math.union(override_dict, allow_override=True)
        if file_errors:
            raise exceptions.ModelError(
                f"Attempted to load custom math that does not exist: {file_errors}"
            )
        return base_math

    def _generate_default_dict(self) -> AttrDict:
        """Process input parameter default YAML configuration file into a dictionary of
        defaults that match parameter names in the processed model dataset
        (e.g., costs are prepended with `cost_`).

        Returns:
            AttrDict: Flat dictionary of `parameter_name`:`parameter_default` pairs.
        """
        raw_defaults = AttrDict.from_yaml(
            Path(calliope.__file__).parent / "config" / "defaults.yaml"
        )
        default_tech_dict = raw_defaults.techs.default_tech
        default_cost_dict = {
            "cost_{}".format(k): v
            for k, v in default_tech_dict.costs.default_cost.items()
        }
        default_node_dict = {
            "available_area": raw_defaults.nodes.default_node.available_area
        }

        return AttrDict(
            {
                **default_tech_dict.constraints.as_dict(),
                **default_tech_dict.switches.as_dict(),
                **default_cost_dict,
                **default_node_dict,
            }
        )

    def _add_run_mode_custom_math(self) -> None:
        """If not given in the custom_math list, override model math with run mode math"""
        run_mode = self.run_config["mode"]
        # FIXME: available modes should not be hardcoded here.
        # They should come from a YAML schema.
        not_run_mode = {"plan", "operate", "spores"}.difference([run_mode])
        run_mode_mismatch = not_run_mode.intersection(self.model_config["custom_math"])
        if run_mode_mismatch:
            exceptions.warn(
                f"Running in {run_mode} mode, but run mode(s) {run_mode_mismatch} custom "
                "math being loaded from file via the model configuration"
            )

        if run_mode != "plan" and run_mode not in self.model_config["custom_math"]:
            filepath = Path(calliope.__file__).parent / "math" / f"{run_mode}.yaml"
            self.math.union(AttrDict.from_yaml(filepath), allow_override=True)

<<<<<<< HEAD
    def build(self, backend_interface: Literal["pyomo"] = "pyomo", **kwargs) -> None:
=======
    def build(
        self, force: bool = False, backend_interface: Literal["pyomo"] = "pyomo"
    ) -> None:
>>>>>>> 4b0cfb8f
        """Build description of the optimisation problem in the chosen backend interface.

        Args:
            force (bool, optional):
                If ``force`` is True, any existing results will be overwritten.
                Defaults to False.
            backend_interface (Literal["pyomo"], optional):
                Backend interface in which to build the problem. Defaults to "pyomo".
        Kwargs:
            Any given keyword arguments will be passed directly to backend interface on initialisation.
        """
<<<<<<< HEAD
        backend = self._BACKENDS[backend_interface](**kwargs)
        self.backend = self._build(backend)

    def _build(self, backend: T) -> T:
=======
        if hasattr(self, "backend") and not force:
            raise exceptions.ModelError(
                "This model object already has a built optimisation problem. Use model.build(force=True) "
                "to force the existing optimisation problem to be overwritten with a new one."
            )
        backend = self._BACKENDS[backend_interface]()
>>>>>>> 4b0cfb8f
        backend.add_all_parameters(self._model_data, self.run_config)
        log_time(
            logger,
            self._timings,
            "backend_parameters_generated",
            comment="Model: Generated optimisation problem parameters",
        )
        self._add_run_mode_custom_math()
        # The order of adding components matters!
        # 1. Variables, 2. Global Expressions, 3. Constraints, 4. Objectives
        for components in [
            "variables",
            "global_expressions",
            "constraints",
            "objectives",
        ]:
            component = components.removesuffix("s")
            if components in ["variables", "expressions"]:
                backend.valid_math_element_names.update(self.math[components].keys())
            for name, dict_ in self.math[components].items():
                if dict_.get("active", True):
                    getattr(backend, f"add_{component}")(self._model_data, name, dict_)
                else:
                    logger.debug(
                        f"({component}, {name}): Component deactivated and therefore not built."
                    )
            log_time(
                logger,
                self._timings,
                f"backend_{components}_generated",
                comment=f"Model: Generated optimisation problem {components}",
            )
        return backend

    @copy_docstring(backends.BackendModel.verbose_strings)
    def verbose_strings(self) -> None:
        if not hasattr(self, "backend"):
            raise NotImplementedError(
                "Call `build()` to generate an optimisation problem before calling this function."
            )
        self.backend.verbose_strings()

    def solve(self, force: bool = False, warmstart: bool = False) -> None:
        """
        Run the built optimisation problem.

        Args:
            force (bool, optional):
                If ``force`` is True, any existing results will be overwritten.
                Defaults to False.
            warmstart (bool, optional):
                If True and the optimisation problem has already been run in this session
                (i.e., `force` is not True), the next optimisation will be run with
                decision variables initially set to their previously optimal values.
                If the optimisation problem is similar to the previous run, this can
                decrease the solution time.
                Warmstart will not work with some solvers (e.g., CBC, GLPK).
                Defaults to False.

        Raises:
            exceptions.ModelError: Optimisation problem must already be built.
            exceptions.ModelError: Cannot run the model if there are already results loaded, unless `force` is True.
            exceptions.ModelError: Some preprocessing steps will stop a run mode of "operate" from being possible.
        """
        run_mode = self.run_config["mode"]

        # Check that results exist and are non-empty
        if not hasattr(self, "backend"):
            raise exceptions.ModelError(
                "You must build the optimisation problem (`.build()`) "
                "before you can run it."
            )

        if hasattr(self, "results"):
            if self.results.data_vars and not force:
                raise exceptions.ModelError(
                    "This model object already has results. "
                    "Use model.solve(force=True) to force"
                    "the results to be overwritten with a new run."
                )
            else:
                to_drop = self.results.data_vars
        else:
            to_drop = []

        if run_mode == "operate" and not self._model_data.attrs["allow_operate_mode"]:
            raise exceptions.ModelError(
                "Unable to run this model in operational mode, probably because "
                "there exist non-uniform timesteps (e.g. from time masking)"
            )

        log_time(
            logger,
            self._timings,
            "solve_start",
            comment=f"Backend: starting model solve in {run_mode} mode",
        )

        termination_condition = self.backend.solve(
            solver=self.run_config["solver"],
            solver_io=self.run_config.get("solver_io", None),
            solver_options=self.run_config.get("solver_options", None),
            save_logs=self.run_config.get("save_logs", None),
            warmstart=warmstart,
        )

        log_time(
            logger,
            self._timings,
            "solver_exit",
            time_since_solve_start=True,
            comment="Backend: solver finished running",
        )

        # Add additional post-processed result variables to results
        if termination_condition in ["optimal", "feasible"]:
            results = self.backend.load_results()
            results = postprocess_results.postprocess_model_results(
                results, self._model_data, self._timings
            )
        else:
            results = xarray.Dataset()

        self._model_data = self._model_data.drop_vars(to_drop)

        self._model_data.attrs.update(results.attrs)
        self._model_data.attrs["termination_condition"] = termination_condition
        self._model_data = xarray.merge(
            [results, self._model_data], compat="override", combine_attrs="no_conflicts"
        )
        self._add_model_data_methods()

    def run(self, force_rerun=False, **kwargs):
        """
        Run the model. If ``force_rerun`` is True, any existing results
        will be overwritten.

        Additional kwargs are passed to the backend.

        """
        warnings.warn(
            "`run()` is deprecated and will be removed in a "
            "future version. Use `model.build()` followed by `model.solve()`.",
            DeprecationWarning,
        )
        self.build(force=force_rerun)
        self.solve(force=force_rerun)

    def get_formatted_array(self, var):
        """
        Return an xarray.DataArray with nodes, techs, and carriers as
        separate dimensions.

        Parameters
        ----------
        var : str
            Decision variable for which to return a DataArray.

        """
        warnings.warn(
            "get_formatted_array() is deprecated and will be removed in a "
            "future version. Use `model.results[var]` instead.",
            DeprecationWarning,
        )
        if var not in self._model_data.data_vars:
            raise KeyError("Variable {} not in Model data".format(var))

        return self._model_data[var]

    def to_netcdf(self, path):
        """
        Save complete model data (inputs and, if available, results)
        to a NetCDF file at the given ``path``.

        """
        io.save_netcdf(self._model_data, path, model=self)

    def to_csv(self, path, dropna=True):
        """
        Save complete model data (inputs and, if available, results)
        as a set of CSV files to the given ``path``.

        Parameters
        ----------
        dropna : bool, optional
            If True (default), NaN values are dropped when saving,
            resulting in significantly smaller CSV files.

        """
        io.save_csv(self._model_data, path, dropna)

    @copy_docstring(backends.BackendModel.to_lp)
    def to_lp(self, path: Union[str, Path]) -> None:
        """
        Raises:
            exceptions.ModelError: This method cannot be called prior to calling `build()`.
        """

        if not hasattr(self, "backend"):
            raise exceptions.ModelError(
                "Build the optimisation problem by calling `build()` before trying to generate an LP file."
            )
        self.backend.to_lp(path)

    def info(self):
        info_strings = []
        model_name = self.model_config.get("name", "None")
        info_strings.append("Model name:   {}".format(model_name))
        msize = "{nodes} nodes, {techs} technologies, {times} timesteps".format(
            nodes=len(self._model_data.coords.get("nodes", [])),
            techs=(
                len(self._model_data.coords.get("techs_non_transmission", []))
                + len(self._model_data.coords.get("techs_transmission_names", []))
            ),
            times=len(self._model_data.coords.get("timesteps", [])),
        )
        info_strings.append("Model size:   {}".format(msize))
        return "\n".join(info_strings)

    def _check_future_deprecation_warnings(self):
        """
        Method for all FutureWarnings and DeprecationWarnings. Comment above each
        warning should specify Calliope version in which it was added, and the
        version in which it should be updated/removed.
        """

    def validate_math_strings(self, math_dict: dict) -> None:
        """Validate that `expression` and `where` strings of a dictionary containing string mathematical formulations can be successfully parsed. This function can be used to test custom math before attempting to build the optimisation problem.

        NOTE: strings are not checked for evaluation validity. Evaluation issues will be raised only on calling `Model.build()`.

        Args:
            math_dict (dict): Math formulation dictionary to validate. Top level keys must be one or more of ["variables", "global_expressions", "constraints", "objectives"], e.g.:
            {
                "constraints": {
                    "my_constraint_name":
                        {
                            "foreach": ["nodes"],
                            "where": "inheritance(supply)",
                            "equation": "sum(energy_cap, over=techs) >= 10"
                        }
                }

            }
        Returns:
            If all components of the dictionary are parsed successfully, this function will log a success message to the INFO logging level and return None.
            Otherwise, a calliope.ModelError will be raised with parsing issues listed.
        """
        valid_math_element_names = [
            *self.math["variables"].keys(),
            *self.math["global_expressions"].keys(),
            *math_dict.get("variables", {}).keys(),
            *math_dict.get("global_expressions", {}).keys(),
            *self.inputs.data_vars.keys(),
            *self.defaults.keys(),
            # FIXME: these should not be hardcoded, but rather end up in model data keys
            "bigM",
            *["objective_" + k for k in self.run_config["objective_options"].keys()],
        ]
        collected_errors: dict = dict()
        for component_group, component_dicts in math_dict.items():
            for name, component_dict in component_dicts.items():
                parsed = parsing.ParsedBackendComponent(
                    component_group, name, component_dict
                )
                parsed.parse_top_level_where(errors="ignore")
                parsed.parse_equations(set(valid_math_element_names), errors="ignore")
                if not parsed._is_valid:
                    collected_errors[f"({component_group}, {name})"] = parsed._errors

        if collected_errors:
            exceptions.print_warnings_and_raise_errors(
                during="math string parsing (marker indicates where parsing stopped, not strictly the equation term that caused the failure)",
                errors=collected_errors,
            )

        logger.info("Model: validated math strings")<|MERGE_RESOLUTION|>--- conflicted
+++ resolved
@@ -13,22 +13,13 @@
 import logging
 import warnings
 from pathlib import Path
-<<<<<<< HEAD
 from typing import Callable, Literal, Optional, TypeVar, Union
-=======
-from typing import Callable, Literal, Optional, Union
->>>>>>> 4b0cfb8f
 
 import xarray
 
 import calliope
 from calliope import exceptions
-<<<<<<< HEAD
 from calliope.backend import backends, latex_backend, parsing
-from calliope.backend.run import run as run_backend
-=======
-from calliope.backend import backends, parsing
->>>>>>> 4b0cfb8f
 from calliope.core import io
 from calliope.core.attrdict import AttrDict
 from calliope.core.util.logging import log_time
@@ -321,13 +312,9 @@
             filepath = Path(calliope.__file__).parent / "math" / f"{run_mode}.yaml"
             self.math.union(AttrDict.from_yaml(filepath), allow_override=True)
 
-<<<<<<< HEAD
-    def build(self, backend_interface: Literal["pyomo"] = "pyomo", **kwargs) -> None:
-=======
     def build(
         self, force: bool = False, backend_interface: Literal["pyomo"] = "pyomo"
     ) -> None:
->>>>>>> 4b0cfb8f
         """Build description of the optimisation problem in the chosen backend interface.
 
         Args:
@@ -336,22 +323,17 @@
                 Defaults to False.
             backend_interface (Literal["pyomo"], optional):
                 Backend interface in which to build the problem. Defaults to "pyomo".
-        Kwargs:
-            Any given keyword arguments will be passed directly to backend interface on initialisation.
-        """
-<<<<<<< HEAD
-        backend = self._BACKENDS[backend_interface](**kwargs)
-        self.backend = self._build(backend)
-
-    def _build(self, backend: T) -> T:
-=======
+        """
+
         if hasattr(self, "backend") and not force:
             raise exceptions.ModelError(
                 "This model object already has a built optimisation problem. Use model.build(force=True) "
                 "to force the existing optimisation problem to be overwritten with a new one."
             )
         backend = self._BACKENDS[backend_interface]()
->>>>>>> 4b0cfb8f
+        self.backend = self._build(backend)
+
+    def _build(self, backend: T) -> T:
         backend.add_all_parameters(self._model_data, self.run_config)
         log_time(
             logger,
