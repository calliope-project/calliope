"""
Copyright (C) 2013-2019 Calliope contributors listed in AUTHORS.
Licensed under the Apache 2.0 License (see LICENSE file).

preprocess_checks.py
~~~~~~~~~~~~~~~~~~~~

Checks for model consistency and possible errors during preprocessing.

"""

import os

import numpy as np

from inspect import signature

import calliope
from calliope._version import __version__
from calliope.core.attrdict import AttrDict
from calliope.core.preprocess.util import get_all_carriers
from calliope.core.util.logging import logger
from calliope.core.util.tools import load_function

_defaults_files = {
    k: os.path.join(os.path.dirname(calliope.__file__), 'config', k + '.yaml')
    for k in ['model', 'defaults']
}
defaults = AttrDict.from_yaml(_defaults_files['defaults'])
defaults_model = AttrDict.from_yaml(_defaults_files['model'])


def check_overrides(config_model, override):
    """
    Perform checks on the override dict and override file inputs to ensure they
    are not doing something silly.
    """
    model_warnings = []
    info = []
    for key in override.as_dict_flat().keys():
        if key in config_model.as_dict_flat().keys():
            info.append(
                'Override applied to {}: {} -> {}'
                .format(key, config_model.get_key(key), override.get_key(key))
            )
        else:
            info.append(
                '`{}`:{} applied from override as new configuration'
                .format(key, override.get_key(key))
            )

    # Check if overriding coordinates are in the same coordinate system. If not,
    # delete all incumbent coordinates, ready for the new coordinates to come in
    if (any(['coordinates' in k for k in config_model.as_dict_flat().keys()]) and
            any(['coordinates' in k for k in override.as_dict_flat().keys()])):

        # get keys that might be deleted and incumbent coordinate system
        config_keys = [k for k in config_model.as_dict_flat().keys() if 'coordinates.' in k]
        config_coordinates = set([k.split('coordinates.')[-1] for k in config_keys])

        # get overriding coordinate system
        override_coordinates = set(
            k.split('coordinates.')[-1] for k in override.as_dict_flat().keys()
            if 'coordinates.' in k
        )

        # compare overriding and incumbent, deleting incumbent if overriding is different
        if config_coordinates != override_coordinates:
            for key in config_keys:
                config_model.del_key(key)
            model_warnings.append(
                'Updated from coordinate system {} to {}, using overrides'
                .format(config_coordinates, override_coordinates)
            )

    if info:
        logger.info('\n'.join(info))

    return model_warnings


def check_initial(config_model):
    """
    Perform initial checks of model and run config dicts.

    Returns
    -------
    model_warnings : list
        possible problems that do not prevent the model run
        from continuing
    errors : list
        serious issues that should raise a ModelError

    """
    errors = []
    model_warnings = []

    # Check for version mismatch
    model_version = config_model.model.get('calliope_version', False)
    if model_version:
        if not str(model_version) in __version__:
            model_warnings.append(
                'Model configuration specifies calliope_version={}, '
                'but you are running {}. Proceed with caution!'.format(
                    model_version, __version__)
            )

    # Check top-level keys
    for k in config_model.keys():
        if k not in [
                'model', 'run', 'locations', 'tech_groups', 'techs', 'links',
                'overrides', 'scenarios', 'config_path', 'group_constraints']:
            model_warnings.append(
                'Unrecognised top-level configuration item: {}'.format(k)
            )

    # Check run configuration
    # Exclude solver_options and objective_options.cost_class from checks,
    # as we don't know all possible options for all solvers
    for k in config_model['run'].keys_nested():
        if (k not in defaults_model['run'].keys_nested() and
                'solver_options' not in k and 'objective_options.cost_class' not in k):
            model_warnings.append(
                'Unrecognised setting in run configuration: {}'.format(k)
            )

    # Check model configuration, but top-level keys only
    for k in config_model['model'].keys():
        if k not in defaults_model['model'].keys():
            model_warnings.append(
                'Unrecognised setting in model configuration: {}'.format(k)
            )

    # Only ['in', 'out', 'in_2', 'out_2', 'in_3', 'out_3']
    # are allowed as carrier tiers
    for key in config_model.as_dict_flat().keys():
        if ('.carrier_' in key and key.split('.carrier_')[-1].split('.')[0] not
                in ['in', 'out', 'in_2', 'out_2', 'in_3', 'out_3', 'ratios'] and
                'group_share' not in key):
            errors.append(
                "Invalid carrier tier found at {}. Only "
                "'carrier_' + ['in', 'out', 'in_2', 'out_2', 'in_3', 'out_3'] "
                "is valid.".format(key)
            )

    # Warn if any unknown group constraints are defined
    permitted_group_constraints = ['techs', 'locs', 'exists'] + \
        defaults.allowed_group_constraints.per_carrier + \
        defaults.allowed_group_constraints.per_cost + \
        defaults.allowed_group_constraints.general

    for group in config_model.get('group_constraints', {}).keys():
        for key in config_model.group_constraints[group].keys():
            if key not in permitted_group_constraints:
                model_warnings.append(
                    'Unrecognised group constraint `{}` in group `{}` '
                    'will be ignored - possibly a misspelling?'.format(key, group)
                )

    # No techs may have the same identifier as a tech_group
    name_overlap = (
        set(config_model.tech_groups.keys()) &
        set(config_model.techs.keys())
    )
    if name_overlap:
        errors.append(
            'tech_groups and techs with '
            'the same name exist: {}'.format(name_overlap)
        )

    # Checks for techs and tech_groups:
    # * All user-defined tech and tech_groups must specify a parent
    # * techs cannot be parents, only tech groups can
    # * No carrier may be called 'resource'
    default_tech_groups = list(defaults_model.tech_groups.keys())
    for tg_name, tg_config in config_model.tech_groups.items():
        if tg_name in default_tech_groups:
            continue
        if not tg_config.get_key('essentials.parent'):
            errors.append(
                'tech_group {} does not define '
                '`essentials.parent`'.format(tg_name)
            )
        elif tg_config.get_key('essentials.parent') in config_model.techs.keys():
            errors.append(
                'tech_group `{}` has a tech as a parent, only another tech_group '
                'is allowed'.format(tg_name)
            )
        if 'resource' in get_all_carriers(tg_config.essentials):
            errors.append(
                'No carrier called `resource` may '
                'be defined (tech_group: {})'.format(tg_name)
            )

    for t_name, t_config in config_model.techs.items():
        for key in t_config.keys():
            if key not in defaults["default_tech"].keys():
                model_warnings.append("Unknown key `{}` defined for tech {}.".format(key, t_name))
        if not t_config.get_key('essentials.parent'):
            errors.append(
                'tech {} does not define '
                '`essentials.parent`'.format(t_name)
            )
        elif t_config.get_key('essentials.parent') in config_model.techs.keys():
            errors.append(
                'tech `{}` has another tech as a parent, only a tech_group '
                'is allowed'.format(tg_name)
            )
        if 'resource' in get_all_carriers(t_config.essentials):
            errors.append(
                'No carrier called `resource` may '
                'be defined (tech: {})'.format(t_name)
            )

    # Error if a constraint is loaded from file that must not be
    allowed_from_file = defaults['file_allowed']
    for k, v in config_model.as_dict_flat().items():
        if 'file=' in str(v):
            constraint_name = k.split('.')[-1]
            if constraint_name not in allowed_from_file:
                errors.append(
                    'Cannot load `{}` from file for configuration {}'
                    .format(constraint_name, k)
                )

    # Check the objective function being used has all the appropriate
    # options set in objective_options, and that no options are unused
    objective_function = 'calliope.backend.pyomo.objective.' + config_model.run.objective
    objective_args_expected = list(signature(load_function(objective_function)).parameters.keys())
    objective_args_expected = [arg for arg in objective_args_expected
                               if arg not in ['backend_model', 'kwargs']]
    for arg in objective_args_expected:
        if arg not in config_model.run.objective_options:
            errors.append(
                'Objective function argument `{}` not found in run.objective_options'
                .format(arg)
            )
    for arg in config_model.run.objective_options:
        if arg not in objective_args_expected:
            model_warnings.append(
                'Objective function argument `{}` given but not used by objective function `{}`'
                .format(arg, config_model.run.objective)
            )

    # We no longer allow cost_class in objective_obtions to be a string
    _cost_class = config_model.run.objective_options.get('cost_class', {})

    if not isinstance(_cost_class, dict):
        errors.append(
            '`run.objective_options.cost_class` must be a dictionary.'
            'If you want to minimise or maximise with a single cost class, '
            'use e.g. "{monetary: 1}", which gives the monetary cost class a weight '
            'of 1 in the objective, and ignores any other cost classes.'
        )
    elif len(_cost_class.keys()) == 0:
        errors.append(
            'No cost classes defined for use in the objective. '
            'Expecting a dict of "{cost_class: weight}" for all cost classes '
            'to be considered in the objective function.'
        )

    else:
        # This next check is only run if we have confirmed that cost_class is
        # a dict, as it errors otherwise

        # For cost minimisation objective, check for cost_class: None and set to one
        for k, v in _cost_class.items():
            if v is None:
                config_model.run.objective_options.cost_class[k] = 1
                model_warnings.append(
                    'cost class {} has weight = None, setting weight to 1'.format(k)
                )

    if (isinstance(_cost_class, dict) and _cost_class.get('monetary', 0) == 1
            and len(_cost_class.keys()) > 1):
        # Warn that {monetary: 1} is still in the objective, since it is not
        # automatically overidden on setting another objective.
        model_warnings.append(
            'Monetary cost class with a weight of 1 is still included '
            'in the objective. If you want to remove the monetary cost class, '
            'add `{"monetary": 0}` to the dictionary nested under '
            ' `run.objective_options.cost_class`.'
        )

    # Don't allow time clustering with cyclic storage if not also using
    # storage_inter_cluster
    storage_inter_cluster = 'model.time.function_options.storage_inter_cluster'
    if (config_model.get_key('model.time.function', None) == 'apply_clustering'
            and config_model.get_key('run.cyclic_storage', True)
            and not config_model.get_key(storage_inter_cluster, True)):
        errors.append(
            'When time clustering, cannot have cyclic storage constraints if '
            '`storage_inter_cluster` decision variable is not activated.'
        )

    return model_warnings, errors


def _check_tech(model_run, tech_id, tech_config, loc_id, model_warnings, errors, comments):
    """
    Checks individual tech/tech groups at specific locations.
    NOTE: Updates `model_warnings` and `errors` lists in-place.
    """
    if tech_id not in model_run.techs:
        model_warnings.append(
            'Tech {} was removed by setting ``exists: False`` - not checking '
            'the consistency of its constraints at location {}.'.format(tech_id, loc_id)
        )
        return model_warnings, errors

    required = model_run.techs[tech_id].required_constraints
    allowed = model_run.techs[tech_id].allowed_constraints
    allowed_costs = model_run.techs[tech_id].allowed_costs
    all_defaults = list(defaults.default_tech.constraints.keys())

    # Error if required constraints are not defined
    for r in required:
        # If it's a string, it must be defined
        single_ok = isinstance(r, str) and r in tech_config.constraints
        # If it's a list of strings, one of them must be defined
        multiple_ok = (
            isinstance(r, list) and
            any([i in tech_config.constraints for i in r])
        )
        if not single_ok and not multiple_ok:
            errors.append(
                '`{}` at `{}` fails to define '
                'all required constraints: {}'.format(tech_id, loc_id, required)
            )
            # print('{} -- {}-{}: {}, {}'.format(r, loc_id, tech_id, single_ok, multiple_ok))

    # If the technology is supply_plus, check if it has storage_cap_max. If yes, it needs charge rate
    if model_run.techs[tech_id].essentials.parent == 'supply_plus':
        if (any(['storage_cap_' in k for k in tech_config.constraints.keys()])
                and 'charge_rate' not in tech_config.constraints.keys()
                and 'energy_cap_per_storage_cap_max' not in tech_config.constraints.keys()
                and 'energy_cap_per_storage_cap_equals' not in tech_config.constraints.keys()):
            errors.append(
                '`{}` at `{}` fails to define '
                'energy_cap_per_storage_cap, but is using storage'.format(tech_id, loc_id, required)
            )
    # If a technology is defined by units (i.e. integer decision variable), it must define energy_cap_per_unit
    if (any(['units_' in k for k in tech_config.constraints.keys()])
        and 'energy_cap_per_unit' not in tech_config.constraints.keys()):
        errors.append(
            '`{}` at `{}` fails to define energy_cap_per_unit when specifying '
            'technology in units_max/min/equals'.format(tech_id, loc_id, required)
        )

    # If a technology is defined by units & is a storage tech, it must define storage_cap_per_unit
    if (any(['units_' in k for k in tech_config.constraints.keys()])
            and model_run.techs[tech_id].essentials.parent in ['storage', 'supply_plus']
            and any(['storage' in k for k in tech_config.constraints.keys()])
            and 'storage_cap_per_unit' not in tech_config.constraints.keys()):
        errors.append(
            '`{}` at `{}` fails to define storage_cap_per_unit when specifying '
            'technology in units_max/min/equals'.format(tech_id, loc_id, required)
        )

    # If a technology is defines force_resource but is not in loc_techs_finite_resource
    if ('force_resource' in tech_config.constraints.keys() and
            loc_id + '::' + tech_id not in model_run.sets.loc_techs_finite_resource):

        model_warnings.append(
            '`{}` at `{}` defines force_resource but not a finite resource, so '
            'force_resource will not be applied'.format(tech_id, loc_id)
        )

    # Gather remaining unallowed constraints
    remaining = set(tech_config.constraints) - set(allowed)

    # Error if something is defined that's not allowed, but is in defaults
    # Warn if something is defined that's not allowed, but is not in defaults
    # (it could be a misspelling)
    for k in remaining:
        if k in all_defaults:
            errors.append(
                '`{}` at `{}` defines non-allowed '
                'constraint `{}`'.format(tech_id, loc_id, k)
            )
        else:
            model_warnings.append(
                '`{}` at `{}` defines unrecognised '
                'constraint `{}` - possibly a misspelling?'.format(tech_id, loc_id, k)
            )

    # Error if an `export` statement does not match the given carrier_outs
    if 'export_carrier' in tech_config.constraints:
        essentials = model_run.techs[tech_id].essentials
        export = tech_config.constraints.export_carrier
        if (export and export not in [essentials.get_key(k, '')
                for k in ['carrier_out', 'carrier_out_2', 'carrier_out_3']]):
            errors.append(
                '`{}` at `{}` is attempting to export a carrier '
                'not given as an output carrier: `{}`'.format(tech_id, loc_id, export)
            )

    # Error if non-allowed costs are defined
    for cost_class in tech_config.get_key('costs', {}):
        for k in tech_config.costs[cost_class]:
            if k not in allowed_costs:
                errors.append(
                    '`{}` at `{}` defines non-allowed '
                    '{} cost: `{}`'.format(tech_id, loc_id, cost_class, k)
                )

    # Error if non-allowed `resource_unit` is defined
    if (tech_config.constraints.get('resource_unit', 'energy') not in
            ['energy', 'energy_per_cap', 'energy_per_area']):
        errors.append(
            '`{}` is an unknown resource unit for `{}` at `{}`. '
            'Only `energy`, `energy_per_cap`, or `energy_per_area` is allowed.'
            .format(tech_config.constraints.resource_unit, tech_id, loc_id)
        )

    return model_warnings, errors


def check_final(model_run):
    """
    Perform final checks of the completely built model_run.

    Returns
    -------
    comments : AttrDict
        debug output
    model_warnings : list
        possible problems that do not prevent the model run
        from continuing
    errors : list
        serious issues that should raise a ModelError

    """
    model_warnings, errors = [], []
    comments = AttrDict()

    # Go through all loc-tech combinations and check validity
    for loc_id, loc_config in model_run.locations.items():
        if 'techs' in loc_config:
            for tech_id, tech_config in loc_config.techs.items():
                _check_tech(
                    model_run, tech_id, tech_config, loc_id,
                    model_warnings, errors, comments
                )

        if 'links' in loc_config:
            for link_id, link_config in loc_config.links.items():
                for tech_id, tech_config in link_config.techs.items():
                    _check_tech(
                        model_run, tech_id, tech_config,
                        'link {}:{}'.format(loc_id, link_id),
                        model_warnings, errors, comments
                    )
    # Either all locations or no locations must have coordinates
    all_locs = list(model_run.locations.keys())
    locs_with_coords = [
        k for k in model_run.locations.keys()
        if 'coordinates' in model_run.locations[k]
    ]
    if len(locs_with_coords) != 0 and len(all_locs) != len(locs_with_coords):
        errors.append(
            'Either all or no locations must have `coordinates` defined. '
            'Locations defined: {} - Locations with coordinates: {}'.format(
                all_locs, locs_with_coords)
        )

    # If locations have coordinates, they must all be either lat/lon or x/y
    elif len(locs_with_coords) != 0:
        first_loc = list(model_run.locations.keys())[0]
        try:
            coord_keys = sorted(list(model_run.locations[first_loc].coordinates.keys()))
            if coord_keys != ['lat', 'lon'] and coord_keys != ['x', 'y']:
                errors.append(
                    'Unidentified coordinate system. All locations must either'
                    'use the format {lat: N, lon: M} or {x: N, y: M}.'
                )
        except AttributeError:
            errors.append(
                'Coordinates must be given in the format {lat: N, lon: M} or '
                '{x: N, y: M}, not ' + str(model_run.locations[first_loc].coordinates)
            )

        for loc_id, loc_config in model_run.locations.items():
            try:
                if sorted(list(loc_config.coordinates.keys())) != coord_keys:
                    errors.append('All locations must use the same coordinate format.')
                    break
            except AttributeError:
                errors.append(
                    'Coordinates must be given in the format {lat: N, lon: M} or '
                    '{x: N, y: M}, not ' + str(model_run.locations[first_loc].coordinates)
                )
                break

    # Ensure that timeseries have no non-unique index values
    for k, df in model_run['timeseries_data'].items():
        if df.index.duplicated().any():
            errors.append('Time series `{}` contains non-unique timestamp values.'.format(k))

    # FIXME:
    # make sure `comments` is at the the base level:
    # i.e. comments.model_run.xxxxx....

    return comments, model_warnings, errors


def check_model_data(model_data):
    """
    Perform final checks of the completely built xarray Dataset `model_data`.

    Returns
    -------
    comments : AttrDict
        debug output
    model_warnings : list
        possible problems that do not prevent the model run
        from continuing
    errors : list
        serious issues that should raise a ModelError

    """
    model_warnings, errors = [], []
    comments = AttrDict()

    # Ensure that no loc-tech specifies infinite resource and force_resource=True
    if "force_resource" in model_data.data_vars:
        relevant_loc_techs = [
            i.loc_techs_finite_resource.item()
            for i in model_data.force_resource if i.item() is True
        ]
        forced_resource = model_data.resource.loc[
            dict(loc_techs_finite_resource=relevant_loc_techs)
        ]
        conflict = forced_resource.where(forced_resource == np.inf).to_pandas().dropna()
        if not conflict.empty:
            errors.append(
                'loc_tech(s) {} cannot have `force_resource` set as infinite '
                'resource values are given'.format(', '.join(conflict.index))
            )

    # Ensure that if a tech has negative costs, there is a max cap defined
    # FIXME: doesn't consider capacity being set by a linked constraint e.g.
    # `resource_cap_per_energy_cap`.
    relevant_caps = [
        i for i in ['energy_cap', 'storage_cap', 'resource_cap', 'resource_area']
        if 'cost_' + i in model_data.data_vars.keys()
    ]
    for cap in relevant_caps:
        relevant_loc_techs = (model_data['cost_' + cap]
                              .where(model_data['cost_' + cap] < 0, drop=True)
                              .to_pandas())
        cap_max = cap + '_max'
        cap_equals = cap + '_equals'
        for loc_tech in relevant_loc_techs.columns:
            try:
                cap_val = model_data[cap_max][loc_tech].item()
            except KeyError:
                try:
                    cap_val = model_data[cap_equals][loc_tech].item()
                except KeyError:
                    cap_val = np.nan
            if np.isinf(cap_val) or np.isnan(cap_val):
                errors.append(
                    'loc_tech {} cannot have a negative cost_{} as the '
                    'corresponding capacity constraint is not set'
                    .format(loc_tech, cap)
                )

    for loc_tech in set(model_data.loc_techs_demand.values).intersection(model_data.loc_techs_finite_resource.values):
        if any(model_data.resource.loc[loc_tech].values > 0):
            errors.append(
                'Positive resource given for demand loc_tech {}. All demands '
                'must have negative resource'.format(loc_tech)
            )

    # Delete all empty dimensions & the variables associated with them
    for dim_name, dim_length in model_data.dims.items():
        if dim_length == 0:
            if dim_name in model_data.coords.keys():
                del model_data[dim_name]
            associated_vars = [
                var for var, data in model_data.data_vars.items() if dim_name in data.dims
            ]
            model_data = model_data.drop(associated_vars)
            model_warnings.append(
                'dimension {} and associated variables {} were empty, so have '
                'been deleted'.format(dim_name, ', '.join(associated_vars))
            )

    # Check if we're allowed to use operate mode
    if 'allow_operate_mode' not in model_data.attrs.keys():
        daily_timesteps = [
            model_data.timestep_resolution.loc[i].values
            for i in np.unique(model_data.timesteps.to_index().strftime('%Y-%m-%d'))
        ]
        if not np.all(daily_timesteps == daily_timesteps[0]):
            model_data.attrs['allow_operate_mode'] = 0
            model_warnings.append(
                'Operational mode requires the same timestep resolution profile '
                'to be emulated on each date'
            )
        else:
            model_data.attrs['allow_operate_mode'] = 1

<<<<<<< HEAD
    # Check for any milp constraints, and warn that the problem contains binary /
    # integer decision variables
    if any('_milp_constraint' in i for i in model_data.dims):
        model_warnings.append(
            'Integer and / or binary decision variables are included in this model. '
            'This may adversely affect solution time, particularly if you are '
            'using a non-commercial solver. To improve solution time, consider '
            'changing MILP related solver options (e.g. `mipgap`) or removing '
            'MILP constraints.'
        )

    return model_data, comments, model_warnings, errors


def check_future_deprecation_warnings(model_run, model_data):
    """
    Function for all FutureWarnings and DeprecationWarnings. Comment above each
    warning should specify Calliope version in which it was added, and the
    version in which it should be updated/removed.
    """

    # Warning that group_share constraints will removed in 0.7.0 #
    # Added in 0.6.4-dev, to be removed in v0.7.0-dev
    if model_run is not None and 'group_share' in model_run.model:
        warnings.warn(
            '`group_share` constraints will be removed in v0.7.0 -- '
            'use the new model-wide constraints instead.',
            DeprecationWarning
        )
=======
    return model_data, comments, model_warnings, errors
>>>>>>> 4ea36e6e
<|MERGE_RESOLUTION|>--- conflicted
+++ resolved
@@ -602,7 +602,6 @@
         else:
             model_data.attrs['allow_operate_mode'] = 1
 
-<<<<<<< HEAD
     # Check for any milp constraints, and warn that the problem contains binary /
     # integer decision variables
     if any('_milp_constraint' in i for i in model_data.dims):
@@ -614,24 +613,4 @@
             'MILP constraints.'
         )
 
-    return model_data, comments, model_warnings, errors
-
-
-def check_future_deprecation_warnings(model_run, model_data):
-    """
-    Function for all FutureWarnings and DeprecationWarnings. Comment above each
-    warning should specify Calliope version in which it was added, and the
-    version in which it should be updated/removed.
-    """
-
-    # Warning that group_share constraints will removed in 0.7.0 #
-    # Added in 0.6.4-dev, to be removed in v0.7.0-dev
-    if model_run is not None and 'group_share' in model_run.model:
-        warnings.warn(
-            '`group_share` constraints will be removed in v0.7.0 -- '
-            'use the new model-wide constraints instead.',
-            DeprecationWarning
-        )
-=======
-    return model_data, comments, model_warnings, errors
->>>>>>> 4ea36e6e
+    return model_data, comments, model_warnings, errors