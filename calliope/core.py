"""
Copyright (C) 2013-2017 Stefan Pfenninger.
Licensed under the Apache 2.0 License (see LICENSE file).

core.py
~~~~~~~

Core model functionality via the Model class.

"""

import datetime
import functools
import inspect
import itertools
import logging
import os
import random
import shutil
import time
import warnings

import pyomo.opt as popt  # pylint: disable=import-error
import pyomo.core as po  # pylint: disable=import-error
# pyomo.environ is needed for pyomo solver plugins
import pyomo.environ  # pylint: disable=unused-import,import-error
import numpy as np
import pandas as pd
import xarray as xr
from pyutilib.services import TempfileManager  # pylint: disable=import-error

from ._version import __version__
from . import exceptions
from . import constraints
from . import locations
from . import output
from . import sets
from . import time_funcs  # pylint: disable=unused-import
from . import time_masks  # pylint: disable=unused-import
from . import utils

# Enable simple format when printing ModelWarnings
formatwarning_orig = warnings.formatwarning
_time_format = '%Y-%m-%d %H:%M:%S'


def _get_time():
    return time.strftime(_time_format)


def _formatwarning(message, category, filename, lineno, line=None):
    """Formats ModelWarnings as "Warning: message" without extra crud"""
    if category == exceptions.ModelWarning:
        return 'Warning: ' + str(message) + '\n'
    else:
        return formatwarning_orig(message, category, filename, lineno, line)

warnings.formatwarning = _formatwarning


@functools.lru_cache(maxsize=1)
def get_default_techs(foo=0):  # pylint: disable=unused-argument
    """
    Get list of techs pre-defined in defaults.yaml.

    The foo=0 parameter makes sure that lru_cache has an argument to cache,
    the function must always be called as get_default_techs() with no
    arguments, ensuring that the values are only read from disk once and
    then cached.

    """
    module_config = os.path.join(os.path.dirname(__file__), 'config')
    o = utils.AttrDict.from_yaml(os.path.join(module_config, 'defaults.yaml'))
    return list(o.techs.keys())


def get_model_config(cr, config_run_path, adjust_data_path=None,
                     insert_defaults=True):
    """
    cr is the run configuration AttrDict,
    config_run_path the path to the run configuration file

    If ``adjust_data_path`` is given, the data_path setting is adjusted
    using the given path, else, it is forced to an absolute path.

    If ``insert_defaults`` is False, the default settings from
    defaults.yaml will not be included, which is necessary when
    generating model settings file for parallel runs.

    """
    # Ensure 'model' key is a list
    if not isinstance(cr.model, list):
        cr.model = [cr.model]

    # Interpret relative config paths as relative to run.yaml
    cr.model = [utils.relative_path(i, config_run_path) for i in cr.model]

    # Load defaults from module path
    module_conf = os.path.join(os.path.dirname(__file__), 'config')
    o = utils.AttrDict.from_yaml(os.path.join(module_conf, 'defaults.yaml'))

    # If defaults should not be inserted, replace the loaded AttrDict
    # with an empty one (a bit of a hack, but we also want the
    # default_techs list so we need to load the AttrDict anyway)
    if not insert_defaults:
        o = utils.AttrDict()
        o.techs = utils.AttrDict()

    # Load all additional files, continuously checking consistency
    for path in cr.model:
        new_o = utils.AttrDict.from_yaml(path)
        if 'techs' in list(new_o.keys()):
            overlap = set(get_default_techs()) & set(new_o.techs.keys())
            if overlap:
                e = exceptions.ModelError
                raise e('Trying to re-define a default technology in '
                        '{}: {}'.format(path, list(overlap)))
        # Interpret data_path as relative to `path`  (i.e the currently
        # open model config file), unless `adjust_data_path` is given
        if 'data_path' in new_o:
            if adjust_data_path:
                new_o.data_path = os.path.join(adjust_data_path,
                                               new_o.data_path)
            else:
                new_o.data_path = utils.relative_path(new_o.data_path, path)
        # The input files are allowed to override defaults
        o.union(new_o, allow_override=True)

    return o


class BaseModel(object):
    """
    Base model class.

    """
    def __init__(self):
        super().__init__()


class Model(BaseModel):
    """
    Calliope model.

    Parameters
    ----------
    config_run : str or AttrDict, optional
        Path to YAML file with run settings, or AttrDict containing run
        settings. If not given, the included default run and model
        settings are used.
    override : AttrDict, optional
        Provide any additional options or override options from
        ``config_run`` by passing an AttrDict of the form
        ``{'model_settings': 'foo.yaml'}``. Any option possible in
        ``run.yaml`` can be specified in the dict, inluding ``override.``
        options.

    """
    def __init__(self, config_run=None, override=None):
        super().__init__()
        self.verbose = False
        self.debug = utils.AttrDict()

        # Populate self.config_run and self.config_model
        self.initialize_configuration(config_run, override)
        self._get_option = utils.option_getter(self.config_model)
        self.get_cost = utils.cost_getter(self._get_option)

        # Set random seed if specified in run configuration
        random_seed = self.config_run.get('random_seed', None)
        if random_seed:
            np.random.seed(seed=random_seed)

        # Populate config_model with link distances, where metadata is given
        # but no distances given in locations.yaml
        self.get_distances()

        # Initialize sets
        self.initialize_parents()
        self.initialize_sets()

        # Get timeseries constraints/costs
        self.initialize_timeseries()

        # Read data and apply time resolution adjustments
        self.read_data()
        self.mode = self.config_run.mode
        self.initialize_time()

    def override_model_config(self, override_dict):
        od = override_dict
        if 'data_path' in od.keys_nested():
            # If run_config overrides data_path, interpret it as
            # relative to the run_config file's path
            od['data_path'] = utils.relative_path(od['data_path'],
                                                  self.config_run_path)
        self.config_model.union(od, allow_override=True,
                                allow_replacement=True)

    def initialize_configuration(self, config_run, override):
        self.flush_option_cache()
        # Load run configuration
        if not config_run:
            config_run = os.path.join(os.path.dirname(__file__),
                                      'example_model', 'run.yaml')
        if isinstance(config_run, str):
            # 1) config_run is a string, assume it's a path
            cr = utils.AttrDict.from_yaml(config_run)
            # self.run_id is used to set an output folder for logs, if
            # debug.keep_temp_files is set to True
            self.run_id = os.path.splitext(os.path.basename(config_run))[0]
            self.config_run_path = config_run
        else:
            # 2) config_run is not a string, assume it's an AttrDict
            cr = config_run
            assert isinstance(cr, utils.AttrDict)
            # we have no filename so we just use current date/time
            self.run_id = datetime.datetime.now().strftime("%Y-%m-%d_%H-%M-%S")
            # Use current working directory as config_run path
            self.config_run_path = os.getcwd()
        self.config_run = cr
        if override:
            assert isinstance(override, utils.AttrDict)
            cr.union(override, allow_override=True, allow_replacement=True)
        # If manually specify a run_id in debug, overwrite the generated one
        if 'debug.run_id' in cr.keys_nested():
            self.run_id = cr.debug.run_id
        self.config_model = get_model_config(cr, self.config_run_path)
        # Override config_model settings if specified in config_run
        # 1) Via 'model_override', which is the path to a YAML file
        if 'model_override' in cr:
            override_path = utils.relative_path(cr.model_override,
                                                self.config_run_path)
            override_dict = utils.AttrDict.from_yaml(override_path)
            self.override_model_config(override_dict)
        # 2) Via 'override', which is an AttrDict
        if ('override' in cr
                and isinstance(cr.override, utils.AttrDict)):
            self.override_model_config(cr.override)
        # Initialize locations
        locs = self.config_model.locations
        self.config_model.locations = locations.process_locations(locs)
        # As a final step, flush the option cache
        self.flush_option_cache()

    def initialize_timeseries(self):
        """
        Find any constraints/costs/revenue values requested as from 'file' in YAMLs
        and store that information
        """
        timeseries_constraint = ['r']
        # These can be numeric, avoiding true/false constraints.
        # No c_eff due to disagreement with non-timeseries constraint
        # c_e_cap_gross_net_rule.
        allowed_timeseries_constraints = ['r_eff', 'r_scale', 'rb_eff', 's_loss',
                                          'e_prod', 'e_con','e_eff',
                                          'e_cap_min_use', 'e_ramping',
                                          'om_var', 'om_fuel', 'om_rb', 'sub_var']
        #flatten the dictionary to get e.g. techs.ccgt.constraints.e_eff as keys
        for k, v in self.config_model.as_dict_flat().items():
            if isinstance(v,str):
                if v.startswith("file"): #find any refering to a file
                    params = k.split('.') #split the elements of the key to get constraint/cost type
                    if params[-1] == 'r':
                        None # 'r' already in the list automatically
                    elif params[-1] in allowed_timeseries_constraints: #look for e.g. e_eff
                        timeseries_constraint.append(params[-1])
                    else:
                        raise Exception("unable to handle loading data from file for '{}'".format(params[-1]))
        #send list of parameters to config_model AttrDict
        self.config_model['timeseries_constraints'] = list(set(timeseries_constraint))

    def initialize_time(self):
        # Carry y_ subset sets over to data for easier data analysis
        self.data.attrs['_sets'] = {k: v for k, v in self._sets.items() if 'y_' in k}
        self.data['_weights'] = xr.DataArray(
            pd.Series(1, index=self.data['t'].values),
            dims=['t']
        )

        time_config = self.config_run.get('time', False)
        if not time_config:
            return None  # Nothing more to do here
        else:
            # For analysis purposes, keep old data around
            self.data_original = self.data.copy(deep=True)

        ##
        # Process masking and get list of timesteps to keep at high res
        ##
        if 'masks' in time_config:
            masks = {}
            # time.masks is a list of {'function': .., 'options': ..} dicts
            for entry in time_config.masks:
                entry = utils.AttrDict(entry)
                mask_func = utils.plugin_load(entry.function,
                                              builtin_module='time_masks')
                mask_kwargs = entry.get_key('options', default={})
                masks[entry.to_yaml()] = mask_func(self.data, **mask_kwargs)

            self._masks = masks  # FIXME a better place to put masks

            # Concatenate the DatetimeIndexes by using dummy Series
            chosen_timesteps = pd.concat([pd.Series(0, index=m)
                                         for m in masks.values()]).index
            # timesteps: a list of timesteps NOT picked by masks
            timesteps = pd.Index(self.data.t.values).difference(chosen_timesteps)
        else:
            timesteps = None

        ##
        # Process function, apply resolution adjustments
        ##
        if 'function' in time_config:
            func = utils.plugin_load(time_config.function, builtin_module='time_funcs')
            func_kwargs = time_config.get('function_options', {})
            self.data = func(data=self.data, timesteps=timesteps, **func_kwargs)
            self._sets['t'] = self.data['t'].to_index()

            # Raise error if we've made adjustments incompatible
            # with operational mode
            if self.mode == 'operate':
                opmode_safe = self.data.attrs.get('opmode_safe', False)
                if opmode_safe:
                    self.data.attrs['time_res'] = self.get_timeres()
                else:
                    msg = 'Time settings incompatible with operational mode'
                    raise exceptions.ModelError(msg)

        return None

    def get_distances(self):
        """
        Where distances are not given for links, use any metadata to fill
        in the gap.
        Distance calculated using vincenty inverse formula (given in utils module).
        """
        # Check if metadata & links are loaded
        if 'metadata' not in self.config_model or 'links' not in self.config_model:
            return
        elif self.config_model.links:
            for link, v in self.config_model.links.items():
                for trans, v2 in self.config_model.links[link].items():
                    # for a given link and transmission type (e.g. 'hvac'),
                    # check if distance is set.
                    if 'distance' not in self.config_model.links[link][trans]:
                        # Links are given as 'a,b', so need to split them into individuals
                        links = link.split(',')
                        # Find distance using vincenty func & metadata of lat-long
                        loc_coords = self.config_model.metadata.location_coordinates
                        dist = utils.vincenty(getattr(loc_coords, links[0]),
                                              getattr(loc_coords, links[1]))
                        # update config_model
                        self.config_model.links[link][trans]['distance'] = dist

    def get_t(self, timestamp, offset=0):
        """
        Get a timestamp before/after (by offset) from the given timestamp
        in the model's set of timestamps. Raises ModelError if out of bounds.

        """
        idx = self.data['t'].to_index()
        if isinstance(offset, pd.tslib.Timedelta):
            loc = idx.get_loc(timestamp + offset)
        else:  # integer
            loc = idx.get_loc(timestamp) + offset
        if loc < 0:
            raise exceptions.ModelError(
                'Attempted to get a timestep before the first one.'
            )
        else:
            try:
                return idx[loc]
            except IndexError:  # Beyond length of index
                raise exceptions.ModelError(
                    'Attempted to get a timestep beoynd the last one.'
                )

    def prev_t(self, timestamp):
        """Return the timestep prior to the given timestep."""
        return self.get_t(timestamp, offset=-1)

    def get_timeres(self, verify=False):
        """Returns resolution of data in hours.

        If ``verify=True``, verifies that the entire file is at the same
        resolution. ``self.get_timeres(verify=True)`` can be called
        after Model initialization to verify this.

        """
        datetime_index = self._sets['t']
        seconds = (datetime_index[0] - datetime_index[1]).total_seconds()
        if verify:
            for i in range(len(datetime_index) - 1):
                assert ((datetime_index[i] - datetime_index[i+1]).total_seconds()
                        == seconds)
        hours = abs(seconds) / 3600
        return hours

    def get_option(self, option, x=None, default=None,
                   ignore_inheritance=False):
        """
        Retrieves options from model settings for the given tech,
        falling back to the default if the option is not defined for the
        tech.

        If ``x`` is given, will attempt to use location-specific override
        from the location matrix first before falling back to model-wide
        settings.

        If ``default`` is given, it is used as a fallback if no default value
        can be found in the regular inheritance chain. If ``default`` is None
        and the regular inheritance chain defines no default, an error
        is raised.

        If ``ignore_inheritance`` is True, the default is immediately used
        instead of a search through the inheritance chain if the option
        has not been set for the given tech.

        If the first segment of the option contains ':', it will be
        interpreted as implicit tech subsetting: e.g. asking for
        'hvac:r1' implicitly uses 'hvac:r1' with the parent 'hvac', even
        if that has not been defined, to search the option inheritance
        chain.

        Examples:

        * ``model.get_option('ccgt.costs.om_var')``
        * ``model.get_option('csp.weight')``
        * ``model.get_option('csp.r', x='33')``
        * ``model.get_option('ccgt.costs.om_var',\
          default='defaults.costs.om_var')``

        """
        key = (option, x, default, ignore_inheritance)
        try:
            result = self.option_cache[key]
        except KeyError:
            # self._get_option is defined inside __init__
            result = self.option_cache[key] = self._get_option(*key)
        return result

    def set_option(self, option, value, x=None):
        """
        Set ``option`` to ``value``. Returns None on success.

        A default can be set by passing an option like
        ``defaults.constraints.e_eff``.

        """
        if x is None:
            self.config_model.set_key('techs.' + option, value)
        else:  # Setting a specific x
            self._locations.at[x, '_override.' + option] = value
        self.flush_option_cache()

    def flush_option_cache(self):
        self.option_cache = {}

    def get_name(self, y):
        try:
            return self.get_option(y + '.name')
        except exceptions.OptionNotSetError:
            return y

    def get_carrier(self, y):
        return self.get_option(y + '.carrier')

    def get_weight(self, y):
        return self.get_option(y + '.stack_weight')

    def get_color(self, y):
        color = self.get_option(y + '.color')
        if color is False:
            # If no color defined, choose one by seeding random generator
            # with the tech name to get pseudo-random one
            random.seed(y)
            r = lambda: random.randint(0, 255)
            color = '#{:0>2x}{:0>2x}{:0>2x}'.format(r(), r(), r())
        return color

    def get_source_carrier(self, y):
        source_carrier = self.get_option(y + '.source_carrier')
        if source_carrier:
            return source_carrier
        else:
            return None

    def get_parent(self, y):
        """Returns the abstract base technology from which ``y`` descends."""
        if y in self._sets['y_trans']:
            return 'transmission'
        else:
            while True:
                parent = self.get_option(y + '.parent')
                if parent == 'defaults':
                    break
                y = parent
            return y

    def get_group_members(self, group, in_model=True, head_nodes_only=True,
                          expand_transmission=True):
        """
        Return the member technologies of a group. If ``in_model`` is
        True, only technologies (head nodes) in use in the current model
        are returned.

        Returns:
            * A list of group members if there are any.
            * If a group has no members (is only member of other
              groups, i.e. a head node), a list with a single item
              containing only the group/technology itself.
            * An empty list if the group is defined but not allowed
              in the current model.
            * None if the group doesn't exist.

        Other arguments:

            ``head_nodes_only`` : if True, don't return intermediate
                                  groups, i.e. technology definitions
                                  that are inherited from. Setting this
                                  to False only makes sense if in_model
                                  is also False, because in_model=True
                                  implies that only head nodes are
                                  returned.

            ``expand_transmission`` : if True, return in-model
                                      transmission technologies in the
                                      form ``tech:location``.

        """
        def _get(self, group, memberset):
            members = [i for i in self.parents if self.parents[i] == group]
            if members:
                for i, member in enumerate(members):
                    if not head_nodes_only:
                        memberset.add(member)
                    members[i] = _get(self, member, memberset)
                return members
            else:
                memberset.add(group)
        if not group in self.parents:
            return None
        memberset = set()
        _get(self, group, memberset)  # Fills memberset
        if in_model:
            memberset = set([y for y in memberset
                             if (y in self._sets['y']
                                 or y in self._sets['techs_transmission'])])
            # Expand transmission techs
            if expand_transmission:
                for y in list(memberset):
                    if y in self._sets['techs_transmission']:
                        memberset.remove(y)
                        memberset.update([yt
                                          for yt in self._sets['y_trans']
                                          if yt.startswith(y + ':')])
        return list(memberset)

    @utils.memoize_instancemethod
    def get_eff_ref(self, var, y, x=None):
        """Get reference efficiency, falling back to efficiency if no
        reference efficiency has been set."""
        base = y + '.constraints.' + var
        eff_ref = self.get_option(base + '_eff_ref', x=x, default=False)
        if eff_ref is False:
            eff_ref = self.get_option(base + '_eff', x=x)
        # Check for case wher e_eff is a timeseries file (so the option
        # is a string), and no e_eff_ref has been set to override that
        # string with a numeric option
        if isinstance(eff_ref, str):
            raise exceptions.ModelError(
                'Must set `e_eff_ref` if `e_eff` is a file.'
            )
        return eff_ref

    def scale_to_peak(self, df, peak, scale_time_res=True):
        """Returns the given dataframe scaled to the given peak value.

        If ``scale_time_res`` is True, the peak is multiplied by the model's
        time resolution. Set it to False to scale things like efficiencies.

        """
        # Normalize to (0, 1), then multiply by the desired maximum,
        # scaling this peak according to time_res
        if scale_time_res:
            adjustment = self.get_timeres()
        else:
            adjustment = 1
        if peak < 0:
            scale = float(df.min())
        else:
            scale = float(df.max())
        return (df / scale) * peak * adjustment

    def initialize_parents(self):
        techs = self.config_model.techs
        try:
            self.parents = {i: techs[i].parent for i in techs.keys()
                            if i != 'defaults'}
        except KeyError:
            tech = inspect.trace()[-1][0].f_locals['i']
            if 'parent' not in list(techs[tech].keys()):
                e = exceptions.ModelError
                raise e('Technology `' + tech + '` defines no parent!')
        # Verify that no technologies apart from the default technologies
        # inherit from 'defaults'
        for k, v in self.parents.items():
            if k not in get_default_techs() and v == 'defaults':
                e = exceptions.ModelError
                raise e('Tech `' + k + '` inherits from `defaults` but ' +
                        'should inherit from a built-in default technology.')
        # Verify that all parents are themselves actually defined
        for k, v in self.parents.items():
            if v not in list(techs.keys()):
                e = exceptions.ModelError
                raise e('Parent `' + v + '` of technology `' +
                        k + '` is not defined.')

    @utils.memoize_instancemethod
    def ischild(self, y, of):
        """Returns True if ``y`` is a child of ``of``, else False"""
        result = False
        while (result is False) and (y != 'defaults'):
            parent = self.parents[y]
            if parent == of:
                result = True
            y = parent
        return result

    @utils.memoize_instancemethod
    def functionality_switch(self, func_name):
        """
        Check if a given functionality of the model is required, based on whether
<<<<<<< HEAD
        there is any reference to it in model configuration.
        Currently used to switch revenue on and off by checking for the use of
        `sub_` (referring to revenue types within costs)
=======
        there is any reference to it in model configuration that isn't defaults.
        Currently used to switch `revenue` on and off
>>>>>>> 7adeb25f

        Args:
         - func_name: str; the funcitonality to check

        Returns: bool; Whether the functionality is switched is on (True) or off (False)
        """
        return any([func_name in i for i in self.config_model.as_dict_flat().keys()
            if 'default' not in i])

    def get_time_slice(self):
        if self.config_run.get_key('subset_t', default=False):
            return slice(None)
        else:
            return slice(
                self.config_run.subset_t[0],
                self.config_run.subset_t[1]
            )

    def initialize_sets(self):
        self._sets = utils.AttrDict()
        self.config_model

        # t: time
        _t = pd.read_csv(
            os.path.join(self.config_model.data_path, 'set_t.csv'),
            header=None, index_col=1, parse_dates=[1]
        )
        self._set_t_original = _t.index
        if self.config_run.get_key('subset_t', default=False):
            _t = _t.loc[self.config_run.subset_t[0]:self.config_run.subset_t[1]]
        self._sets['t'] = _t.index

        # x: locations
        _x = list(self.config_model.locations.keys())
        if self.config_run.get_key('subset_x', default=False):
            _x = [i for i in _x if i in self.config_run.subset_x]
        self._sets['x'] = _x

        # y: techs
        sets_y = sets.init_set_y(self, _x)
        self._sets = {**self._sets, **sets_y}

        # c: carriers
        _c = set()
        for y in self._sets['y']:  # Only add carriers for allowed technologies
            _c.update([self.get_option(y + '.carrier')])
            if self.get_option(y + '.source_carrier'):
                _c.update([self.get_option(y + '.source_carrier')])
        _c = list(_c)
        self._sets['c'] = _c

        # k: cost classes
        classes_c = [list(self.config_model.techs[k].costs.keys())
                   for k in self.config_model.techs
                   if k != 'defaults'  # Prevent 'default' from entering set
                   if 'costs' in self.config_model.techs[k]]
        # Flatten list and make sure 'monetary' is in it
        classes_c = ([i for i in itertools.chain.from_iterable(classes_c)]
                   + ['monetary'])
        # Remove any duplicates by going from list to set and back
        self._sets['k'] = list(set(classes_c))

        # Locations settings matrix and transmission technologies
        self._locations = locations.generate_location_matrix(
            self.config_model.locations, techs=self._sets['y']
        )
        # Locations table: only keep rows that are actually in set `x`
        self._locations = self._locations.loc[_x, :]

        # Initialize transmission technologies
        sets.init_y_trans(self)

        # set 'y' is now complete, ensure that all techs conform to the
        # rule that only "head" techs can be used in the model
        for y in self._sets['y']:
            if self.get_option(y + '.parent') in self._sets['y']:
                e = exceptions.ModelError
                raise e('Only technologies without children can be used '
                        'in the model definition '
                        '({}, {}).'.format(y, self.get_option(y + '.parent')))

    @utils.memoize
    def _get_option_from_csv(self, filename):
        """Read CSV time series"""
        d_path = os.path.join(self.config_model.data_path, filename)
        df = pd.read_csv(d_path, index_col=0)
        df.index = self._set_t_original
        df = df.loc[self._sets['t'], :]  # Subset in case necessary
        # Fill columns that weren't defined with NaN
        # missing_cols = list(set(self.data._x) - set(df.columns))
        # for c in missing_cols:
        #     df[c] = np.nan

        # Ensure that the read file's index matches the data's timesteps
        mismatch = df.index.difference(self._sets['t'])
        if len(mismatch) > 0:
            e = exceptions.ModelError
            entries = mismatch.tolist()
            raise e('File has invalid index. Ensure that it has the same '
                    'date range and resolution as set_t.csv: {}.\n\n'
                    'Invalid entries: {}'.format(filename, entries))
        return df

    def _get_filename(self, param, option, y, x):
        # If we have a string, it must be `file` or `file=..`
        if not option.startswith('file'):
            e = exceptions.ModelError
            raise e('Invalid value for `{}.{}.{}`:'
                    ' `{}`'.format(param, y, x, option))
        # Parse the option and return the filename
        else:
            try:
                # Parse 'file=filename' option
                f = option.split('=')[1]
            except IndexError:
                # If set to just 'file', set filename with y and
                # param, e.g. 'csp_r_eff.csv'
                if isinstance(param, str):
                    f = y + '_' + param + '.csv'
                else:
                    f = y + '_' + '_'.join(param) + '.csv'
        return f

    def _apply_x_map(self, df, x_map, x=None):
        # Format is <name in model config>:<name in data>
        x_map_dict = {i.split(':')[0].strip():
                      i.split(':')[1].strip()
                      for i in x_map.split(',')}
        x_map_str = 'x_map: \'{}\''.format(x_map)
        # Get the mapping for this x from x_map
        # NB not removing old columns in case
        # those are also used somewhere!
        if x is None:
            x = list(x_map_dict.keys())
        elif x in x_map_dict:
            x = [x]
        else:
            x = []
        for this_x in x:
            try:
                x_m = x_map_dict[this_x]
            except KeyError:
                e = exceptions.ModelError
                raise e('x_map defined but does not map '
                        'location defined in model config: '
                        '{}, with {}'.format(this_x, x_map_str))
            if x_m not in df.columns:
                e = exceptions.ModelError
                raise e('Trying to map to a column not '
                        'contained in data: {}, for region '
                        '{}, with {}'
                        .format(x_m, this_x, x_map_str))
            df[this_x] = df[x_m]
        return df

    def _read_param_for_tech(self, param, y, time_res, option, x=None):
        if option != float('inf') and isinstance(param, str): # just for 'r'
            self._sets['y_def_' + param].add(y)
        k = '{}.{}:{}'.format(param, y, x)

        if isinstance(option, str) and option != float('inf'):  # if option is string, read a file
            if param != 'r':
                self._sets['y_def_' + param].add(y)
            f = self._get_filename(param, option, y, x)
            df = self._get_option_from_csv(f)
            self.debug.data_sources.set_key(k, 'file:' + f)

        else:  # option is numeric
            df = pd.DataFrame(
                option,
                index=self._sets['t'], columns=self._sets['x']
            )
            self.debug.data_sources.set_key(k, 'model_config')

        # Apply x_map if necessary
        x_map = self.get_option(y + '.x_map', x=x)
        if x_map is not None:
            df = self._apply_x_map(df, x_map, x)

        if param == 'r' and (x in df.columns or x is None):
            if x is None:
                x_slice = slice(None)
            else:
                x_slice = x
            # Convert power to energy for r, if necessary
            r_unit = self.get_option(y + '.constraints.r_unit', x=x)
            if r_unit == 'power':
                df.loc[:, x_slice] = df.loc[:, x_slice] * time_res

            # Scale r to a given maximum if necessary
            scale = self.get_option(
                y + '.constraints.r_scale_to_peak', x=x
            )
            if scale:
                df.loc[:, x_slice] = self.scale_to_peak(df.loc[:, x_slice], scale)

        if x is not None:
            df = df.loc[:, x]
        return df

    def _validate_param_df(self, param, y, df):
        for x in self._sets['x']:
            if x not in df.columns:
                if self._locations.at[x, y] == 0:
                    df[x] = np.nan
                else:
                    df[x] = 0
                    k = '{}.{}:{}'.format(param, y, x)
                    w = exceptions.ModelWarning
                    message = 'Could not load data for {}'.format(k)
                    warnings.warn(message, w)
                    v = '_NOT_FOUND_'
                    self.debug.data_sources.set_key(k, v)

    def _validate_param_dataset_consistency(self, dataset):
        sources = self.debug.data_sources
        missing_data = [kk for kk in sources.keys_nested()
                        if sources.get_key(kk) == '_NOT_FOUND_']
        if len(missing_data) > 0:
            message = ('The following parameter values could not be read '
                       'from file. They were automatically set to `0`: '
                       + ', '.join(missing_data))
            warnings.warn(message, exceptions.ModelWarning)

        # Finally, check data consistency. For now, demand must be <= 0,
        # and supply >=0, at all times.
        # FIXME update these checks on implementing conditional param updates.
        for y in self._sets['y_def_r']:
            base_tech = self.get_parent(y)
            possible_x = [x for x in self._sets['x']
                          if self._locations.at[x, y] != 0]
            for x in possible_x:
                series = dataset['r'].loc[{'y': y, 'x': x}].to_pandas()
                err_suffix = 'for tech: {}, at location: {}'.format(y, x)
                if base_tech == 'demand':
                    err = 'Demand resource must be <=0, ' + err_suffix
                    assert (series <= 0).all(), err
                elif base_tech == 'supply':
                    err = 'Supply resource must be >=0, ' + err_suffix
                    assert (series >= 0).all(), err

    def read_data(self):
        """
        Populate parameter data from CSV files or model configuration.

        """
        data = {}
        attrs = {}
        self.debug.data_sources = utils.AttrDict()

        # `time_res` never changes, so always reflects the spacing
        # of time step indices
        attrs['time_res'] = time_res = self.get_timeres()
        time_res_series = pd.Series(time_res, index=self._sets['t'])
        time_res_series.index.name = 't'
        data['_time_res'] = xr.DataArray(time_res_series)

        # Last index t for which model may still use startup exceptions
        startup_time_idx = int(self.config_model.startup_time / time_res)
        attrs['startup_time_bounds'] = self._sets['t'][startup_time_idx]

        # Storage initialization parameter, defined over (x, y)
        s_init = {y: [self.get_option(y + '.constraints.s_init', x=x)
                      for x in self._sets['x']]
                  for y in self._sets['y']}
        s_init = pd.DataFrame(s_init, index=self._sets['x'])
        s_init.columns.name = 'y'
        s_init.index.name = 'x'
        data['s_init'] = xr.DataArray(s_init)

        # Parameters that may be defined over (x, y, t)
        ts_sets = {'y_def_' + param: set()
                   for param in self.config_model.timeseries_constraints}
        self._sets = {**self._sets, **ts_sets}

        for param in self.config_model.timeseries_constraints: #constraints
            param_data = {}
            if 'om' in param or 'sub' in param: # cost constraints
                for y in self._sets['y']:
                    df = {}
                    for k in self._sets['k']:
                        # First, set up each parameter without considering
                        # potential per-location (per-x) overrides
                        option = self.get_cost(param, y, k)

                        df[k] = self._read_param_for_tech(param, y, time_res,
                                                       option, x=None)
                        for x in self._sets['x']:
                            # Check for each x whether it defines an override
                            # that is different from the generic option, and if so,
                            # update the dataframe
                            option_x = self.get_cost(param, y, k, x=x)
                            if option != option_x:
                                df[k].loc[:, x] = self._read_param_for_tech(
                                                            param, y, time_res,
                                                            option_x, x=x)

                        self._validate_param_df(param, y, df[k])  # Have all `x` been set?
                        # Create 3D dataframe with axes ordered as (t, x, k)
                    df_k = pd.Panel(df).swapaxes(0,1).swapaxes(1,2)
                    param_data[y] = xr.DataArray(df_k, dims=['t', 'x', 'k'])
            else:
                for y in self._sets['y']:
                    # First, set up each parameter without considering
                    # potential per-location (per-x) overrides
                    j = '.'.join([y, 'constraints', param])
                    option = self.get_option(j)

                    df = self._read_param_for_tech(param, y, time_res,
                                                      option, x=None)
                    for x in self._sets['x']:
                        # Check for each x whether it defines an override
                        # that is different from the generic option, and if so,
                        # update the dataframe
                        option_x = self.get_option(j, x=x)
                        if option != option_x:
                            df.loc[:, x] = self._read_param_for_tech(param,
                                                     y, time_res, option_x, x=x)

                    self._validate_param_df(param, y, df)  # Have all `x` been set?
                    param_data[y] = xr.DataArray(df, dims=['t', 'x'])

            # Turn param_data into a DataArray
            data[param] = xr.Dataset(param_data).to_array(dim='y')


        dataset = xr.Dataset(data)
        dataset.attrs = attrs

        # Check data consistency
        self._validate_param_dataset_consistency(dataset)

        # Make sure there are no NaNs anywhere in the data
        # to prevent potential solver problems
        dataset = dataset.fillna(0)

        self.data = dataset

    def _get_t_max_demand(self):
        """Return timestep index with maximum demand"""
        # FIXME needs unit tests
        t_max_demands = utils.AttrDict()
        for c in self._sets['c']:
            ys = [y for y in self.data['y'].values
                  if self.get_option(y + '.carrier') == c]
            # Get copy of r data array
            r_carrier = self.data['r'].loc[{'y': ys}].copy()
            # Only kep negative (=demand) values
            r_carrier.values[r_carrier.values > 0] = 0
            t_max_demands[c] = (r_carrier.sum(dim='y').sum(dim='x')
                                         .to_dataframe()
                                         .sum(axis=1).idxmin())
        return t_max_demands

    def add_constraint(self, constraint, *args, **kwargs):
        try:
            constraint(self, *args, **kwargs)
        # If there is an error in a constraint, make sure to also get
        # the index where the error happened and pass that along
        except ValueError as e:
            index = inspect.trace()[-1][0].f_locals['index']
            index_string = ', at index: {}'.format(index)
            if not e.args:
                e.args = ('',)
            e.args = (e.args[0] + index_string,) + e.args[1:]
            # Also log it because that is what Pyomo does, and want to ensure
            # that the log entry contains the info we added
            logging.error('Error generating constraint' + index_string)
            raise

    def _param_populator(self, src_data, src_param, levels):
        """
        Returns a `getter` function that returns (x, t)-specific
        values for parameters, used in parameter updating

        """

        getter_data = (src_data[src_param].to_dataframe().reorder_levels(levels)
                                                         .to_dict()[src_param])

        def getter_constraint(m, y, x, t):  # pylint: disable=unused-argument
            return getter_data[(y, x, t)]
        def getter_cost(m, y, x, t, k):  # pylint: disable=unused-argument
            return getter_data[(y, x, t, k)]

        if len(src_data[src_param].dims) == 4: # costs
            return getter_cost
        else: # all other constraints
            return getter_constraint

    def _param_updater(self, src_data, src_param, t_offset=None):
        """
        Returns a `getter` function that returns (x, t)-specific
        values for parameters, used in parameter updating
        """
        if len(src_data[src_param].dims) == 4: # costs
            levels = ['y', 'x', 't', 'k']
        else: # all other constraints
            levels = ['y', 'x', 't']
        getter_data = (src_data[src_param].to_dataframe()
                                          .reorder_levels(levels)
                                          .to_dict()[src_param])
        def getter(m, i):  # pylint: disable=unused-argument
            # i is the key of the Pyomo Param, which is (y, x, t)
            # for constraints and (y, x, t, k) for costs
            j = list(i)
            if t_offset:
                j[2] = self.get_t(j[2], t_offset) # change time
            return getter_data[tuple(j)]
        return getter

    def update_parameters(self, t_offset):
        d = self.data

        for param in self.config_model.timeseries_constraints:
            y_set = list(self._sets['y_def_' + param])
            initializer = self._param_updater(d, param, t_offset)
            param_object = getattr(self.m, param)
            for i in param_object.iterkeys():
                param_object[i] = initializer(self.m, i)

        s_init = self.data['s_init'].to_dataframe().to_dict()['s_init']
        s_init_initializer = lambda m, y, x: float(s_init[x, y])
        for y in self.m.y_pc:
            for x in self.m.x:
                self.m.s_init[y, x] = s_init_initializer(self.m, y, x)

    def _set_t_end(self):
        # t_end is the timestep previous to t_start + horizon,
        # because the .loc[start:end] slice includes the end
        try:
            offset = int(self.config_model.opmode.horizon /
                         self.data.attrs['time_res']) - 1
            self.t_end = self.get_t(self.t_start, offset=offset)
        except KeyError:
            # If t_end is beyond last timestep, cap it to last one, and
            # log the occurance
            t_bound = self._sets['t'][-1]
            msg = 'Capping t_end to {}'.format(t_bound)
            logging.debug(msg)
            self.t_end = t_bound

    def generate_model(self, t_start=None):
        """
        Generate the model and store it under the property `m`.

        Args:
            t_start : if self.mode == 'operate', this must be specified,
            but that is done automatically via solve_iterative() when
            calling run()

        """
        #
        # Setup
        #
        self.m = m = po.ConcreteModel()
        d = self.data
        self.t_start = t_start
        self.t_max_demand = self._get_t_max_demand()

        #
        # Sets
        #

        # Time steps
        # datetimes = self.data['t'].to_pandas().reset_index(drop=True)
        # datetimes = pd.Series(range(len(self.data['t'])), index=self.data['t'].values)
        if self.mode == 'plan':
            m.t = po.Set(initialize=d['t'].to_index(), ordered=True)
        elif self.mode == 'operate':
            self._set_t_end()
            m.t = po.Set(initialize=d['t'].to_series()[self.t_start:self.t_end].index,
                         ordered=True)
        # Carriers
        m.c = po.Set(initialize=self._sets['c'], ordered=True)
        # Locations
        m.x = po.Set(initialize=self._sets['x'], ordered=True)
        # Cost classes
        m.k = po.Set(initialize=self._sets['k'], ordered=True)
        #
        # Technologies and various subsets of technologies
        #
        m.y = po.Set(initialize=self._sets['y'], ordered=True)
        # Production technologies
        m.y_prod = po.Set(initialize=self._sets['y_prod'], within=m.y, ordered=True)
        # Consumption technologies
        m.y_con = po.Set(initialize=self._sets['y_con'], within=m.y, ordered=True)
        # Production/consumption technologies
        m.y_pc = po.Set(initialize=self._sets['y_pc'], within=m.y, ordered=True)
        # Transmission technologies
        m.y_trans = po.Set(initialize=self._sets['y_trans'], within=m.y, ordered=True)
        # Conversion technologies
        m.y_conv = po.Set(initialize=self._sets['y_conv'], within=m.y, ordered=True)
        # Demand sources
        m.y_demand = po.Set(initialize=self._sets['y_demand'], within=m.y, ordered=True)
        ##TIMESERIES vars
        for param in self.config_model.timeseries_constraints:
            setattr(m, 'y_def_'+param, po.Set(initialize = self._sets['y_def_' + param], within=m.y))
        # Technologies that allow `rb`
        m.y_rb = po.Set(initialize=self._sets['y_rb'], within=m.y)
        # Technologies with parasitics
        m.y_p = po.Set(initialize=self._sets['y_p'], within=m.y)
        # Technologies without parasitics
        set_no_parasitics = set(self._sets['y']) - set(self._sets['y_p'])
        m.y_np = po.Set(initialize=set_no_parasitics, within=m.y)

        #
        # Parameters
        #

        for param in self.config_model.timeseries_constraints:
            y_set = list(getattr(m, 'y_def_' + param))
            if len(d[param].dims) == 4: # costs
                initializer = self._param_populator(d, param, ['y', 'x', 't', 'k'])
                setattr(m, param, po.Param(y_set, m.x, m.t, m.k,
                                           initialize=initializer, mutable=True))
            else: # all other constraints
                initializer = self._param_populator(d, param, ['y', 'x', 't'])
                setattr(m, param, po.Param(y_set, m.x, m.t,
                                           initialize=initializer, mutable=True))

        s_init = self.data['s_init'].to_dataframe().to_dict()['s_init']
        s_init_initializer = lambda m, y, x: float(s_init[x, y])
        m.s_init = po.Param(m.y_pc, m.x, initialize=s_init_initializer,
                            mutable=True)

        #
        # Variables and constraints
        #

        # 1. Required
        constr = [constraints.base.node_resource,
                  constraints.base.node_energy_balance,
                  constraints.base.node_constraints_build,
                  constraints.base.node_constraints_operational,
                  constraints.base.node_constraints_transmission,
                  constraints.base.node_parasitics,
                  constraints.base.node_costs,
                  constraints.base.model_constraints]
        if self.mode == 'plan':
            constr += [constraints.planning.system_margin,
                       constraints.planning.node_constraints_build_total]
        for c in constr:
            self.add_constraint(c)

        # 2. Optional
        if self.config_model.get_key('constraints', default=False):
            for c in self.config_model.constraints:
                self.add_constraint(utils._load_function(c))

        # 3. Objective function
        default_obj = 'constraints.objective.objective_cost_minimization'
        objective = self.config_model.get_key('objective', default=default_obj)
        self.add_constraint(utils._load_function(objective))

    def _log_time(self):
        self.run_times["end"] = time.time()
        self.run_times["runtime"] = int(time.time() - self.run_times["start"])
        logging.info('Runtime: ' + str(self.run_times["runtime"]) + ' secs')

    def run(self, iterative_warmstart=True):
        """
        Instantiate and solve the model

        """
        o = self.config_model
        d = self.data
        cr = self.config_run
        self.run_times = {}
        self.run_times["start"] = time.time()
        if self.verbose:
            print('[{}] Model run started.'.format(_get_time()))
        if self.mode == 'plan':
            self.generate_model()  # Generated model goes to self.m
            self.solve()
            self.load_solution()
        elif self.mode == 'operate':
            assert len(self.data['_time_res'].to_series().unique()) == 1, \
                'Operational mode only works with uniform time step lengths.'
            time_res = self.data.attrs['time_res']
            assert (time_res <= self.config_model.opmode.horizon and
                    time_res <= self.config_model.opmode.window), \
                'Timestep length must be smaller than horizon and window.'
            # solve_iterative() generates, solves, and loads the solution
            self.solve_iterative(iterative_warmstart)
        else:
            e = exceptions.ModelError
            raise e('Invalid model mode: `{}`'.format(self.mode))
        self._log_time()
        if self.verbose:
            print('[{}] Solution ready. '
                  'Total run time was {} seconds.'
                  .format(_get_time(), self.run_times["runtime"]))
        if cr.get_key('output.save', default=False) is True:
            output_format = cr.get_key('output.format', default=['netcdf'])
            if not isinstance(output_format, list):
                output_format = [output_format]
            for fmt in output_format:
                self.save_solution(fmt)
            if self.verbose:
                print('[{}] Solution saved to file.'.format(_get_time()))
            save_constr = cr.get_key('output.save_constraints', default=False)
            if save_constr:
                options = cr.get_key('output.save_constraints_options',
                                     default={})
                output.generate_constraints(self.solution,
                                            output_path=save_constr,
                                            **options)
                if self.verbose:
                    print('[{}] Constraints saved to file.'.format(_get_time()))

    def _solve_with_output_capture(self, warmstart, solver_kwargs):
        if self.config_run.get_key('debug.echo_solver_log', default=False):
            return self._solve(warmstart, solver_kwargs)
        else:
            # Silencing output by redirecting stdout and stderr
            with utils.capture_output() as self.pyomo_output:
                return self._solve(warmstart, solver_kwargs)

    def _solve(self, warmstart, solver_kwargs):
        warning = None
        solver = self.config_run.get_key('solver')
        if warmstart:
            try:
                results = self.opt.solve(self.m, warmstart=True,
                                         tee=True, **solver_kwargs)
            except ValueError as e:
                if 'warmstart' in e.args[0]:
                    warning = ('The chosen solver, {}, '
                               'does not support warmstart, '
                               'which may impact performance.').format(solver)
                    results = self.opt.solve(self.m, tee=True, **solver_kwargs)
        else:
            results = self.opt.solve(self.m, tee=True, **solver_kwargs)
        return results, warning

    def solve(self, warmstart=False):
        """
        Args:
            warmstart : (default False) re-solve an updated model
                        instance

        Returns: None

        """
        cr = self.config_run
        solver_kwargs = {}
        if not warmstart:
            solver_io = cr.get_key('solver_io', default=False)
            if solver_io:
                self.opt = popt.SolverFactory(cr.solver, solver_io=solver_io)
            else:
                self.opt = popt.SolverFactory(cr.solver)
            # Set solver options from run_settings file, if it exists
            try:
                for k in cr.solver_options.keys_nested():
                    self.opt.options[k] = cr.solver_options.get_key(k)
            except KeyError:
                pass
            if cr.get_key('debug.symbolic_solver_labels', default=False):
                solver_kwargs['symbolic_solver_labels'] = True
        if cr.get_key('debug.keep_temp_files', default=False):
            solver_kwargs['keepfiles'] = True
            if self.mode == 'plan':
                logdir = os.path.join('Logs', self.run_id)
            elif self.mode == 'operate':
                logdir = os.path.join('Logs', self.run_id
                                      + '_' + str(self.t_start))
            if (cr.get_key('debug.overwrite_temp_files', default=False)
                    and os.path.exists(logdir)):
                shutil.rmtree(logdir)
            os.makedirs(logdir)
            TempfileManager.tempdir = logdir

        self.run_times["preprocessed"] = time.time()
        if self.verbose:
            print('[{}] Model preprocessing took {:.2f} seconds.'
                  .format(_get_time(), self.run_times["preprocessed"] - self.run_times["start"]))

        try:
            self.results, warnmsg = self._solve_with_output_capture(warmstart, solver_kwargs)
        except:
            logging.critical('Solver output:\n{}'.format('\n'.join(self.pyomo_output)))
            raise

        if warnmsg:
            warnings.warn(warnmsg, exceptions.ModelWarning)

        self.load_results()
        self.run_times["solved"] = time.time()
        if self.verbose:
            print('[{}] Solving model took {:.2f} seconds.'
                  .format(_get_time(), self.run_times["solved"] - self.run_times["preprocessed"]))

    def process_solution(self):
        """
        Called from both load_solution() and load_solution_iterative()
        """
        # Add levelized cost
        self.solution = self.solution.merge(self.get_levelized_cost().to_dataset(name='levelized_cost'))
        # Add capacity factor
        self.solution = self.solution.merge(self.get_capacity_factor().to_dataset(name='capacity_factor'))
        # Add metadata
        md = self.get_metadata()
        md.columns.name = 'cols_metadata'
        md.index.name = 'y'
        self.solution = self.solution.merge(xr.DataArray(md).to_dataset(name='metadata'))
        # Add summary
        summary = self.get_summary()
        summary.columns.name = 'cols_summary'
        summary.index.name = 'techs'
        self.solution = self.solution.merge(xr.DataArray(summary).to_dataset(name='summary'))
        # Add groups
        groups = self.get_groups()
        groups.columns.name = 'cols_groups'
        groups.index.name = 'techs'
        self.solution = self.solution.merge(xr.DataArray(groups).to_dataset(name='groups'))
        # Add shares
        shares = self.get_shares(groups)
        shares.columns.name = 'cols_shares'
        shares.index.name = 'techs'
        self.solution = self.solution.merge(xr.DataArray(shares).to_dataset(name='shares'))
        # Add time resolution
        self.solution = self.solution.merge(self.data['_time_res'].copy(deep=True).to_dataset(name='time_res'))
        # Add model and run configuration
        self.solution.attrs['config_run'] = self.config_run
        self.solution.attrs['config_model'] = self.config_model

    def load_solution(self):
        sol = self.get_node_variables()
        sol = sol.merge(self.get_totals())
        sol = sol.merge(self.get_node_parameters())
        sol = sol.merge(self.get_costs().to_dataset(name='costs'))
        if self.functionality_switch('sub_'):
            sol = sol.merge(self.get_revenue().to_dataset(name='revenue'))
        self.solution = sol
        self.process_solution()

    def get_var(self, var, dims=None, standardize_coords=True):
        """
        Return output for variable `var` as a pandas.Series (1d),
        pandas.Dataframe (2d), or xarray.DataArray (3d and higher).

        Parameters
        ----------
        var : variable name as string, e.g. 'es_prod'
        dims : list, optional
            indices as strings, e.g. ('y', 'x', 't');
            if not given, they are auto-detected

        """
        m = self.m
        try:
            var_container = getattr(m, var)
        except AttributeError:
            raise exceptions.ModelError('Variable {} inexistent.'.format(var))
        # Get dims
        if not dims:
            dims = [i.name for i in var_container.index_set().set_tuple]
        # Make sure standard coordinate names are used
        if standardize_coords:
            dims = [i.split('_')[0] for i in dims]
        result = pd.DataFrame.from_dict(var_container.get_values(), orient='index')
        if result.empty:
            raise exceptions.ModelError('Variable {} has no data.'.format(var))
        result.index = pd.MultiIndex.from_tuples(result.index, names=dims)
        result = result[0]  # Get the only column in the dataframe
        # Unstack and sort by time axis
        if len(dims) == 1:
            result = result.sort_index()
        elif len(dims) == 2:
            # if len(dims) is 2, we already have a well-formed DataFrame
            result = result.unstack(level=0)
            result = result.sort_index()
        else:  # len(dims) >= 3
            result = xr.DataArray.from_series(result)
        return result

    def get_ec(self, what='prod'):
        es = self.get_var('es_' + what)
        try:
            ec = self.get_var('ec_' + what)
        except exceptions.ModelError:  # ec has no data
            # Skip all the rest and return es straight away
            return es
        # For those techs that have an `ec`, replace their `es` with `ec`,
        # for the others, `ec` is `es`, so no change needed
        for carrier in ec.coords['c'].values:
            for tech in ec.coords['y'].values:
                es.loc[dict(c=carrier, y=tech)] = ec.loc[dict(c=carrier, y=tech)]
        return es  # the variable is called es, but the thing is now ec

    def get_ec_sum(self):
        ec = self.get_ec('prod') + self.get_ec('con')
        return ec.fillna(0)

    def get_node_variables(self):
        detail = ['s', 'rs']
        p = xr.Dataset({v: self.get_var(v) for v in detail})
        try:
            p['rbs'] = self.get_var('rbs')
        except exceptions.ModelError:
            # `rbs` doesn't exist in the model or exists without data
            p['rbs'] = p['rs'].copy()  # get same dimensions
            p['rbs'].loc[:] = 0
        p['e'] = self.get_ec_sum()
        return p

    def get_node_parameters(self):
        detail = ['s_cap', 'r_cap', 'r_area', 'e_cap', 'e_cap_net']
        result = xr.Dataset({v: self.get_var(v) for v in detail})
        try:
            result['rb_cap'] = self.get_var('rb_cap')
        except exceptions.ModelError:
            result['rb_cap'] = result['r_cap'].copy()  # get same dimensions
            result['rb_cap'].loc[:] = 0
        return result

    def get_costs(self, t_subset=None):
        """Get costs."""
        if t_subset is None:
            cost_fixed = self.get_var('cost_con') + self.get_var('cost_op_fixed')
            cost_variable = self.get_var('cost_op_variable')
        else:
            # len_adjust is the fraction of construction and fixed costs
            # that is accrued to the chosen t_subset. NB: construction and fixed
            # operation costs are calculated for a whole year
            len_adjust = (sum(self.data['_time_res'].to_series().iloc[t_subset])
                          / sum(self.data['_time_res'].to_series()))

            # Adjust for the fact that fixed costs accrue over a smaller length
            # of time as per len_adjust
            cost_fixed = self.get_var('cost_con') + self.get_var('cost_op_fixed')
            cost_fixed = cost_fixed * len_adjust

            # Adjust for the fact that variable costs are only accrued over
            # the t_subset period
            cost_op_var = self.get_var('cost_op_var')[{'t': t_subset}].sum(dim='t')
            cost_op_fuel = self.get_var('cost_op_fuel')[{'t': t_subset}].sum(dim='t')
            cost_op_rb = self.get_var('cost_op_rb')[{'t': t_subset}].sum(dim='t')

            cost_variable = cost_op_var + cost_op_fuel + cost_op_rb

        return cost_fixed + cost_variable

    def get_revenue(self, t_subset=None):
        """Get revenue."""
        if t_subset is None:
            return self.get_var('revenue')
        else:
            # len_adjust is the fraction of construction and fixed costs
            # that is accrued to the chosen t_subset. NB: construction and fixed
            # operation revenue are calculated for a whole year
            len_adjust = (sum(self.data['_time_res'].to_series().iloc[t_subset])
                          / sum(self.data['_time_res'].to_series()))

            # Adjust for the fact that fixed costs accrue over a smaller length
            # of time as per len_adjust
            try: revenue_fixed = self.get_var('revenue_fixed')
            except: revenue_fixed = 0
            revenue_fixed = revenue_fixed * len_adjust

            # Adjust for the fact that variable costs are only accrued over
            # the t_subset period
            try: revenue_variable = (self.get_var('revenue_var')[{'t': t_subset}]
                                     .sum(dim='t'))
            except: revenue_variable = 0

            return revenue_fixed + revenue_variable


    def get_totals(self, t_subset=None, apply_weights=True):
        """Get total produced and consumed per technology and location."""
        if t_subset is None:
            t_subset = slice(None)

        if apply_weights:
            try:
                weights = self.data['_weights'][dict(t=t_subset)]
            except AttributeError:
                weights = 1
        else:
            weights = 1

        p = xr.Dataset({'ec_' + i: (self.get_ec(i)[dict(t=t_subset)]
                        * weights).sum(dim='t')
                        for i in ['prod', 'con']})
        for i in ['es_prod', 'es_con']:
            p[i] = (self.get_var(i)[dict(t=t_subset)] * weights).sum(dim='t')
        return p

    def get_levelized_cost(self):
        """
        Get levelized costs.

        NB: Only production, not consumption, is used in calculations.

        """
        sol = self.solution
        cost_dict = {}
        for cost in self._sets['k']:
            carrier_dict = {}
            revenue = sol['revenue'].loc[dict(k=cost)]\
                if self.functionality_switch('sub_') else 0
            net_cost = sol['costs'].loc[dict(k=cost)] - revenue
            for carrier in self._sets['c']:
                # Levelized cost of electricity (LCOE)
                with np.errstate(divide='ignore', invalid='ignore'):  # don't warn about division by zero
                    lc = net_cost / sol['ec_prod'].loc[dict(c=carrier)]
                lc = lc.to_pandas()

                # Make sure the dataframe has y as columns and x as index
                if lc.index.name == 'y':
                    lc = lc.T

                lc = lc.replace(np.inf, 0)
                carrier_dict[carrier] = lc
            cost_dict[cost] = xr.Dataset(carrier_dict).to_array(dim='c')
        arr = xr.Dataset(cost_dict).to_array(dim='k')
        return arr

    def _get_time_res_sum(self):
        m = self.m
        time_res = self.data['_time_res'].to_series()
        weights = self.data['_weights'].to_series()

        try:  # Try loading time_res_sum from operational mode
            time_res_sum = self.data.attrs['time_res_sum']
        except KeyError:
            time_res_sum = sum(time_res.at[t] * weights.at[t] for t in m.t)
        return time_res_sum

    def get_capacity_factor(self):
        """
        Get capacity factor.

        NB: Only production, not consumption, is used in calculations.

        """
        sol = self.solution
        cfs = {}
        for carrier in sol.coords['c'].values:
            time_res_sum = self._get_time_res_sum()
            with np.errstate(divide='ignore', invalid='ignore'):
                cf = sol['ec_prod'].loc[dict(c=carrier)] / (sol['e_cap_net'] * time_res_sum)
            cf = cf.to_pandas()

            # Make sure the dataframe has y as columns and x as index
            if cf.index.name == 'y':
                cf = cf.T

            cf = cf.fillna(0)
            cfs[carrier] = cf
        arr = xr.Dataset(cfs).to_array(dim='c')
        return arr

    def get_metadata(self):
        df = pd.DataFrame(index=self._sets['y'])
        df.loc[:, 'type'] = df.index.map(lambda y: self.get_parent(y))
        df.loc[:, 'name'] = df.index.map(lambda y: self.get_name(y))
        df.loc[:, 'carrier'] = df.index.map(lambda y: self.get_carrier(y))
        get_src_c = lambda y: self.get_source_carrier(y)
        df.loc[:, 'source_carrier'] = df.index.map(get_src_c)
        df.loc[:, 'stack_weight'] = df.index.map(lambda y: self.get_weight(y))
        df.loc[:, 'color'] = df.index.map(lambda y: self.get_color(y))
        return df

    def get_summary(self, sort_by='e_cap', carrier='power'):
        sol = self.solution

        # Total (over locations) capacity factors per carrier
        time_res_sum = self._get_time_res_sum()
        with np.errstate(divide='ignore', invalid='ignore'):  # don't warn about division by zero
            cf = (sol['ec_prod'].loc[dict(c=carrier)].sum(dim='x')
                  / (sol['e_cap_net'].sum(dim='x') * time_res_sum)).to_pandas()
        df = pd.DataFrame({'cf': cf})

        # Total (over locations) levelized costs per carrier
        for k in sorted(sol['levelized_cost'].coords['k'].values):
            revenue = (sol['revenue'].loc[dict(k=k)].sum(dim='x')
                if self.functionality_switch('sub_') else 0)
            net_cost = sol['costs'].loc[dict(k=k)].sum(dim='x') - revenue
            with np.errstate(divide='ignore', invalid='ignore'):  # don't warn about division by zero
                df['levelized_cost_' + k] = (net_cost
                                   / sol['ec_prod'].loc[dict(c=carrier)].sum(dim='x'))

        # Add totals per carrier
        df['e_prod'] = sol['ec_prod'].loc[dict(c=carrier)].sum(dim='x')
        df['e_con'] = sol['ec_con'].loc[dict(c=carrier)].sum(dim='x')

        # Add other carrier-independent stuff
        df['e_cap'] = sol['e_cap'].sum(dim='x')
        df['r_area'] = sol['r_area'].sum(dim='x')
        df['s_cap'] = sol['s_cap'].sum(dim='x')

        # # Add technology type
        # df['type'] = df.index.map(self.get_parent)

        # Get the basename of each tech (i.e., 'hvac' for 'hvac:location1')
        df['index_name'] = df.index
        basenames = [i[0] for i in df.index_name.str.split(':').tolist()]

        # Add this to the summary df
        df['basename'] = basenames

        # Now go through each transmission tech and sum it up into one row,
        # appending this to the summary df
        transmission_basetechs = set([t for t in df.basename
                                      if self.get_parent(t)
                                      == 'transmission'])

        for basename in transmission_basetechs:
            if df.basename.str.contains(basename).any():
                temp = df.query('basename == "{}"'.format(basename))
                temp_sum = temp.sum()
                cf_cost_cols = (['cf'] +
                                [c for c in df.columns if 'cost_' in c])
                temp_cf_cost = temp.loc[:, cf_cost_cols] \
                                   .mul(temp.loc[:, 'e_prod'], axis=0) \
                                   .sum() / temp.loc[:, 'e_prod'].sum()
                temp_sum.loc[cf_cost_cols] = temp_cf_cost
                temp_sum.index_name = basename
                temp_sum.type = 'transmission'
                df = df.append(temp_sum, ignore_index=True)

        # Finally, drop the transmission techs with ':' in their name,
        # only keeping the summary rows, drop temporary columns, and re-set
        # the index
        df = df[~df.index_name.str.contains(':')]
        df = df.set_index('index_name')
        df.index.name = 'y'
        df = df.drop(['basename'], axis=1)

        return df.sort_values(by=sort_by, ascending=False)

    def get_groups(self):
        ggm = self.get_group_members
        s = pd.Series({k: '|'.join(ggm(k, head_nodes_only=True))
                      for k in self.config_model.techs
                      if ggm(k, head_nodes_only=True) != []
                      and ggm(k, head_nodes_only=True) is not None})

        df = pd.DataFrame(s, columns=['members'])

        # Forcing booleans to strings so that groups table has
        # uniform datatypes
        gg = lambda y: str(self.get_option(
            y + '.group', default='defaults.group',
            ignore_inheritance=True)
        )

        df['group'] = df.index.map(gg)
        df['type'] = df.index.map(self.get_parent)
        return df

    def get_shares(self, groups):
        from . import analysis
        vars_ = ['e_prod', 'e_con', 'e_cap']
        df = pd.DataFrame(index=groups.index, columns=vars_)
        for var in vars_:
            for index, row in groups.iterrows():
                group_members = row['members'].split('|')
                group_type = row['type']
                share = analysis.get_group_share(self.solution, group_members,
                                                 group_type, var=var)
                df.at[index, var] = share.to_pandas()
        return df

    def load_solution_iterative(self, node_vars, total_vars, cost_vars, rev_vars):
        totals = sum(total_vars)
        costs = sum(cost_vars)
        node = xr.concat(node_vars, dim='t')
        # We are simply concatenating the same timesteps over and over again
        # when we concatenate the indivudal runs, so we need to set the
        # correct time axis again
        node['t'] = self._sets['t']

        sol = self.get_node_parameters()
        sol = sol.merge(totals)
        sol = sol.merge(costs)
        if rev_vars is not None:
            revenue = sum(rev_vars)
            sol = sol.merge(revenue)
        sol = sol.merge(node)
        self.solution = sol
        self.process_solution()

    def solve_iterative(self, iterative_warmstart=True):
        """
        Solve iterative by updating model parameters.

        By default, on optimizations subsequent to the first one,
        warmstart is used to speed up the model generation process.

        Returns None on success, storing results under self.solution

        """
        o = self.config_model
        d = self.data
        time_res = d['_time_res'].to_series()
        window_adj = int(self.config_model.opmode.window / d.attrs['time_res'])
        steps = [self._sets['t'][i]
                 for i in range(len(self._sets['t']))
                 if (i % window_adj) == 0]
        # Remove the last step - since we look forward at each step,
        # it would take us beyond actually existing data
        steps = steps[:-1]
        node_vars = []
        total_vars = []
        cost_vars = []
        rev_vars = []
        d.attrs['time_res_sum'] = 0
        # This will fail if the time range given is too short, i.e. there are
        # no future timesteps to consider.
        if len(steps) == 0:
            raise exceptions.ModelError('Unable to solve iteratively with '
                                        'current time subset and step-size')
        self.generate_model(t_start=steps[0])
        for index, step in enumerate(steps):
            if index == 0:
                self.solve(warmstart=False)
            else:
                self.t_start = step
                self._set_t_end()
                # Note: we don't update the timestep set, so it keeps the
                # values it got on first construction. Instead,
                # we use an offset when updating parameter data so that
                # the correct values are read into the "incorrect" timesteps.
                self.update_parameters(t_offset=step - steps[0])
                self.solve(warmstart=iterative_warmstart)
            self.load_results()

            # Gather relevant model results over decision interval, so
            # we only grab [0:window/time_res_static] steps, where
            # window/time_res_static will be an iloc index
            if index == (len(steps) - 1):
                # Final iteration saves data from entire horizon
                stepsize = int(self.config_model.opmode.horizon / d.attrs['time_res'])
            else:
                # Non-final iterations only save data from window
                stepsize = int(self.config_model.opmode.window / d.attrs['time_res'])

            node = self.get_node_variables()
            node_vars.append(node[dict(t=slice(0, stepsize))])
            # Get totals
            totals = self.get_totals(t_subset=slice(0, stepsize))
            total_vars.append(totals)
            costs = self.get_costs(t_subset=slice(0, stepsize)).to_dataset(name='costs')
            cost_vars.append(costs)
            if self.functionality_switch('sub_'):
                revenue = self.get_revenue(t_subset=slice(0, stepsize)).to_dataset(name='revenue')
                rev_vars.append(revenue)
            else:
                rev_vars = None

            timesteps = [time_res.at[t] for t in self.m.t][0:stepsize]
            d.attrs['time_res_sum'] += sum(timesteps)

            # Save state of storage for carry over to next iteration
            s = self.get_var('s')
            # Convert from timestep length to absolute index
            storage_state_index = stepsize - 1
            assert (isinstance(storage_state_index, int) or
                    storage_state_index.is_integer())
            storage_state_index = int(storage_state_index)
            d['s_init'] = s[dict(t=storage_state_index)].to_pandas().T

        self.load_solution_iterative(node_vars, total_vars, cost_vars, rev_vars)

    def load_results(self):
        """Load results into model instance for access via model variables."""
        not_optimal = (self.results['Solver'][0]['Termination condition'].key
                       != 'optimal')
        r = self.m.solutions.load_from(self.results)
        if r is False or not_optimal:
            logging.critical('Solver output:\n{}'.format('\n'.join(self.pyomo_output)))
            logging.critical(self.results.Problem)
            logging.critical(self.results.Solver)
            if not_optimal:
                message = 'Model solution was non-optimal.'
            else:
                message = 'Could not load results into model instance.'
            raise exceptions.ModelError(message)

    def save_solution(self, how):
        """Save model solution. ``how`` can be 'netcdf' or 'csv'"""

        if 'path' not in self.config_run.output:
            self.config_run.output['path'] = 'Output'
            logging.warning('`config_run.output.path` not set, using default: `Output`')

        # Create output dir, but ignore if it already exists
        try:
            os.makedirs(self.config_run.output.path)
        except OSError:  # Hoping this isn't raised for more serious stuff
            pass
        # except KeyError:  # likely because `path` or `output` not defined
        #     raise exceptions.ModelError('`config_run.output.path` not configured.')

        # Add input time series (r and e_eff) alongside the solution
        for param in self.config_model.timeseries_constraints:
            subset_name = 'y_def_' + param
            # Only if the set has some members
            if len(self._sets[subset_name]) > 0:
                self.solution[param] = self.data[param]

        if how == 'netcdf':
            self._save_netcdf4()
        elif how == 'csv':
            self._save_csv()
        else:
            raise ValueError('Unsupported value for `how`: {}'.format(how))

        # Remove time series from solution again after writing it to disk
        for param in self.config_model.timeseries_constraints:
            if param in self.solution:
                del self.solution[param]

        return None

    def _save_netcdf4(self):
        """
        Save solution as NetCDF4 to the file ``solution.nc`` in
        ``self.config_run.output.path``

        """
        sol = self.solution
        store_file = os.path.join(self.config_run.output.path, 'solution.nc')
        # Raise error if file exists already, to make sure we don't destroy
        # existing data
        if os.path.exists(store_file):
            i = 0
            alt_file = os.path.join(self.config_run.output.path,
                                    'solution_{}.nc')
            while os.path.exists(alt_file.format(i)):
                i += 1
            alt_file = alt_file.format(i)  # Now "pick" the first free filename
            message = ('File `{}` exists, '
                       'using `{}` instead.'.format(store_file, alt_file))
            logging.warning(message)
            store_file = alt_file

        # Metadata
        for k in ['config_model', 'config_run']:
            # Serialize config dicts to YAML strings
            sol.attrs[k] = sol.attrs[k].to_yaml()
        sol.attrs['run_time'] = self.run_times["runtime"]
        sol.attrs['calliope_version'] = __version__

        encoding = {k: {'zlib': True, 'complevel': 4} for k in self.solution.data_vars}
        self.solution.to_netcdf(store_file, format='netCDF4', encoding=encoding)
        self.solution.close()  # Force-close NetCDF file after writing

        return store_file  # Return the path to the NetCDF file we used

    def _save_csv(self):
        """Save solution as CSV files to ``self.config_run.output.path``"""
        for k in self.solution.data_vars:
            out_path = os.path.join(self.config_run.output.path, '{}.csv'.format(k))
            self.solution[k].to_dataframe().to_csv(out_path)

        # Metadata
        md = utils.AttrDict()
        md['config_run'] = self.config_run
        md['config_model'] = self.config_model
        md['run_time'] = self.run_times["runtime"]
        md['calliope_version'] = __version__
        md.to_yaml(os.path.join(self.config_run.output.path, 'metadata.yaml'))

        return self.config_run.output.path<|MERGE_RESOLUTION|>--- conflicted
+++ resolved
@@ -632,14 +632,10 @@
     def functionality_switch(self, func_name):
         """
         Check if a given functionality of the model is required, based on whether
-<<<<<<< HEAD
-        there is any reference to it in model configuration.
+        there is any reference to it in model configuration that isn't in defaults.
         Currently used to switch revenue on and off by checking for the use of
-        `sub_` (referring to revenue types within costs)
-=======
-        there is any reference to it in model configuration that isn't defaults.
-        Currently used to switch `revenue` on and off
->>>>>>> 7adeb25f
+        `sub_` (referring to revenue types within costs).
+
 
         Args:
          - func_name: str; the funcitonality to check
