"""
Copyright (C) 2013-2016 Stefan Pfenninger.
Licensed under the Apache 2.0 License (see LICENSE file).

core.py
~~~~~~~

Core model functionality via the Model class.

"""

import datetime
import functools
import inspect
import itertools
import logging
import os
import random
import shutil
import time
import warnings
import re

import pyomo.opt as popt
import pyomo.core as po
import pyomo.environ  # Necessary for solver plugins etc.
import numpy as np
import pandas as pd
import xarray as xr
from pyutilib.services import TempfileManager

from ._version import __version__
from . import exceptions
from . import constraints
from . import locations
from . import output
from . import sets
from . import transmission
from . import time_funcs
from . import time_masks
from . import utils

# Enable simple format when printing ModelWarnings
formatwarning_orig = warnings.formatwarning


def _formatwarning(message, category, filename, lineno, line=None):
    """Formats ModelWarnings as "Warning: message" without extra crud"""
    if category == exceptions.ModelWarning:
        return 'Warning: ' + str(message) + '\n'
    else:
        return formatwarning_orig(message, category, filename, lineno, line)

warnings.formatwarning = _formatwarning


@functools.lru_cache(maxsize=1)
def get_default_techs(foo=0):
    """
    Get list of techs pre-defined in defaults.yaml.

    The foo=0 parameter makes sure that lru_cache has an argument to cache,
    the function must always be called as get_default_techs() with no
    arguments, ensuring that the values are only read from disk once and
    then cached.

    """
    module_config = os.path.join(os.path.dirname(__file__), 'config')
    o = utils.AttrDict.from_yaml(os.path.join(module_config, 'defaults.yaml'))
    return list(o.techs.keys())


def get_model_config(cr, config_run_path, adjust_data_path=None,
                     insert_defaults=True):
    """
    cr is the run configuration AttrDict,
    config_run_path the path to the run configuration file

    If ``adjust_data_path`` is given, the data_path setting is adjusted
    using the given path, else, it is forced to an absolute path.

    If ``insert_defaults`` is False, the default settings from
    defaults.yaml will not be included, which is necessary when
    generating model settings file for parallel runs.

    """
    # Ensure 'model' key is a list
    if not isinstance(cr.model, list):
        cr.model = [cr.model]

    # Interpret relative config paths as relative to run.yaml
    cr.model = [utils.relative_path(i, config_run_path) for i in cr.model]

    # Load defaults from module path
    module_conf = os.path.join(os.path.dirname(__file__), 'config')
    o = utils.AttrDict.from_yaml(os.path.join(module_conf, 'defaults.yaml'))

    # If defaults should not be inserted, replace the loaded AttrDict
    # with an empty one (a bit of a hack, but we also want the
    # default_techs list so we need to load the AttrDict anyway)
    if not insert_defaults:
        o = utils.AttrDict()
        o.techs = utils.AttrDict()

    # Load all additional files, continuously checking consistency
    for path in cr.model:
        new_o = utils.AttrDict.from_yaml(path)
        if 'techs' in list(new_o.keys()):
            overlap = set(get_default_techs()) & set(new_o.techs.keys())
            if overlap:
                e = exceptions.ModelError
                raise e('Trying to re-define a default technology in '
                        '{}: {}'.format(path, list(overlap)))
        # Interpret data_path as relative to `path`  (i.e the currently
        # open model config file), unless `adjust_data_path` is given
        if 'data_path' in new_o:
            if adjust_data_path:
                new_o.data_path = os.path.join(adjust_data_path,
                                               new_o.data_path)
            else:
                new_o.data_path = utils.relative_path(new_o.data_path, path)
        # The input files are allowed to override defaults
        o.union(new_o, allow_override=True)

    return o


class BaseModel(object):
    """
    Base model class.

    """
    def __init__(self):
        super().__init__()


class Model(BaseModel):
    """
    Calliope model.

    Parameters
    ----------
    config_run : str or AttrDict, optional
        Path to YAML file with run settings, or AttrDict containing run
        settings. If not given, the included default run and model
        settings are used.
    override : AttrDict, optional
        Provide any additional options or override options from
        ``config_run`` by passing an AttrDict of the form
        ``{'model_settings': 'foo.yaml'}``. Any option possible in
        ``run.yaml`` can be specified in the dict, inluding ``override.``
        options.

    """
    def __init__(self, config_run=None, override=None):
        super().__init__()
        self.verbose = False
        self.time_format = '%Y-%m-%d %H:%M:%S'
        self.debug = utils.AttrDict()

        # Populate self.config_run and self.config_model
        self.initialize_configuration(config_run, override)
        self._get_option = utils.option_getter(self.config_model)
        self.get_cost = utils.cost_getter(self._get_option)

        # Initialize sets
        self.initialize_parents()
        self.initialize_sets()

        # Get time series data
        time_series_constraint = []
        time_series_data = []
<<<<<<< HEAD
        allowed_timeseries_constraints = ['r', 'r_eff', 'r_scale', 'rb_eff', 's_loss',
                                    'e_prod', 'e_con', 'c_eff', 'e_eff', 
                                    'e_cap_min_use', 'e_ramping'] #these can be numeric, avoiding true/false constraints
        allowed_timeseries_data = ['om_var', 'om_fuel',
                                'om_rb'] #variable costs/revenue only
        for k, v in self.config_model.as_dict_flat().items(): #flatten the dictionary to get e.g. techs.ccgt.constraints.e_eff as keys
            if isinstance(v,str):
                if v.startswith("file"): #find any refering to a file
                    params = k.split('.') #split the elements of the key to get constraint/cost type
                    if params[-1] in allowed_timeseries_constraints: #look for e.g. e_eff
                        time_series_constraint.append(params[-1])
                    elif params[-1] in allowed_timeseries_data: #look for e.g. om_fuel
                        #make sure list e.g. ['costs','monetary','om_fuel'] doesn't already exist
                        if str(time_series_data).find(str([params[-3],params[-2],params[-1]])) == -1: 
                            time_series_data.append([params[-3],params[-2],params[-1]])
                    else:
                        raise Exception("unable to handle loading data from file for '{}'".format(indiv_timeseries_param))
        #send list of parameters to config_model AttrDict
        self.config_model['timeseries_constraints'] = list(set(time_series_constraint))
        self.config_model['timeseries_data'] = time_series_data
=======
        allowed_timeseries_params = ['r', 'r_eff', 'r_scale', 'rb_eff', 's_loss',
                                    'e_prod', 'e_con', 'e_eff', 
                                    'e_cap_min_use', 'e_ramping'] # these can be numeric, avoiding true/false constraints
                                                                  # removed c_eff due to constraint conflict, see c_e_cap_gross_net_rule
        for k, v in self.config_model.as_dict_flat().items(): #flatten the dictionary to get e.g. techs.ccgt.constraints.e_eff as keys
            if isinstance(v,str):
                if v.startswith("file"): #find any refering to a file
                    params = k.split('.') #split the elements of the key to get constraint
                    if params[-1] in allowed_timeseries_params: #look for e.g. e_eff
                        time_series_data.append(params[-1])
                    else:
                        raise Exception("unable to handle loading data from file for '{}'".format(params[-1]))
        #send list of paramters to config_model AttrDict
        self.config_model['timeseries_params'] = list(set(time_series_data))
>>>>>>> 77115bcd

        # Read data and apply time resolution adjustments
        self.read_data()
        self.mode = self.config_run.mode
        self.initialize_time()

    def override_model_config(self, override_dict):
        od = override_dict
        if 'data_path' in od.keys_nested():
            # If run_config overrides data_path, interpret it as
            # relative to the run_config file's path
            od['data_path'] = utils.relative_path(od['data_path'],
                                                  self.config_run_path)
        self.config_model.union(od, allow_override=True,
                                allow_replacement=True)

    def initialize_configuration(self, config_run, override):
        self.flush_option_cache()
        # Load run configuration
        if not config_run:
            config_run = os.path.join(os.path.dirname(__file__),
                                      'example_model', 'run.yaml')
        if isinstance(config_run, str):
            # 1) config_run is a string, assume it's a path
            cr = utils.AttrDict.from_yaml(config_run)
            # self.run_id is used to set an output folder for logs, if
            # debug.keep_temp_files is set to True
            self.run_id = os.path.splitext(os.path.basename(config_run))[0]
            self.config_run_path = config_run
        else:
            # 2) config_run is not a string, assume it's an AttrDict
            cr = config_run
            assert isinstance(cr, utils.AttrDict)
            # we have no filename so we just use current date/time
            self.run_id = datetime.datetime.now().strftime("%Y-%m-%d_%H-%M-%S")
            # Use current working directory as config_run path
            self.config_run_path = os.getcwd()
        self.config_run = cr
        if override:
            assert isinstance(override, utils.AttrDict)
            cr.union(override, allow_override=True, allow_replacement=True)
        # If manually specify a run_id in debug, overwrite the generated one
        if 'debug.run_id' in cr.keys_nested():
            self.run_id = cr.debug.run_id
        self.config_model = get_model_config(cr, self.config_run_path)
        # Override config_model settings if specified in config_run
        # 1) Via 'model_override', which is the path to a YAML file
        if 'model_override' in cr:
            override_path = utils.relative_path(cr.model_override,
                                                self.config_run_path)
            override_dict = utils.AttrDict.from_yaml(override_path)
            self.override_model_config(override_dict)
        # 2) Via 'override', which is an AttrDict
        if ('override' in cr
                and isinstance(cr.override, utils.AttrDict)):
            self.override_model_config(cr.override)
        # Initialize locations
        locs = self.config_model.locations
        self.config_model.locations = locations.process_locations(locs)
        # As a final step, flush the option cache
        self.flush_option_cache()

    def initialize_time(self):
        # Carry y_ subset sets over to data for easier data analysis
        self.data.attrs['_sets'] = {k: v for k, v in self._sets.items() if 'y_' in k}
        self.data['_weights'] = xr.DataArray(
            pd.Series(1, index=self.data['t'].values),
            dims=['t']
        )

        time_config = self.config_run.get('time', False)
        if not time_config:
            return None  # Nothing more to do here
        else:
            # For analysis purposes, keep old data around
            self.data_original = self.data.copy(deep=True)

        ##
        # Process masking and get list of timesteps to keep at high res
        ##
        if 'masks' in time_config:
            masks = {}
            # time.masks is a list of {'function': .., 'options': ..} dicts
            for entry in time_config.masks:
                entry = utils.AttrDict(entry)
                mask_func = utils.plugin_load(entry.function,
                                              builtin_module='time_masks')
                mask_kwargs = entry.get_key('options', default={})
                masks[entry.to_yaml()] = mask_func(self.data, **mask_kwargs)

            self._masks = masks  # FIXME a better place to put masks

            # Concatenate the DatetimeIndexes by using dummy Series
            chosen_timesteps = pd.concat([pd.Series(0, index=m)
                                         for m in masks.values()]).index
            # timesteps: a list of timesteps NOT picked by masks
            timesteps = pd.Index(self.data.t.values).difference(chosen_timesteps)
        else:
            timesteps = None

        ##
        # Process function, apply resolution adjustments
        ##
        if 'function' in time_config:
            func = utils.plugin_load(time_config.function, builtin_module='time_funcs')
            func_kwargs = time_config.get('function_options', {})
            self.data = func(data=self.data, timesteps=timesteps, **func_kwargs)
            self._sets['t'] = self.data['t'].to_index()

            # Raise error if we've made adjustments incompatible
            # with operational mode
            if self.mode == 'operate':
                opmode_safe = self.data.attrs.get('opmode_safe', False)
                if opmode_safe:
                    self.data.attrs['time_res'] = self.get_timeres()
                else:
                    msg = 'Time settings incompatible with operational mode'
                    raise exceptions.ModelError(msg)

        return None

    def get_t(self, timestamp, offset=0):
        """
        Get a timestamp before/after (by offset) from the given timestamp
        in the model's set of timestamps. Raises ModelError if out of bounds.

        """
        idx = self.data['t'].to_index()
        if isinstance(offset, pd.tslib.Timedelta):
            loc = idx.get_loc(timestamp + offset)
        else:  # integer
            loc = idx.get_loc(timestamp) + offset
        if loc < 0:
            raise exceptions.ModelError(
                'Attempted to get a timestep before the first one.'
            )
        else:
            try:
                return idx[loc]
            except IndexError:  # Beyond length of index
                raise exceptions.ModelError(
                    'Attempted to get a timestep beoynd the last one.'
                )

    def prev_t(self, timestamp):
        """Return the timestep prior to the given timestep."""
        return self.get_t(timestamp, offset=-1)

    def get_timeres(self, verify=False):
        """Returns resolution of data in hours.

        If ``verify=True``, verifies that the entire file is at the same
        resolution. ``self.get_timeres(verify=True)`` can be called
        after Model initialization to verify this.

        """
        datetime_index = self._sets['t']
        seconds = (datetime_index[0] - datetime_index[1]).total_seconds()
        if verify:
            for i in range(len(datetime_index) - 1):
                assert ((datetime_index[i] - datetime_index[i+1]).total_seconds()
                        == seconds)
        hours = abs(seconds) / 3600
        return hours

    def get_option(self, option, x=None, default=None,
                   ignore_inheritance=False):
        """
        Retrieves options from model settings for the given tech,
        falling back to the default if the option is not defined for the
        tech.

        If ``x`` is given, will attempt to use location-specific override
        from the location matrix first before falling back to model-wide
        settings.

        If ``default`` is given, it is used as a fallback if no default value
        can be found in the regular inheritance chain. If ``default`` is None
        and the regular inheritance chain defines no default, an error
        is raised.

        If ``ignore_inheritance`` is True, the default is immediately used
        instead of a search through the inheritance chain if the option
        has not been set for the given tech.

        If the first segment of the option contains ':', it will be
        interpreted as implicit tech subsetting: e.g. asking for
        'hvac:r1' implicitly uses 'hvac:r1' with the parent 'hvac', even
        if that has not been defined, to search the option inheritance
        chain.

        Examples:

        * ``model.get_option('ccgt.costs.om_var')``
        * ``model.get_option('csp.weight')``
        * ``model.get_option('csp.r', x='33')``
        * ``model.get_option('ccgt.costs.om_var',\
          default='defaults.costs.om_var')``

        """
        key = (option, x, default, ignore_inheritance)
        try:
            result = self.option_cache[key]
        except KeyError:
            # self._get_option is defined inside __init__
            result = self.option_cache[key] = self._get_option(*key)
        return result

    def set_option(self, option, value, x=None):
        """
        Set ``option`` to ``value``. Returns None on success.

        A default can be set by passing an option like
        ``defaults.constraints.e_eff``.

        """
        if x is None:
            self.config_model.set_key('techs.' + option, value)
        else:  # Setting a specific x
            self._locations.at[x, '_override.' + option] = value
        self.flush_option_cache()

    def flush_option_cache(self):
        self.option_cache = {}

    def get_name(self, y):
        try:
            return self.get_option(y + '.name')
        except exceptions.OptionNotSetError:
            return y

    def get_carrier(self, y):
        return self.get_option(y + '.carrier')

    def get_weight(self, y):
        return self.get_option(y + '.stack_weight')

    def get_color(self, y):
        color = self.get_option(y + '.color')
        if color is False:
            # If no color defined, choose one by seeding random generator
            # with the tech name to get pseudo-random one
            random.seed(y)
            r = lambda: random.randint(0, 255)
            color = '#{:0>2x}{:0>2x}{:0>2x}'.format(r(), r(), r())
        return color

    def get_source_carrier(self, y):
        source_carrier = self.get_option(y + '.source_carrier')
        if source_carrier:
            return source_carrier
        else:
            return None

    def get_parent(self, y):
        """Returns the abstract base technology from which ``y`` descends."""
        if y in self._sets['y_trans']:
            return 'transmission'
        else:
            while True:
                parent = self.get_option(y + '.parent')
                if parent == 'defaults':
                    break
                y = parent
            return y

    def get_group_members(self, group, in_model=True, head_nodes_only=True,
                          expand_transmission=True):
        """
        Return the member technologies of a group. If ``in_model`` is
        True, only technologies (head nodes) in use in the current model
        are returned.

        Returns:
            * A list of group members if there are any.
            * If a group has no members (is only member of other
              groups, i.e. a head node), a list with a single item
              containing only the group/technology itself.
            * An empty list if the group is defined but not allowed
              in the current model.
            * None if the group doesn't exist.

        Other arguments:

            ``head_nodes_only`` : if True, don't return intermediate
                                  groups, i.e. technology definitions
                                  that are inherited from. Setting this
                                  to False only makes sense if in_model
                                  is also False, because in_model=True
                                  implies that only head nodes are
                                  returned.

            ``expand_transmission`` : if True, return in-model
                                      transmission technologies in the
                                      form ``tech:location``.

        """
        def _get(self, group, memberset):
            members = [i for i in self.parents if self.parents[i] == group]
            if members:
                for i, member in enumerate(members):
                    if not head_nodes_only:
                        memberset.add(member)
                    members[i] = _get(self, member, memberset)
                return members
            else:
                memberset.add(group)
        if not group in self.parents:
            return None
        memberset = set()
        _get(self, group, memberset)  # Fills memberset
        if in_model:
            memberset = set([y for y in memberset
                             if (y in self._sets['y']
                                 or y in self._sets['techs_transmission'])])
            # Expand transmission techs
            if expand_transmission:
                for y in list(memberset):
                    if y in self._sets['techs_transmission']:
                        memberset.remove(y)
                        memberset.update([yt
                                          for yt in self._sets['y_trans']
                                          if yt.startswith(y + ':')])
        return list(memberset)

    @utils.memoize_instancemethod
    def get_eff_ref(self, var, y, x=None):
        """Get reference efficiency, falling back to efficiency if no
        reference efficiency has been set."""
        base = y + '.constraints.' + var
        eff_ref = self.get_option(base + '_eff_ref', x=x, default=False)
        if eff_ref is False:
            eff_ref = self.get_option(base + '_eff', x=x)
        # Check for case wher e_eff is a timeseries file (so the option
        # is a string), and no e_eff_ref has been set to override that
        # string with a numeric option
        if isinstance(eff_ref, str):
            raise exceptions.ModelError(
                'Must set `e_eff_ref` if `e_eff` is a file.'
            )
        return eff_ref

    def scale_to_peak(self, df, peak, scale_time_res=True):
        """Returns the given dataframe scaled to the given peak value.

        If ``scale_time_res`` is True, the peak is multiplied by the model's
        time resolution. Set it to False to scale things like efficiencies.

        """
        # Normalize to (0, 1), then multiply by the desired maximum,
        # scaling this peak according to time_res
        if scale_time_res:
            adjustment = self.get_timeres()
        else:
            adjustment = 1
        if peak < 0:
            scale = float(df.min())
        else:
            scale = float(df.max())
        return (df / scale) * peak * adjustment

    def initialize_parents(self):
        techs = self.config_model.techs
        try:
            self.parents = {i: techs[i].parent for i in techs.keys()
                            if i != 'defaults'}
        except KeyError:
            tech = inspect.trace()[-1][0].f_locals['i']
            if 'parent' not in list(techs[tech].keys()):
                e = exceptions.ModelError
                raise e('Technology `' + tech + '` defines no parent!')
        # Verify that no technologies apart from the default technologies
        # inherit from 'defaults'
        for k, v in self.parents.items():
            if k not in get_default_techs() and v == 'defaults':
                e = exceptions.ModelError
                raise e('Tech `' + k + '` inherits from `defaults` but ' +
                        'should inherit from a built-in default technology.')
        # Verify that all parents are themselves actually defined
        for k, v in self.parents.items():
            if v not in list(techs.keys()):
                e = exceptions.ModelError
                raise e('Parent `' + v + '` of technology `' +
                        k + '` is not defined.')

    @utils.memoize_instancemethod
    def ischild(self, y, of):
        """Returns True if ``y`` is a child of ``of``, else False"""
        result = False
        while (result is False) and (y != 'defaults'):
            parent = self.parents[y]
            if parent == of:
                result = True
            y = parent
        return result

    def get_time_slice(self):
        if self.config_run.get_key('subset_t', default=False):
            return slice(None)
        else:
            return slice(
                self.config_run.subset_t[0],
                self.config_run.subset_t[1]
            )

    def initialize_sets(self):
        self._sets = utils.AttrDict()
        self.config_model

        # t: time
        _t = pd.read_csv(
            os.path.join(self.config_model.data_path, 'set_t.csv'),
            header=None, index_col=1, parse_dates=[1]
        )
        self._set_t_original = _t.index
        if self.config_run.get_key('subset_t', default=False):
            _t = _t.loc[self.config_run.subset_t[0]:self.config_run.subset_t[1]]
        self._sets['t'] = _t.index

        # x: locations
        _x = list(self.config_model.locations.keys())
        if self.config_run.get_key('subset_x', default=False):
            _x = [i for i in _x if i in self.config_run.subset_x]
        self._sets['x'] = _x

        # y: techs
        sets_y = sets.init_set_y(self, _x)
        self._sets = {**self._sets, **sets_y}

        # c: carriers
        _c = set()
        for y in self._sets['y']:  # Only add carriers for allowed technologies
            _c.update([self.get_option(y + '.carrier')])
            if self.get_option(y + '.source_carrier'):
                _c.update([self.get_option(y + '.source_carrier')])
        _c = list(_c)
        self._sets['c'] = _c

        # k: cost classes
        classes = [list(self.config_model.techs[k].costs.keys())
                   for k in self.config_model.techs
                   if k != 'defaults'  # Prevent 'default' from entering set
                   if 'costs' in self.config_model.techs[k]]
        # Flatten list and make sure 'monetary' is in it
        classes = ([i for i in itertools.chain.from_iterable(classes)]
                   + ['monetary'])
        # Remove any duplicates by going from list to set and back
        self._sets['k'] = list(set(classes))

        # Locations settings matrix and transmission technologies
        self._locations = locations.generate_location_matrix(
            self.config_model.locations, techs=self._sets['y']
        )
        # Locations table: only keep rows that are actually in set `x`
        self._locations = self._locations.loc[_x, :]

        # Initialize transmission technologies
        sets.init_y_trans(self)

        # set 'y' is now complete, ensure that all techs conform to the
        # rule that only "head" techs can be used in the model
        for y in self._sets['y']:
            if self.get_option(y + '.parent') in self._sets['y']:
                e = exceptions.ModelError
                raise e('Only technologies without children can be used '
                        'in the model definition '
                        '({}, {}).'.format(y, self.get_option(y + '.parent')))

    @utils.memoize
    def _get_option_from_csv(self, filename):
        """Read CSV time series"""
        d_path = os.path.join(self.config_model.data_path, filename)
        df = pd.read_csv(d_path, index_col=0)
        df.index = self._set_t_original
        df = df.loc[self._sets['t'], :]  # Subset in case necessary
        # Fill columns that weren't defined with NaN
        # missing_cols = list(set(self.data._x) - set(df.columns))
        # for c in missing_cols:
        #     df[c] = np.nan

        # Ensure that the read file's index matches the data's timesteps
        mismatch = df.index.difference(self._sets['t'])
        if len(mismatch) > 0:
            e = exceptions.ModelError
            entries = mismatch.tolist()
            raise e('File has invalid index. Ensure that it has the same '
                    'date range and resolution as set_t.csv: {}.\n\n'
                    'Invalid entries: {}'.format(filename, entries))
        return df

    def _get_filename(self, param, option, y, x):
        # If we have a string, it must be `file` or `file=..`
        if not option.startswith('file'):
            e = exceptions.ModelError
            raise e('Invalid value for `{}.{}.{}`:'
                    ' `{}`'.format(param, y, x, option))
        # Parse the option and return the filename
        else:
            try:
                # Parse 'file=filename' option
                f = option.split('=')[1]
            except IndexError:
                # If set to just 'file', set filename with y and
                # param, e.g. 'csp_r_eff.csv'
                if isinstance(param, str):
                    f = y + '_' + param + '.csv'
                else:
                    f = y + '_' + '_'.join(param) + '.csv'
        return f

    def _apply_x_map(self, df, x_map, x=None):
        # Format is <name in model config>:<name in data>
        x_map_dict = {i.split(':')[0].strip():
                      i.split(':')[1].strip()
                      for i in x_map.split(',')}
        x_map_str = 'x_map: \'{}\''.format(x_map)
        # Get the mapping for this x from x_map
        # NB not removing old columns in case
        # those are also used somewhere!
        if x is None:
            x = list(x_map_dict.keys())
        elif x in x_map_dict:
            x = [x]
        else:
            x = []
        for this_x in x:
            try:
                x_m = x_map_dict[this_x]
            except KeyError:
                e = exceptions.ModelError
                raise e('x_map defined but does not map '
                        'location defined in model config: '
                        '{}, with {}'.format(this_x, x_map_str))
            if x_m not in df.columns:
                e = exceptions.ModelError
                raise e('Trying to map to a column not '
                        'contained in data: {}, for region '
                        '{}, with {}'
                        .format(x_m, this_x, x_map_str))
            df[this_x] = df[x_m]
        return df

    def _read_param_for_tech(self, param, y, time_res, option, x=None):
        if option != float('inf') and isinstance(param, str): #added check that it is a constraint (string param)
            self._sets['y_def_' + param].add(y)
        k = '{}.{}:{}'.format(param, y, x)

        if isinstance(option, str):  # if option is string, read a file
            f = self._get_filename(param, option, y, x)
            df = self._get_option_from_csv(f)
            self.debug.data_sources.set_key(k, 'file:' + f)

        else:  # option is numeric
            df = pd.DataFrame(
                option,
                index=self._sets['t'], columns=self._sets['x']
            )
            self.debug.data_sources.set_key(k, 'model_config')

        # Apply x_map if necessary
        x_map = self.get_option(y + '.x_map', x=x)
        if x_map is not None:
            df = self._apply_x_map(df, x_map, x)

        if param == 'r' and (x in df.columns or x is None):
            if x is None:
                x_slice = slice(None)
            else:
                x_slice = x
            # Convert power to energy for r, if necessary
            r_unit = self.get_option(y + '.constraints.r_unit', x=x)
            if r_unit == 'power':
                df.loc[:, x_slice] = df.loc[:, x_slice] * time_res

            # Scale r to a given maximum if necessary
            scale = self.get_option(
                y + '.constraints.r_scale_to_peak', x=x
            )
            if scale:
                df.loc[:, x_slice] = self.scale_to_peak(df.loc[:, x_slice], scale)

        if x is not None:
            df = df.loc[:, x]

        return df

    def _validate_param_df(self, param, y, df):
        for x in self._sets['x']:
            if x not in df.columns:
                if self._locations.at[x, y] == 0:
                    df[x] = np.nan
                else:
                    df[x] = 0
                    k = '{}.{}:{}'.format(param, y, x)
                    w = exceptions.ModelWarning
                    message = 'Could not load data for {}'.format(k)
                    warnings.warn(message, w)
                    v = '_NOT_FOUND_'
                    self.debug.data_sources.set_key(k, v)

    def _validate_param_dataset_consistency(self, dataset):
        sources = self.debug.data_sources
        missing_data = [kk for kk in sources.keys_nested()
                        if sources.get_key(kk) == '_NOT_FOUND_']
        if len(missing_data) > 0:
            message = ('The following parameter values could not be read '
                       'from file. They were automatically set to `0`: '
                       + ', '.join(missing_data))
            warnings.warn(message, exceptions.ModelWarning)

        # Finally, check data consistency. For now, demand must be <= 0,
        # and supply >=0, at all times.
        # FIXME update these checks on implementing conditional param updates.
        for y in self._sets['y_def_r']:
            base_tech = self.get_parent(y)
            possible_x = [x for x in dataset['x'].values
                          if self._locations.at[x, y] != 0]
            for x in possible_x:
                series = dataset['r'].loc[{'y': y, 'x': x}].to_pandas()
                err_suffix = 'for tech: {}, at location: {}'.format(y, x)
                if base_tech == 'demand':
                    err = 'Demand resource must be <=0, ' + err_suffix
                    assert (series <= 0).all(), err
                elif base_tech == 'supply':
                    err = 'Supply resource must be >=0, ' + err_suffix
                    assert (series >= 0).all(), err

    def read_data(self):
        """
        Populate parameter data from CSV files or model configuration.

        """
        data = {}
        attrs = {}
        self.debug.data_sources = utils.AttrDict()

        # `time_res` never changes, so always reflects the spacing
        # of time step indices
        attrs['time_res'] = time_res = self.get_timeres()
        time_res_series = pd.Series(time_res, index=self._sets['t'])
        time_res_series.index.name = 't'
        data['_time_res'] = xr.DataArray(time_res_series)

        # Last index t for which model may still use startup exceptions
        startup_time_idx = int(self.config_model.startup_time / time_res)
        attrs['startup_time_bounds'] = self._sets['t'][startup_time_idx]

        # Storage initialization parameter, defined over (x, y)
        s_init = {y: [self.get_option(y + '.constraints.s_init', x=x)
                      for x in self._sets['x']]
                  for y in self._sets['y']}
        s_init = pd.DataFrame(s_init, index=self._sets['x'])
        s_init.columns.name = 'y'
        s_init.index.name = 'x'
        data['s_init'] = xr.DataArray(s_init)

        
        # Parameters that may be defined over (x, y, t)
        ts_sets = {'y_def_' + k: set() for k in self.config_model.timeseries_constraints}
        self._sets = {**self._sets, **ts_sets}

        for param in self.config_model.timeseries_constraints: #constraints
            param_data = {}
            for y in self._sets['y']:
                # First, set up each parameter without considering
                # potential per-location (per-x) overrides
                k = y + '.constraints.' + param
                option = self.get_option(k)

                df = self._read_param_for_tech(param, y, time_res, option, x=None)
                
                for x in self._sets['x']:
                    # Check for each x whether it defines an override
                    # that is different from the generic option, and if so,
                    # update the dataframe
                    option_x = self.get_option(k, x=x)
                    if option != option_x:
                        df.loc[:, x] = self._read_param_for_tech(param, y, time_res, option_x, x=x)


                self._validate_param_df(param, y, df)  # Have all `x` been set?

                param_data[y] = xr.DataArray(df, dims=['t', 'x'])

            # Turn param_data into a DataArray
            data[param] = xr.Dataset(param_data).to_array(dim='y')

        for param in self.config_model.timeseries_data: #costs and revenue
            param_data = {}
            for y in self._sets['y']:
                # First, set up each parameter without considering
                # potential per-location (per-x) overrides
                option = self.get_cost(param[2], y, param[1], costs_type=param[0])

                df = self._read_param_for_tech(param, y, time_res, option, x=None)
                
                for x in self._sets['x']:
                    # Check for each x whether it defines an override
                    # that is different from the generic option, and if so,
                    # update the dataframe
                    option_x = self.get_cost(param[2], y, param[1], costs_type=param[0], x=x)
                    if option != option_x:
                        df.loc[:, x] = self._read_param_for_tech(param, y, time_res, option_x, x=x)


                self._validate_param_df(param, y, df)  # Have all `x` been set?

                param_data[y] = xr.DataArray(df, dims=['t', 'x'])

            # Turn param_data into a DataArray
            data['_'.join(param)] = xr.Dataset(param_data).to_array(dim='y')

        dataset = xr.Dataset(data)
        dataset.attrs = attrs

        # Check data consistency
        self._validate_param_dataset_consistency(dataset)

        # Make sure there are no NaNs anywhere in the data
        # to prevent potential solver problems
        dataset = dataset.fillna(0)

        self.data = dataset

    def _get_t_max_demand(self):
        """Return timestep index with maximum demand"""
        t_max_demands = utils.AttrDict()
        for c in self._sets['c']:
            ys = [y for y in self.data['y'].values
                  if self.get_option(y + '.carrier') == c]
            # r_carrier is summed up over all techs ys and all locations (x)
            r_carrier = (self.data['r']
                             .loc[{'y': ys}]
                             .sum(dim='x')
                             .sum(dim='y').to_dataframe())
            t_max_demands[c] = r_carrier[r_carrier < 0].sum(axis=1).idxmin()
        return t_max_demands

    def add_constraint(self, constraint, *args, **kwargs):
        try:
            constraint(self, *args, **kwargs)
        # If there is an error in a constraint, make sure to also get
        # the index where the error happened and pass that along
        except ValueError as e:
            index = inspect.trace()[-1][0].f_locals['index']
            index_string = ', at index: {}'.format(index)
            if not e.args:
                e.args = ('',)
            e.args = (e.args[0] + index_string,) + e.args[1:]
            # Also log it because that is what Pyomo does, and want to ensure
            # that the log entry contains the info we added
            logging.error('Error generating constraint' + index_string)
            raise

    def _param_populator(self, src_data, src_param, t_offset=None):
        """
        Returns a `getter` function that returns (x, t)-specific
        values for parameters

        """
        getter_data = (src_data[src_param].to_dataframe()
                                          .reorder_levels(['y', 'x', 't'])
                                          .to_dict()[src_param])
        def getter(m, y, x, t):
            if t_offset:
                t = self.get_t(t, t_offset)
            return getter_data[(y, x, t)]
            # return src.loc[{'y': y, 'x': x, 't': t}]
        return getter

    def update_parameters(self, t_offset):
        d = self.data

        for param in self.config_model.timeseries_constraints:
            initializer = self._param_populator(d, param, t_offset)
            y_set = self._sets['y_def_' + param]
            param_object = getattr(self.m, param)
            for y in y_set:
                for x in self.m.x:
                    for t in self.m.t:
                        param_object[y, x, t] = initializer(self.m, y, x, t)

        s_init = self.data['s_init'].to_dataframe().to_dict()['s_init']
        s_init_initializer = lambda m, y, x: float(s_init[x, y])
        for y in self.m.y_pc:
            for x in self.m.x:
                self.m.s_init[y, x] = s_init_initializer(self.m, y, x)

    def _set_t_end(self):
        # t_end is the timestep previous to t_start + horizon,
        # because the .loc[start:end] slice includes the end
        try:
            offset = int(self.config_model.opmode.horizon /
                         self.data.attrs['time_res']) - 1
            self.t_end = self.get_t(self.t_start, offset=offset)
        except KeyError:
            # If t_end is beyond last timestep, cap it to last one, and
            # log the occurance
            t_bound = self._sets['t'][-1]
            msg = 'Capping t_end to {}'.format(t_bound)
            logging.debug(msg)
            self.t_end = t_bound

    def generate_model(self, t_start=None):
        """
        Generate the model and store it under the property `m`.

        Args:
            t_start : if self.mode == 'operate', this must be specified,
            but that is done automatically via solve_iterative() when
            calling run()

        """
        #
        # Setup
        #
        self.m = m = po.ConcreteModel()
        d = self.data
        self.t_start = t_start
        self.t_max_demand = self._get_t_max_demand()

        #
        # Sets
        #

        # Time steps
        # datetimes = self.data['t'].to_pandas().reset_index(drop=True)
        # datetimes = pd.Series(range(len(self.data['t'])), index=self.data['t'].values)
        if self.mode == 'plan':
            m.t = po.Set(initialize=d['t'].to_index(), ordered=True)
        elif self.mode == 'operate':
            self._set_t_end()
            m.t = po.Set(initialize=d['t'].to_series()[self.t_start:self.t_end].index,
                         ordered=True)
        # Carriers
        m.c = po.Set(initialize=self._sets['c'], ordered=True)
        # Locations
        m.x = po.Set(initialize=self._sets['x'], ordered=True)
        # Cost classes
        m.k = po.Set(initialize=self._sets['k'], ordered=True)
        #
        # Technologies and various subsets of technologies
        #
        m.y = po.Set(initialize=self._sets['y'], ordered=True)
        # Production technologies
        m.y_prod = po.Set(initialize=self._sets['y_prod'], within=m.y, ordered=True)
        # Production technologies
        m.y_con = po.Set(initialize=self._sets['y_con'], within=m.y, ordered=True)
        # Production/consumption technologies
        m.y_pc = po.Set(initialize=self._sets['y_pc'], within=m.y, ordered=True)
        # Transmission technologies
        m.y_trans = po.Set(initialize=self._sets['y_trans'], within=m.y, ordered=True)
        # Conversion technologies
        m.y_conv = po.Set(initialize=self._sets['y_conv'], within=m.y, ordered=True)
        ##TIMESERIES vars
        for param in self.config_model.timeseries_constraints:
            setattr(m, 'y_def_'+param, po.Set(initialize = self._sets['y_def_' + param], within=m.y))
        # Technologies that allow `rb`
        m.y_rb = po.Set(initialize=self._sets['y_rb'], within=m.y)
        # Technologies with parasitics
        m.y_p = po.Set(initialize=self._sets['y_p'], within=m.y)
        # Technologies without parasitics
        set_no_parasitics = set(self._sets['y']) - set(self._sets['y_p'])
        m.y_np = po.Set(initialize=set_no_parasitics, within=m.y)

        #
        # Parameters
        #

        for param in self.config_model.timeseries_constraints:
            y = getattr(m, 'y_def_' + param)
            # param_data = self.data[param].to_dataframe().reorder_levels(['y', 'x', 't']).to_dict()[param]
            initializer = self._param_populator(self.data, param)
            setattr(m, param, po.Param(y, m.x, m.t, initialize=initializer, mutable=True))
        
        # Probably unnecessary addition to have these as Pyomo parameters.
        for param in self.config_model.timeseries_data:
            # param_data = self.data[param].to_dataframe().reorder_levels(['y', 'x', 't']).to_dict()[param]
            initializer = self._param_populator(self.data, '_'.join(param))
            setattr(m, '_'.join(param), po.Param(m.y, m.x, m.t, initialize=initializer, mutable=True))

        s_init = self.data['s_init'].to_dataframe().to_dict()['s_init']
        s_init_initializer = lambda m, y, x: float(s_init[x, y])
        m.s_init = po.Param(m.y_pc, m.x, initialize=s_init_initializer,
                            mutable=True)

        #
        # Variables and constraints
        #

        # 1. Required
        constr = [constraints.base.node_resource,
                  constraints.base.node_energy_balance,
                  constraints.base.node_constraints_build,
                  constraints.base.node_constraints_operational,
                  constraints.base.node_constraints_transmission,
                  constraints.base.node_parasitics,
                  constraints.base.node_costs,
                  constraints.base.model_constraints]
        if self.mode == 'plan':
            constr += [constraints.planning.system_margin,
                       constraints.planning.node_constraints_build_total]
        for c in constr:
            self.add_constraint(c)

        # 2. Optional
        if self.config_model.get_key('constraints', default=False):
            for c in self.config_model.constraints:
                self.add_constraint(utils._load_function(c))

        # 3. Objective function
        default_obj = 'constraints.objective.objective_cost_minimization'
        objective = self.config_model.get_key('objective', default=default_obj)
        self.add_constraint(utils._load_function(objective))

    def _log_time(self):
        self.run_times["end"] = time.time()
        self.run_times["runtime"] = int(time.time() - self.run_times["start"])
        logging.info('Runtime: ' + str(self.run_times["runtime"]) + ' secs')

    def run(self, iterative_warmstart=True):
        """
        Instantiate and solve the model

        """
        o = self.config_model
        d = self.data
        cr = self.config_run
        self.run_times = {}
        self.run_times["start"] = time.time()
        if self.verbose:
            print('\nModel started at {}\n'
                  .format(time.strftime(self.time_format)))
        if self.mode == 'plan':
            self.generate_model()  # Generated model goes to self.m
            self.solve()
            self.load_solution()
        elif self.mode == 'operate':
            assert len(self.data['_time_res'].to_series().unique()) == 1, \
                'Operational mode only works with uniform time step lengths.'
            time_res = self.data.attrs['time_res']
            assert (time_res <= self.config_model.opmode.horizon and
                    time_res <= self.config_model.opmode.window), \
                'Timestep length must be smaller than horizon and window.'
            # solve_iterative() generates, solves, and loads the solution
            self.solve_iterative(iterative_warmstart)
        else:
            e = exceptions.ModelError
            raise e('Invalid model mode: `{}`'.format(self.mode))
        self._log_time()
        if self.verbose:
            print('\nSolutions ready at {}\n'
                  '\nTotal run time was {} seconds\n'
                  .format(time.strftime(self.time_format,time.localtime(self.run_times["end"])),
                          self.run_times["runtime"]))
        if cr.get_key('output.save', default=False) is True:
            output_format = cr.get_key('output.format', default=['netcdf'])
            if not isinstance(output_format, list):
                output_format = [output_format]
            for fmt in output_format:
                self.save_solution(fmt)
            save_constr = cr.get_key('output.save_constraints', default=False)
            if save_constr:
                options = cr.get_key('output.save_constraints_options',
                                     default={})
                output.generate_constraints(self.solution,
                                            output_path=save_constr,
                                            **options)
            if self.verbose:
                print('\nSolutions saved to file at {}\n'
                      .format(time.strftime(self.time_format)))
    
    def solve(self, warmstart=False):
        """
        Args:
            warmstart : (default False) re-solve an updated model
                        instance

        Returns: None

        """
        m = self.m
        cr = self.config_run
        solver_kwargs = {}
        if not warmstart:
            solver_io = cr.get_key('solver_io', default=False)
            if solver_io:
                self.opt = popt.SolverFactory(cr.solver, solver_io=solver_io)
            else:
                self.opt = popt.SolverFactory(cr.solver)
            # Set solver options from run_settings file, if it exists
            try:
                for k in cr.solver_options.keys_nested():
                    self.opt.options[k] = cr.solver_options.get_key(k)
            except KeyError:
                pass
            if cr.get_key('debug.symbolic_solver_labels', default=False):
                solver_kwargs['symbolic_solver_labels'] = True
        if cr.get_key('debug.keep_temp_files', default=False):
            solver_kwargs['keepfiles'] = True
            if self.mode == 'plan':
                logdir = os.path.join('Logs', self.run_id)
            elif self.mode == 'operate':
                logdir = os.path.join('Logs', self.run_id
                                      + '_' + str(self.t_start))
            if (cr.get_key('debug.overwrite_temp_files', default=False)
                    and os.path.exists(logdir)):
                shutil.rmtree(logdir)
            os.makedirs(logdir)
            TempfileManager.tempdir = logdir

        def _solve(warmstart, solver_kwargs):
            warning = None
            if warmstart:
                try:
                    results = self.opt.solve(self.m, warmstart=True,
                                             tee=True, **solver_kwargs)
                except ValueError as e:
                    if 'warmstart' in e.args[0]:
                        warning = ('The chosen solver, {}, '
                                   'does not support warmstart, '
                                   'which may impact performance.').format(cr.get_key('solver'))
                        results = self.opt.solve(self.m, tee=True, **solver_kwargs)
            else:
                results = self.opt.solve(self.m, tee=True, **solver_kwargs)

            return results, warning
    
        self.run_times["preprocessed"] = time.time()
        if self.verbose:
            print('\nModel preprocessing took {0:.2f} seconds\n'
                  .format(self.run_times["preprocessed"] - self.run_times["start"]))

        if cr.get_key('debug.echo_solver_log', default=False):
            self.results, warnmsg = _solve(warmstart, solver_kwargs)
        else:
            # Silencing output by redirecting stdout and stderr
            with utils.capture_output() as self.pyomo_output:
                self.results, warnmsg = _solve(warmstart, solver_kwargs)
        if warnmsg:
            warnings.warn(warnmsg, exceptions.ModelWarning)
        if self.verbose:
            print('\nSolver completed running at {}\n'.format(t))
        self.load_results()
        self.run_times["solved"] = time.time()
        if self.verbose:
            print('\nSolving model took {0:.2f} seconds\n'
                  .format(self.run_times["solved"] - self.run_times["preprocessed"]))

    def process_solution(self):
        """
        Called from both load_solution() and load_solution_iterative()
        """
        # Add levelized cost
        self.solution = self.solution.merge(self.get_levelized_cost().to_dataset(name='levelized_cost'))
        # Add capacity factor
        self.solution = self.solution.merge(self.get_capacity_factor().to_dataset(name='capacity_factor'))
        # Add metadata
        md = self.get_metadata()
        md.columns.name = 'cols_metadata'
        md.index.name = 'y'
        self.solution = self.solution.merge(xr.DataArray(md).to_dataset(name='metadata'))
        # Add summary
        summary = self.get_summary()
        summary.columns.name = 'cols_summary'
        summary.index.name = 'techs'
        self.solution = self.solution.merge(xr.DataArray(summary).to_dataset(name='summary'))
        # Add groups
        groups = self.get_groups()
        groups.columns.name = 'cols_groups'
        groups.index.name = 'techs'
        self.solution = self.solution.merge(xr.DataArray(groups).to_dataset(name='groups'))
        # Add shares
        shares = self.get_shares(groups)
        shares.columns.name = 'cols_shares'
        shares.index.name = 'techs'
        self.solution = self.solution.merge(xr.DataArray(shares).to_dataset(name='shares'))
        # Add time resolution
        self.solution = self.solution.merge(self.data['_time_res'].copy(deep=True).to_dataset(name='time_res'))
        # Add model and run configuration
        self.solution.attrs['config_run'] = self.config_run
        self.solution.attrs['config_model'] = self.config_model

    def load_solution(self):
        sol = self.get_node_variables()
        sol = sol.merge(self.get_totals())
        sol = sol.merge(self.get_node_parameters())
        sol = sol.merge(self.get_costs().to_dataset(name='costs'))
        self.solution = sol
        self.process_solution()

    def get_var(self, var, dims=None, standardize_coords=True):
        """
        Return output for variable `var` as a pandas.Series (1d),
        pandas.Dataframe (2d), or xarray.DataArray (3d and higher).

        Parameters
        ----------
        var : variable name as string, e.g. 'es_prod'
        dims : list, optional
            indices as strings, e.g. ('y', 'x', 't');
            if not given, they are auto-detected

        """
        m = self.m
        try:
            var_container = getattr(m, var)
        except AttributeError:
            raise exceptions.ModelError('Variable {} inexistent.'.format(var))
        # Get dims
        if not dims:
            dims = [i.name for i in var_container.index_set().set_tuple]
        # Make sure standard coordinate names are used
        if standardize_coords:
            dims = [i.split('_')[0] for i in dims]
        result = pd.DataFrame.from_dict(var_container.get_values(), orient='index')
        if result.empty:
            raise exceptions.ModelError('Variable {} has no data.'.format(var))
        result.index = pd.MultiIndex.from_tuples(result.index, names=dims)
        result = result[0]  # Get the only column in the dataframe
        # Unstack and sort by time axis
        if len(dims) == 1:
            result = result.sort_index()
        elif len(dims) == 2:
            # if len(dims) is 2, we already have a well-formed DataFrame
            result = result.unstack(level=0)
            result = result.sort_index()
        else:  # len(dims) >= 3
            result = xr.DataArray.from_series(result)
        return result

    def get_ec(self, what='prod'):
        es = self.get_var('es_' + what)
        try:
            ec = self.get_var('ec_' + what)
        except exceptions.ModelError:  # ec has no data
            # Skip all the rest and return es straight away
            return es
        # For those techs that have an `ec`, replace their `es` with `ec`,
        # for the others, `ec` is `es`, so no change needed
        for carrier in ec.coords['c'].values:
            for tech in ec.coords['y'].values:
                es.loc[dict(c=carrier, y=tech)] = ec.loc[dict(c=carrier, y=tech)]
        return es  # the variable is called es, but the thing is now ec

    def get_ec_sum(self):
        ec = self.get_ec('prod') + self.get_ec('con')
        return ec.fillna(0)

    def get_node_variables(self):
        detail = ['s', 'rs']
        p = xr.Dataset({v: self.get_var(v) for v in detail})
        try:
            p['rbs'] = self.get_var('rbs')
        except exceptions.ModelError:
            # `rbs` doesn't exist in the model or exists without data
            p['rbs'] = p['rs'].copy()  # get same dimensions
            p['rbs'].loc[:] = 0
        p['e'] = self.get_ec_sum()
        return p

    def get_node_parameters(self):
        detail = ['s_cap', 'r_cap', 'r_area', 'e_cap', 'e_cap_net']
        result = xr.Dataset({v: self.get_var(v) for v in detail})
        try:
            result['rb_cap'] = self.get_var('rb_cap')
        except exceptions.ModelError:
            result['rb_cap'] = result['r_cap'].copy()  # get same dimensions
            result['rb_cap'].loc[:] = 0
        return result

    def get_costs(self, t_subset=None):
        """Get costs."""
        if t_subset is None:
            cost_fixed = self.get_var('cost_con') + self.get_var('cost_op_fixed')
            cost_variable = self.get_var('cost_op_variable')
        else:
            # len_adjust is the fraction of construction and fixed costs
            # that is accrued to the chosen t_subset. NB: construction and fixed
            # operation costs are calculated for a whole year
            len_adjust = (sum(self.data['_time_res'].to_series().iloc[t_subset])
                          / sum(self.data['_time_res'].to_series()))

            # Adjust for the fact that fixed costs accrue over a smaller length
            # of time as per len_adjust
            cost_fixed = self.get_var('cost_con') + self.get_var('cost_op_fixed')
            cost_fixed = cost_fixed * len_adjust

            # Adjust for the fact that variable costs are only accrued over
            # the t_subset period
            cost_op_var = self.get_var('cost_op_var')[{'t': t_subset}].sum(dim='t')
            cost_op_fuel = self.get_var('cost_op_fuel')[{'t': t_subset}].sum(dim='t')
            cost_op_rb = self.get_var('cost_op_rb')[{'t': t_subset}].sum(dim='t')

            cost_variable = cost_op_var + cost_op_fuel + cost_op_rb

        return cost_fixed + cost_variable

    def get_totals(self, t_subset=None, apply_weights=True):
        """Get total produced and consumed per technology and location."""
        if t_subset is None:
            t_subset = slice(None)

        if apply_weights:
            try:
                weights = self.data['_weights'][dict(t=t_subset)]
            except AttributeError:
                weights = 1
        else:
            weights = 1

        p = xr.Dataset({'ec_' + i: (self.get_ec(i)[dict(t=t_subset)]
                        * weights).sum(dim='t')
                        for i in ['prod', 'con']})
        for i in ['es_prod', 'es_con']:
            p[i] = (self.get_var(i)[dict(t=t_subset)] * weights).sum(dim='t')
        return p

    def get_levelized_cost(self):
        """
        Get levelized costs.

        NB: Only production, not consumption, is used in calculations.

        """
        sol = self.solution
        cost_dict = {}
        for cost in self._sets['k']:
            carrier_dict = {}
            for carrier in self._sets['c']:
                # Levelized cost of electricity (LCOE)
                lc = sol['costs'].loc[dict(k=cost)] / sol['ec_prod'].loc[dict(c=carrier)]
                lc = lc.to_pandas()

                # Make sure the dataframe has y as columns and x as index
                if lc.index.name == 'y':
                    lc = lc.T

                lc = lc.replace(np.inf, 0)
                carrier_dict[carrier] = lc
            cost_dict[cost] = xr.Dataset(carrier_dict).to_array(dim='c')
        arr = xr.Dataset(cost_dict).to_array(dim='k')
        return arr

    def _get_time_res_sum(self):
        m = self.m
        time_res = self.data['_time_res'].to_series()
        weights = self.data['_weights'].to_series()

        try:  # Try loading time_res_sum from operational mode
            time_res_sum = self.data.attrs['time_res_sum']
        except KeyError:
            time_res_sum = sum(time_res.at[t] * weights.at[t] for t in m.t)
        return time_res_sum

    def get_capacity_factor(self):
        """
        Get capacity factor.

        NB: Only production, not consumption, is used in calculations.

        """
        sol = self.solution
        cfs = {}
        for carrier in sol.coords['c'].values:
            time_res_sum = self._get_time_res_sum()
            cf = sol['ec_prod'].loc[dict(c=carrier)] / (sol['e_cap_net'] * time_res_sum)
            cf = cf.to_pandas()

            # Make sure the dataframe has y as columns and x as index
            if cf.index.name == 'y':
                cf = cf.T

            cf = cf.fillna(0)
            cfs[carrier] = cf
        arr = xr.Dataset(cfs).to_array(dim='c')
        return arr

    def get_metadata(self):
        df = pd.DataFrame(index=self._sets['y'])
        df.loc[:, 'type'] = df.index.map(lambda y: self.get_parent(y))
        df.loc[:, 'name'] = df.index.map(lambda y: self.get_name(y))
        df.loc[:, 'carrier'] = df.index.map(lambda y: self.get_carrier(y))
        get_src_c = lambda y: self.get_source_carrier(y)
        df.loc[:, 'source_carrier'] = df.index.map(get_src_c)
        df.loc[:, 'stack_weight'] = df.index.map(lambda y: self.get_weight(y))
        df.loc[:, 'color'] = df.index.map(lambda y: self.get_color(y))
        return df

    def get_summary(self, sort_by='e_cap', carrier='power'):
        sol = self.solution

        # Total (over locations) capacity factors per carrier
        time_res_sum = self._get_time_res_sum()
        cf = (sol['ec_prod'].loc[dict(c=carrier)].sum(dim='x')
              / (sol['e_cap_net'].sum(dim='x') * time_res_sum)).to_pandas()
        df = pd.DataFrame({'cf': cf})

        # Total (over locations) levelized costs per carrier
        for k in sorted(sol['levelized_cost'].coords['k'].values):
            df['levelized_cost_' + k] = (sol['costs'].loc[dict(k=k)].sum(dim='x')
                               / sol['ec_prod'].loc[dict(c=carrier)].sum(dim='x'))

        # Add totals per carrier
        df['e_prod'] = sol['ec_prod'].loc[dict(c=carrier)].sum(dim='x')
        df['e_con'] = sol['ec_con'].loc[dict(c=carrier)].sum(dim='x')

        # Add other carrier-independent stuff
        df['e_cap'] = sol['e_cap'].sum(dim='x')
        df['r_area'] = sol['r_area'].sum(dim='x')
        df['s_cap'] = sol['s_cap'].sum(dim='x')

        # # Add technology type
        # df['type'] = df.index.map(self.get_parent)

        # Get the basename of each tech (i.e., 'hvac' for 'hvac:location1')
        df['index_name'] = df.index
        basenames = [i[0] for i in df.index_name.str.split(':').tolist()]

        # Add this to the summary df
        df['basename'] = basenames

        # Now go through each transmission tech and sum it up into one row,
        # appending this to the summary df
        transmission_basetechs = set([t for t in df.basename
                                      if self.get_parent(t)
                                      == 'transmission'])

        for basename in transmission_basetechs:
            if df.basename.str.contains(basename).any():
                temp = df.query('basename == "{}"'.format(basename))
                temp_sum = temp.sum()
                cf_cost_cols = (['cf'] +
                                [c for c in df.columns if 'cost_' in c])
                temp_cf_cost = temp.loc[:, cf_cost_cols] \
                                   .mul(temp.loc[:, 'e_prod'], axis=0) \
                                   .sum() / temp.loc[:, 'e_prod'].sum()
                temp_sum.loc[cf_cost_cols] = temp_cf_cost
                temp_sum.index_name = basename
                temp_sum.type = 'transmission'
                df = df.append(temp_sum, ignore_index=True)

        # Finally, drop the transmission techs with ':' in their name,
        # only keeping the summary rows, drop temporary columns, and re-set
        # the index
        df = df[~df.index_name.str.contains(':')]
        df = df.set_index('index_name')
        df.index.name = 'y'
        df = df.drop(['basename'], axis=1)

        return df.sort_values(by=sort_by, ascending=False)

    def get_groups(self):
        ggm = self.get_group_members
        s = pd.Series({k: '|'.join(ggm(k, head_nodes_only=True))
                      for k in self.config_model.techs
                      if ggm(k, head_nodes_only=True) != []
                      and ggm(k, head_nodes_only=True) is not None})

        df = pd.DataFrame(s, columns=['members'])

        # Forcing booleans to strings so that groups table has
        # uniform datatypes
        gg = lambda y: str(self.get_option(
            y + '.group', default='defaults.group',
            ignore_inheritance=True)
        )

        df['group'] = df.index.map(gg)
        df['type'] = df.index.map(self.get_parent)
        return df

    def get_shares(self, groups):
        from . import analysis
        vars = ['e_prod', 'e_con', 'e_cap']
        df = pd.DataFrame(index=groups.index, columns=vars)
        for var in vars:
            for index, row in groups.iterrows():
                group_members = row['members'].split('|')
                group_type = row['type']
                share = analysis.get_group_share(self.solution, group_members,
                                                 group_type, var=var)
                df.at[index, var] = share.to_pandas()
        return df

    def load_solution_iterative(self, node_vars, total_vars, cost_vars):
        totals = sum(total_vars)
        costs = sum(cost_vars)
        node = xr.concat(node_vars, dim='t')
        # We are simply concatenating the same timesteps over and over again
        # when we concatenate the indivudal runs, so we need to set the
        # correct time axis again
        node['t'] = self._sets['t']

        sol = self.get_node_parameters()
        sol = sol.merge(totals)
        sol = sol.merge(costs)
        sol = sol.merge(node)
        self.solution = sol
        self.process_solution()

    def solve_iterative(self, iterative_warmstart=True):
        """
        Solve iterative by updating model parameters.

        By default, on optimizations subsequent to the first one,
        warmstart is used to speed up the model generation process.

        Returns None on success, storing results under self.solution

        """
        o = self.config_model
        d = self.data
        time_res = d['_time_res'].to_series()
        window_adj = int(self.config_model.opmode.window / d.attrs['time_res'])
        steps = [self._sets['t'][i]
                 for i in range(len(self._sets['t']))
                 if (i % window_adj) == 0]
        # Remove the last step - since we look forward at each step,
        # it would take us beyond actually existing data
        steps = steps[:-1]
        node_vars = []
        total_vars = []
        cost_vars = []
        d.attrs['time_res_sum'] = 0
        self.generate_model(t_start=steps[0])
        for index, step in enumerate(steps):
            if index == 0:
                self.solve(warmstart=False)
            else:
                self.t_start = step
                self._set_t_end()
                # Note: we don't update the timestep set, so it keeps the
                # values it got on first construction. Instead,
                # we use an offset when updating parameter data so that
                # the correct values are read into the "incorrect" timesteps.
                self.update_parameters(t_offset=step - steps[0])
                self.solve(warmstart=iterative_warmstart)
            self.load_results()

            # Gather relevant model results over decision interval, so
            # we only grab [0:window/time_res_static] steps, where
            # window/time_res_static will be an iloc index
            if index == (len(steps) - 1):
                # Final iteration saves data from entire horizon
                stepsize = int(self.config_model.opmode.horizon / d.attrs['time_res'])
            else:
                # Non-final iterations only save data from window
                stepsize = int(self.config_model.opmode.window / d.attrs['time_res'])

            node = self.get_node_variables()
            node_vars.append(node[dict(t=slice(0, stepsize))])
            # Get totals
            totals = self.get_totals(t_subset=slice(0, stepsize))
            total_vars.append(totals)
            costs = self.get_costs(t_subset=slice(0, stepsize)).to_dataset(name='costs')
            cost_vars.append(costs)

            timesteps = [time_res.at[t] for t in self.m.t][0:stepsize]
            d.attrs['time_res_sum'] += sum(timesteps)

            # Save state of storage for carry over to next iteration
            s = self.get_var('s')
            # Convert from timestep length to absolute index
            storage_state_index = stepsize - 1
            assert (isinstance(storage_state_index, int) or
                    storage_state_index.is_integer())
            storage_state_index = int(storage_state_index)
            d['s_init'] = s[dict(t=storage_state_index)].to_pandas().T

        self.load_solution_iterative(node_vars, total_vars, cost_vars)

    def load_results(self):
        """Load results into model instance for access via model variables."""
        not_optimal = (self.results['Solver'][0]['Termination condition'].key
                       != 'optimal')
        r = self.m.solutions.load_from(self.results)
        if r is False or not_optimal:
            logging.critical(self.results.Problem)
            logging.critical(self.results.Solver)
            if not_optimal:
                message = 'Model solution was non-optimal.'
            else:
                message = 'Could not load results into model instance.'
            raise exceptions.ModelError(message)

    def save_solution(self, how):
        """Save model solution. ``how`` can be 'netcdf' or 'csv'"""

        if 'path' not in self.config_run.output:
            self.config_run.output['path'] = 'Output'
            logging.warning('`config_run.output.path` not set, using default: `Output`')

        # Create output dir, but ignore if it already exists
        try:
            os.makedirs(self.config_run.output.path)
        except OSError:  # Hoping this isn't raised for more serious stuff
            pass
        # except KeyError:  # likely because `path` or `output` not defined
        #     raise exceptions.ModelError('`config_run.output.path` not configured.')

        # Add input time series (r and e_eff) alongside the solution
        for param in self.config_model.timeseries_constraints:
            subset_name = 'y_def_' + param
            # Only if the set has some members
            if len(self._sets[subset_name]) > 0:
                self.solution[param] = self.data[param]

        if how == 'netcdf':
            self._save_netcdf4()
        elif how == 'csv':
            self._save_csv()
        else:
            raise ValueError('Unsupported value for `how`: {}'.format(how))

        # Remove time series from solution again after writing it to disk
        for param in self.config_model.timeseries_constraints:
            if param in self.solution:
                del self.solution[param]

        return None

    def _save_netcdf4(self):
        """
        Save solution as NetCDF4 to the file ``solution.nc`` in
        ``self.config_run.output.path``

        """
        sol = self.solution
        store_file = os.path.join(self.config_run.output.path, 'solution.nc')
        # Raise error if file exists already, to make sure we don't destroy
        # existing data
        if os.path.exists(store_file):
            i = 0
            alt_file = os.path.join(self.config_run.output.path,
                                    'solution_{}.nc')
            while os.path.exists(alt_file.format(i)):
                i += 1
            alt_file = alt_file.format(i)  # Now "pick" the first free filename
            message = ('File `{}` exists, '
                       'using `{}` instead.'.format(store_file, alt_file))
            logging.warning(message)
            store_file = alt_file

        # Metadata
        for k in ['config_model', 'config_run']:
            # Serialize config dicts to YAML strings
            sol.attrs[k] = sol.attrs[k].to_yaml()
        sol.attrs['run_time'] = self.run_times["runtime"]
        sol.attrs['calliope_version'] = __version__

        encoding = {k: {'zlib': True, 'complevel': 4} for k in self.solution.data_vars}
        self.solution.to_netcdf(store_file, format='netCDF4', encoding=encoding)

        return store_file  # Return the path to the NetCDF file we used

    def _save_csv(self):
        """Save solution as CSV files to ``self.config_run.output.path``"""
        for k in self.solution.data_vars:
            out_path = os.path.join(self.config_run.output.path, '{}.csv'.format(k))
            self.solution[k].to_dataframe().to_csv(out_path)

        # Metadata
        md = utils.AttrDict()
        md['config_run'] = self.config_run
        md['config_model'] = self.config_model
        md['run_time'] = self.run_times["runtime"]
        md['calliope_version'] = __version__
        md.to_yaml(os.path.join(self.config_run.output.path, 'metadata.yaml'))

        return self.config_run.output.path<|MERGE_RESOLUTION|>--- conflicted
+++ resolved
@@ -170,7 +170,6 @@
         # Get time series data
         time_series_constraint = []
         time_series_data = []
-<<<<<<< HEAD
         allowed_timeseries_constraints = ['r', 'r_eff', 'r_scale', 'rb_eff', 's_loss',
                                     'e_prod', 'e_con', 'c_eff', 'e_eff', 
                                     'e_cap_min_use', 'e_ramping'] #these can be numeric, avoiding true/false constraints
@@ -191,22 +190,6 @@
         #send list of parameters to config_model AttrDict
         self.config_model['timeseries_constraints'] = list(set(time_series_constraint))
         self.config_model['timeseries_data'] = time_series_data
-=======
-        allowed_timeseries_params = ['r', 'r_eff', 'r_scale', 'rb_eff', 's_loss',
-                                    'e_prod', 'e_con', 'e_eff', 
-                                    'e_cap_min_use', 'e_ramping'] # these can be numeric, avoiding true/false constraints
-                                                                  # removed c_eff due to constraint conflict, see c_e_cap_gross_net_rule
-        for k, v in self.config_model.as_dict_flat().items(): #flatten the dictionary to get e.g. techs.ccgt.constraints.e_eff as keys
-            if isinstance(v,str):
-                if v.startswith("file"): #find any refering to a file
-                    params = k.split('.') #split the elements of the key to get constraint
-                    if params[-1] in allowed_timeseries_params: #look for e.g. e_eff
-                        time_series_data.append(params[-1])
-                    else:
-                        raise Exception("unable to handle loading data from file for '{}'".format(params[-1]))
-        #send list of paramters to config_model AttrDict
-        self.config_model['timeseries_params'] = list(set(time_series_data))
->>>>>>> 77115bcd
 
         # Read data and apply time resolution adjustments
         self.read_data()
