"""
Copyright (C) 2013-2016 Stefan Pfenninger.
Licensed under the Apache 2.0 License (see LICENSE file).

core.py
~~~~~~~

Core model functionality via the Model class.

"""

import datetime
import functools
import inspect
import itertools
import logging
import os
import random
import shutil
import time
import warnings
import re

import pyomo.opt as popt
import pyomo.core as po
import pyomo.environ  # Necessary for solver plugins etc.
import numpy as np
import pandas as pd
import xarray as xr
from pyutilib.services import TempfileManager

from ._version import __version__
from . import exceptions
from . import constraints
from . import locations
from . import output
from . import sets
from . import transmission
from . import time_masks
from . import utils

# Parameters that may be defined as time series - only constraints at present
#self.config_model.timeseries_params = ['r', 'e_eff', 'r_eff', 'rb_eff', 'c_eff', 's_loss', 'e_prod', 'e_con', 'e_cap_min_use']

# Enable simple format when printing ModelWarnings
formatwarning_orig = warnings.formatwarning


def _formatwarning(message, category, filename, lineno, line=None):
    """Formats ModelWarnings as "Warning: message" without extra crud"""
    if category == exceptions.ModelWarning:
        return 'Warning: ' + str(message) + '\n'
    else:
        return formatwarning_orig(message, category, filename, lineno, line)

warnings.formatwarning = _formatwarning


@functools.lru_cache(maxsize=1)
def get_default_techs(foo=0):
    """
    Get list of techs pre-defined in defaults.yaml.

    The foo=0 parameter makes sure that lru_cache has an argument to cache,
    the function must always be called as get_default_techs() with no
    arguments, ensuring that the values are only read from disk once and
    then cached.

    """
    module_config = os.path.join(os.path.dirname(__file__), 'config')
    o = utils.AttrDict.from_yaml(os.path.join(module_config, 'defaults.yaml'))
    return list(o.techs.keys())


def get_model_config(cr, config_run_path, adjust_data_path=None,
                     insert_defaults=True):
    """
    cr is the run configuration AttrDict,
    config_run_path the path to the run configuration file

    If ``adjust_data_path`` is given, the data_path setting is adjusted
    using the given path, else, it is forced to an absolute path.

    If ``insert_defaults`` is False, the default settings from
    defaults.yaml will not be included, which is necessary when
    generating model settings file for parallel runs.

    """
    # Ensure 'model' key is a list
    if not isinstance(cr.model, list):
        cr.model = [cr.model]

    # Interpret relative config paths as relative to run.yaml
    cr.model = [utils.relative_path(i, config_run_path) for i in cr.model]

    # Load defaults from module path
    module_conf = os.path.join(os.path.dirname(__file__), 'config')
    o = utils.AttrDict.from_yaml(os.path.join(module_conf, 'defaults.yaml'))

    # If defaults should not be inserted, replace the loaded AttrDict
    # with an empty one (a bit of a hack, but we also want the
    # default_techs list so we need to load the AttrDict anyway)
    if not insert_defaults:
        o = utils.AttrDict()
        o.techs = utils.AttrDict()

    # Load all additional files, continuously checking consistency
    for path in cr.model:
        new_o = utils.AttrDict.from_yaml(path)
        if 'techs' in list(new_o.keys()):
            overlap = set(get_default_techs()) & set(new_o.techs.keys())
            if overlap:
                e = exceptions.ModelError
                raise e('Trying to re-define a default technology in '
                        '{}: {}'.format(path, list(overlap)))
        # Interpret data_path as relative to `path`  (i.e the currently
        # open model config file), unless `adjust_data_path` is given
        if 'data_path' in new_o:
            if adjust_data_path:
                new_o.data_path = os.path.join(adjust_data_path,
                                               new_o.data_path)
            else:
                new_o.data_path = utils.relative_path(new_o.data_path, path)
        # The input files are allowed to override defaults
        o.union(new_o, allow_override=True)

    return o


class BaseModel(object):
    """
    Base model class.

    """
    def __init__(self):
        super().__init__()


class Model(BaseModel):
    """
    Calliope model.

    Parameters
    ----------
    config_run : str or AttrDict, optional
        Path to YAML file with run settings, or AttrDict containing run
        settings. If not given, the included default run and model
        settings are used.
    override : AttrDict, optional
        Provide any additional options or override options from
        ``config_run`` by passing an AttrDict of the form
        ``{'model_settings': 'foo.yaml'}``. Any option possible in
        ``run.yaml`` can be specified in the dict, inluding ``override.``
        options.

    """
    def __init__(self, config_run=None, override=None):
        super().__init__()
        self.verbose = False
        self.time_format = '%Y-%m-%d %H:%M:%S'
        self.debug = utils.AttrDict()

        # Populate self.config_run and self.config_model
        self.initialize_configuration(config_run, override)
        self._get_option = utils.option_getter(self.config_model)

        # Initialize sets
        self.initialize_parents()
        self.initialize_sets()

        # Get time series data
        time_series_data = []
        allowed_timeseries_params = ['r', 'r_eff', 'r_scale', 'rb_eff', 's_loss',
                                    'e_prod', 'e_con', 'e_eff', 
                                    'e_cap_min_use', 'e_ramping'] # these can be numeric, avoiding true/false constraints
                                                                  # removed c_eff due to constraint conflict, see c_e_cap_gross_net_rule
        for k, v in self.config_model.as_dict_flat().items(): #flatten the dictionary to get e.g. techs.ccgt.constraints.e_eff as keys
            if isinstance(v,str):
                if v.startswith("file"): #find any refering to a file
                    params = k.split('.') #split the elements of the key to get constraint
                    if params[-1] in allowed_timeseries_params: #look for e.g. e_eff
                        time_series_data.append(params[-1])
                    else:
                        raise Exception("unable to handle loading data from file for '{}'".format(params[-1]))
        #send list of paramters to config_model AttrDict
        self.config_model['timeseries_params'] = list(set(time_series_data))

        # Read data and apply time resolution adjustments
        self.read_data()
        self.mode = self.config_run.mode
        self.initialize_time()

    def override_model_config(self, override_dict):
        od = override_dict
        if 'data_path' in od.keys_nested():
            # If run_config overrides data_path, interpret it as
            # relative to the run_config file's path
            od['data_path'] = utils.relative_path(od['data_path'],
                                                  self.config_run_path)
        self.config_model.union(od, allow_override=True,
                                allow_replacement=True)

    def initialize_configuration(self, config_run, override):
        self.flush_option_cache()
        # Load run configuration
        if not config_run:
            config_run = os.path.join(os.path.dirname(__file__),
                                      'example_model', 'run.yaml')
        if isinstance(config_run, str):
            # 1) config_run is a string, assume it's a path
            cr = utils.AttrDict.from_yaml(config_run)
            # self.run_id is used to set an output folder for logs, if
            # debug.keep_temp_files is set to True
            self.run_id = os.path.splitext(os.path.basename(config_run))[0]
            self.config_run_path = config_run
        else:
            # 2) config_run is not a string, assume it's an AttrDict
            cr = config_run
            assert isinstance(cr, utils.AttrDict)
            # we have no filename so we just use current date/time
            self.run_id = datetime.datetime.now().strftime("%Y-%m-%d_%H-%M-%S")
            # Use current working directory as config_run path
            self.config_run_path = os.getcwd()
        self.config_run = cr
        if override:
            assert isinstance(override, utils.AttrDict)
            cr.union(override, allow_override=True, allow_replacement=True)
        # If manually specify a run_id in debug, overwrite the generated one
        if 'debug.run_id' in cr.keys_nested():
            self.run_id = cr.debug.run_id
        self.config_model = get_model_config(cr, self.config_run_path)
        # Override config_model settings if specified in config_run
        # 1) Via 'model_override', which is the path to a YAML file
        if 'model_override' in cr:
            override_path = utils.relative_path(cr.model_override,
                                                self.config_run_path)
            override_dict = utils.AttrDict.from_yaml(override_path)
            self.override_model_config(override_dict)
        # 2) Via 'override', which is an AttrDict
        if ('override' in cr
                and isinstance(cr.override, utils.AttrDict)):
            self.override_model_config(cr.override)
        # Initialize locations
        locs = self.config_model.locations
        self.config_model.locations = locations.process_locations(locs)
        # As a final step, flush the option cache
        self.flush_option_cache()

    def initialize_time(self):
        # Carry y_ subset sets over to data for easier data analysis
        self.data.attrs['_sets'] = {k: v for k, v in self._sets.items() if 'y_' in k}
        self.data['_weights'] = xr.DataArray(
            pd.Series(1, index=self.data['t'].values),
            dims=['t']
        )

        time_config = self.config_run.get('time', False)
        if not time_config:
            return None  # Nothing more to do here
        else:
            # For analysis purposes, keep old data around
            self.data_original = self.data.copy(deep=True)

        ##
        # Process masking and get list of timesteps to keep at high res
        ##
        if 'masks' in time_config:
            masks = {}
            # time.masks is a list of {'function': .., 'options': ..} dicts
            for entry in time_config.masks:
                entry = utils.AttrDict(entry)
                mask_func = utils.plugin_load(entry.function,
                                              builtin_module='time_masks')
                mask_kwargs = entry.get_key('options', default={})
                masks[entry.to_yaml()] = mask_func(self.data, **mask_kwargs)

            self._masks = masks  # FIXME a better place to put masks

            # Concatenate the DatetimeIndexes by using dummy Series
            chosen_timesteps = pd.concat([pd.Series(0, index=m)
                                         for m in masks.values()]).index
            # timesteps: a list of timesteps NOT picked by masks
            timesteps = pd.Index(self.data.t.values).difference(chosen_timesteps)
        else:
            timesteps = None

        ##
        # Process function, apply resolution adjustments
        ##
        if 'function' in time_config:
            func = utils.plugin_load(time_config.function, builtin_module='time_funcs')
            func_kwargs = time_config.get('function_options', {})
            self.data = func(data=self.data, timesteps=timesteps, **func_kwargs)
            self._sets['t'] = self.data['t'].to_index()

            # Raise error if we've made adjustments incompatible
            # with operational mode
            if self.mode == 'operate':
                opmode_safe = self.data.attrs.get('opmode_safe', False)
                if opmode_safe:
                    self.data.attrs['time_res'] = self.get_timeres()
                else:
                    msg = 'Time settings incompatible with operational mode'
                    raise exceptions.ModelError(msg)

        return None

    def get_t(self, timestamp, offset=0):
        """
        Get a timestamp before/after (by offset) from the given timestamp
        in the model's set of timestamps. Raises ModelError if out of bounds.

        """
        idx = self.data['t'].to_index()
        if isinstance(offset, pd.tslib.Timedelta):
            loc = idx.get_loc(timestamp + offset)
        else:  # integer
            loc = idx.get_loc(timestamp) + offset
        if loc < 0:
            raise exceptions.ModelError(
                'Attempted to get a timestep before the first one.'
            )
        else:
            try:
                return idx[loc]
            except IndexError:  # Beyond length of index
                raise exceptions.ModelError(
                    'Attempted to get a timestep beoynd the last one.'
                )

    def prev_t(self, timestamp):
        """Return the timestep prior to the given timestep."""
        return self.get_t(timestamp, offset=-1)

    def get_timeres(self, verify=False):
        """Returns resolution of data in hours.

        If ``verify=True``, verifies that the entire file is at the same
        resolution. ``self.get_timeres(verify=True)`` can be called
        after Model initialization to verify this.

        """
        datetime_index = self._sets['t']
        seconds = (datetime_index[0] - datetime_index[1]).total_seconds()
        if verify:
            for i in range(len(datetime_index) - 1):
                assert ((datetime_index[i] - datetime_index[i+1]).total_seconds()
                        == seconds)
        hours = abs(seconds) / 3600
        return hours

    def get_option(self, option, x=None, default=None,
                   ignore_inheritance=False):
        """
        Retrieves options from model settings for the given tech,
        falling back to the default if the option is not defined for the
        tech.

        If ``x`` is given, will attempt to use location-specific override
        from the location matrix first before falling back to model-wide
        settings.

        If ``default`` is given, it is used as a fallback if no default value
        can be found in the regular inheritance chain. If ``default`` is None
        and the regular inheritance chain defines no default, an error
        is raised.

        If ``ignore_inheritance`` is True, the default is immediately used
        instead of a search through the inheritance chain if the option
        has not been set for the given tech.

        If the first segment of the option contains ':', it will be
        interpreted as implicit tech subsetting: e.g. asking for
        'hvac:r1' implicitly uses 'hvac:r1' with the parent 'hvac', even
        if that has not been defined, to search the option inheritance
        chain.

        Examples:

        * ``model.get_option('ccgt.costs.om_var')``
        * ``model.get_option('csp.weight')``
        * ``model.get_option('csp.r', x='33')``
        * ``model.get_option('ccgt.costs.om_var',\
          default='defaults.costs.om_var')``

        """
        key = (option, x, default, ignore_inheritance)
        try:
            result = self.option_cache[key]
        except KeyError:
            # self._get_option is defined inside __init__
            result = self.option_cache[key] = self._get_option(*key)
        return result

    def set_option(self, option, value, x=None):
        """
        Set ``option`` to ``value``. Returns None on success.

        A default can be set by passing an option like
        ``defaults.constraints.e_eff``.

        """
        if x is None:
            self.config_model.set_key('techs.' + option, value)
        else:  # Setting a specific x
            self._locations.at[x, '_override.' + option] = value
        self.flush_option_cache()

    def flush_option_cache(self):
        self.option_cache = {}

    def get_name(self, y):
        try:
            return self.get_option(y + '.name')
        except exceptions.OptionNotSetError:
            return y

    def get_carrier(self, y):
        return self.get_option(y + '.carrier')

    def get_weight(self, y):
        return self.get_option(y + '.stack_weight')

    def get_color(self, y):
        color = self.get_option(y + '.color')
        if color is False:
            # If no color defined, choose one by seeding random generator
            # with the tech name to get pseudo-random one
            random.seed(y)
            r = lambda: random.randint(0, 255)
            color = '#{:0>2x}{:0>2x}{:0>2x}'.format(r(), r(), r())
        return color

    def get_source_carrier(self, y):
        source_carrier = self.get_option(y + '.source_carrier')
        if source_carrier:
            return source_carrier
        else:
            return None

    def get_parent(self, y):
        """Returns the abstract base technology from which ``y`` descends."""
        if y in self._sets['y_trans']:
            return 'transmission'
        else:
            while True:
                parent = self.get_option(y + '.parent')
                if parent == 'defaults':
                    break
                y = parent
            return y

    def get_group_members(self, group, in_model=True, head_nodes_only=True,
                          expand_transmission=True):
        """
        Return the member technologies of a group. If ``in_model`` is
        True, only technologies (head nodes) in use in the current model
        are returned.

        Returns:
            * A list of group members if there are any.
            * If a group has no members (is only member of other
              groups, i.e. a head node), a list with a single item
              containing only the group/technology itself.
            * An empty list if the group is defined but not allowed
              in the current model.
            * None if the group doesn't exist.

        Other arguments:

            ``head_nodes_only`` : if True, don't return intermediate
                                  groups, i.e. technology definitions
                                  that are inherited from. Setting this
                                  to False only makes sense if in_model
                                  is also False, because in_model=True
                                  implies that only head nodes are
                                  returned.

            ``expand_transmission`` : if True, return in-model
                                      transmission technologies in the
                                      form ``tech:location``.

        """
        def _get(self, group, memberset):
            members = [i for i in self.parents if self.parents[i] == group]
            if members:
                for i, member in enumerate(members):
                    if not head_nodes_only:
                        memberset.add(member)
                    members[i] = _get(self, member, memberset)
                return members
            else:
                memberset.add(group)
        if not group in self.parents:
            return None
        memberset = set()
        _get(self, group, memberset)  # Fills memberset
        if in_model:
            memberset = set([y for y in memberset
                             if (y in self._sets['y']
                                 or y in self._sets['techs_transmission'])])
            # Expand transmission techs
            if expand_transmission:
                for y in list(memberset):
                    if y in self._sets['techs_transmission']:
                        memberset.remove(y)
                        memberset.update([yt
                                          for yt in self._sets['y_trans']
                                          if yt.startswith(y + ':')])
        return list(memberset)

    @utils.memoize_instancemethod
    def get_eff_ref(self, var, y, x=None):
        """Get reference efficiency, falling back to efficiency if no
        reference efficiency has been set."""
        base = y + '.constraints.' + var
        eff_ref = self.get_option(base + '_eff_ref', x=x, default=False)
        if eff_ref is False:
            eff_ref = self.get_option(base + '_eff', x=x)
<<<<<<< HEAD
            if isinstance(eff_ref,str):
                e = exceptions.ModelError
                raise e('"e_eff_ref" must be set in constraints for {} as '
                        'e_eff is loaded from file and utilising storage'.format(y))
        # NOTE: Will cause errors in the case where (1) eff_ref is not defined
        # and (2) eff is set to "file". That is ok however because in this edge
        # case eff_ref should be manually set as there is no straightforward
        # way to derive it from the time series file.
=======
        # Check for case wher e_eff is a timeseries file (so the option
        # is a string), and no e_eff_ref has been set to override that
        # string with a numeric option
        if isinstance(eff_ref, str):
            raise exceptions.ModelError(
                'Must set `e_eff_ref` if `e_eff` is a file.'
            )
>>>>>>> ddc89fec
        return eff_ref

    def scale_to_peak(self, df, peak, scale_time_res=True):
        """Returns the given dataframe scaled to the given peak value.

        If ``scale_time_res`` is True, the peak is multiplied by the model's
        time resolution. Set it to False to scale things like efficiencies.

        """
        # Normalize to (0, 1), then multiply by the desired maximum,
        # scaling this peak according to time_res
        if scale_time_res:
            adjustment = self.get_timeres()
        else:
            adjustment = 1
        if peak < 0:
            scale = float(df.min())
        else:
            scale = float(df.max())
        return (df / scale) * peak * adjustment

    def initialize_parents(self):
        techs = self.config_model.techs
        try:
            self.parents = {i: techs[i].parent for i in techs.keys()
                            if i != 'defaults'}
        except KeyError:
            tech = inspect.trace()[-1][0].f_locals['i']
            if 'parent' not in list(techs[tech].keys()):
                e = exceptions.ModelError
                raise e('Technology `' + tech + '` defines no parent!')
        # Verify that no technologies apart from the default technologies
        # inherit from 'defaults'
        for k, v in self.parents.items():
            if k not in get_default_techs() and v == 'defaults':
                e = exceptions.ModelError
                raise e('Tech `' + k + '` inherits from `defaults` but ' +
                        'should inherit from a built-in default technology.')
        # Verify that all parents are themselves actually defined
        for k, v in self.parents.items():
            if v not in list(techs.keys()):
                e = exceptions.ModelError
                raise e('Parent `' + v + '` of technology `' +
                        k + '` is not defined.')

    @utils.memoize_instancemethod
    def ischild(self, y, of):
        """Returns True if ``y`` is a child of ``of``, else False"""
        result = False
        while (result is False) and (y != 'defaults'):
            parent = self.parents[y]
            if parent == of:
                result = True
            y = parent
        return result

    def get_time_slice(self):
        if self.config_run.get_key('subset_t', default=False):
            return slice(None)
        else:
            return slice(
                self.config_run.subset_t[0],
                self.config_run.subset_t[1]
            )

    def initialize_sets(self):
        self._sets = utils.AttrDict()
        self.config_model

        # t: time
        _t = pd.read_csv(
            os.path.join(self.config_model.data_path, 'set_t.csv'),
            header=None, index_col=1, parse_dates=[1]
        )
        self._set_t_original = _t.index
        if self.config_run.get_key('subset_t', default=False):
            _t = _t.loc[self.config_run.subset_t[0]:self.config_run.subset_t[1]]
        self._sets['t'] = _t.index

        # x: locations
        _x = list(self.config_model.locations.keys())
        if self.config_run.get_key('subset_x', default=False):
            _x = [i for i in _x if i in self.config_run.subset_x]
        self._sets['x'] = _x

        # y: techs
        sets_y = sets.init_set_y(self, _x)
        self._sets = {**self._sets, **sets_y}

        # c: carriers
        _c = set()
        for y in self._sets['y']:  # Only add carriers for allowed technologies
            _c.update([self.get_option(y + '.carrier')])
            if self.get_option(y + '.source_carrier'):
                _c.update([self.get_option(y + '.source_carrier')])
        _c = list(_c)
        self._sets['c'] = _c

        # k: cost classes
        classes = [list(self.config_model.techs[k].costs.keys())
                   for k in self.config_model.techs
                   if k != 'defaults'  # Prevent 'default' from entering set
                   if 'costs' in self.config_model.techs[k]]
        # Flatten list and make sure 'monetary' is in it
        classes = ([i for i in itertools.chain.from_iterable(classes)]
                   + ['monetary'])
        # Remove any duplicates by going from list to set and back
        self._sets['k'] = list(set(classes))

        # Locations settings matrix and transmission technologies
        self._locations = locations.generate_location_matrix(
            self.config_model.locations, techs=self._sets['y']
        )
        # Locations table: only keep rows that are actually in set `x`
        self._locations = self._locations.loc[_x, :]

        # Initialize transmission technologies
        sets.init_y_trans(self)

        # set 'y' is now complete, ensure that all techs conform to the
        # rule that only "head" techs can be used in the model
        for y in self._sets['y']:
            if self.get_option(y + '.parent') in self._sets['y']:
                e = exceptions.ModelError
                raise e('Only technologies without children can be used '
                        'in the model definition '
                        '({}, {}).'.format(y, self.get_option(y + '.parent')))

    @utils.memoize
    def _get_option_from_csv(self, filename):
        """Read CSV time series"""
        d_path = os.path.join(self.config_model.data_path, filename)
        df = pd.read_csv(d_path, index_col=0)
        df.index = self._set_t_original
        df = df.loc[self._sets['t'], :]  # Subset in case necessary
        # Fill columns that weren't defined with NaN
        # missing_cols = list(set(self.data._x) - set(df.columns))
        # for c in missing_cols:
        #     df[c] = np.nan

        # Ensure that the read file's index matches the data's timesteps
        mismatch = df.index.difference(self._sets['t'])
        if len(mismatch) > 0:
            e = exceptions.ModelError
            entries = mismatch.tolist()
            raise e('File has invalid index. Ensure that it has the same '
                    'date range and resolution as set_t.csv: {}.\n\n'
                    'Invalid entries: {}'.format(filename, entries))
        return df

    def _get_filename(self, param, y, x):
        option = self.get_option(y + '.constraints.' + param, x=x)
        # If we have a string, it must be `file` or `file=..`
        if not option.startswith('file'):
            e = exceptions.ModelError
            raise e('Invalid value for `{}.{}.{}`:'
                    ' `{}`'.format(param, y, x, option))
        # Parse the option and return the filename
        else:
            try:
                # Parse 'file=filename' option
                f = option.split('=')[1]
            except IndexError:
                # If set to just 'file', set filename with y and
                # param, e.g. 'csp_r_eff.csv'
                f = y + '_' + param + '.csv'
        return f

    def _apply_x_map(self, df, x_map, x=None):
        # Format is <name in model config>:<name in data>
        x_map_dict = {i.split(':')[0].strip():
                      i.split(':')[1].strip()
                      for i in x_map.split(',')}
        x_map_str = 'x_map: \'{}\''.format(x_map)
        # Get the mapping for this x from x_map
        # NB not removing old columns in case
        # those are also used somewhere!
        if x is None:
            x = list(x_map_dict.keys())
        elif x in x_map_dict:
            x = [x]
        else:
            x = []
        for this_x in x:
            try:
                x_m = x_map_dict[this_x]
            except KeyError:
                e = exceptions.ModelError
                raise e('x_map defined but does not map '
                        'location defined in model config: '
                        '{}, with {}'.format(this_x, x_map_str))
            if x_m not in df.columns:
                e = exceptions.ModelError
                raise e('Trying to map to a column not '
                        'contained in data: {}, for region '
                        '{}, with {}'
                        .format(x_m, this_x, x_map_str))
            df[this_x] = df[x_m]
        return df

    def _read_param_for_tech(self, param, y, time_res, x=None):
        option = self.get_option(y + '.constraints.' + param, x=x)
        if option != float('inf'):
            self._sets['y_def_' + param].add(y)
        k = '{}.{}:{}'.format(param, y, x)

        if isinstance(option, str):  # if option is string, read a file
            f = self._get_filename(param, y, x)
            df = self._get_option_from_csv(f)
            self.debug.data_sources.set_key(k, 'file:' + f)

        else:  # option is numeric
            df = pd.DataFrame(
                option,
                index=self._sets['t'], columns=self._sets['x']
            )
            self.debug.data_sources.set_key(k, 'model_config')

        # Apply x_map if necessary
        x_map = self.get_option(y + '.x_map', x=x)
        if x_map is not None:
            df = self._apply_x_map(df, x_map, x)

        if param == 'r' and (x in df.columns or x is None):
            if x is None:
                x_slice = slice(None)
            else:
                x_slice = x
            # Convert power to energy for r, if necessary
            r_unit = self.get_option(y + '.constraints.r_unit', x=x)
            if r_unit == 'power':
                df.loc[:, x_slice] = df.loc[:, x_slice] * time_res

            # Scale r to a given maximum if necessary
            scale = self.get_option(
                y + '.constraints.r_scale_to_peak', x=x
            )
            if scale:
                df.loc[:, x_slice] = self.scale_to_peak(df.loc[:, x_slice], scale)

        if x is not None:
            df = df.loc[:, x]

        return df

    def _validate_param_df(self, param, y, df):
        for x in self._sets['x']:
            if x not in df.columns:
                if self._locations.at[x, y] == 0:
                    df[x] = np.nan
                else:
                    df[x] = 0
                    k = '{}.{}:{}'.format(param, y, x)
                    w = exceptions.ModelWarning
                    message = 'Could not load data for {}'.format(k)
                    warnings.warn(message, w)
                    v = '_NOT_FOUND_'
                    self.debug.data_sources.set_key(k, v)

    def _validate_param_dataset_consistency(self, dataset):
        sources = self.debug.data_sources
        missing_data = [kk for kk in sources.keys_nested()
                        if sources.get_key(kk) == '_NOT_FOUND_']
        if len(missing_data) > 0:
            message = ('The following parameter values could not be read '
                       'from file. They were automatically set to `0`: '
                       + ', '.join(missing_data))
            warnings.warn(message, exceptions.ModelWarning)

        # Finally, check data consistency. For now, demand must be <= 0,
        # and supply >=0, at all times.
        # FIXME update these checks on implementing conditional param updates.
        for y in self._sets['y_def_r']:
            base_tech = self.get_parent(y)
            possible_x = [x for x in dataset['x'].values
                          if self._locations.at[x, y] != 0]
            for x in possible_x:
                series = dataset['r'].loc[{'y': y, 'x': x}].to_pandas()
                err_suffix = 'for tech: {}, at location: {}'.format(y, x)
                if base_tech == 'demand':
                    err = 'Demand resource must be <=0, ' + err_suffix
                    assert (series <= 0).all(), err
                elif base_tech == 'supply':
                    err = 'Supply resource must be >=0, ' + err_suffix
                    assert (series >= 0).all(), err

    def read_data(self):
        """
        Populate parameter data from CSV files or model configuration.

        """
        data = {}
        attrs = {}
        self.debug.data_sources = utils.AttrDict()

        # `time_res` never changes, so always reflects the spacing
        # of time step indices
        attrs['time_res'] = time_res = self.get_timeres()
        time_res_series = pd.Series(time_res, index=self._sets['t'])
        time_res_series.index.name = 't'
        data['_time_res'] = xr.DataArray(time_res_series)

        # Last index t for which model may still use startup exceptions
        startup_time_idx = int(self.config_model.startup_time / time_res)
        attrs['startup_time_bounds'] = self._sets['t'][startup_time_idx]

        # Storage initialization parameter, defined over (x, y)
        s_init = {y: [self.get_option(y + '.constraints.s_init', x=x)
                      for x in self._sets['x']]
                  for y in self._sets['y']}
        s_init = pd.DataFrame(s_init, index=self._sets['x'])
        s_init.columns.name = 'y'
        s_init.index.name = 'x'
        data['s_init'] = xr.DataArray(s_init)

        
        # Parameters that may be defined over (x, y, t)
        ts_sets = {'y_def_' + k: set() for k in self.config_model.timeseries_params}
        self._sets = {**self._sets, **ts_sets}

        for param in self.config_model.timeseries_params:
            param_data = {}
            for y in self._sets['y']:
                # First, set up each parameter without considering
                # potential per-location (per-x) overrides
                df = self._read_param_for_tech(param, y, time_res, x=None)
                k = y + '.constraints.' + param

                option = self.get_option(k)
                for x in self._sets['x']:
                    # Check for each x whether it defines an override
                    # that is different from the generic option, and if so,
                    # update the dataframe
                    option_x = self.get_option(k, x=x)
                    if option != option_x:
                        df.loc[:, x] = self._read_param_for_tech(param, y, time_res, x=x)

                self._validate_param_df(param, y, df)  # Have all `x` been set?

                param_data[y] = xr.DataArray(df, dims=['t', 'x'])

            # Turn param_data into a DataArray
            data[param] = xr.Dataset(param_data).to_array(dim='y')

        dataset = xr.Dataset(data)
        dataset.attrs = attrs

        # Check data consistency
        self._validate_param_dataset_consistency(dataset)

        # Make sure there are no NaNs anywhere in the data
        # to prevent potential solver problems
        dataset = dataset.fillna(0)

        self.data = dataset

    def _get_t_max_demand(self):
        """Return timestep index with maximum demand"""
        t_max_demands = utils.AttrDict()
        for c in self._sets['c']:
            ys = [y for y in self.data['y'].values
                  if self.get_option(y + '.carrier') == c]
            # r_carrier is summed up over all techs ys and all locations (x)
            r_carrier = (self.data['r']
                             .loc[{'y': ys}]
                             .sum(dim='x')
                             .sum(dim='y').to_dataframe())
            t_max_demands[c] = r_carrier[r_carrier < 0].sum(axis=1).idxmin()
        return t_max_demands

    def add_constraint(self, constraint, *args, **kwargs):
        try:
            constraint(self, *args, **kwargs)
        # If there is an error in a constraint, make sure to also get
        # the index where the error happened and pass that along
        except ValueError as e:
            index = inspect.trace()[-1][0].f_locals['index']
            index_string = ', at index: {}'.format(index)
            if not e.args:
                e.args = ('',)
            e.args = (e.args[0] + index_string,) + e.args[1:]
            # Also log it because that is what Pyomo does, and want to ensure
            # that the log entry contains the info we added
            logging.error('Error generating constraint' + index_string)
            raise

    def _param_populator(self, src_data, src_param, t_offset=None):
        """
        Returns a `getter` function that returns (x, t)-specific
        values for parameters

        """
        getter_data = (src_data[src_param].to_dataframe()
                                          .reorder_levels(['y', 'x', 't'])
                                          .to_dict()[src_param])
        def getter(m, y, x, t):
            if t_offset:
                t = self.get_t(t, t_offset)
            return getter_data[(y, x, t)]
            # return src.loc[{'y': y, 'x': x, 't': t}]
        return getter

    def update_parameters(self, t_offset):
        d = self.data

        for param in self.config_model.timeseries_params:
            initializer = self._param_populator(d, param, t_offset)
            y_set = self._sets['y_def_' + param]
            param_object = getattr(self.m, param)
            for y in y_set:
                for x in self.m.x:
                    for t in self.m.t:
                        param_object[y, x, t] = initializer(self.m, y, x, t)

        s_init = self.data['s_init'].to_dataframe().to_dict()['s_init']
        s_init_initializer = lambda m, y, x: float(s_init[x, y])
        for y in self.m.y_pc:
            for x in self.m.x:
                self.m.s_init[y, x] = s_init_initializer(self.m, y, x)

    def _set_t_end(self):
        # t_end is the timestep previous to t_start + horizon,
        # because the .loc[start:end] slice includes the end
        try:
            offset = int(self.config_model.opmode.horizon /
                         self.data.attrs['time_res']) - 1
            self.t_end = self.get_t(self.t_start, offset=offset)
        except KeyError:
            # If t_end is beyond last timestep, cap it to last one, and
            # log the occurance
            t_bound = self._sets['t'][-1]
            msg = 'Capping t_end to {}'.format(t_bound)
            logging.debug(msg)
            self.t_end = t_bound

    def generate_model(self, t_start=None):
        """
        Generate the model and store it under the property `m`.

        Args:
            t_start : if self.mode == 'operate', this must be specified,
            but that is done automatically via solve_iterative() when
            calling run()

        """
        #
        # Setup
        #
        self.m = m = po.ConcreteModel()
        d = self.data
        self.t_start = t_start
        self.t_max_demand = self._get_t_max_demand()

        #
        # Sets
        #

        # Time steps
        # datetimes = self.data['t'].to_pandas().reset_index(drop=True)
        # datetimes = pd.Series(range(len(self.data['t'])), index=self.data['t'].values)
        if self.mode == 'plan':
            m.t = po.Set(initialize=d['t'].to_index(), ordered=True)
        elif self.mode == 'operate':
            self._set_t_end()
            m.t = po.Set(initialize=d['t'].to_series()[self.t_start:self.t_end].index,
                         ordered=True)
        # Carriers
        m.c = po.Set(initialize=self._sets['c'], ordered=True)
        # Locations
        m.x = po.Set(initialize=self._sets['x'], ordered=True)
        # Cost classes
        m.k = po.Set(initialize=self._sets['k'], ordered=True)
        #
        # Technologies and various subsets of technologies
        #
        m.y = po.Set(initialize=self._sets['y'], ordered=True)
        # Production technologies
        m.y_prod = po.Set(initialize=self._sets['y_prod'], within=m.y, ordered=True)
        # Production technologies
        m.y_con = po.Set(initialize=self._sets['y_con'], within=m.y, ordered=True)
        # Production/consumption technologies
        m.y_pc = po.Set(initialize=self._sets['y_pc'], within=m.y, ordered=True)
        # Transmission technologies
        m.y_trans = po.Set(initialize=self._sets['y_trans'], within=m.y, ordered=True)
        # Conversion technologies
        m.y_conv = po.Set(initialize=self._sets['y_conv'], within=m.y, ordered=True)
        ##TIMESERIES vars
        for param in self.config_model.timeseries_params:
            setattr(m, 'y_def_'+param, po.Set(initialize = self._sets['y_def_' + param], within=m.y))
        # Technologies that allow `rb`
        m.y_rb = po.Set(initialize=self._sets['y_rb'], within=m.y)
        # Technologies with parasitics
        m.y_p = po.Set(initialize=self._sets['y_p'], within=m.y)
        # Technologies without parasitics
        set_no_parasitics = set(self._sets['y']) - set(self._sets['y_p'])
        m.y_np = po.Set(initialize=set_no_parasitics, within=m.y)

        #
        # Parameters
        #

        for param in self.config_model.timeseries_params:
            y = getattr(m, 'y_def_' + param)
            # param_data = self.data[param].to_dataframe().reorder_levels(['y', 'x', 't']).to_dict()[param]
            initializer = self._param_populator(self.data, param)
            setattr(m, param, po.Param(y, m.x, m.t, initialize=initializer, mutable=True))

        s_init = self.data['s_init'].to_dataframe().to_dict()['s_init']
        s_init_initializer = lambda m, y, x: float(s_init[x, y])
        m.s_init = po.Param(m.y_pc, m.x, initialize=s_init_initializer,
                            mutable=True)

        #
        # Variables and constraints
        #

        # 1. Required
        constr = [constraints.base.node_resource,
                  constraints.base.node_energy_balance,
                  constraints.base.node_constraints_build,
                  constraints.base.node_constraints_operational,
                  constraints.base.node_constraints_transmission,
                  constraints.base.node_parasitics,
                  constraints.base.node_costs,
                  constraints.base.model_constraints]
        if self.mode == 'plan':
            constr += [constraints.planning.system_margin,
                       constraints.planning.node_constraints_build_total]
        for c in constr:
            self.add_constraint(c)

        # 2. Optional
        if self.config_model.get_key('constraints', default=False):
            for c in self.config_model.constraints:
                self.add_constraint(utils._load_function(c))

        # 3. Objective function
        default_obj = 'constraints.objective.objective_cost_minimization'
        objective = self.config_model.get_key('objective', default=default_obj)
        self.add_constraint(utils._load_function(objective))

    def _log_time(self):
        self.run_times["end"] = time.time()
        self.run_times["runtime"] = int(time.time() - self.run_times["start"])
        logging.info('Runtime: ' + str(self.run_times["runtime"]) + ' secs')
<<<<<<< HEAD
=======

>>>>>>> ddc89fec
    def run(self, iterative_warmstart=True):
        """
        Instantiate and solve the model

        """
        o = self.config_model
        d = self.data
        cr = self.config_run
        self.run_times = {}
        self.run_times["start"] = time.time()
        if self.verbose:
            print('\nModel started at {}\n'
<<<<<<< HEAD
                  .format(time.strftime(self.time_format)))        
=======
                  .format(time.strftime(self.time_format)))
>>>>>>> ddc89fec
        if self.mode == 'plan':
            self.generate_model()  # Generated model goes to self.m
            self.solve()
            self.load_solution()
        elif self.mode == 'operate':
            assert len(self.data['_time_res'].to_series().unique()) == 1, \
                'Operational mode only works with uniform time step lengths.'
            time_res = self.data.attrs['time_res']
            assert (time_res <= self.config_model.opmode.horizon and
                    time_res <= self.config_model.opmode.window), \
                'Timestep length must be smaller than horizon and window.'
            # solve_iterative() generates, solves, and loads the solution
            self.solve_iterative(iterative_warmstart)
        else:
            e = exceptions.ModelError
            raise e('Invalid model mode: `{}`'.format(self.mode))
        self._log_time()
        if self.verbose:
            print('\nSolutions ready at {}\n'
                  '\nTotal run time was {} seconds\n'
                  .format(time.strftime(self.time_format,time.localtime(self.run_times["end"])),
                          self.run_times["runtime"]))
        if cr.get_key('output.save', default=False) is True:
            output_format = cr.get_key('output.format', default=['netcdf'])
            if not isinstance(output_format, list):
                output_format = [output_format]
            for fmt in output_format:
                self.save_solution(fmt)
            save_constr = cr.get_key('output.save_constraints', default=False)
            if save_constr:
                options = cr.get_key('output.save_constraints_options',
                                     default={})
                output.generate_constraints(self.solution,
                                            output_path=save_constr,
                                            **options)
            if self.verbose:
                print('\nSolutions saved to file at {}\n'
                      .format(time.strftime(self.time_format)))
<<<<<<< HEAD
=======
    
>>>>>>> ddc89fec
    def solve(self, warmstart=False):
        """
        Args:
            warmstart : (default False) re-solve an updated model
                        instance

        Returns: None

        """
        m = self.m
        cr = self.config_run
        solver_kwargs = {}
        if not warmstart:
            solver_io = cr.get_key('solver_io', default=False)
            if solver_io:
                self.opt = popt.SolverFactory(cr.solver, solver_io=solver_io)
            else:
                self.opt = popt.SolverFactory(cr.solver)
            # Set solver options from run_settings file, if it exists
            try:
                for k in cr.solver_options.keys_nested():
                    self.opt.options[k] = cr.solver_options.get_key(k)
            except KeyError:
                pass
            if cr.get_key('debug.symbolic_solver_labels', default=False):
                solver_kwargs['symbolic_solver_labels'] = True
        if cr.get_key('debug.keep_temp_files', default=False):
            solver_kwargs['keepfiles'] = True
            if self.mode == 'plan':
                logdir = os.path.join('Logs', self.run_id)
            elif self.mode == 'operate':
                logdir = os.path.join('Logs', self.run_id
                                      + '_' + str(self.t_start))
            if (cr.get_key('debug.overwrite_temp_files', default=False)
                    and os.path.exists(logdir)):
                shutil.rmtree(logdir)
            os.makedirs(logdir)
            TempfileManager.tempdir = logdir

        def _solve(warmstart, solver_kwargs):
            warning = None
            if warmstart:
                try:
                    results = self.opt.solve(self.m, warmstart=True,
                                             tee=True, **solver_kwargs)
                except ValueError as e:
                    if 'warmstart' in e.args[0]:
                        warning = ('The chosen solver, {}, '
                                   'does not support warmstart, '
                                   'which may impact performance.').format(cr.get_key('solver'))
                        results = self.opt.solve(self.m, tee=True, **solver_kwargs)
            else:
                results = self.opt.solve(self.m, tee=True, **solver_kwargs)

            return results, warning
<<<<<<< HEAD

=======
    
>>>>>>> ddc89fec
        self.run_times["preprocessed"] = time.time()
        if self.verbose:
            print('\nModel preprocessing took {0:.2f} seconds\n'
                  .format(self.run_times["preprocessed"] - self.run_times["start"]))

        if cr.get_key('debug.echo_solver_log', default=False):
            self.results, warnmsg = _solve(warmstart, solver_kwargs)
        else:
            # Silencing output by redirecting stdout and stderr
            with utils.capture_output() as self.pyomo_output:
                self.results, warnmsg = _solve(warmstart, solver_kwargs)
        if warnmsg:
            warnings.warn(warnmsg, exceptions.ModelWarning)
        if self.verbose:
            print('\nSolver completed running at {}\n'.format(t))
        self.load_results()
        self.run_times["solved"] = time.time()
        if self.verbose:
            print('\nSolving model took {0:.2f} seconds\n'
                  .format(self.run_times["solved"] - self.run_times["preprocessed"]))
<<<<<<< HEAD
=======

>>>>>>> ddc89fec
    def process_solution(self):
        """
        Called from both load_solution() and load_solution_iterative()
        """
        # Add levelized cost
        self.solution = self.solution.merge(self.get_levelized_cost().to_dataset(name='levelized_cost'))
        # Add capacity factor
        self.solution = self.solution.merge(self.get_capacity_factor().to_dataset(name='capacity_factor'))
        # Add metadata
        md = self.get_metadata()
        md.columns.name = 'cols_metadata'
        md.index.name = 'y'
        self.solution = self.solution.merge(xr.DataArray(md).to_dataset(name='metadata'))
        # Add summary
        summary = self.get_summary()
        summary.columns.name = 'cols_summary'
        summary.index.name = 'techs'
        self.solution = self.solution.merge(xr.DataArray(summary).to_dataset(name='summary'))
        # Add groups
        groups = self.get_groups()
        groups.columns.name = 'cols_groups'
        groups.index.name = 'techs'
        self.solution = self.solution.merge(xr.DataArray(groups).to_dataset(name='groups'))
        # Add shares
        shares = self.get_shares(groups)
        shares.columns.name = 'cols_shares'
        shares.index.name = 'techs'
        self.solution = self.solution.merge(xr.DataArray(shares).to_dataset(name='shares'))
        # Add time resolution
        self.solution = self.solution.merge(self.data['_time_res'].copy(deep=True).to_dataset(name='time_res'))
        # Add model and run configuration
        self.solution.attrs['config_run'] = self.config_run
        self.solution.attrs['config_model'] = self.config_model

    def load_solution(self):
        sol = self.get_node_variables()
        sol = sol.merge(self.get_totals())
        sol = sol.merge(self.get_node_parameters())
        sol = sol.merge(self.get_costs().to_dataset(name='costs'))
        self.solution = sol
        self.process_solution()

    def get_var(self, var, dims=None, standardize_coords=True):
        """
        Return output for variable `var` as a pandas.Series (1d),
        pandas.Dataframe (2d), or xarray.DataArray (3d and higher).

        Parameters
        ----------
        var : variable name as string, e.g. 'es_prod'
        dims : list, optional
            indices as strings, e.g. ('y', 'x', 't');
            if not given, they are auto-detected

        """
        m = self.m
        try:
            var_container = getattr(m, var)
        except AttributeError:
            raise exceptions.ModelError('Variable {} inexistent.'.format(var))
        # Get dims
        if not dims:
            dims = [i.name for i in var_container.index_set().set_tuple]
        # Make sure standard coordinate names are used
        if standardize_coords:
            dims = [i.split('_')[0] for i in dims]
        result = pd.DataFrame.from_dict(var_container.get_values(), orient='index')
        if result.empty:
            raise exceptions.ModelError('Variable {} has no data.'.format(var))
        result.index = pd.MultiIndex.from_tuples(result.index, names=dims)
        result = result[0]  # Get the only column in the dataframe
        # Unstack and sort by time axis
        if len(dims) == 1:
            result = result.sort_index()
        elif len(dims) == 2:
            # if len(dims) is 2, we already have a well-formed DataFrame
            result = result.unstack(level=0)
            result = result.sort_index()
        else:  # len(dims) >= 3
            result = xr.DataArray.from_series(result)
        return result

    def get_ec(self, what='prod'):
        es = self.get_var('es_' + what)
        try:
            ec = self.get_var('ec_' + what)
        except exceptions.ModelError:  # ec has no data
            # Skip all the rest and return es straight away
            return es
        # For those techs that have an `ec`, replace their `es` with `ec`,
        # for the others, `ec` is `es`, so no change needed
        for carrier in ec.coords['c'].values:
            for tech in ec.coords['y'].values:
                es.loc[dict(c=carrier, y=tech)] = ec.loc[dict(c=carrier, y=tech)]
        return es  # the variable is called es, but the thing is now ec

    def get_ec_sum(self):
        ec = self.get_ec('prod') + self.get_ec('con')
        return ec.fillna(0)

    def get_node_variables(self):
        detail = ['s', 'rs']
        p = xr.Dataset({v: self.get_var(v) for v in detail})
        try:
            p['rbs'] = self.get_var('rbs')
        except exceptions.ModelError:
            # `rbs` doesn't exist in the model or exists without data
            p['rbs'] = p['rs'].copy()  # get same dimensions
            p['rbs'].loc[:] = 0
        p['e'] = self.get_ec_sum()
        return p

    def get_node_parameters(self):
        detail = ['s_cap', 'r_cap', 'r_area', 'e_cap', 'e_cap_net']
        result = xr.Dataset({v: self.get_var(v) for v in detail})
        try:
            result['rb_cap'] = self.get_var('rb_cap')
        except exceptions.ModelError:
            result['rb_cap'] = result['r_cap'].copy()  # get same dimensions
            result['rb_cap'].loc[:] = 0
        return result

    def get_costs(self, t_subset=None):
        """Get costs."""
        if t_subset is None:
            cost_fixed = self.get_var('cost_con') + self.get_var('cost_op_fixed')
            cost_variable = self.get_var('cost_op_variable')
        else:
            # len_adjust is the fraction of construction and fixed costs
            # that is accrued to the chosen t_subset. NB: construction and fixed
            # operation costs are calculated for a whole year
            len_adjust = (sum(self.data['_time_res'].to_series().iloc[t_subset])
                          / sum(self.data['_time_res'].to_series()))

            # Adjust for the fact that fixed costs accrue over a smaller length
            # of time as per len_adjust
            cost_fixed = self.get_var('cost_con') + self.get_var('cost_op_fixed')
            cost_fixed = cost_fixed * len_adjust

            # Adjust for the fact that variable costs are only accrued over
            # the t_subset period
            cost_op_var = self.get_var('cost_op_var')[{'t': t_subset}].sum(dim='t')
            cost_op_fuel = self.get_var('cost_op_fuel')[{'t': t_subset}].sum(dim='t')
            cost_op_rb = self.get_var('cost_op_rb')[{'t': t_subset}].sum(dim='t')

            cost_variable = cost_op_var + cost_op_fuel + cost_op_rb

        return cost_fixed + cost_variable

    def get_totals(self, t_subset=None, apply_weights=True):
        """Get total produced and consumed per technology and location."""
        if t_subset is None:
            t_subset = slice(None)

        if apply_weights:
            try:
                weights = self.data['_weights'][dict(t=t_subset)]
            except AttributeError:
                weights = 1
        else:
            weights = 1

        p = xr.Dataset({'ec_' + i: (self.get_ec(i)[dict(t=t_subset)]
                        * weights).sum(dim='t')
                        for i in ['prod', 'con']})
        for i in ['es_prod', 'es_con']:
            p[i] = (self.get_var(i)[dict(t=t_subset)] * weights).sum(dim='t')
        return p

    def get_levelized_cost(self):
        """
        Get levelized costs.

        NB: Only production, not consumption, is used in calculations.

        """
        sol = self.solution
        cost_dict = {}
        for cost in self._sets['k']:
            carrier_dict = {}
            for carrier in self._sets['c']:
                # Levelized cost of electricity (LCOE)
                lc = sol['costs'].loc[dict(k=cost)] / sol['ec_prod'].loc[dict(c=carrier)]
                lc = lc.to_pandas()

                # Make sure the dataframe has y as columns and x as index
                if lc.index.name == 'y':
                    lc = lc.T

                lc = lc.replace(np.inf, 0)
                carrier_dict[carrier] = lc
            cost_dict[cost] = xr.Dataset(carrier_dict).to_array(dim='c')
        arr = xr.Dataset(cost_dict).to_array(dim='k')
        return arr

    def _get_time_res_sum(self):
        m = self.m
        time_res = self.data['_time_res'].to_series()
        weights = self.data['_weights'].to_series()

        try:  # Try loading time_res_sum from operational mode
            time_res_sum = self.data.attrs['time_res_sum']
        except KeyError:
            time_res_sum = sum(time_res.at[t] * weights.at[t] for t in m.t)
        return time_res_sum

    def get_capacity_factor(self):
        """
        Get capacity factor.

        NB: Only production, not consumption, is used in calculations.

        """
        sol = self.solution
        cfs = {}
        for carrier in sol.coords['c'].values:
            time_res_sum = self._get_time_res_sum()
            cf = sol['ec_prod'].loc[dict(c=carrier)] / (sol['e_cap_net'] * time_res_sum)
            cf = cf.to_pandas()

            # Make sure the dataframe has y as columns and x as index
            if cf.index.name == 'y':
                cf = cf.T

            cf = cf.fillna(0)
            cfs[carrier] = cf
        arr = xr.Dataset(cfs).to_array(dim='c')
        return arr

    def get_metadata(self):
        df = pd.DataFrame(index=self._sets['y'])
        df.loc[:, 'type'] = df.index.map(lambda y: self.get_parent(y))
        df.loc[:, 'name'] = df.index.map(lambda y: self.get_name(y))
        df.loc[:, 'carrier'] = df.index.map(lambda y: self.get_carrier(y))
        get_src_c = lambda y: self.get_source_carrier(y)
        df.loc[:, 'source_carrier'] = df.index.map(get_src_c)
        df.loc[:, 'stack_weight'] = df.index.map(lambda y: self.get_weight(y))
        df.loc[:, 'color'] = df.index.map(lambda y: self.get_color(y))
        return df

    def get_summary(self, sort_by='e_cap', carrier='power'):
        sol = self.solution

        # Total (over locations) capacity factors per carrier
        time_res_sum = self._get_time_res_sum()
        cf = (sol['ec_prod'].loc[dict(c=carrier)].sum(dim='x')
              / (sol['e_cap_net'].sum(dim='x') * time_res_sum)).to_pandas()
        df = pd.DataFrame({'cf': cf})

        # Total (over locations) levelized costs per carrier
        for k in sorted(sol['levelized_cost'].coords['k'].values):
            df['levelized_cost_' + k] = (sol['costs'].loc[dict(k=k)].sum(dim='x')
                               / sol['ec_prod'].loc[dict(c=carrier)].sum(dim='x'))

        # Add totals per carrier
        df['e_prod'] = sol['ec_prod'].loc[dict(c=carrier)].sum(dim='x')
        df['e_con'] = sol['ec_con'].loc[dict(c=carrier)].sum(dim='x')

        # Add other carrier-independent stuff
        df['e_cap'] = sol['e_cap'].sum(dim='x')
        df['r_area'] = sol['r_area'].sum(dim='x')
        df['s_cap'] = sol['s_cap'].sum(dim='x')

        # # Add technology type
        # df['type'] = df.index.map(self.get_parent)

        # Get the basename of each tech (i.e., 'hvac' for 'hvac:location1')
        df['index_name'] = df.index
        basenames = [i[0] for i in df.index_name.str.split(':').tolist()]

        # Add this to the summary df
        df['basename'] = basenames

        # Now go through each transmission tech and sum it up into one row,
        # appending this to the summary df
        transmission_basetechs = set([t for t in df.basename
                                      if self.get_parent(t)
                                      == 'transmission'])

        for basename in transmission_basetechs:
            if df.basename.str.contains(basename).any():
                temp = df.query('basename == "{}"'.format(basename))
                temp_sum = temp.sum()
                cf_cost_cols = (['cf'] +
                                [c for c in df.columns if 'cost_' in c])
                temp_cf_cost = temp.loc[:, cf_cost_cols] \
                                   .mul(temp.loc[:, 'e_prod'], axis=0) \
                                   .sum() / temp.loc[:, 'e_prod'].sum()
                temp_sum.loc[cf_cost_cols] = temp_cf_cost
                temp_sum.index_name = basename
                temp_sum.type = 'transmission'
                df = df.append(temp_sum, ignore_index=True)

        # Finally, drop the transmission techs with ':' in their name,
        # only keeping the summary rows, drop temporary columns, and re-set
        # the index
        df = df[~df.index_name.str.contains(':')]
        df = df.set_index('index_name')
        df.index.name = 'y'
        df = df.drop(['basename'], axis=1)

        return df.sort_values(by=sort_by, ascending=False)

    def get_groups(self):
        ggm = self.get_group_members
        s = pd.Series({k: '|'.join(ggm(k, head_nodes_only=True))
                      for k in self.config_model.techs
                      if ggm(k, head_nodes_only=True) != []
                      and ggm(k, head_nodes_only=True) is not None})

        df = pd.DataFrame(s, columns=['members'])

        # Forcing booleans to strings so that groups table has
        # uniform datatypes
        gg = lambda y: str(self.get_option(
            y + '.group', default='defaults.group',
            ignore_inheritance=True)
        )

        df['group'] = df.index.map(gg)
        df['type'] = df.index.map(self.get_parent)
        return df

    def get_shares(self, groups):
        from . import analysis
        vars = ['e_prod', 'e_con', 'e_cap']
        df = pd.DataFrame(index=groups.index, columns=vars)
        for var in vars:
            for index, row in groups.iterrows():
                group_members = row['members'].split('|')
                group_type = row['type']
                share = analysis.get_group_share(self.solution, group_members,
                                                 group_type, var=var)
                df.at[index, var] = share.to_pandas()
        return df

    def load_solution_iterative(self, node_vars, total_vars, cost_vars):
        totals = sum(total_vars)
        costs = sum(cost_vars)
        node = xr.concat(node_vars, dim='t')
        # We are simply concatenating the same timesteps over and over again
        # when we concatenate the indivudal runs, so we need to set the
        # correct time axis again
        node['t'] = self._sets['t']

        sol = self.get_node_parameters()
        sol = sol.merge(totals)
        sol = sol.merge(costs)
        sol = sol.merge(node)
        self.solution = sol
        self.process_solution()

    def solve_iterative(self, iterative_warmstart=True):
        """
        Solve iterative by updating model parameters.

        By default, on optimizations subsequent to the first one,
        warmstart is used to speed up the model generation process.

        Returns None on success, storing results under self.solution

        """
        o = self.config_model
        d = self.data
        time_res = d['_time_res'].to_series()
        window_adj = int(self.config_model.opmode.window / d.attrs['time_res'])
        steps = [self._sets['t'][i]
                 for i in range(len(self._sets['t']))
                 if (i % window_adj) == 0]
        # Remove the last step - since we look forward at each step,
        # it would take us beyond actually existing data
        steps = steps[:-1]
        node_vars = []
        total_vars = []
        cost_vars = []
        d.attrs['time_res_sum'] = 0
        self.generate_model(t_start=steps[0])
        for index, step in enumerate(steps):
            if index == 0:
                self.solve(warmstart=False)
            else:
                self.t_start = step
                self._set_t_end()
                # Note: we don't update the timestep set, so it keeps the
                # values it got on first construction. Instead,
                # we use an offset when updating parameter data so that
                # the correct values are read into the "incorrect" timesteps.
                self.update_parameters(t_offset=step - steps[0])
                self.solve(warmstart=iterative_warmstart)
            self.load_results()

            # Gather relevant model results over decision interval, so
            # we only grab [0:window/time_res_static] steps, where
            # window/time_res_static will be an iloc index
            if index == (len(steps) - 1):
                # Final iteration saves data from entire horizon
                stepsize = int(self.config_model.opmode.horizon / d.attrs['time_res'])
            else:
                # Non-final iterations only save data from window
                stepsize = int(self.config_model.opmode.window / d.attrs['time_res'])

            node = self.get_node_variables()
            node_vars.append(node[dict(t=slice(0, stepsize))])
            # Get totals
            totals = self.get_totals(t_subset=slice(0, stepsize))
            total_vars.append(totals)
            costs = self.get_costs(t_subset=slice(0, stepsize)).to_dataset(name='costs')
            cost_vars.append(costs)

            timesteps = [time_res.at[t] for t in self.m.t][0:stepsize]
            d.attrs['time_res_sum'] += sum(timesteps)

            # Save state of storage for carry over to next iteration
            s = self.get_var('s')
            # Convert from timestep length to absolute index
            storage_state_index = stepsize - 1
            assert (isinstance(storage_state_index, int) or
                    storage_state_index.is_integer())
            storage_state_index = int(storage_state_index)
            d['s_init'] = s[dict(t=storage_state_index)].to_pandas().T

        self.load_solution_iterative(node_vars, total_vars, cost_vars)

    def load_results(self):
        """Load results into model instance for access via model variables."""
        not_optimal = (self.results['Solver'][0]['Termination condition'].key
                       != 'optimal')
        r = self.m.solutions.load_from(self.results)
        if r is False or not_optimal:
            logging.critical(self.results.Problem)
            logging.critical(self.results.Solver)
            if not_optimal:
                message = 'Model solution was non-optimal.'
            else:
                message = 'Could not load results into model instance.'
            raise exceptions.ModelError(message)

    def save_solution(self, how):
        """Save model solution. ``how`` can be 'netcdf' or 'csv'"""

        if 'path' not in self.config_run.output:
            self.config_run.output['path'] = 'Output'
            logging.warning('`config_run.output.path` not set, using default: `Output`')

        # Create output dir, but ignore if it already exists
        try:
            os.makedirs(self.config_run.output.path)
        except OSError:  # Hoping this isn't raised for more serious stuff
            pass
        # except KeyError:  # likely because `path` or `output` not defined
        #     raise exceptions.ModelError('`config_run.output.path` not configured.')

        # Add input time series (r and e_eff) alongside the solution
        for param in self.config_model.timeseries_params:
            subset_name = 'y_def_' + param
            # Only if the set has some members
            if len(self._sets[subset_name]) > 0:
                self.solution[param] = self.data[param]

        if how == 'netcdf':
            self._save_netcdf4()
        elif how == 'csv':
            self._save_csv()
        else:
            raise ValueError('Unsupported value for `how`: {}'.format(how))

        # Remove time series from solution again after writing it to disk
        for param in self.config_model.timeseries_params:
            if param in self.solution:
                del self.solution[param]

        return None

    def _save_netcdf4(self):
        """
        Save solution as NetCDF4 to the file ``solution.nc`` in
        ``self.config_run.output.path``

        """
        sol = self.solution
        store_file = os.path.join(self.config_run.output.path, 'solution.nc')
        # Raise error if file exists already, to make sure we don't destroy
        # existing data
        if os.path.exists(store_file):
            i = 0
            alt_file = os.path.join(self.config_run.output.path,
                                    'solution_{}.nc')
            while os.path.exists(alt_file.format(i)):
                i += 1
            alt_file = alt_file.format(i)  # Now "pick" the first free filename
            message = ('File `{}` exists, '
                       'using `{}` instead.'.format(store_file, alt_file))
            logging.warning(message)
            store_file = alt_file

        # Metadata
        for k in ['config_model', 'config_run']:
            # Serialize config dicts to YAML strings
            sol.attrs[k] = sol.attrs[k].to_yaml()
        sol.attrs['run_time'] = self.run_times["runtime"]
        sol.attrs['calliope_version'] = __version__

        encoding = {k: {'zlib': True, 'complevel': 4} for k in self.solution.data_vars}
        self.solution.to_netcdf(store_file, format='netCDF4', encoding=encoding)

        return store_file  # Return the path to the NetCDF file we used

    def _save_csv(self):
        """Save solution as CSV files to ``self.config_run.output.path``"""
        for k in self.solution.data_vars:
            out_path = os.path.join(self.config_run.output.path, '{}.csv'.format(k))
            self.solution[k].to_dataframe().to_csv(out_path)

        # Metadata
        md = utils.AttrDict()
        md['config_run'] = self.config_run
        md['config_model'] = self.config_model
        md['run_time'] = self.run_times["runtime"]
        md['calliope_version'] = __version__
        md.to_yaml(os.path.join(self.config_run.output.path, 'metadata.yaml'))

        return self.config_run.output.path<|MERGE_RESOLUTION|>--- conflicted
+++ resolved
@@ -36,6 +36,7 @@
 from . import output
 from . import sets
 from . import transmission
+from . import time_funcs
 from . import time_masks
 from . import utils
 
@@ -517,16 +518,6 @@
         eff_ref = self.get_option(base + '_eff_ref', x=x, default=False)
         if eff_ref is False:
             eff_ref = self.get_option(base + '_eff', x=x)
-<<<<<<< HEAD
-            if isinstance(eff_ref,str):
-                e = exceptions.ModelError
-                raise e('"e_eff_ref" must be set in constraints for {} as '
-                        'e_eff is loaded from file and utilising storage'.format(y))
-        # NOTE: Will cause errors in the case where (1) eff_ref is not defined
-        # and (2) eff is set to "file". That is ok however because in this edge
-        # case eff_ref should be manually set as there is no straightforward
-        # way to derive it from the time series file.
-=======
         # Check for case wher e_eff is a timeseries file (so the option
         # is a string), and no e_eff_ref has been set to override that
         # string with a numeric option
@@ -534,7 +525,6 @@
             raise exceptions.ModelError(
                 'Must set `e_eff_ref` if `e_eff` is a file.'
             )
->>>>>>> ddc89fec
         return eff_ref
 
     def scale_to_peak(self, df, peak, scale_time_res=True):
@@ -1080,10 +1070,7 @@
         self.run_times["end"] = time.time()
         self.run_times["runtime"] = int(time.time() - self.run_times["start"])
         logging.info('Runtime: ' + str(self.run_times["runtime"]) + ' secs')
-<<<<<<< HEAD
-=======
-
->>>>>>> ddc89fec
+
     def run(self, iterative_warmstart=True):
         """
         Instantiate and solve the model
@@ -1096,11 +1083,7 @@
         self.run_times["start"] = time.time()
         if self.verbose:
             print('\nModel started at {}\n'
-<<<<<<< HEAD
-                  .format(time.strftime(self.time_format)))        
-=======
                   .format(time.strftime(self.time_format)))
->>>>>>> ddc89fec
         if self.mode == 'plan':
             self.generate_model()  # Generated model goes to self.m
             self.solve()
@@ -1139,10 +1122,7 @@
             if self.verbose:
                 print('\nSolutions saved to file at {}\n'
                       .format(time.strftime(self.time_format)))
-<<<<<<< HEAD
-=======
     
->>>>>>> ddc89fec
     def solve(self, warmstart=False):
         """
         Args:
@@ -1198,11 +1178,7 @@
                 results = self.opt.solve(self.m, tee=True, **solver_kwargs)
 
             return results, warning
-<<<<<<< HEAD
-
-=======
     
->>>>>>> ddc89fec
         self.run_times["preprocessed"] = time.time()
         if self.verbose:
             print('\nModel preprocessing took {0:.2f} seconds\n'
@@ -1223,10 +1199,7 @@
         if self.verbose:
             print('\nSolving model took {0:.2f} seconds\n'
                   .format(self.run_times["solved"] - self.run_times["preprocessed"]))
-<<<<<<< HEAD
-=======
-
->>>>>>> ddc89fec
+
     def process_solution(self):
         """
         Called from both load_solution() and load_solution_iterative()
