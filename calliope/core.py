--- conflicted
+++ resolved
@@ -1510,12 +1510,8 @@
             carrier_dict = {}
             for carrier in self._sets['c']:
                 # Levelized cost of electricity (LCOE)
-<<<<<<< HEAD
-                lc = sol['costs'].loc[dict(kc=cost)] / sol['ec_prod'].loc[dict(c=carrier)]
-=======
                 with np.errstate(divide='ignore', invalid='ignore'):  # don't warn about division by zero
                     lc = sol['costs'].loc[dict(k=cost)] / sol['ec_prod'].loc[dict(c=carrier)]
->>>>>>> a4e49c3b
                 lc = lc.to_pandas()
 
                 # Make sure the dataframe has y as columns and x as index
@@ -1585,16 +1581,10 @@
         df = pd.DataFrame({'cf': cf})
 
         # Total (over locations) levelized costs per carrier
-<<<<<<< HEAD
         for k in sorted(sol['levelized_cost'].coords['kc'].values):
-            df['levelized_cost_' + k] = (sol['costs'].loc[dict(kc=k)].sum(dim='x')
-                               / sol['ec_prod'].loc[dict(c=carrier)].sum(dim='x'))
-=======
-        for k in sorted(sol['levelized_cost'].coords['k'].values):
             with np.errstate(divide='ignore', invalid='ignore'):  # don't warn about division by zero
-                df['levelized_cost_' + k] = (sol['costs'].loc[dict(k=k)].sum(dim='x')
+                df['levelized_cost_' + k] = (sol['costs'].loc[dict(kc=k)].sum(dim='x')
                                    / sol['ec_prod'].loc[dict(c=carrier)].sum(dim='x'))
->>>>>>> a4e49c3b
 
         # Add totals per carrier
         df['e_prod'] = sol['ec_prod'].loc[dict(c=carrier)].sum(dim='x')
