--- conflicted
+++ resolved
@@ -443,23 +443,6 @@
     def c_ec_prod_rule(m, c, y, x, t):
         return (m.ec_prod[c, y, x, t]
                 == m.es_prod[c, y, x, t]
-<<<<<<< HEAD
-                * get_any_option(y + '.constraints.c_eff', x=x, t=t))
-
-    def c_ec_con_rule(m, c, y, x, t):
-        if y in m.y_trans or y in m.y_conv:
-            # Ensure that transmission and conversion technologies
-            # do not double count c_eff
-            c_eff = 1.0
-        else:
-            c_eff = get_any_option(y + '.constraints.c_eff', x=x, t=t)
-        if c_eff > 0:
-            return (m.ec_con[c, y, x, t]
-                    == m.es_con[c, y, x, t]
-                    / c_eff)
-        else:
-            return (m.ec_con[c, y, x, t] == 0)
-=======
                 * get_any_option(y + '.constraints.c_eff', x=x))
 
     def c_ec_con_rule(m, c, y, x, t):                                       
@@ -475,7 +458,6 @@
                     / c_eff)                                                
         else:                                                               
             return (m.ec_con[c, y, x, t] == 0)   
->>>>>>> 77115bcd
 
     # Constraints
     m.c_ec_prod = po.Constraint(m.c, m.y_p, m.x, m.t, rule=c_ec_prod_rule)
@@ -600,13 +582,8 @@
             return m.cost_op_var[y, x, t, k] == 0
 
     def c_cost_op_fuel_rule(m, y, x, t, k):
-<<<<<<< HEAD
-        r_eff = get_any_option(y + '.constraints.r_eff', x=x, t=t)
-        if r_eff > 0:
-=======
         r_eff = get_constraint_param(model, 'r_eff', y, x, t)
         try:
->>>>>>> 77115bcd
             # Dividing by r_eff here so we get the actual r used, not the rs
             # moved into storage...
             return (
@@ -619,9 +596,8 @@
             return m.cost_op_fuel[y, x, t, k] == 0
 
     def c_cost_op_rb_rule(m, y, x, t, k):
-<<<<<<< HEAD
-        rb_eff = get_any_option(y + '.constraints.rb_eff', x=x, t=t)
-        if y in m.y_rb and rb_eff > 0:
+        rb_eff = get_constraint_param(model, 'rb_eff', y, x, t)
+        if y in m.y_rb:
             return (
                 m.cost_op_rb[y, x, t, k] ==
                 get_any_option(y + '.costs.' + k + '.om_rb', x=x, t=t) *
@@ -629,20 +605,6 @@
                 (m.rbs[y, x, t] / rb_eff)
             )
         else:
-=======
-        rb_eff = get_constraint_param(model, 'rb_eff', y, x, t)
-        if y in m.y_rb:
-            try:
-                return (
-                    m.cost_op_rb[y, x, t, k] ==
-                    _cost('om_rb', y, k, x) *
-                    weights.loc[t] *
-                    (m.rbs[y, x, t] / rb_eff)
-                )
-            except: #in case rb_eff is zero, to avoid an infinite value for cost_op_rb
-                return m.cost_op_rb[y, x, t, k] == 0
-        else: #in case rb_eff is zero, to avoid an infinite value for cost_op_rb
->>>>>>> 77115bcd
             return m.cost_op_rb[y, x, t, k] == 0
 
     # Constraints
