--- conflicted
+++ resolved
@@ -33,11 +33,7 @@
         )
 
     arr = split_loc_techs(data[var].copy()).loc[subset]
-<<<<<<< HEAD
-    arr = arr.mean(dim=[i for i in arr.dims if i is not "timesteps"]).to_pandas()
-=======
     arr = arr.mean(dim=[i for i in arr.dims if i != "timesteps"]).to_pandas()
->>>>>>> 71dc40f6
     return arr
 
 
@@ -95,11 +91,7 @@
     groupby_length=None,
     padding=None,
     normalize=True,
-<<<<<<< HEAD
-    **kwargs
-=======
     **kwargs,
->>>>>>> 71dc40f6
 ):
     """
     Returns timesteps for period of ``length`` where ``var`` for the technology
@@ -156,11 +148,7 @@
     groupby_length=None,
     padding=None,
     normalize=True,
-<<<<<<< HEAD
-    **kwargs
-=======
     **kwargs,
->>>>>>> 71dc40f6
 ):
     """
     Returns timesteps for period of ``length`` where the diffence in extreme
