name: calliope

channels:
    - conda-forge

dependencies:
    - bottleneck
    - coverage >= 4.4
    - codecov
    - glpk = 5.0
    - hdf5
    - libnetcdf
    - pre-commit
<<<<<<< HEAD
    - pyomo=6.0
    - pyparsing ~= 3.0.9
=======
>>>>>>> 8eacfb68
    - pytest-cov
    - pytest-xdist  # pytest distributed testing plugin
    - pytest
<|MERGE_RESOLUTION|>--- conflicted
+++ resolved
@@ -11,11 +11,6 @@
     - hdf5
     - libnetcdf
     - pre-commit
-<<<<<<< HEAD
-    - pyomo=6.0
-    - pyparsing ~= 3.0.9
-=======
->>>>>>> 8eacfb68
     - pytest-cov
     - pytest-xdist  # pytest distributed testing plugin
     - pytest
