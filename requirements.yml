name: calliope

channels:
    - conda-forge

dependencies:
    - click
    - coverage >= 4.4
    - codecov
    - glpk=4.61
    - hdf5
    - ipdb
    - ipython
    - jinja2
    - libnetcdf
    - natsort
    - netcdf4
    - numpy
<<<<<<< HEAD
    - pandas=1.1
=======
    - pandas=0.25
    - plotly=3.10.0
>>>>>>> e7045d66
    - pre-commit
    - pyomo=5.7
    - pytest-cov
    - pytest-xdist  # pytest distributed testing plugin
    - pytest=5.2  # 5.3 fails with KeyError: '__name__' when collecting items
    - ruamel.yaml=0.16
    - scikit-learn
    - xarray=0.16<|MERGE_RESOLUTION|>--- conflicted
+++ resolved
@@ -16,12 +16,8 @@
     - natsort
     - netcdf4
     - numpy
-<<<<<<< HEAD
     - pandas=1.1
-=======
-    - pandas=0.25
     - plotly=3.10.0
->>>>>>> e7045d66
     - pre-commit
     - pyomo=5.7
     - pytest-cov
