--- conflicted
+++ resolved
@@ -4,12 +4,8 @@
 import pytest
 import xarray as xr
 
-<<<<<<< HEAD
-=======
-from calliope.test.common.util import build_test_model as build_model
-from calliope.backend import latex_backend, backends
->>>>>>> 06636609
 from calliope import AttrDict
+from calliope.backend import backends, latex_backend
 from calliope.test.common.util import build_test_model as build_model
 
 ALL_DIMS = {"nodes", "techs", "carriers", "costs", "timesteps", "carrier_tiers"}
@@ -27,14 +23,6 @@
 
 @pytest.fixture(scope="session")
 def simple_supply():
-    m = build_model({}, "simple_supply,two_hours,investment_costs")
-    m.build()
-    m.solve()
-    return m
-
-
-@pytest.fixture(scope="class")
-def simple_supply_new_build():
     m = build_model({}, "simple_supply,two_hours,investment_costs")
     m.build()
     m.solve()
