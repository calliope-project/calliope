---
demand:
    file: "src/calliope/example_models/urban_scale/data_sources/demand.csv"
    header: [0, 1]
    index_col: 0
---

# Urban Scale Example Model

This example consists of two possible sources of electricity,
one possible source of heat,
and one possible source of simultaneous heat and electricity.
There are three locations, each describing a building, with transmission links between them.

The diagram below gives an overview:

<figure>
<img src="../../img/example_overview_urban.svg", width="100%", style="background-color:white;", alt="Urban scale example model overview">
<figcaption>Urban scale example model overview</figcaption>
</figure>

We distinguish between model _configuration_ (the options provided to Calliope to do its work)
and the model _definition_ (your representation of a physical system in YAML).


## Model configuration

The model configuration file `model.yaml` is the place to tell Calliope about how to interpret the model definition and how to build and solve your model.
It does not contain much data, but the scaffolding with which to construct and run your model.

You will notice that we load a custom math file in `config.init`.
You can find out more about this custom math [below][interlude-custom-math]

```yaml
--8<-- "src/calliope/example_models/urban_scale/model.yaml:config"
```

### Bringing the YAML files together

Technically, you could define everything about your model in the same file as your configuration.
One file with the top-level keys `config`, `parameters`, `techs`, `nodes`, `tech_groups`, `node_groups`, `scenarios`, `overrides`.
However, this tends to become unwieldy.

Instead, various parts of the model are defined in different files and then we `import` them in the YAML file that we are going to load into calliope (`calliope.Model("my_main_model_file.yaml")`).
The import section in our file looks like this:

```yaml
--8<-- "src/calliope/example_models/urban_scale/model.yaml:import"
```

### Referencing tabular data

<<<<<<< HEAD
As of Calliope v0.7.0 it is possible to load tabular data completely separately from the YAML model definition that we will move onto next.
=======
As of Calliope v0.7.0 it is possible to load tabular data completely separately from the YAML model definition.
We will move onto this tabular data sources definition next.
>>>>>>> 60b0df8d
To do this we reference data tables under the `data_sources` key:

```yaml
--8<-- "src/calliope/example_models/urban_scale/model.yaml:data-sources"
```

In the Calliope example models, we only load timeseries data from file, including for [energy demand](#demand-technologies), [electricity export price](#revenue-by-export) and [solar PV resource availability](#supply-technologies).
These are large tables of data that do not work well in YAML files!
As an example, the data in the energy demand CSV file looks like this:

{{ read_csv(page.meta.demand.file, header=page.meta.demand.header, index_col=page.meta.demand.index_col) }}

You'll notice that in each row there is reference to a timestep, and in each column to a technology and a node.
Therefore, we reference `timesteps` in our data source `rows` and `nodes` and `techs` in our data source columns.
Since all the data refers to the one parameter `sink_use_equals`, we don't add that information in the CSV file, but instead add it on as a dimension when loading the file.

!!! info
    You can read more about loading data from file in [our dedicated tutorial][loading-tabular-data].

## Model definition

### Top-level parameters

Before we dive into the technologies and nodes in the model, we have defined some parameters that are independent of both of these:

```yaml
--8<-- "src/calliope/example_models/urban_scale/model.yaml:parameters"
```

Neither of these parameters is strictly necessary to define.
They have defaults assigned to them (see the model definition schema in the `reference` section of the documentation).
However, we have included them in here as examples.

`objective_cost_weights` can be used to weight different cost classes in the objective function
(e.g., if we had `co2_emissions` as well as `monetary` costs).
`bigM` (https://en.wikipedia.org/wiki/Big_M_method) is used to formulate certain types of constraints and should be a large number,
but not so large that it causes numerical trouble.

`bigM` is dimensionless, while `objective_cost_weights` is indexed over the `costs` dimension.
You will see this same `parameter` definition structure elsewhere in the model definition as we index certain parameters over other dimensions.

### Supply technologies

This example model defines three supply technologies.

The first two are `supply_gas` and `supply_grid_power`, referring to the supply of `gas` (natural gas) and `electricity`, respectively, from the local distribution system.
These 'infinitely' available national commodities can become carriers in the system, with the cost of their purchase being considered at supply, not conversion.

<figure>
<img src="../../img/supply.svg", width="100%", style="background-color:white;", alt="The layout of a supply technology">
<figcaption>The layout of a supply technology which has an infinite source, a carrier conversion efficiency ($flow_{eff}^{out}$),
and a constraint on its maximum built $flow_{cap}$ (which puts an upper limit on $flow_{out}$).</figcaption>
</figure>

The definition of this technology in the example model's configuration looks as follows

```yaml
--8<-- "src/calliope/example_models/urban_scale/model_config/techs.yaml:supply"
```

The final supply technology is `pv` (solar photovoltaic power), which serves as an inflexible supply technology.
It has a time-varying source availability loaded from CSV, a maximum area over which it can capture its source (`area_use_max`) and a requirement that all available source is used (`source_use_equals`).
This emulates the reality of solar technologies: once installed, their production matches the availability of solar energy.

The efficiency of the DC to AC inverter (which occurs after conversion from source to carrier) is considered in `parasitic_eff`.
The `area_use_per_flow_cap` gives a link between the installed area of solar panels to the installed capacity of those panels (i.e. kWp).

In most cases, domestic PV panels are able to export excess energy to the national grid.
We allow this here by specifying `carrier_export`.
Revenue for export will be considered on a per-location basis.

The definition of this technology in the example model's configuration looks as follows:

```yaml
--8<-- "src/calliope/example_models/urban_scale/model_config/techs.yaml:pv"
```

### :sparkles: Interlude: inheriting from technology groups

You will notice that the above technologies _inherit_ `interest_rate_setter`.
Inheritance allows us to avoid excessive repetition in our model definition.
In this case, `interest_rate_setter` defines an interest rate that will be used to annualise any investment costs the technology defines.

Technologies can inherit from anything defined in `tech_groups`, while nodes can inherit from anything in `node_groups`.
items in `[tech/node]_groups` can also inherit from each other, so you can create inheritance chains.

`interest_rate_setter` looks like this:

```yaml
--8<-- "src/calliope/example_models/urban_scale/model_config/techs.yaml:interest-rate-setter"
```

### Conversion technologies

The example model defines two conversion technologies.

The first is `boiler` (natural gas boiler), which serves as an example of a simple conversion technology with one input carrier and one output carrier.
Its only constraints are the cost of built capacity (`costs.monetary.flow_cap`),
a constraint on its maximum built capacity (`constraints.flow_cap_max`),
and a carrier conversion efficiency (`flow_out_eff`).

<figure>
<img src="../../img/conversion.svg", width="100%", style="background-color:white;", alt="The layout of a conversion technology which has one carrier input and output">
<figcaption>The layout of a simple conversion technology, in this case `boiler`, which has one carrier input and output, a carrier conversion efficiency ($flow_{eff}^{out}$),
and a constraint on its maximum built $flow_{cap}$ (which puts an upper limit on $flow_{out}$).</figcaption>
</figure>

The definition of this technology in the example model's configuration looks as follows:

```yaml
--8<-- "src/calliope/example_models/urban_scale/model_config/techs.yaml:boiler"
```

There are a few things to note.
First, `boiler` defines a name and a color (given as an HTML color code).
These can be used when visualising your results.
Second, it specifies its base_tech, `conversion`, its inflow carrier `gas`, and its outflow carrier `heat`, thus setting itself up as a gas to heat conversion technology.
This is followed by the definition of constraining parameters and costs;
the only cost class used is monetary but this is where other "costs", such as emissions, could be defined.

The second technology is `chp` (combined heat and power), and serves as an example of a possible conversion_plus technology making use of two output carriers.

<figure>
<img src="../../img/conversion_plus_chp.svg", width="100%", style="background-color:white;", alt="The layout of a more complex node which makes use of multiple output carriers.">
<figcaption>The layout of a more complex node which makes use of multiple output carriers.</figcaption>
</figure>

This definition in the example model's configuration is more verbose:

```yaml
--8<-- "src/calliope/example_models/urban_scale/model_config/techs.yaml:chp"
```

Again, `chp` has the definitions for name, color, base_tech, and carrier_in/out.
It has two carriers defined for its outflow.
Note the parameter `heat_to_power_ratio`, which we set to 0.8.
We will use this to create a link between the two output carriers.
More importantly, it is a _custom parameter_ - Calliope itself does not define `heat_to_power_ratio`
Therefore, for now, it will not have any effect - we need to introduce our own custom math.
In this case, we want to ensure that 0.8 units of heat are produced every time a unit of electricity is produced.
Furthermore, while producing these units of energy - both electricity and heat -
we want to ensure that gas consumption is only a function of electricity output.

### :sparkles: Interlude: custom math

The base Calliope math does not have the capacity to handle our `chp` technology definition from above.
By default, setting two output carriers would mean that the choice is _between_ those technologies (e.g., a heat pump that can produce heat _or_ cooling).
To ensure our `chp` will be constrained as we expect, we add custom math:

```yaml
--8<-- "src/calliope/example_models/urban_scale/custom_math.yaml"
```

There are two things we have to do:

1. Create a link between heat and electricity outflow.
They both are produced simultaneously.
We may prefer to have the heat output be set to a maximum equal to the `heat_to_power_ratio`, in which case the expression would become:
```yaml
flow_out[carriers=electricity] * heat_to_power_ratio >= flow_out[carriers=heat]
```

1. Unlink heat output from gas output.
This requires updating a constraint that already exists in the base math.
It is important that you understand the contents of the base math before you add custom math, to ensure you can override the math there appropriately.

### Demand technologies

You always need demand for your carriers in a model.
These move carriers out of the modelled system and are required for overall energy balance (energy into the system = energy out of the system).

```yaml
--8<-- "src/calliope/example_models/urban_scale/model_config/techs.yaml:demand"
```

### Transmission technologies

In this district, electricity and heat can be distributed between nodes.
Gas is made available in each node without consideration of transmission.

<figure>
<img src="../../img/transmission.svg", width="100%", style="background-color:white", alt="A transmission technology with the options for flow efficiency and flow capacity">
<figcaption>A transmission technology with the options for flow efficiency ($flow_{eff}^{out}$ and $flow_{eff}^{in}$) and flow capacity ($flow_{cap}$).</figcaption>
</figure>

```yaml
--8<-- "src/calliope/example_models/urban_scale/model_config/techs.yaml:transmission"
```

To avoid excessive duplication in model definition, our transmission technologies inherit most of the their parameters from technology _groups_:

```yaml
--8<-- "src/calliope/example_models/urban_scale/model_config/techs.yaml:transmission-tech-groups"
```

`power_lines` has an efficiency of 0.95, so a loss during transmission of 0.05.
`heat_pipes` has a loss rate per unit distance of 2.5%/unit distance (or `flow_out_eff_per_distance` of 97.5%).
Over the distance between the two locations of 0.5km (0.5 units of distance), this translates to $2.5^{0.5}$ = 1.58% loss rate.

### Nodes

In order to translate the model requirements shown in this section's introduction into a model definition, four nodes (i.e. geographic locations) are used: `X1`, `X2`, `X3`, and `N1`.

The technologies are set up at these nodes as follows:

<figure>
<img src="../../img/example_locations_urban.svg", width="100%", style="background-color:white;", alt="Nodes and their technologies in the example model">
<figcaption>Nodes and their technologies in the example model.</figcaption>
</figure>

Let's now look at the first location definition:

```yaml
--8<-- "src/calliope/example_models/urban_scale/model_config/locations.yaml:X1"
```

There are several things to note here:

- The node specifies a dictionary of technologies that it allows (`techs`), with each key of the dictionary referring to the name of technologies defined in our `techs.yaml` file.
Technologies listed here must have been defined elsewhere in the model configuration.
- It also overrides some options for both `demand_electricity`, `demand_heat`, and `supply_grid_power`.
For grid supply, it sets a node-specific cost.
For demands, the options set here are related to reading the demand time series from a CSV file.
CSV is a simple text-based format that stores tables by comma-separated rows.
We did not define any `sink` option in the definition of these demands.
Instead, this is done directly via a node-specific override.

- Coordinates are defined, but they will not be used for anything in the model as we have already defined the `distance` along links when we defined our transmission technologies.
Coordinates are therefore only useful for geospatial visualisations.
- An `available_area` is defined, which will limit the maximum area of all `area_use` technologies to the e.g. roof space available at our node.
In this case, we just have `pv`, but the case where solar thermal panels compete with photovoltaic panels for space, this would limit the sum of the two to the available area.

The remaining nodes look similar:

```yaml
--8<-- "src/calliope/example_models/urban_scale/model_config/locations.yaml:other-locs"
```

`X2` and `X3` are very similar to `X1`, except that they do not connect to the national electricity grid, nor do they contain the `chp` technology.
Specific `pv` cost structures are also given, emulating e.g. commercial vs. domestic feed-in tariffs.

`N1` differs to the others by virtue of containing no technologies.
It acts as a branching station for the heat network, allowing connections to one or both of `X2` and `X3` without double counting the pipeline from `X1` to `N1`:

```yaml
--8<-- "src/calliope/example_models/urban_scale/model_config/locations.yaml:N1"
```

### Revenue by export

You will have seen that both the `chp` and `pv` technologies define an export carrier (`carrier_export`).
This means they can export their produced electricity directly out of the system as well as using it to meet demands within the system.
Since export "cost" is a negative value for both technologies, they can accrue _revenue_ by exporting electricity.

The revenue from PV export varies depending on location, emulating the different feed-in tariff structures that might exist between e.g. commercial and domestic properties.
In domestic properties, the revenue is generated by simply having the installation (per kW installed capacity), as export is not metered.
Export is metered in commercial properties, thus revenue is generated directly from export (per kWh exported).
The revenue generated by CHP depends on the electricity grid wholesale price per kWh, being 80% of that.
Therefore, the export "cost" for CHP is loaded from a CSV file of time-varying values.
These revenue possibilities are reflected in the technologies' and locations' definitions.

---
!!! info "Where to go next"
    To try loading and solving the model yourself, move on to the accompanying notebook [here][running-the-urban-scale-example-model].<|MERGE_RESOLUTION|>--- conflicted
+++ resolved
@@ -50,12 +50,7 @@
 
 ### Referencing tabular data
 
-<<<<<<< HEAD
-As of Calliope v0.7.0 it is possible to load tabular data completely separately from the YAML model definition that we will move onto next.
-=======
 As of Calliope v0.7.0 it is possible to load tabular data completely separately from the YAML model definition.
-We will move onto this tabular data sources definition next.
->>>>>>> 60b0df8d
 To do this we reference data tables under the `data_sources` key:
 
 ```yaml
