# ---
# jupyter:
#   jupytext:
#     custom_cell_magics: kql
#     text_representation:
#       extension: .py
#       format_name: percent
#       format_version: '1.3'
#       jupytext_version: 1.16.1
#   kernelspec:
<<<<<<< HEAD
#     display_name: Python 3 (ipykernel)
=======
#     display_name: calliope_docs_build
>>>>>>> 60b0df8d
#     language: python
#     name: calliope_docs_build
# ---

# %% [markdown]
# # The Calliope model and backend objects
#
# In this tutorial, we use the urban scale example model to go into a bit more detail on the public and non-public properties of the `calliope.Model` and `calliope.Model.backend` objects.

# %%
from pathlib import Path

import calliope

calliope.set_log_verbosity("INFO", include_solver_output=False)

# %% [markdown]
# # Model input

# %%
# Initialise the model with the Urban Scale example model
m = calliope.examples.urban_scale()

# %%
# Get information on the model
print(m.info())

# %% [markdown]
# ## Model definition dictionary
#
# `m._model_def_dict` is a python dictionary that holds all the data from the model definition YAML files, restructured into one dictionary.
#
# The underscore before the method indicates that it defaults to being hidden (i.e. you wouldn't see it by trying a tab auto-complete and it isn't documented)

# %%
m._model_def_dict.keys()

# %% [markdown]
# `techs` hold only the information about a technology that is specific to that node

# %%
m._model_def_dict["techs"]["pv"]

# %% [markdown]
# `nodes` hold only the information about a technology that is specific to that node

# %%
m._model_def_dict["nodes"]["X2"]["techs"]["pv"]

# %% [markdown]
# ## Model data
#
# `m._model_data` is an xarray Dataset.
# Like `_model_def_dict` it is a hidden prperty of the Model as you are expected to access the data via the public property `inputs`

# %%
m.inputs

# %% [markdown]
# Until we solve the model, `inputs` is the same as `_model_data`

# %%
m._model_data

# %% [markdown]
# We can find the same PV `flow_cap_max` data as seen in `m._model_run`

# %%
m._model_data.flow_cap_max.sel(techs="pv").to_series().dropna()

# %% [markdown]
# # Building and checking the optimisation problem
#
# Calling `m.build` allows us to build the optimisation problem, which creates arrays of Python objects from the YAML math formulation.

# %%
m.build()

# %% [markdown]
# As with the calliope `Model`, the backend has its own dataset containing all the arrays of backend objects

# %%
m.backend._dataset

# %% [markdown]
# There is then a public API to access filtered views on this dataset, e.g. input parameters...

# %%
m.backend.parameters

# %% [markdown]
# ... or constraints

# %%
m.backend.constraints

# %% [markdown]
# You can also access backend arrays in text format, to debug the problem:

# %%
m.backend.get_constraint(
    "area_use_capacity_per_loc", as_backend_objs=False
).to_pandas().dropna(how="all", axis=0)

# %% [markdown]
# We can increase the verbosity of the constraint/global expression "body" by calling the backend method `verbose_strings`.
# We do not do this automatically as it entails a memory/time overhead on building the model and is only necessary for debugging your optimisation problem.

# %%
m.backend.verbose_strings()
m.backend.get_constraint(
    "area_use_capacity_per_loc", as_backend_objs=False
).to_pandas().dropna(how="all", axis=0)

# %% [markdown]
# ## Updating the optimisation problem in-place
#
# If we want to update a parameter value or fix a decision variable, we can do so now that we have built the optimisation problem

# %%
m.backend.update_parameter("flow_cap_max", m.inputs.flow_cap_max * 2)
m.backend.get_parameter("flow_cap_max", as_backend_objs=False).sel(
    techs="pv"
).to_series().dropna()

# %% [markdown]
# ## Solve the optimisation problem
#
# Once we have all of our optimisation problem components set up as we desire, we can solve the problem.

# %%
m.solve()

# %% [markdown]
# The results are stored in `m._model_data` and can be accessed by the public property `m.results`

# %%
m.results

# %% [markdown]
# We can also view the data within the backend directly

# %%
m.backend.get_variable("flow_cap", as_backend_objs=False).to_series().dropna()

# %% [markdown]
# # Save

# %%
# We can save at any point, which will dump the entire m._model_data to file.
# NetCDF is recommended, as it retains most of the data and can be reloaded into a Calliope model at a later date.


output_path = Path(".") / "outputs" / "4_calliope_model_object"
output_path.mkdir(parents=True, exist_ok=True)

m.to_netcdf(output_path / "example.nc")  # Saves a single file
m.to_csv(
    output_path / "csv_files", allow_overwrite=True
)  # Saves a file for each xarray DataArray<|MERGE_RESOLUTION|>--- conflicted
+++ resolved
@@ -8,11 +8,7 @@
 #       format_version: '1.3'
 #       jupytext_version: 1.16.1
 #   kernelspec:
-<<<<<<< HEAD
-#     display_name: Python 3 (ipykernel)
-=======
 #     display_name: calliope_docs_build
->>>>>>> 60b0df8d
 #     language: python
 #     name: calliope_docs_build
 # ---
