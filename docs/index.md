# Calliope: energy system modelling made simple

<<<<<<< HEAD
--8<-- "README.md:docs"

!!! warning

    Calliope version 0.7 is released as a beta with the purpose of gathering feedback from users. Some functionality is not yet available in 0.7, notably:

    * `spores` mode
    * Plotting (but see the [example notebooks][examples-and-tutorials] for some example code on how to make plots with Plotly anyway)

    [The "Migrating from 0.6 to 0.7" page]() provides an overview of the main changes in 0.7 when migrating from 0.6.
=======
!!! warning

    Calliope version 0.7 is available as a pre-release with the purpose of gathering feedback from users.

    Some functionality is not yet available in 0.7, notably:

    * `spores` mode
    * Plotting (see the [example notebooks](examples/index.md) for sample code on making plots directly with Plotly)

    To see a full list of changes, read our [page on migrating between v0.6 and v0.7](migrating.md).
>>>>>>> cbc5ad11

!!! note

    This is the documentation for version {{ calliope_version }} ([version history](version_history.md)).
    See the [main project website at www.callio.pe](https://www.callio.pe/) for more general information, including a gallery of models built with Calliope, and other useful information.

Calliope focuses on flexibility, high spatial and temporal resolution, the ability to execute many runs based on the same base model, and a clear separation of framework (code) and model (data).
Its primary focus is on planning energy systems at scales ranging from urban districts to entire continents.
In an optional operational mode it can also test a pre-defined system under different operational conditions.
Calliope's built-in tools allow interactive exploration of results.

<object type="text/html" data="img/plotly_frontpage_timeseries.html" width="100%" height="400px"></object>

A model based on Calliope consists of a collection of text files (in YAML and CSV formats) that define the technologies, locations and resource potentials.
Calliope takes these files, constructs an optimisation problem, solves it, and reports results in the form of [xarray Datasets](https://docs.xarray.dev/en/v2022.03.0/user-guide/data-structures.html#dataset) which in turn can easily be converted into [Pandas data structures](https://pandas.pydata.org/pandas-docs/version/1.5/user_guide/dsintro.html#dsintro) for easy analysis with Calliope's built-in tools or the standard Python data analysis stack.

Calliope is developed in the open [on GitHub](https://github.com/calliope-project/calliope) and contributions are very welcome (see the [section on contributing](contributing.md)).

Key features of Calliope include:

* Model specification in an easy-to-read and machine-processable YAML format
* Generic technology definition allows modelling any mix of production, storage and consumption
* Resolved in space: define locations with individual resource potentials
* Resolved in time: read time series with arbitrary resolution
* Able to run on high-performance computing (HPC) clusters
* Uses a state-of-the-art Python toolchain based on [Pyomo](https://pyomo.readthedocs.io/en/stable/), [xarray](https://docs.xarray.dev/en/stable/), and [Pandas](https://pandas.pydata.org/)
* Freely available under the Apache 2.0 license

## Acknowledgements

See the [callio.pe project website](https://www.callio.pe/partners-and-team/) for current and past team members and acknowledgements.

## License

Copyright since 2013 Calliope contributors listed in AUTHORS

Licensed under the Apache License, Version 2.0 (the "License"); you
may not use this file except in compliance with the License. You may
obtain a copy of the License at

<https://www.apache.org/licenses/LICENSE-2.0>

Unless required by applicable law or agreed to in writing, software
distributed under the License is distributed on an "AS IS" BASIS,
WITHOUT WARRANTIES OR CONDITIONS OF ANY KIND, either express or implied.
See the License for the specific language governing permissions and
limitations under the License.

## Citing Calliope

Calliope is [published in the Journal of Open Source Software](https://joss.theoj.org/papers/10.21105/joss.00825).
We encourage you to use this academic reference.<|MERGE_RESOLUTION|>--- conflicted
+++ resolved
@@ -1,17 +1,5 @@
 # Calliope: energy system modelling made simple
 
-<<<<<<< HEAD
---8<-- "README.md:docs"
-
-!!! warning
-
-    Calliope version 0.7 is released as a beta with the purpose of gathering feedback from users. Some functionality is not yet available in 0.7, notably:
-
-    * `spores` mode
-    * Plotting (but see the [example notebooks][examples-and-tutorials] for some example code on how to make plots with Plotly anyway)
-
-    [The "Migrating from 0.6 to 0.7" page]() provides an overview of the main changes in 0.7 when migrating from 0.6.
-=======
 !!! warning
 
     Calliope version 0.7 is available as a pre-release with the purpose of gathering feedback from users.
@@ -22,7 +10,6 @@
     * Plotting (see the [example notebooks](examples/index.md) for sample code on making plots directly with Plotly)
 
     To see a full list of changes, read our [page on migrating between v0.6 and v0.7](migrating.md).
->>>>>>> cbc5ad11
 
 !!! note
 
