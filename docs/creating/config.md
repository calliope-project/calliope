
# Model configuration (`config`)

The model configuration specifies the information Calliope needs to initialise, build, and solve the model.
This includes for example the choice of solver with which to actually solve the mathematical optimisation problem. A simple example looks like this:

```yaml
config:
<<<<<<< HEAD
  init:
    name: 'My energy model'
    time_data_path: 'timeseries_data'
    time_subset: ['2005-01-01', '2005-01-05']
  build:
    mode: plan
  solve:
    solver: cbc
=======
    init:
        name: 'My energy model'
        time_subset: ['2005-01-01', '2005-01-05']
    build:
        mode: plan
    solve:
        solver: cbc
>>>>>>> fd2917ba
```

The configuration is grouped into three top-level items:

* The `init` configuration items are used when you initialise your model (`calliope.Model(...)`).
* The `build` configuration items are used when you build your optimisation problem (`calliope.Model.build(...)`).
* The `solve` configuration items are used when you solve your optimisation problem (`calliope.Model.solve(...)`).

At each of these stages you can override what you have put in your YAML file (or if not in your YAML file, [the default that Calliope uses][model-configuration-schema]).
You do this by providing additional keyword arguments on calling `calliope.Model` or its methods. E.g.,:

```python
# Overriding `config.init` items in `calliope.Model`
model = calliope.Model("path/to/model.yaml", time_subset=["2005-01", "2005-02"])
# Overriding `config.build` items in `calliope.Model.build`
model.build(ensure_feasibility=True)
# Overriding `config.solve` items in `calliope.Model.solve`
model.solve(save_logs="path/to/logs/dir")
```

None of the configuration options are _required_ as there is a default value for them all, but you will likely want to set `init.name`, `init.calliope_version`, `build.mode`, and `solve.solver`.

To test your model pipeline, `config.init.time_subset` is a good way to limit your model size by slicing the time dimension to a smaller range.

## Deep-dive into some key configuration options

### `config.build.ensure_feasibility`

For a model to find a feasible solution, supply must always be able to meet demand.
To avoid the solver failing to find a solution because your constraints do not enable all demand to be met, you can ensure feasibility:

```yaml
config.build.ensure_feasibility: true
```

This will create an `unmet_demand` decision variable in the optimisation, which can pick up any mismatch between supply and demand, across all carriers.
It has a very high cost associated with its use, so it will only appear when absolutely necessary.

!!! note
    When ensuring feasibility, you can also set a [big M value](https://en.wikipedia.org/wiki/Big_M_method) (`parameters.bigM`). This is the "cost" of unmet demand.
    It is possible to make model convergence very slow if bigM is set too high.
    Default bigM is 1x10$^9$, but should be close to the maximum total system cost that you can imagine.
    This is perhaps closer to 1x10$^6$ for urban scale models and can be as low as 1x10$^4$ if you have re-scaled your data in advance.

### `config.build.mode`

In the `build` section we have `mode`.
A model can run in `plan`, `operate`, or `spores` mode.
In `plan` mode, capacities are determined by the model, whereas in `operate` mode, capacities are fixed and the system is operated with a receding horizon control algorithm.
In `spores` mode, the model is first run in `plan` mode, then run `N` number of times to find alternative system configurations with similar monetary cost, but maximally different choice of technology capacity and location (node).

In most cases, you will want to use the `plan` mode.
In fact, you can use a set of results from using `plan` model to initialise both the `operate` (`config.build.operate_use_cap_results`) and `spores` modes.

### `config.solve.solver`

Possible options for solver include `glpk`, `gurobi`, `cplex`, and `cbc`.
The interface to these solvers is done through the Pyomo library. Any [solver compatible with Pyomo](https://pyomo.readthedocs.io/en/6.5.0/solving_pyomo_models.html#supported-solvers) should work with Calliope.

For solvers with which Pyomo provides more than one way to interface, the additional `solver_io` option can be used.
In the case of Gurobi, for example, it is usually fastest to use the direct Python interface:

```yaml
config:
  solve:
    solver: gurobi
    solver_io: python
```

!!! note
    While explicitly setting the non-default `solver_io: python` is faster for Gurobi, the opposite is currently true for CPLEX, which runs faster with the default `solver_io`.

We tend to test using `cbc` but it is not available to install into your Calliope mamba environment on Windows.
Therefore, we recommend you install GLPK when you are first starting out with Calliope (`mamba install glpk`).<|MERGE_RESOLUTION|>--- conflicted
+++ resolved
@@ -6,24 +6,13 @@
 
 ```yaml
 config:
-<<<<<<< HEAD
   init:
     name: 'My energy model'
-    time_data_path: 'timeseries_data'
     time_subset: ['2005-01-01', '2005-01-05']
   build:
     mode: plan
   solve:
     solver: cbc
-=======
-    init:
-        name: 'My energy model'
-        time_subset: ['2005-01-01', '2005-01-05']
-    build:
-        mode: plan
-    solve:
-        solver: cbc
->>>>>>> fd2917ba
 ```
 
 The configuration is grouped into three top-level items:
