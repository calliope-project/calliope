# Loading tabular data (`data_tables`)

We have chosen YAML syntax to define Calliope models as it is human-readable.
However, when you have a large dataset, the YAML files can become large and ultimately not as readable as we would like.
For instance, for parameters that vary in time we would have a list of 8760 values and timestamps to put in our YAML file!

Therefore, alongside your YAML model definition, you can load tabular data from CSV files (or from in-memory [pandas.DataFrame][] objects) under the `data_tables` top-level key.
As of Calliope v0.7.0, this tabular data can be of _any_ kind.
Prior to this, loading from file was limited to timeseries data.

The full syntax from loading tabular data can be found in the associated [schema][data-table-schema].
In brief it is:

* **data**: path to file or reference name for an in-memory object.
* **rows**: the dimension(s) in your table defined per row.
* **columns**: the dimension(s) in your table defined per column.
<<<<<<< HEAD
* [**select**](#selecting-dimension-values-and-dropping-dimensions): values within dimensions that you want to select from your tabular data, discarding the rest.
* [**drop**](#selecting-dimension-values-and-dropping-dimensions): dimensions to drop from your rows/columns, e.g., a "comment" row.
* [**add_dims**](#adding-dimensions): dimensions to add to the table after loading it in, with the corresponding value(s) to assign to the dimension index.
* [**template**](#using-a-template): Reference to a [template](templates.md) from which to inherit common configuration options.
=======
* **select**: values within dimensions that you want to select from your tabular data, discarding the rest.
* **drop**: dimensions to drop from your rows/columns, e.g., a "comment" row.
* **add_dims**: dimensions to add to the table after loading it in, with the corresponding value(s) to assign to the dimension index.
* **rename_dims**: dimension names to map from those defined in the data table (e.g `time`) to those used in the Calliope model (e.g. `timesteps`).
>>>>>>> a9a610e4

When we refer to "dimensions", we mean the sets over which data is indexed in the model: `nodes`, `techs`, `timesteps`, `carriers`, `costs`.
In addition, when loading from file, there is the _required_ dimension `parameters`.
This is a placeholder to point Calliope to the parameter name(s) that your tabular data is referring to.
The values assigned as parameters will become the array names in your loaded model dataset ([`model.inputs`][calliope.Model.inputs]).

## Structuring your CSV files

### Include a header row

CSV files in which tabular data is stored _must_ have at least one header row.
If you do not have this header row, then the first row of data will still be taken to be dimension names,
which will cause an error in Calliope as those names will not match what you have defined in YAML as `rows` and/or `columns` dimensions.

=== "Valid CSV (row names only)"

    | timesteps           |    |
    | ------------------: | :- |
    | 2005-01-01 12:00:00 | 15 |
    | 2005-01-01 13:00:00 | 5  |

=== "Valid CSV (column names only)"

    |                     | vals |
    | ------------------: | :--- |
    | 2005-01-01 12:00:00 | 15   |
    | 2005-01-01 13:00:00 | 5    |

=== "Valid CSV (multi-level)"

    | <br><br>timesteps   | <br><br>carriers | node1<br>tech1 |
    | ------------------: | ---------------: | :------------- |
    | 2005-01-01 12:00:00 | electricity      | 15             |
    | 2005-01-01 13:00:00 | electricity      | 5              |

=== "Invalid CSV"

    | 2005-01-01 12:00:00 | 15 |
    | 2005-01-01 13:00:00 | 5  |

### Use multiple index levels per row or per column

Since you will likely define data that is indexed over two or more dimensions, you can leverage index "levels" in your CSV file.
Data in dimension rows/columns will be loaded in as the dimension data; everything else will be parameter data.

=== "Two index levels, defined per row"

    | nodes | techs |      |
    | ----: | ----: | :--- |
    | node1 | tech1 | 15   |
    | node2 | tech2 | 5    |

    This will be loaded in as `(node1, tech1): 15`, `(node2, tech2): 5`.

=== "Two index levels, defined per column"

    | node1<br>tech1 | node2<br>tech2 |
    | :------------- | :------------- |
    | 15             | 5              |

    This will be loaded in as `(node1, tech1): 15`, `(node2, tech2): 5`.

=== "Four index levels, 2 per row and 2 per column"

    | nodes | techs | cost1<br>carrier1 | cost1<br>carrier2 |
    | ----: | ----: | :---------------- | :---------------- |
    | node1 | tech1 | 15                | 150               |
    | node2 | tech2 | 5                 | 50                |


    This will be loaded in as `(node1, tech1, cost1, carrier1): 15`, `(node1, tech1, cost1, carrier2): 150`,
    `(node2, tech2, cost1, carrier1): 5`, `(node2, tech2, cost1, carrier2): 50`.

### Go for long and thin if it is a sparse array

Although not a strict requirement, if many combinations of dimension items are empty of data, then use a "dense" CSV structure.

=== "Dense CSV (long and thin)"

    | nodes | techs |      |
    | ----: | ----: | :--- |
    | node1 | tech1 | 15   |
    | node2 | tech2 | 5    |

=== "Sparse CSV (square)"

    |       | tech1 | tech2 |
    | ----: | :---- | :---- |
    | node1 | 15    |       |
    | node2 |       | 5     |

## YAML vs tabular definitions

In this section we will show some examples of loading data and provide the equivalent YAML definition that it would replace.

### Loading timeseries data

=== "Tabular"

    Data in file:

    | timesteps           |    |
    | ------------------: | :- |
    | 2005-01-01 12:00:00 | 15 |
    | 2005-01-01 13:00:00 | 5  |

    YAML definition to load data:

    ```yaml
    data_tables:
      pv_capacity_factor_data:
        data: data_tables/pv_resource.csv
        rows: timesteps
        add_dims:
          techs: pv
          parameters: source_use_equals
    ```

=== "YAML"

    ```yaml
    techs:
      pv:
        source_use_equals:
          data: [15, 5, 20, 11, ...]
          index: ["2005-01-01 12:00:00", "2005-01-01 13:00:00", "2005-01-01 12:00:00", "2005-01-01 13:00:00", ....]
          dims: "timesteps"
    ```

??? note "Getting timestamp formats right"
    By default, Calliope expects time series data in a model to be indexed by ISO 8601 compatible time stamps in the format `YYYY-MM-DD hh:mm:ss`, e.g. `2005-01-01 00:00:00`.
    This can be changed by setting `config.build.time_format` based on [`strftime` directives](https://strftime.org/), which defaults to `"ISO8601"`.

    If you work with your CSV files in Excel, keep a careful eye on the format of the timestamps.
    Excel will automatically update the format to match your operating system default, which is usually _not_ the `ISO8601` format.

### Loading technology data from file

=== "Tabular"

    Data in file:

    <div class="annotate" markdown>

    | techs | parameters            | values (1)  |
    | ----: | --------------------: | :---------- |
    | tech1 | base_tech             | supply      |
    | tech1 | flow_cap_max          | 100         |
    | tech1 | flow_out_eff          | 0.1         |
    | tech1 | area_use_max          | 500         |
    | tech1 | area_use_per_flow_cap | 7           |
    | tech2 | base_tech             | demand      |
    | tech3 | base_tech             | storage     |
    | tech3 | storage_cap_max       | 200         |
    | tech3 | flow_cap_max          | 100         |

    </div>

    1. Unlike the previous example, we have a column name in this file.
    It doesn't matter what name we give it since it will be ["squeezed"][pandas.DataFrame.squeeze] out of the dataframe.

    YAML definition to load data:

    ```yaml
    data_tables:
      tech_data:
        data: data_tables/tech_data.csv
        rows: [techs, parameters]
    ```

=== "YAML"

    ```yaml
    techs:
      tech1:
        base_tech: supply
        flow_cap_max: 100
        flow_out_eff: 0.1
        area_use_max: 500
        area_use_per_flow_cap: 7
      tech2:
        base_tech: demand
      tech3:
        base_tech: storage
        storage_cap_max: 200
        flow_cap_max: 100
    ```

### Loading technology cost data from file

=== "Tabular"

    Data in file:

    | techs | costs              |      |
    | ----: | -----------------: | :--- |
    | tech1 | cost_flow_cap      | 100  |
    | tech1 | cost_area_use      | 50   |
    | tech1 | cost_flow_out      | 0.2  |
    | tech1 | cost_interest_rate | 0.1  |
    | tech3 | cost_flow_cap      | 20   |
    | tech3 | cost_storage_cap   | 150  |
    | tech3 | cost_interest_rate | 0.1  |

    YAML definition to load data:

    ```yaml
    data_tables:
      tech_data:
        data: data_tables/tech_data.csv
        rows: [techs, parameters]
        add_dims:
          costs: monetary
    ```

=== "YAML"

    ```yaml
    templates:  # (1)!
      cost_setter:
        cost_interest_rate:
          data: 0.1
          index: monetary
          dims: costs
        cost_flow_cap:
          data: null
          index: monetary
          dims: costs
        cost_area_use:
          data: null
          index: monetary
          dims: costs
        cost_flow_out:
          data: null
          index: monetary
          dims: costs
        cost_storage_cap:
          data: null
          index: monetary
          dims: costs

    techs:
      tech1:
        template: cost_setter
        cost_flow_cap.data: 100
        cost_area_use.data: 50
        cost_flow_out.data: 0.2
      tech3:
        cost_flow_cap.data: 20
        cost_storage_cap.data: 150
    ```

    1. To limit repetition, we have defined [templates](templates.md) for our costs.

!!! info "See also"
    Our [data table loading tutorial][loading-tabular-data] has more examples of loading tabular data into your model.

## Selecting dimension values and dropping dimensions

If you only want to use a subset of the tabular data you've defined, you can select it at load time.
For instance:

Data in file:

| techs | parameters | node1 | node2 | node3 |
| ----: | ---------: | :---- | :---- | :---- |
| tech1 | parameter1 | 100   | 200   | 300   |
| tech2 | parameter1 | 0.1   | 0.3   | 0.5   |
| tech3 | parameter1 | 20    | 45    | 50    |

YAML definition to load only data from nodes 1 and 2:

```yaml
data_tables:
  tech_data:
    data: data_tables/tech_data.csv
    rows: [techs, parameters]
    columns: nodes
    select:
      nodes: [node1, node2]
```

You may also want to store scenarios in your file.
When you load in the data, you can select your scenario.
You will also need to `drop` the dimension so that it doesn't appear in the final calliope model dataset:

| techs | parameters | scenario1 | scenario2 |
| ----: | ---------: | :-------- | :-------- |
| tech1 | parameter1 | 100       | 200       |
| tech2 | parameter1 | 0.1       | 0.3       |
| tech3 | parameter1 | 20        | 45        |

YAML definition to load only data from scenario 1:

```yaml
data_tables:
  tech_data:
    data: data_tables/tech_data.csv
    rows: [techs, parameters]
    columns: scenarios
    select:
      scenarios: scenario1
    drop: scenarios
```

You can then also tweak just one line of your data table YAML with an [override](scenarios.md) to point to your other scenario:

```yaml
override:
  switch_to_scenario2:
    data_tables.tech_data.select.scenarios: scenario2  # (1)!
```

1. We use the dot notation as a shorthand for [abbreviate nested dictionaries](yaml.md#abbreviated-nesting).

## Adding dimensions

We used the `add_dims` functionality in some examples earlier in this page.
It's a useful mechanism to avoid repetition in the tabular data, and offers you the possibility to use the same data for different parts of your model definition.

For example, to define costs for the parameter `cost_flow_cap`:

=== "Without `add_dims`"

    |       |          |               | node1 | node2 | node3 |
    | ----: | -------: | ------------: | :---- | :---- | :---- |
    | tech1 | monetary | cost_flow_cap | 100   | 200   | 300   |
    | tech2 | monetary | cost_flow_cap | 0.1   | 0.3   | 0.5   |
    | tech3 | monetary | cost_flow_cap | 20    | 45    | 50    |

    ```yaml
    data_tables:
      tech_data:
        data: data_tables/tech_data.csv
        rows: [techs, costs, parameters]
        columns: nodes
    ```

=== "With `add_dims`"

    |       | node1 | node2 | node3 |
    | ----: | :---- | :---- | :---- |
    | tech1 | 100   | 200   | 300   |
    | tech2 | 0.1   | 0.3   | 0.5   |
    | tech3 | 20    | 45    | 50    |

    ```yaml
    data_tables:
      tech_data:
        data: data_tables/tech_data.csv
        rows: techs
        columns: nodes
        add_dims:
          costs: monetary
          parameters: cost_flow_cap
    ```

Or to define the same timeseries source data for two technologies at different nodes:

=== "Without `add_dims`"

    |                  | node1<br>tech1<br>source_use_max | node2<br>tech2<br>source_use_max |
    | ---------------: | :--------------------------------| :------------------------------- |
    | 2005-01-01 00:00 | 100                              | 200                              |
    | 2005-01-01 01:00 | 200                              | 200                              |

    ```yaml
    data_tables:
      tech_data:
        data: data_tables/tech_data.csv
        rows: timesteps
        columns: [nodes, techs, parameters]
    ```

=== "With `add_dims`"

    |                  |     |
    | ---------------: | :-- |
    | 2005-01-01 00:00 | 100 |
    | 2005-01-01 01:00 | 200 |

    ```yaml
    data_tables:
      tech_data_1:
        data: data_tables/tech_data.csv
        rows: timesteps
        add_dims:
          techs: tech1
          nodes: node1
          parameters: source_use_max
      tech_data_2:
        data: data_tables/tech_data.csv
        rows: timesteps
        add_dims:
          techs: tech2
          nodes: node2
          parameters: source_use_max
    ```

<<<<<<< HEAD
## Using a template

Templates allow us to define common options that are inherited by several data tables.
They can be particularly useful if you are storing your data in many small tables.

To assign the same input timeseries data for (tech1, node1) and (tech2, node2) using [`add_dims`](#adding-dimensions):

=== "Without `template`"

    |                  |     |
    | ---------------: | :-- |
    | 2005-01-01 00:00 | 100 |
    | 2005-01-01 01:00 | 200 |

    ```yaml
    data_tables:
      tech_data_1:
        data: data_tables/tech_data.csv
        rows: timesteps
        add_dims:
          techs: tech1
          nodes: node1
          parameters: source_use_max
      tech_data_2:
        data: data_tables/tech_data.csv
        rows: timesteps
        add_dims:
          techs: tech2
          nodes: node2
          parameters: source_use_max
    ```

=== "With `template`"

    |                  |     |
    | ---------------: | :-- |
    | 2005-01-01 00:00 | 100 |
    | 2005-01-01 01:00 | 200 |

    ```yaml
    templates:
      common_data_options:
        data: data_tables/tech_data.csv
        rows: timesteps
        add_dims:
          parameters: source_use_max
    data_tables:
      tech_data_1:
        template: common_data_options
        add_dims:
          techs: tech1
          nodes: node1
      tech_data_2:
        template: common_data_options
        add_dims:
          techs: tech2
          nodes: node2
=======
## Mapping dimension names

Sometimes, data tables are prepared in a model-agnostic fashion, and it would require extra effort to follow Calliope's dimension naming conventions.
To enable these tables to be loaded without Calliope complaining, we can rename dimensions when loading them using `rename_dims`.

For example, if we have the `time` dimension in file, we can map it to the Calliope-compliant `timesteps` dimension:

=== "Without `rename_dims`"

    Data in file:

    | timesteps           | source_use_equals |
    | ------------------: | :---------------- |
    | 2005-01-01 12:00:00 | 15                |
    | 2005-01-01 13:00:00 | 5                 |

    YAML definition to load data:

    ```yaml
    data_sources:
      pv_capacity_factor_data:
        source: data_sources/pv_resource.csv
        rows: timesteps
        columns: parameters
        add_dims:
          techs: pv
    ```

=== "With `rename_dims`"

    Data in file:

    | time                | source_use_equals |
    | ------------------: | :---------------- |
    | 2005-01-01 12:00:00 | 15                |
    | 2005-01-01 13:00:00 | 5                 |

    YAML definition to load data:

    ```yaml
    data_sources:
      pv_capacity_factor_data:
        source: data_sources/pv_resource.csv
        rows: timesteps
        columns: parameters
        add_dims:
          techs: pv
        rename_dims:
          time: timesteps
>>>>>>> a9a610e4
    ```

## Loading CSV files vs `pandas` dataframes

To load from CSV, set the filepath in `data` to point to your file.
This filepath can either be relative to your `model.yaml` file (as in the above examples) or an absolute path.

To load from a [pandas.DataFrame][], you can specify the `data_table_dfs` dictionary of objects when you initialise your model:

```python
import calliope
import pandas as pd
df1 = pd.DataFrame(...)
df2 = pd.DataFrame(...)

model = calliope.Model(
    "path/to/model.yaml",
    data_table_dfs={"data_source_1": df1, "data_source_2": df2}
)
```

And then you point to those dictionary keys in the `data` for your data table:

```yaml
data_tables:
  ds1:
    data: data_source_1
    ...
  ds2:
    data: data_source_2
    ...
```

!!! note
    As with loading tabular data from CSV, you will need to specify `rows`, `columns`, etc. based on the shape of your dataframe.
    Rows correspond to your dataframe index levels and columns to your dataframe column levels.

    You _cannot_ specify [pandas.Series][] objects.
    Ensure you convert them to dataframes (`to_frame()`) before adding them to your data table dictionary.

## Important considerations

To get the expected results when loading tabular data, here are some things to note:

1. You must always have a `parameters` dimension.
This could be defined in `rows`, `columns`, or `add_dims`.
2. The order of events for `select`, `drop`, `add_dims` is:
    1. `select` from dimensions;
    2. `drop` unwanted dimensions;
    3. `add_dims` to add dimensions.
This means you can technically select value "A" from dimensions `nodes`, then drop `nodes`, then add `nodes` back in with the value "B".
This effectively replaces "A" with "B" on that dimension.
3. The order of tabular data loading is in the order you list the tables.
If a new table has data which clashes with preceding tables, it will override that data.
This may have unexpected results if the files have different dimensions as the dimensions will be broadcast to match each other.
4. CSV files must have `.csv` in their filename (even if compressed, e.g., `.csv.zip`).
If they don't, they won't be picked up by Calliope.
5. We automatically infer which technologies are available at which nodes according to any tabular data containing _both_ the `nodes` and `techs` dimensions.
However, we do not recommend you rely on tabular data entirely to define your model.
Instead, at least list the techs available at each node in YAML.
E.g.,
    ```yaml
    nodes:
      node1.techs: {tech1, tech2, tech3}
      node2.techs: {tech1, tech2}
    data_tables:
      ...
    ```
6. We process dimension data after loading it in according to a limited set of heuristics:
    1. we assume any dimension with the suffix `steps` (e.g., `timesteps`, `monthsteps`) is timeseries data, and attempt to convert the data type of the dimension values accordingly.
    2. We will attempt to convert dimension data to numeric values.
    Therefore, dimensions with the data `[1, 2]`, `["1", "2"]`, `[1, "2"]`, and `["1.0", 2.0]` will all be converted to having a numeric data type (integer or float).
    `["foo", "1"]` and `["foo", 1]` will _not_ be converted, as not all dimension data entries are convertible to numeric data types.

### Data you _cannot_ load in tabular format

Some data is specific to the YAML definition or is computed by Calliope internally and therefore cannot be loaded by the user from tabular data.
These are:

```yaml
--8<-- "src/calliope/config/protected_parameters.yaml"
```<|MERGE_RESOLUTION|>--- conflicted
+++ resolved
@@ -14,17 +14,11 @@
 * **data**: path to file or reference name for an in-memory object.
 * **rows**: the dimension(s) in your table defined per row.
 * **columns**: the dimension(s) in your table defined per column.
-<<<<<<< HEAD
 * [**select**](#selecting-dimension-values-and-dropping-dimensions): values within dimensions that you want to select from your tabular data, discarding the rest.
 * [**drop**](#selecting-dimension-values-and-dropping-dimensions): dimensions to drop from your rows/columns, e.g., a "comment" row.
 * [**add_dims**](#adding-dimensions): dimensions to add to the table after loading it in, with the corresponding value(s) to assign to the dimension index.
+* [**rename_dims**](#renaming-dimensions-on-load): dimension names to map from those defined in the data table (e.g `time`) to those used in the Calliope model (e.g. `timesteps`).
 * [**template**](#using-a-template): Reference to a [template](templates.md) from which to inherit common configuration options.
-=======
-* **select**: values within dimensions that you want to select from your tabular data, discarding the rest.
-* **drop**: dimensions to drop from your rows/columns, e.g., a "comment" row.
-* **add_dims**: dimensions to add to the table after loading it in, with the corresponding value(s) to assign to the dimension index.
-* **rename_dims**: dimension names to map from those defined in the data table (e.g `time`) to those used in the Calliope model (e.g. `timesteps`).
->>>>>>> a9a610e4
 
 When we refer to "dimensions", we mean the sets over which data is indexed in the model: `nodes`, `techs`, `timesteps`, `carriers`, `costs`.
 In addition, when loading from file, there is the _required_ dimension `parameters`.
@@ -424,7 +418,6 @@
           parameters: source_use_max
     ```
 
-<<<<<<< HEAD
 ## Using a template
 
 Templates allow us to define common options that are inherited by several data tables.
@@ -482,8 +475,9 @@
         add_dims:
           techs: tech2
           nodes: node2
-=======
-## Mapping dimension names
+    ```
+
+## Renaming dimensions on load
 
 Sometimes, data tables are prepared in a model-agnostic fashion, and it would require extra effort to follow Calliope's dimension naming conventions.
 To enable these tables to be loaded without Calliope complaining, we can rename dimensions when loading them using `rename_dims`.
@@ -532,7 +526,6 @@
           techs: pv
         rename_dims:
           time: timesteps
->>>>>>> a9a610e4
     ```
 
 ## Loading CSV files vs `pandas` dataframes
