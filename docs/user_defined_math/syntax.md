# Math syntax

This page provides an overview of the syntax available to formulate [math components](components.md).
Using the math syntax, you can populate an N-dimensional matrix with math expressions.
You use [foreach](#foreach-lists) to define the dimensions of the matrix.
You use the top-level [where string](#where-strings) to subset the matrix to only elements of interest.
You then populate the subset with any number of [equation expressions](#equations), each further subsetting the matrix.

![Visual representation of math syntax application](../img/math_syntax.svg)

!!! info "See also"

    Reference for the allowed key-value pairs in your additional math YAML file is available in the [reference section of the documentation][math-formulation-schema].

## foreach lists

If the math component is indexed over dimensions (a.k.a. "sets" - e.g., `techs`, `nodes`, `timesteps`), then you need to define a `foreach` list of those sets.
If the component is dimensionless, no `foreach` list needs to be defined.

For example, `#!yaml foreach: [nodes, techs]` will build the component over all `nodes` and `techs` in the model.

The available dimensions in Calliope are: `nodes`, `techs`, `carriers`, `costs`, `timesteps`.
If using [time clustering](../advanced/time.md#time-clustering) and [inter-cluster storage math][inter-cluster-storage-math], there is also a `datesteps` set available.
If you want to build over your own custom dimension, you will need to add it to the Calliope model dataset before building the optimisation problem, e.g. as a new indexed parameter.

## where strings

`Where` strings allow you to define math that applies to only a subset of your data or of the models you are running.
They are made up of a series of statements combined with logical operators.
These statements can be one of the following:

1. Checking the existence of set items in an input parameter.
When checking the existence of an input parameter it is possible to first sum it over one or more of its dimensions; if at least one value on the summed dimension(s) is defined, then it will be considered defined in the remaining dimensions.

    ??? example annotate "Examples"

        - If you want to apply a constraint across all `nodes` and `techs`, but only for node+tech combinations where the `flow_out_eff` parameter has been defined, you would include `flow_out_eff`.
        - If you want to apply a constraint over `techs` and `timesteps`, but only for combinations where the `source_use_max` parameter has at least one `node` with a value defined, you would include `any(resource, over=nodes)`.  (1)

    1.  `any` is a [helper function](helper_functions.md#any)!

1. Checking the value of a configuration option or an input parameter.
Checks can use any of the operators: `>`, `<`, `=`, `<=`, `>=`.
Configuration options are any that are defined in `config.build`, where you can define your own options to access in the `where` string.

    ??? example annotate "Examples"

        - If you want to apply a constraint only if the configuration option `config.build.mode` is _operate_, you would include `config.mode=operate`.
        - If you want to apply a constraint across all `nodes` and `techs`, but only where the `flow_eff` parameter is less than 0.5, you would include `flow_eff<0.5`.
        - If you want to apply a constraint only for the first timestep in your timeseries, you would include `timesteps=get_val_at_index(dim=timesteps, idx=0)`. (1)
        - If you want to apply a constraint only for the last timestep in your timeseries, you would include `timesteps=get_val_at_index(dim=timesteps, idx=-1)`.

    1.  `get_val_at_index` is a [helper function](helper_functions.md#get_val_at_index)!

1. Checking the `base_tech` of a technology (`storage`, `supply`, etc.) or its inheritance chain (if using `templates` and the `template` parameter).

    ??? example "Examples"

        - If you want to create a decision variable across only `storage` technologies, you would include `base_tech=storage`.
        - If you want to apply a constraint across only your own `rooftop_supply` technologies (e.g., you have defined `rooftop_supply` in `templates` and your technologies `pv` and `solar_thermal` define `#!yaml template: rooftop_supply`), you would include `inheritance(rooftop_supply)`.
        Note that `base_tech=...` is a simple check for the given value of `base_tech`, while `inheritance()` is a [helper function](helper_functions.md) which can deal with finding techs/nodes using the same template, e.g. `pv` might inherit the `rooftop_supply` template which in turn might inherit the template `electricity_supply`.

1. Subsetting a set.
The sets available to subset are always [`nodes`, `techs`, `carriers`] + any additional sets defined by you in [`foreach`](#foreach-lists).

    ??? example annotate "Examples"

        - If you want to filter `nodes` where any of a set of `techs` are defined: `defined(techs=[tech1, tech2], within=nodes, how=any)` (1).

    1. `defined` is a [helper function](helper_functions.md#defined)!

To combine statements you can use the operators `and`/`or`.
You can also use the `not` operator to negate any of the statements.
These operators are case insensitive, so "and", "And", "AND" are equivalent.
You can group statements together using the `()` brackets.
These statements will be combined first.

??? example "Examples"

    - If you want to apply a constraint for `storage` technologies if the configuration option `cyclic_storage` is activated and it is the last timestep of the series: `base_tech=storage and cyclic_storage=True and timesteps=get_val_at_index(dim=timesteps, idx=-1)`.
    - If you want to create a decision variable for the input carriers of conversion technologies: `carrier_in and base_tech=conversion`
    - If you want to apply a constraint if the parameter `source_unit` is `energy_per_area` or the parameter `area_use_per_flow_cap` is defined: `source_unit=energy_per_area or area_use_per_flow_cap`.
    - If you want to apply a constraint if the parameter `flow_out_eff` is less than or equal to 0.5 and `source_use` has been defined, or `flow_out_eff` is greater than 0.9 and `source_use` has not been defined: `(flow_out_eff<=0.5 and source_use) or (flow_out_eff>0.9 and not source_use)`.

Combining `foreach` and `where` will create an n-dimensional boolean array.
Wherever index items in this array are _True_, your component `expression(s)` will be applied.

## expression strings

As with where strings, expression strings are a series of math terms combined with operators.
The terms can be input parameters, decision variables, global expressions, or numeric values that you define on-the-fly.

If you are defining a `global expression` or `objective`, then the available expression string operators are: `+`, `-`, `*`, `/`, and `**` ("to the power of").
These expressions are applied using standard operator precedence (BODMAS/PEMDAS, see [this wiki](https://en.wikipedia.org/wiki/Order_of_operations) for more info).

If you are defining a `constraint`, then you also need to define a comparison operator: `<=`, `>=`, or `==`.

??? example "Examples"

    - If you want to limit all technology outflow to be less than 200 units: `flow_out <= 200`.
    - If you want to create a global expression which is the storage level minus a parameter defining a minimum allowed storage level: `storage - storage_cap * min_storage_level`.
    - If you want to set the outflow of a specific technology `my_tech` to equal all outflows of a specific carrier `my_carrier` at each node: `flow_out[techs=my_tech] == sum(flow_out[carriers=my_carrier], over=techs)`.
    - If you want inflows at a node `my_node` to be at least as much as the inflows in the previous timestep: `flow_in[nodes=my_node] >= roll(flow_in[nodes=my_node], timesteps=1)`.

### Slicing data

You do not need to define the sets of math components in expressions, unless you are actively "slicing" them.
Behind the scenes, we will make sure that every relevant element of the defined `foreach` sets are matched together when applying the expression (we [merge the underlying xarray DataArrays](https://docs.xarray.dev/en/stable/user-guide/combining.html)).
Slicing math components involves appending the component with square brackets that contain the slices, e.g. `flow_out[carriers=electricity, nodes=[A, B]]` will slice the `flow_out` decision variable to focus on `electricity` in its `carriers` dimension and only has two nodes (`A` and `B`) on its `nodes` dimension.
To find out what dimensions you can slice a component on, see your input data (`model.inputs`) for parameters and the definition for decision variables in your math dictionary.
<<<<<<< HEAD

## Helper functions

For [`where` strings](#where-strings) and [`expression` strings](#where-strings), there are many helper functions available to use, to allow for more complex operations to be undertaken.
Their functionality is detailed in the [helper function API page](../reference/api/helper_functions.md).
Here, we give a brief summary.
Some of these helper functions require a good understanding of their functionality to apply, so make sure you are comfortable with them before using them.

### inheritance

using `inheritance(...)` in a `where` string allows you to grab a subset of technologies / nodes that all share the same [`template`](../creating/templates.md) in the technology's / node's `template` key.
If a `template` also inherits from another `template` (chained inheritance), you will get all `techs`/`nodes` that are children along that inheritance chain.

So, for the definition:

```yaml
templates:
  techgroup1:
    template: techgroup2
    flow_cap_max: 10
  techgroup2:
    base_tech: supply
techs:
  tech1:
    template: techgroup1
  tech2:
    template: techgroup2
```

`inheritance(techgroup1)` will give the `[tech1]` subset and `inheritance(techgroup2)` will give the `[tech1, tech2]` subset.

### any

Parameters are indexed over multiple dimensions.
Using `any(..., over=...)` in a `where` string allows you to check if there is at least one non-NaN value in a given dimension (akin to [xarray.DataArray.any][]).
So, `any(cost, over=[nodes, techs])` will check if there is at least one non-NaN tech+node value in the `costs` dimension (the other dimension that the `cost` decision variable is indexed over).

### defined

Similar to [any](#any), using `defined(..., within=...)` in a `where` string allows you to check for non-NaN values along dimensions.
In the case of `defined`, you can check if e.g., certain technologies have been defined within the nodes or certain carriers are defined within a group of techs or nodes.

So, for the definition:

```yaml
techs:
  tech1:
    base_tech: conversion
    carrier_in: electricity
    carrier_out: heat
  tech2:
    base_tech: conversion
    carrier_in: [coal, biofuel]
    carrier_out: electricity
nodes:
  node1:
    techs: {tech1}
  node2:
    techs: {tech1, tech2}
```

`defined(carriers=electricity, within=techs)` would yield a list of `[True, True]` as both technologies define electricity.

`defined(techs=[tech1, tech2], within=nodes)` would yield a list of `[True, True]` as both nodes define _at least one_ of `tech1` or `tech2`.

`defined(techs=[tech1, tech2], within=nodes, how=all)` would yield a list of `[False, True]` as only `node2` defines _both_ `tech1` and `tech2`.

### sum

Using `sum(..., over=)` in an expression allows you to sum over one or more dimension of your component array (be it a parameter, decision variable, or global expression).

### select_from_lookup_arrays

Some of our arrays in [`model.inputs`][calliope.Model.inputs] are not data arrays, but "lookup" arrays.
These arrays are used to map the array's index items to other index items.
For instance when using [time clustering](../advanced/time.md#time-clustering), the `lookup_cluster_last_timestep` array is used to get the timestep resolution and the stored energy for the last timestep in each cluster.
Using `select_from_lookup_arrays(..., dim_name=lookup_array)` allows you to apply this lookup array to your data array.

### get_val_at_index

If you want to access an integer index in your dimension, use `get_val_at_index(dim_name=integer_index)`.
For example, `get_val_at_index(timesteps=0)` will get the first timestep in your timeseries, `get_val_at_index(timesteps=-1)` will get the final timestep.
This is mostly used when conditionally applying a different expression in the first / final timestep of the timeseries.

It can be used in the `where` string (e.g., `timesteps=get_val_at_index(timesteps=0)` to mask all other timesteps) and the `expression string` (via [slices](#slices) - `storage[timesteps=$first_timestep]` and `first_timestep` expression being `get_val_at_index(timesteps=0)`).

### roll

We do not use for-loops in our math.
This can be difficult to get your head around initially, but it means that to define expressions of the form `var[t] == var[t-1] + param[t]` requires shifting all the data in your component array by N places.
Using `roll(..., dimension_name=N)` allows you to do this.
For example, `roll(storage, timesteps=1)` will shift all the storage decision variable objects by one timestep in the array.
Then, `storage == roll(storage, timesteps=1) + 1` is equivalent to applying `storage[t] == storage[t - 1] + 1` in a for-loop.

### default_if_empty

We work with quite sparse arrays in our models.
So, although your arrays are indexed over e.g., `nodes`, `techs` and `carriers`, a decision variable or parameter might only have one or two values in the array, with the rest being NaN.
This can play havoc with defining math, with `nan` values making their way into your optimisation problem and then killing the solver or the solver interface.
Using `default_if_empty(..., default=...)` in your `expression` string allows you to put a placeholder value in, which will be used if the math expression unavoidably _needs_ a value.
Usually you shouldn't need to use this, as your `where` string will mask those NaN values.
But if you're having trouble setting up your math, it is a useful function to getting it over the line.

!!! note
    Our internally defined parameters, listed in the `Parameters` section of our [pre-defined base math documentation][base-math] all have default values which propagate to the math.
    You only need to use `default_if_empty` for decision variables and global expressions, and for user-defined parameters.
=======
>>>>>>> 4063431c

## equations

Equations are combinations of [expression strings](#expression-strings) and [where strings](#where-strings).
You define one or more equations for your model components.
A different `where` string associated with each equation expression allows you to slightly alter the expression for different component members.
You define equations as lists of dictionaries:

``` yaml
equations:
  - where: ...
    expression: ...
  - where: ...
    expression: ...
```

If you are supplying only one equation, you do not need to define a `where` string:

```yaml
equations:
  - expression: ...
```

!!! note

    `where` strings within equations are appended to your top-level `where` string, e.g.:

    ```yaml
    where: storage_cap_max
    equations:
      - where: flow_in_eff > 0.5  # <- this will be parsed as "storage_cap_max and flow_in_eff > 0.5"
      expression: ...
      - where: flow_in_eff <= 0.5  # <- this will be parsed as "storage_cap_max and flow_in_eff <= 0.5"
      expression: ...
    ```

??? example "Examples"

    - Divide by efficiency if efficiency is larger than zero, otherwise set the variable to zero:

    ```yaml
    equations:
      - where: flow_eff > 0
        expression: flow_out / flow_out_eff == flow_in
      - where: flow_eff = 0
        expression: flow_out == 0
    ```

    - Limit flow by storage_cap, if it is defined, otherwise by flow_cap:

    ```yaml
    equations:
      - where: storage_cap
        expression: flow_out <= 0.5 * storage_cap
      - where: not storage_cap
        expression: flow_out <= 0.9 * flow_cap
    ```

!!! warning

    You have to be careful when setting up different `where` strings to avoid clashes, where different expressions are valid for the same component member.
    We will raise errors when this happens, and if your `where` strings become too restrictive and so miss a component member that needs an expression.

## sub-expressions

For long expressions - or those where a part of the expression might change for different component members according to a specific condition - you can define sub-expressions.
These look similar to equations; they are lists of dictionaries with `where` and `expression` strings.
They are accessed from you main expression(s) by reference to their name prepended with the special `$` character.
For example:

```yaml
equations:
  - expression: flow_out <= $adjusted_flow_in
sub_expressions:
  adjusted_flow_in:
    - where: inheritance(storage)
      # main expression becomes `flow_out <= flow_in * flow_eff`
      expression: flow_in * flow_eff
    - where: inheritance(supply)
      # main expression becomes `flow_out <= flow_in * flow_eff * parasitic_eff`
      expression: flow_in * flow_eff * parasitic_eff
    - where: inheritance(conversion)
      # main expression becomes `flow_out <= flow_in * flow_eff * 0.3`
      expression: flow_in * flow_eff * 0.3
```

!!! note

    As with [equations](#equations), `where` strings are mixed in together.
    If you have two equation expressions and three sub-expressions, each with two expressions, you will end up with 2 * 3 * 2 = 12 unique `where` strings with linked `expression` strings.

## slices

Similarly to [sub-expressions](#sub-expressions), you can use references when [slicing your data](#slicing-data), again using the `$` identifier.
Standard slicing only allows for dimensions to reference plain strings or lists of plain strings.
If you want to slice using a "lookup" parameter, you will need to provide it within the `slices` sub-key, e.g.:

If you define a lookup parameter "lookup_techs" as:

```yaml
parameters:
  lookup_techs:
    data: True
    index: [tech_1, tech_2]
    dims: [techs]
```

Then the following slice will select only the `tech_1` and `tech_2` members of `flow_out`:

```yaml
equations:
  - expression: sum(flow_out[carriers=electricity, techs=$tech_ref]) <= flow_in[carriers=heat] * 0.6
slices:
  tech_ref:
    - expression: lookup_techs
```

## default

Variables and global expressions can take `default` values.
These values will be used to fill empty array elements (i.e., those that are not captured in the [`where` string](#where-strings)) when conducting math operations.
A default value is not _required_, but is a useful way to ensure you do not accidentally find yourself with empty array elements creeping into the constraints.
These manifest as `NaN` values in the optimisation problem, which will cause an error when the problem is sent to the solver.<|MERGE_RESOLUTION|>--- conflicted
+++ resolved
@@ -108,115 +108,6 @@
 Behind the scenes, we will make sure that every relevant element of the defined `foreach` sets are matched together when applying the expression (we [merge the underlying xarray DataArrays](https://docs.xarray.dev/en/stable/user-guide/combining.html)).
 Slicing math components involves appending the component with square brackets that contain the slices, e.g. `flow_out[carriers=electricity, nodes=[A, B]]` will slice the `flow_out` decision variable to focus on `electricity` in its `carriers` dimension and only has two nodes (`A` and `B`) on its `nodes` dimension.
 To find out what dimensions you can slice a component on, see your input data (`model.inputs`) for parameters and the definition for decision variables in your math dictionary.
-<<<<<<< HEAD
-
-## Helper functions
-
-For [`where` strings](#where-strings) and [`expression` strings](#where-strings), there are many helper functions available to use, to allow for more complex operations to be undertaken.
-Their functionality is detailed in the [helper function API page](../reference/api/helper_functions.md).
-Here, we give a brief summary.
-Some of these helper functions require a good understanding of their functionality to apply, so make sure you are comfortable with them before using them.
-
-### inheritance
-
-using `inheritance(...)` in a `where` string allows you to grab a subset of technologies / nodes that all share the same [`template`](../creating/templates.md) in the technology's / node's `template` key.
-If a `template` also inherits from another `template` (chained inheritance), you will get all `techs`/`nodes` that are children along that inheritance chain.
-
-So, for the definition:
-
-```yaml
-templates:
-  techgroup1:
-    template: techgroup2
-    flow_cap_max: 10
-  techgroup2:
-    base_tech: supply
-techs:
-  tech1:
-    template: techgroup1
-  tech2:
-    template: techgroup2
-```
-
-`inheritance(techgroup1)` will give the `[tech1]` subset and `inheritance(techgroup2)` will give the `[tech1, tech2]` subset.
-
-### any
-
-Parameters are indexed over multiple dimensions.
-Using `any(..., over=...)` in a `where` string allows you to check if there is at least one non-NaN value in a given dimension (akin to [xarray.DataArray.any][]).
-So, `any(cost, over=[nodes, techs])` will check if there is at least one non-NaN tech+node value in the `costs` dimension (the other dimension that the `cost` decision variable is indexed over).
-
-### defined
-
-Similar to [any](#any), using `defined(..., within=...)` in a `where` string allows you to check for non-NaN values along dimensions.
-In the case of `defined`, you can check if e.g., certain technologies have been defined within the nodes or certain carriers are defined within a group of techs or nodes.
-
-So, for the definition:
-
-```yaml
-techs:
-  tech1:
-    base_tech: conversion
-    carrier_in: electricity
-    carrier_out: heat
-  tech2:
-    base_tech: conversion
-    carrier_in: [coal, biofuel]
-    carrier_out: electricity
-nodes:
-  node1:
-    techs: {tech1}
-  node2:
-    techs: {tech1, tech2}
-```
-
-`defined(carriers=electricity, within=techs)` would yield a list of `[True, True]` as both technologies define electricity.
-
-`defined(techs=[tech1, tech2], within=nodes)` would yield a list of `[True, True]` as both nodes define _at least one_ of `tech1` or `tech2`.
-
-`defined(techs=[tech1, tech2], within=nodes, how=all)` would yield a list of `[False, True]` as only `node2` defines _both_ `tech1` and `tech2`.
-
-### sum
-
-Using `sum(..., over=)` in an expression allows you to sum over one or more dimension of your component array (be it a parameter, decision variable, or global expression).
-
-### select_from_lookup_arrays
-
-Some of our arrays in [`model.inputs`][calliope.Model.inputs] are not data arrays, but "lookup" arrays.
-These arrays are used to map the array's index items to other index items.
-For instance when using [time clustering](../advanced/time.md#time-clustering), the `lookup_cluster_last_timestep` array is used to get the timestep resolution and the stored energy for the last timestep in each cluster.
-Using `select_from_lookup_arrays(..., dim_name=lookup_array)` allows you to apply this lookup array to your data array.
-
-### get_val_at_index
-
-If you want to access an integer index in your dimension, use `get_val_at_index(dim_name=integer_index)`.
-For example, `get_val_at_index(timesteps=0)` will get the first timestep in your timeseries, `get_val_at_index(timesteps=-1)` will get the final timestep.
-This is mostly used when conditionally applying a different expression in the first / final timestep of the timeseries.
-
-It can be used in the `where` string (e.g., `timesteps=get_val_at_index(timesteps=0)` to mask all other timesteps) and the `expression string` (via [slices](#slices) - `storage[timesteps=$first_timestep]` and `first_timestep` expression being `get_val_at_index(timesteps=0)`).
-
-### roll
-
-We do not use for-loops in our math.
-This can be difficult to get your head around initially, but it means that to define expressions of the form `var[t] == var[t-1] + param[t]` requires shifting all the data in your component array by N places.
-Using `roll(..., dimension_name=N)` allows you to do this.
-For example, `roll(storage, timesteps=1)` will shift all the storage decision variable objects by one timestep in the array.
-Then, `storage == roll(storage, timesteps=1) + 1` is equivalent to applying `storage[t] == storage[t - 1] + 1` in a for-loop.
-
-### default_if_empty
-
-We work with quite sparse arrays in our models.
-So, although your arrays are indexed over e.g., `nodes`, `techs` and `carriers`, a decision variable or parameter might only have one or two values in the array, with the rest being NaN.
-This can play havoc with defining math, with `nan` values making their way into your optimisation problem and then killing the solver or the solver interface.
-Using `default_if_empty(..., default=...)` in your `expression` string allows you to put a placeholder value in, which will be used if the math expression unavoidably _needs_ a value.
-Usually you shouldn't need to use this, as your `where` string will mask those NaN values.
-But if you're having trouble setting up your math, it is a useful function to getting it over the line.
-
-!!! note
-    Our internally defined parameters, listed in the `Parameters` section of our [pre-defined base math documentation][base-math] all have default values which propagate to the math.
-    You only need to use `default_if_empty` for decision variables and global expressions, and for user-defined parameters.
-=======
->>>>>>> 4063431c
 
 ## equations
 
