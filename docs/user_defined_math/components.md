--- conflicted
+++ resolved
@@ -79,11 +79,7 @@
 
 1. It needs a unique name (`set_storage_initial` in the above example).
 1. Ideally, it has a long-form `description` added.
-<<<<<<< HEAD
-This is not required, but is useful metadata for later reference.
-=======
 These are not required, but are useful metadata for later reference.
->>>>>>> 3a63bc1c
 1. It can have a top-level `foreach` list and `where` string.
 Without a `foreach`, it becomes an un-indexed constraint.
 Without a `where` string, all valid members (according to the `definition_matrix`) based on `foreach` will be included in this constraint.
