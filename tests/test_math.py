--- conflicted
+++ resolved
@@ -98,11 +98,7 @@
 
     @pytest.fixture(scope="class")
     def full_math(self):
-<<<<<<< HEAD
-        return create_full_math(["base"] + self.EXTRA_MATH)
-=======
-        return create_full_math(["plan"] + self.EXTRA_MATH).model_dump()
->>>>>>> a58aa7f2
+        return create_full_math(["base"] + self.EXTRA_MATH).model_dump()
 
     @pytest.fixture(scope="class")
     def barebones_math_file(self, full_math, tmp_path_factory) -> str:
@@ -362,11 +358,7 @@
 
     @pytest.fixture(scope="class")
     def full_math(self, custom_math):
-<<<<<<< HEAD
-        return create_full_math(["base"] + self.EXTRA_MATH, custom_math)
-=======
-        return create_full_math(["plan"] + self.EXTRA_MATH, custom_math).model_dump()
->>>>>>> a58aa7f2
+        return create_full_math(["base"] + self.EXTRA_MATH, custom_math).model_dump()
 
     @pytest.fixture(scope="class")
     def barebones_math_file(self, tmp_path_factory, full_math) -> str:
