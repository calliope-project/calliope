--- conflicted
+++ resolved
@@ -688,8 +688,6 @@
         }
         build_and_compare(
             "downtime_period_decision", "supply_milp,two_hours", overrides
-<<<<<<< HEAD
-=======
         )
 
 
@@ -723,5 +721,4 @@
             "net_annual_import_share_max_node_group",
             "simple_supply,two_hours",
             self.shared_overrides,
->>>>>>> ea55acce
         )