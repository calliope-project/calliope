--- conflicted
+++ resolved
@@ -450,15 +450,12 @@
                     """
         )
 
-<<<<<<< HEAD
-    def test_generate_math_doc_mkdocs_tabbed(self, dummy_model_data, dummy_model_math):
+    def test_generate_math_doc_mkdocs_features_tabs(
+        self, dummy_model_data, dummy_model_math
+    ):
         backend_model = latex_backend_model.LatexBackendModel(
             dummy_model_data, dummy_model_math
         )
-=======
-    def test_generate_math_doc_mkdocs_features_tabs(self, dummy_model_data):
-        backend_model = latex_backend_model.LatexBackendModel(dummy_model_data)
->>>>>>> 683a5b78
         backend_model.add_global_expression(
             "expr",
             {
@@ -496,16 +493,13 @@
                     """
         )
 
-<<<<<<< HEAD
-    def test_generate_math_doc_mkdocs_tabbed_not_in_md(
+    def test_generate_math_doc_mkdocs_features_admonition(
         self, dummy_model_data, dummy_model_math
     ):
         backend_model = latex_backend_model.LatexBackendModel(
             dummy_model_data, dummy_model_math
         )
-=======
-    def test_generate_math_doc_mkdocs_features_admonition(self, dummy_model_data):
-        backend_model = latex_backend_model.LatexBackendModel(dummy_model_data)
+        backend_model._add_all_inputs_as_parameters()
         backend_model.add_global_expression(
             "expr",
             {
@@ -555,9 +549,12 @@
                     """
         )
 
-    def test_generate_math_doc_mkdocs_features_not_in_md(self, dummy_model_data):
-        backend_model = latex_backend_model.LatexBackendModel(dummy_model_data)
->>>>>>> 683a5b78
+    def test_generate_math_doc_mkdocs_features_not_in_md(
+        self, dummy_model_data, dummy_model_math
+    ):
+        backend_model = latex_backend_model.LatexBackendModel(
+            dummy_model_data, dummy_model_math
+        )
         with pytest.raises(exceptions.ModelError) as excinfo:
             backend_model.generate_math_doc(format="rst", mkdocs_features=True)
 
