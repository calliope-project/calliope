--- conflicted
+++ resolved
@@ -285,15 +285,8 @@
                     \begin{equation}
                     \resizebox{\ifdim\width>\linewidth0.95\linewidth\else\width\fi}{!}{$
                     \begin{array}{l}
-                        \quad 1 + 2\\
+                        \textit{no_dims} + 2\\
                     \end{array}
-<<<<<<< HEAD
-                    \begin{cases}
-                        \textit{no_dims} + 2&\quad
-                        \\
-                    \end{cases}
-=======
->>>>>>> 36466f95
                     $}
                     \end{equation}
                     \section{Parameters}
@@ -328,11 +321,6 @@
                             \begin{array}{l}
                                 \quad 1 + 2\\
                             \end{array}
-<<<<<<< HEAD
-                            \begin{cases}
-                                \textit{no_dims} + 2&\quad
-                                \\
-                            \end{cases}
 
                     Parameters
                     ----------
@@ -343,8 +331,6 @@
                     **Used in**:
 
                     * expr
-=======
->>>>>>> 36466f95
                     """
                 ),
             ),
@@ -352,6 +338,60 @@
                 "md",
                 textwrap.dedent(
                     r"""
+
+                    ## Where
+
+                    ### expr
+
+                    foobar
+
+                    **Default**: 0
+
+                    $$
+                    \begin{array}{r}
+                        \textit{no\_dims} + 2&\quad
+                        \\
+                    \end{array}
+                    $$
+
+                    ## Parameters
+
+                    ### no_dims
+
+                    **Used in**:
+
+                    * [expr](#expr)
+                    """
+                ),
+            ),
+        ],
+    )
+    def test_generate_math_doc(self, dummy_model_data, format, expected):
+        backend_model = latex_backend_model.LatexBackendModel(dummy_model_data)
+        backend_model.add_global_expression(
+            "expr",
+            {
+                "equations": [{"expression": "no_dims + 2"}],
+                "description": "foobar",
+                "default": 0,
+            },
+        )
+        doc = backend_model.generate_math_doc(format=format)
+        assert doc == expected
+
+    def test_generate_math_doc_no_params(self, dummy_model_data):
+        backend_model = latex_backend_model.LatexBackendModel(dummy_model_data)
+        backend_model.add_global_expression(
+            "expr",
+            {
+                "equations": [{"expression": "1 + 2"}],
+                "description": "foobar",
+                "default": 0,
+            },
+        )
+        doc = backend_model.generate_math_doc(format="md")
+        assert doc == textwrap.dedent(
+            r"""
 
                     ## Where
 
@@ -365,69 +405,6 @@
                     \begin{array}{l}
                         \quad 1 + 2\\
                     \end{array}
-<<<<<<< HEAD
-                    \begin{cases}
-                        \textit{no\_dims} + 2&\quad
-                        \\
-                    \end{cases}
-=======
->>>>>>> 36466f95
-                    $$
-
-                    ## Parameters
-
-                    ### no_dims
-
-                    **Used in**:
-
-                    * [expr](#expr)
-                    """
-                ),
-            ),
-        ],
-    )
-    def test_generate_math_doc(self, dummy_model_data, format, expected):
-        backend_model = latex_backend_model.LatexBackendModel(dummy_model_data)
-        backend_model.add_global_expression(
-            "expr",
-            {
-                "equations": [{"expression": "no_dims + 2"}],
-                "description": "foobar",
-                "default": 0,
-            },
-        )
-        doc = backend_model.generate_math_doc(format=format)
-        assert doc == expected
-
-    def test_generate_math_doc_no_params(self, dummy_model_data):
-        backend_model = latex_backend_model.LatexBackendModel(dummy_model_data)
-        backend_model.add_global_expression(
-            "expr",
-            {
-                "equations": [{"expression": "1 + 2"}],
-                "description": "foobar",
-                "default": 0,
-            },
-        )
-        doc = backend_model.generate_math_doc(format="md")
-        assert doc == textwrap.dedent(
-            r"""
-
-                    ## Where
-
-                    ### expr
-
-                    foobar
-
-                    **Default**: 0
-
-                    $$
-                    \begin{array}{r}
-                    \end{array}
-                    \begin{cases}
-                        1 + 2&\quad
-                        \\
-                    \end{cases}
                     $$
                     """
         )
