--- conflicted
+++ resolved
@@ -635,14 +635,9 @@
 
     def test_get_variable_bounds_string(self, dummy_latex_backend_model):
         bounds = {"min": 1, "max": 2e6}
-<<<<<<< HEAD
         refs = set()
-        lb, ub = dummy_latex_backend_model._get_capacity_bounds(
+        lb, ub = dummy_latex_backend_model._get_variable_bounds_string(
             "multi_dim_var", bounds, refs
-=======
-        lb, ub = dummy_latex_backend_model._get_variable_bounds_string(
-            "multi_dim_var", bounds
->>>>>>> 61e1afa3
         )
         assert lb == {"expression": r"1 \leq \textbf{multi_dim_var}_\text{node,tech}"}
         assert ub == {
