--- conflicted
+++ resolved
@@ -304,12 +304,9 @@
             **model_defaults,
         }
     )
-<<<<<<< HEAD
-=======
     # This value is set on the parameter directly to ensure it finds its way through to the LaTex math.
     model_data.no_dims.attrs["default"] = 0
 
->>>>>>> 4063431c
     return model_data
 
 
