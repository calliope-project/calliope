import logging
from io import StringIO
from unittest.mock import patch

import pyparsing as pp
import pytest
import ruamel.yaml as yaml
import xarray as xr

import calliope
from calliope.backend import backend_model, expression_parser, parsing, where_parser

from .common.util import check_error_or_warning

BASE_DIMS = {"carriers", "nodes", "techs"}


def string_to_dict(yaml_string):
    yaml_loader = yaml.YAML(typ="safe", pure=True)
    return yaml_loader.load(StringIO(yaml_string))


@pytest.fixture
def component_obj():
    setup_string = """
    foreach: [A, A1]
    where: "True"
    equations:
        - expression: 1 == 1
    """
    variable_data = string_to_dict(setup_string)
    return parsing.ParsedBackendComponent("constraints", "foo", variable_data)


@pytest.fixture
def exists_array(component_obj, dummy_model_data):
    component_obj.sets = ["nodes", "techs"]
    return component_obj.combine_definition_matrix_and_foreach(dummy_model_data)


@pytest.fixture
def valid_component_names(dummy_model_data):
    return ["foo", "bar", "baz", "foobar", *dummy_model_data.data_vars.keys()]


@pytest.fixture
def expression_string_parser(valid_component_names):
    return expression_parser.generate_equation_parser(valid_component_names)


@pytest.fixture
def arithmetic_string_parser(valid_component_names):
    return expression_parser.generate_arithmetic_parser(valid_component_names)


@pytest.fixture
def slice_parser(valid_component_names):
    return expression_parser.generate_slice_parser(valid_component_names)


@pytest.fixture
def sub_expression_parser(valid_component_names):
    return expression_parser.generate_sub_expression_parser(valid_component_names)


@pytest.fixture
def where_string_parser():
    return where_parser.generate_where_string_parser()


@pytest.fixture
def expression_generator():
    def _expression_generator(parse_string, where_string=None):
        expression_dict = {"expression": parse_string}
        if where_string is not None:
            expression_dict["where"] = where_string
        return expression_dict

    return _expression_generator


@pytest.fixture
def generate_expression_list(component_obj, expression_string_parser):
    def _generate_expression_list(expression_list, **kwargs):
        return component_obj.generate_expression_list(
            expression_string_parser, expression_list, "equations", **kwargs
        )

    return _generate_expression_list


def parse_sub_expressions_and_slices(
    parser, expression_list, expression_group, component_obj
):
    return {
        _name: component_obj.generate_expression_list(
            parser, _list, expression_group, _name
        )
        for _name, _list in expression_list.items()
    }


@pytest.fixture
def parsed_sub_expression_dict(component_obj, sub_expression_parser):
    def _parsed_sub_expression_dict(n_foo, n_bar):
        foos = ", ".join(
            [f"{{where: foo, expression: '{i + 1}'}}" for i in range(n_foo)]
        )
        bars = ", ".join(
            [f"{{where: bar, expression: '{i + 1}0'}}" for i in range(n_bar)]
        )
        setup_string = f"""
        foo: [{foos}]
        bar: [{bars}]
        """

        sub_expressions = string_to_dict(setup_string)

        return parse_sub_expressions_and_slices(
            sub_expression_parser, sub_expressions, "sub_expressions", component_obj
        )

    return _parsed_sub_expression_dict


@pytest.fixture
def parsed_slice_dict(component_obj, slice_parser):
    def _parsed_slice_dict(n_tech1, n_tech2):
        techs1 = ", ".join(["{where: techs, expression: foo}" for i in range(n_tech1)])
        techs2 = ", ".join(["{where: techs, expression: bar}" for i in range(n_tech2)])
        setup_string = f"""
        tech1: [{techs1}]
        tech2: [{techs2}]
        """

        slices = string_to_dict(setup_string)

        return parse_sub_expressions_and_slices(
            slice_parser, slices, "slices", component_obj
        )

    return _parsed_slice_dict


@pytest.fixture
def obj_with_sub_expressions_and_slices():
    def _obj_with_sub_expressions_and_slices(equation_string):
        if isinstance(equation_string, str):
            equation_string = f"[{{'expression': '{equation_string}'}}]"

        string_ = f"""
            foreach: [A, techs, A1]
            equations: {equation_string}
            sub_expressions:
                foo:
                    - expression: 1 + foo
                      where: foo1
                    - expression: 2 + foo[techs=$tech2]
                      where: foo2
                bar:
                    - expression: 1 + foo[techs=$tech1]
                      where: bar1
                    - expression: 2 + foo[techs=$tech2]
                      where: bar2
            slices:
                tech1:
                    - expression: dummy_func_1(wind)
                      where: techs1
                    - expression: dummy_func_1(pv)
                      where: techs2
                tech2:
                    - expression: hi
                      where: techs3
                    - expression: hi_there
                      where: techs4
            """

        return parsing.ParsedBackendComponent(
            "constraints", "my_constraint", string_to_dict(string_)
        )

    return _obj_with_sub_expressions_and_slices


@pytest.fixture
def equation_obj(expression_string_parser, where_string_parser):
    return parsing.ParsedBackendEquation(
        equation_name="foo",
        sets=["A", "A1"],
        expression=expression_string_parser.parse_string("foo == 1", parse_all=True),
        where_list=[where_string_parser.parse_string("True", parse_all=True)],
    )


@pytest.fixture
def equation_sub_expression_obj(sub_expression_parser, where_string_parser):
    def _equation_sub_expression_obj(name):
        return parsing.ParsedBackendEquation(
            equation_name=name,
            sets=["A", "A1"],
            expression=sub_expression_parser.parse_string("foo + 1", parse_all=True),
            where_list=[where_string_parser.parse_string("False", parse_all=True)],
        )

    return _equation_sub_expression_obj


@pytest.fixture
def equation_slice_obj(slice_parser, where_string_parser):
    def _equation_slice_obj(name):
        return parsing.ParsedBackendEquation(
            equation_name=name,
            sets=["A", "A1"],
            expression=slice_parser.parse_string("bar", parse_all=True),
            where_list=[where_string_parser.parse_string("False", parse_all=True)],
        )

    return _equation_slice_obj


<<<<<<< HEAD
@pytest.fixture()
def dummy_backend_interface(dummy_model_data, dummy_model_math):
=======
@pytest.fixture
def dummy_backend_interface(dummy_model_data):
>>>>>>> 683a5b78
    # ignore the need to define the abstract methods from backend_model.BackendModel
    with patch.multiple(backend_model.BackendModel, __abstractmethods__=set()):

        class DummyBackendModel(backend_model.BackendModel):
            def __init__(self):
                backend_model.BackendModel.__init__(
                    self, dummy_model_data, dummy_model_math, instance=None
                )

                self._dataset = dummy_model_data.copy(deep=True)
                self._dataset["with_inf"] = self._dataset["with_inf"].fillna(
                    dummy_model_data.attrs["defaults"]["with_inf"]
                )
                self._dataset["only_techs"] = self._dataset["only_techs"].fillna(
                    dummy_model_data.attrs["defaults"]["only_techs"]
                )

    return DummyBackendModel()


@pytest.fixture
def evaluatable_component_obj(valid_component_names):
    def _evaluatable_component_obj(equation_expressions):
        setup_string = f"""
        foreach: [techs, nodes]
        where: with_inf
        equations:
            - expression: {equation_expressions}
        sub_expressions:
            foo: [{{expression: with_inf * 2, where: only_techs}}]
        slices:
            tech: [{{expression: barfoo, where: "[bar] in nodes"}}]
        """
        sub_expression_dict = string_to_dict(setup_string)

        class DummyParsedBackendComponent(parsing.ParsedBackendComponent):
            def __init__(self, dict_):
                parsing.ParsedBackendComponent.__init__(
                    self, "constraints", "foo", dict_
                )
                self.parse_top_level_where()
                self.equations = self.parse_equations(valid_component_names)

        return DummyParsedBackendComponent(sub_expression_dict)

    return _evaluatable_component_obj


@pytest.fixture(
    params=[
        ("with_inf <= 100", 7),  # all vals except .inf meet criterion
        ("with_inf == 100", 2),  # only default vals meet criterion
        # only non-default + non-inf values meet criterion (+ only_techs masks one valid value)
        ("$foo <= 100", 4),
        ("$foo == 100", 0),  # no expressions are valid
        ("only_techs + with_inf[techs=$tech] == 2", 1),
    ]
)
def evaluate_component_where(
    evaluatable_component_obj, dummy_pyomo_backend_model, request
):
    component_obj = evaluatable_component_obj(request.param[0])
    top_level_where = component_obj.generate_top_level_where_array(
        dummy_pyomo_backend_model, break_early=False, align_to_foreach_sets=False
    )
    equation_where = component_obj.equations[0].evaluate_where(
        dummy_pyomo_backend_model, initial_where=top_level_where
    )
    equation_where_aligned = component_obj.drop_dims_not_in_foreach(equation_where)
    return component_obj, equation_where_aligned, request.param[1]


@pytest.fixture
def evaluate_component_expression(evaluate_component_where, dummy_backend_interface):
    component_obj, equation_where, n_true = evaluate_component_where

    return (
        component_obj.equations[0].evaluate_expression(
            dummy_backend_interface, where=equation_where
        ),
        n_true,
    )


class TestParsedComponent:
    @pytest.mark.parametrize(
        "parse_string",
        [
            "foo + bar == 1",
            "foo - $bar + baz[A1=a1] <= 1",
            "-1**foo + dummy_func_1(2) + baz[A1=a1] >= foobar",
        ],
    )
    def test_parse_string(self, component_obj, expression_string_parser, parse_string):
        parsed_ = component_obj._parse_string(expression_string_parser, parse_string)
        assert isinstance(parsed_, pp.ParseResults)
        assert not component_obj._errors

    @pytest.mark.parametrize(
        "parse_string",
        ["foo bar == 1", "foo - $bar + baz[A1=a1] = 1", "1foo == 1", "_foo >= foobar"],
    )
    def test_parse_string_malformed(
        self, component_obj, expression_string_parser, parse_string
    ):
        parsed_ = component_obj._parse_string(expression_string_parser, parse_string)
        assert isinstance(parsed_, pp.ParseResults)
        assert len(parsed_) == 0
        assert check_error_or_warning(component_obj._errors, parse_string)

    @pytest.mark.parametrize(
        "parse_string",
        ["foo == 1", "$foo + (bar + foobar[A1=a1])**2 >= (dummy_func_1(foo) + 1)"],
    )
    @pytest.mark.parametrize(
        ("where_string", "expected_where_eval"),
        [(None, True), ("False", False), ("True or False", True)],
    )
    def test_generate_expression_list(
        self,
        component_obj,
        expression_string_parser,
        expression_generator,
        parse_string,
        where_string,
        expected_where_eval,
    ):
        expression_dict = expression_generator(parse_string, where_string)
        parsed_list = component_obj.generate_expression_list(
            expression_string_parser, [expression_dict], "equations", id_prefix="foo"
        )

        assert (
            parsed_list[0].where[0][0].eval(return_type="array") == expected_where_eval
        )
        assert isinstance(parsed_list[0].expression, pp.ParseResults)

    @pytest.mark.parametrize("n_dicts", [1, 2, 3])
    def test_generate_expression_list_id_prefix(
        self, generate_expression_list, expression_generator, n_dicts
    ):
        expression_dict = expression_generator("foo == 1", "bar")
        parsed_list = generate_expression_list(
            [expression_dict] * n_dicts, id_prefix="foo"
        )

        for expr_num in range(n_dicts):
            assert parsed_list[expr_num].name == f"foo:{expr_num}"

    @pytest.mark.parametrize("n_dicts", [1, 2, 3])
    def test_generate_expression_list_no_id_prefix(
        self, generate_expression_list, expression_generator, n_dicts
    ):
        expression_dict = expression_generator("foo == 1", "bar")
        parsed_list = generate_expression_list([expression_dict] * n_dicts)
        for expr_num in range(n_dicts):
            assert parsed_list[expr_num].name == str(expr_num)

    def test_generate_expression_list_error(
        self, component_obj, generate_expression_list, expression_generator
    ):
        expression_dict = expression_generator("foo = 1")
        parsed_list = generate_expression_list([expression_dict])

        assert not parsed_list
        assert check_error_or_warning(
            component_obj._errors, ["equations[0].expression", "foo = 1"]
        )

    @pytest.mark.parametrize("error_position", [0, 1])
    def test_generate_expression_list_one_error(
        self,
        component_obj,
        generate_expression_list,
        expression_generator,
        error_position,
    ):
        expression_list = [expression_generator("foo == 1")]
        expression_list.insert(error_position, expression_generator("foo = 1"))

        parsed_list = generate_expression_list(expression_list)

        assert len(parsed_list) == 1
        assert isinstance(parsed_list[0].expression, pp.ParseResults)

        assert len(component_obj._errors) == 1
        assert check_error_or_warning(
            component_obj._errors, f"equations[{error_position}].expression"
        )

    def test_generate_expression_list_two_error(
        self, component_obj, generate_expression_list, expression_generator
    ):
        expression_list = [
            expression_generator("foo = 1"),
            expression_generator("foo = 2"),
        ]
        parsed_list = generate_expression_list(expression_list)

        assert not parsed_list

        assert len(component_obj._errors) == 2
        assert check_error_or_warning(
            component_obj._errors,
            [
                "equations[0].expression (line 1, char 5): foo = 1",
                "equations[1].expression (line 1, char 5): foo = 2",
            ],
        )

    @pytest.mark.parametrize("n_foos", [0, 1, 2])
    @pytest.mark.parametrize("n_bars", [0, 1, 2])
    def test_extend_equation_list_with_expression_group_components(
        self,
        component_obj,
        parsed_sub_expression_dict,
        generate_expression_list,
        expression_generator,
        n_foos,
        n_bars,
    ):
        equation_list = generate_expression_list([expression_generator("$foo == $bar")])
        expression_list = component_obj.extend_equation_list_with_expression_group(
            equation_list[0],
            parsed_sub_expression_dict(n_foos, n_bars),
            "sub_expressions",
        )
        assert len(expression_list) == n_foos * n_bars

    def test_extend_equation_list_with_expression_group_missing_sub_expression(
        self,
        component_obj,
        generate_expression_list,
        parsed_sub_expression_dict,
        expression_generator,
    ):
        equation_ = generate_expression_list(
            [expression_generator("$foo == $bar + $ba")]
        )
        with pytest.raises(KeyError) as excinfo:
            component_obj.extend_equation_list_with_expression_group(
                equation_[0], parsed_sub_expression_dict(1, 2), "sub_expressions"
            )
        assert check_error_or_warning(
            excinfo,
            "constraints:foo: Undefined sub_expressions found in equation: {'ba'}",
        )

    @pytest.mark.parametrize(
        ("equation_", "expected"),
        [("$foo == $bar", False), ("$foo <= $bar", True), ("$foo * 20 >= $bar", True)],
    )
    def test_add_exprs_to_equation_data_multi(
        self,
        dummy_backend_interface,
        component_obj,
        generate_expression_list,
        parsed_sub_expression_dict,
        expression_generator,
        equation_,
        expected,
    ):
        sub_expression_dict = parsed_sub_expression_dict(2, 2)

        equation_dict = generate_expression_list([expression_generator(equation_)])[0]
        expression_list = component_obj.extend_equation_list_with_expression_group(
            equation_dict, sub_expression_dict, "sub_expressions"
        )
        # All IDs should be unique
        assert len(set(expr.name for expr in expression_list)) == 4

        for constraint_eq in expression_list:
            component_sub_dict = constraint_eq.sub_expressions
            assert set(component_sub_dict.keys()) == {"foo", "bar"}
            comparison_expr = constraint_eq.expression[0].eval(
                sub_expression_dict=component_sub_dict,
                backend_interface=dummy_backend_interface,
                where_array=xr.DataArray(True),
                return_type="array",
            )

            assert comparison_expr == expected

    @pytest.mark.parametrize("n_1", [0, 1, 2])
    @pytest.mark.parametrize("n_2", [0, 1, 2])
    def test_extend_equation_list_with_expression_group_slices(
        self,
        component_obj,
        parsed_slice_dict,
        generate_expression_list,
        expression_generator,
        n_1,
        n_2,
    ):
        equation_ = generate_expression_list(
            [expression_generator("foo[techs=$tech1] == bar[techs=$tech2]")]
        )
        expression_list = component_obj.extend_equation_list_with_expression_group(
            equation_[0], parsed_slice_dict(n_1, n_2), "slices"
        )
        assert len(expression_list) == n_1 * n_2

    def test_extend_equation_list_with_expression_group_missing_slices(
        self,
        component_obj,
        generate_expression_list,
        parsed_slice_dict,
        expression_generator,
    ):
        equation_ = generate_expression_list(
            [
                expression_generator(
                    "foo[techs=$tech1] == bar[techs=$tech2, nodes=$node1]"
                )
            ]
        )
        with pytest.raises(KeyError) as excinfo:
            component_obj.extend_equation_list_with_expression_group(
                equation_[0], parsed_slice_dict(1, 2), "slices"
            )
        assert check_error_or_warning(
            excinfo, "constraints:foo: Undefined slices found in equation: {'node1'}"
        )

    @pytest.mark.parametrize(
        ("eq_string", "expected_n_equations"),
        [
            ("1 == bar", 1),
            ([{"expression": "1 == bar"}], 1),
            ([{"expression": "1 == bar"}, {"expression": "foo == bar"}], 2),
            ("1 == bar[techs=$tech2]", 2),
            ("$foo == bar[techs=$tech2]", 4),
            ("$bar == 1", 4),
            ("$bar == bar[techs=$tech2]", 6),
            ("$bar + $foo == bar[techs=$tech2]", 12),
            ("$bar + $foo == bar[techs=$tech2] + foo[techs=$tech1]", 16),
            (
                [
                    {"expression": "$foo == bar[techs=$tech2]"},
                    {"expression": "$bar + $foo == bar[techs=$tech2]"},
                ],
                16,
            ),
        ],
    )
    def test_parse_equations(
        self,
        obj_with_sub_expressions_and_slices,
        valid_component_names,
        eq_string,
        expected_n_equations,
    ):
        component_obj = obj_with_sub_expressions_and_slices(eq_string)
        parsed_equations = component_obj.parse_equations(valid_component_names)

        assert len(parsed_equations) == expected_n_equations
        assert len(set(eq.name for eq in parsed_equations)) == expected_n_equations

    @pytest.mark.parametrize("is_valid", [True, False])
    def test_raise_caught_errors(self, component_obj, is_valid):
        component_obj._is_valid = is_valid
        if is_valid:
            component_obj.raise_caught_errors()
        else:
            with pytest.raises(calliope.exceptions.ModelError) as excinfo:
                component_obj.raise_caught_errors()
            assert check_error_or_warning(excinfo, ["\n * constraints:foo:"])

    def test_parse_equations_fail(
        self, obj_with_sub_expressions_and_slices, valid_component_names
    ):
        component_obj = obj_with_sub_expressions_and_slices("bar = 1")
        with pytest.raises(calliope.exceptions.ModelError) as excinfo:
            component_obj.parse_equations(valid_component_names, errors="raise")
        expected_err_string = """
 * constraints:my_constraint:
    * equations[0].expression (line 1, char 5): bar = 1
                                                    ^"""
        assert check_error_or_warning(excinfo, expected_err_string)

    def test_parse_equations_fail_no_raise(
        self, obj_with_sub_expressions_and_slices, valid_component_names
    ):
        component_obj = obj_with_sub_expressions_and_slices("bar = 1")
        component_obj.parse_equations(valid_component_names, errors="ignore")

        expected_err_string = """\
equations[0].expression (line 1, char 5): bar = 1
                                                    ^"""

        assert check_error_or_warning(component_obj._errors, expected_err_string)

    def test_combine_exists_and_foreach_all_permutations(
        self, dummy_model_data, component_obj, foreach
    ):
        component_obj.sets = foreach
        where = component_obj.combine_definition_matrix_and_foreach(dummy_model_data)

        assert not BASE_DIMS.difference(where.dims)
        assert not set(foreach).difference(where.dims)

    def test_foreach_unidentified_name(self, caplog, dummy_model_data, component_obj):
        component_obj.sets = ["nodes", "techs", "foos"]
        caplog.set_level(logging.DEBUG)
        component_obj.combine_definition_matrix_and_foreach(dummy_model_data)
        assert "indexed over unidentified set names" in caplog.text

    def test_evaluate_where_to_false(self, dummy_pyomo_backend_model, component_obj):
        component_obj.parse_top_level_where()
        where = component_obj.evaluate_where(dummy_pyomo_backend_model)
        assert where.item() is True

    def test_parse_top_level_where_fail(self, component_obj):
        component_obj._unparsed["where"] = "1"
        with pytest.raises(calliope.exceptions.ModelError) as excinfo:
            component_obj.parse_top_level_where()

        assert check_error_or_warning(excinfo, "Errors during math string parsing")

    def test_generate_top_level_where_array_break_at_foreach(
        self, caplog, dummy_pyomo_backend_model, component_obj
    ):
        component_obj.sets = ["nodes", "techs", "foos"]
        caplog.set_level(logging.DEBUG)
        where_array = component_obj.generate_top_level_where_array(
            dummy_pyomo_backend_model
        )

        assert "indexed over unidentified set names: `{'foos'}`" in caplog.text
        assert "'foreach' does not apply anywhere." in caplog.text
        assert "'where' does not apply anywhere." not in caplog.text
        assert not where_array.any()
        assert not where_array.shape

    def test_generate_top_level_where_array_break_at_top_level_where(
        self, dummy_pyomo_backend_model, component_obj
    ):
        component_obj.sets = ["nodes", "techs", "timesteps"]
        component_obj._unparsed["where"] = "all_nan"
        where_array = component_obj.generate_top_level_where_array(
            dummy_pyomo_backend_model
        )
        assert not where_array.any()
        assert not set(component_obj.sets).difference(where_array.dims)

    def test_generate_top_level_where_array_no_break_no_align(
        self, caplog, dummy_pyomo_backend_model, component_obj
    ):
        component_obj.sets = ["nodes", "techs", "foos"]
        component_obj._unparsed["where"] = "all_nan"
        caplog.set_level(logging.DEBUG)

        where_array = component_obj.generate_top_level_where_array(
            dummy_pyomo_backend_model, break_early=False, align_to_foreach_sets=False
        )
        assert "indexed over unidentified set names: `{'foos'}`" in caplog.text
        assert "'foreach' does not apply anywhere." in caplog.text
        assert "'where' does not apply anywhere." in caplog.text

        assert not where_array.any()
        assert set(component_obj.sets).difference(where_array.dims) == {"foos"}

    def test_generate_top_level_where_array_no_break_align(
        self, dummy_pyomo_backend_model, component_obj
    ):
        component_obj.sets = ["nodes", "techs"]
        component_obj._unparsed["where"] = "all_nan AND all_true_carriers"
        where_array = component_obj.generate_top_level_where_array(
            dummy_pyomo_backend_model, break_early=False, align_to_foreach_sets=True
        )
        assert not where_array.any()
        assert not set(component_obj.sets).difference(where_array.dims)

    def test_evaluate_where_fail(self, component_obj):
        component_obj._unparsed["where"] = "1[]"
        with pytest.raises(calliope.exceptions.ModelError) as excinfo:
            component_obj.parse_top_level_where()
        expected_err_string = """
 * constraints:foo:
    * where (line 1, char 1): 1[]
                              ^"""
        assert check_error_or_warning(excinfo, expected_err_string)

    def test_evaluate_where_fail_no_raise(self, component_obj):
        component_obj._unparsed["where"] = "1[]"
        component_obj.parse_top_level_where(errors="ignore")
        expected_err_string = """\
where (line 1, char 1): 1[]
                              ^"""
        assert check_error_or_warning(component_obj._errors, expected_err_string)


class TestParsedBackendEquation:
    @pytest.mark.parametrize(
        "parse_string",
        [
            "$foo == $bar",
            "$foo + $bar >= 1",
            "$foo * $bar == 1",
            "($foo * 1) + $bar == 1",
            "(1**$bar) <= $foo + $bar",
            "(1 / $bar) <= $foo",
            "($foo - $bar) * ($foo + $bar) <= 2",
        ],
    )
    def test_find_items_in_expression(
        self, expression_string_parser, equation_obj, parse_string
    ):
        parsed = expression_string_parser.parse_string(parse_string, parse_all=True)
        found_sub_expressions = equation_obj._find_items_in_expression(
            [parsed[0].lhs, parsed[0].rhs],
            expression_parser.EvalSubExpressions,
            (expression_parser.EvalOperatorOperand),
        )
        assert found_sub_expressions == {"foo", "bar"}

    @pytest.mark.parametrize(
        ("parse_string", "expected"),
        [
            # sub-expressions in comparisons are always seen
            ("$foo == $bar", ["foo", "bar"]),
            # sub-expressions in arithmetic are missed
            ("1 + $bar >= $foo", ["foo"]),
            # sub-expressions in arithmetic are missed
            ("$foo * $bar == 1", []),
            # sub-expressions in arithmetic are missed
            ("($foo * 1) + $bar == 1", []),
            # sub-expressions in functions are missed
            ("dummy_func_1($foo) == $bar", ["bar"]),
            # sub-expressions in functions and arithmetic are missed
            ("dummy_func_1($foo) == $bar + 1", []),
        ],
    )
    def test_find_items_in_expression_missing_eval_class(
        self, expression_string_parser, equation_obj, parse_string, expected
    ):
        parsed = expression_string_parser.parse_string(parse_string, parse_all=True)
        found_sub_expressions = equation_obj._find_items_in_expression(
            [parsed[0].lhs, parsed[0].rhs],
            expression_parser.EvalSubExpressions,
            (),  # The above happens because we provide no eval classes to search inside
        )
        assert found_sub_expressions == set(expected)

    @pytest.mark.parametrize(
        "parse_string",
        [
            "foo[techs=$tech1] == bar[techs=$tech2]",
            "foo[techs=$tech1] + bar[techs=$tech2] >= 1",
            "(foo[techs=$tech1] * 1) + bar[techs=$tech2] == 1",
            "(1**bar[techs=$tech2]) <= foo[techs=$tech1] + 7",
            "(foo[techs=$tech1] - bar[techs=$tech2]) * 3 <= 2",
            "dummy_func_1(bar[techs=$tech2]) <= dummy_func_2(x=foo[techs=$tech1])",
            "dummy_func_1(bar[techs=$tech2], x=foo[techs=$tech1]) <= dummy_func_2(1)",
            "foo[techs=$tech1] + 1 <= dummy_func_2(x=bar[techs=$tech2])",
            "foo[techs=$tech1] + dummy_func_2(bar[techs=$tech2]) <= $foo",
            "foo[techs=$tech1] + dummy_func_2(bar[techs=$tech2, nodes=FOO]) <= $foo",
        ],
    )
    def test_find_slice_references(
        self, expression_string_parser, equation_obj, parse_string
    ):
        parsed = expression_string_parser.parse_string(parse_string, parse_all=True)
        equation_obj.expression = parsed
        found_slices = equation_obj.find_slices()
        assert found_slices == {"tech1", "tech2"}

    @pytest.mark.parametrize(
        "parse_string",
        [
            "$foo == $bar",
            "$foo + $bar >= 1",
            "dummy_func_1($foo) == $bar",
            "($foo * 1) + dummy_func_1($bar) == 1",
            "dummy_func_1($bar, x=$foo) <= 2",
        ],
    )
    def test_find_sub_expressions(
        self, expression_string_parser, equation_obj, parse_string
    ):
        parsed = expression_string_parser.parse_string(parse_string, parse_all=True)
        equation_obj.expression = parsed
        found_slices = equation_obj.find_sub_expressions()
        assert found_slices == {"foo", "bar"}

    def test_find_single_sub_expression(self, expression_string_parser, equation_obj):
        parsed = expression_string_parser.parse_string("$foo == 1", parse_all=True)
        equation_obj.expression = parsed
        found_sub_expressions = equation_obj.find_sub_expressions()
        assert found_sub_expressions == {"foo"}

    def test_find_single_sub_expression_in_global_expression(
        self, arithmetic_string_parser, equation_obj
    ):
        parsed = arithmetic_string_parser.parse_string("$foo", parse_all=True)
        equation_obj.expression = parsed
        found_sub_expressions = equation_obj.find_sub_expressions()
        assert found_sub_expressions == {"foo"}

    @pytest.mark.parametrize(
        ("equation_expr", "sub_expression_exprs"),
        [
            ("$foo == 1", {"foo": "foo[techs=$tech1] + bar[techs=$tech2]"}),
            ("$foo == $bar", {"foo": "foo[techs=$tech1]", "bar": "bar[techs=$tech2]"}),
            ("foo[techs=$tech1] + $bar >= 1", {"bar": "bar[techs=$tech2]"}),
            (
                "foo[techs=$tech1] + $bar == $foo",
                {"foo": "10", "bar": "bar[techs=$tech2]"},
            ),
        ],
    )
    def test_find_slices_in_expr_and_sub_expressions(
        self,
        expression_string_parser,
        sub_expression_parser,
        equation_obj,
        equation_expr,
        sub_expression_exprs,
    ):
        equation_obj.expression = expression_string_parser.parse_string(
            equation_expr, parse_all=True
        )
        equation_obj.sub_expressions = {
            sub_expression: sub_expression_parser.parse_string(expr_, parse_all=True)
            for sub_expression, expr_ in sub_expression_exprs.items()
        }
        found_slices = equation_obj.find_slices()
        assert found_slices == {"tech1", "tech2"}

    @pytest.mark.parametrize("expression_group", ["sub_expressions", "slices"])
    def test_add_expression_group_combination(
        self, equation_obj, request, expression_group
    ):
        obj_ = request.getfixturevalue(
            f"equation_{expression_group.removesuffix('s')}_obj"
        )
        not_expression_group = [
            i for i in ["sub_expressions", "slices"] if i != expression_group
        ][0]
        obj1 = obj_("bar:0")
        obj2 = obj_("baz:0")
        obj3 = obj_("bam:0")
        new_expression = equation_obj.add_expression_group_combination(
            expression_group, [obj1, obj2, obj3]
        )
        assert new_expression.expression == equation_obj.expression
        assert new_expression.sets == equation_obj.sets
        assert new_expression.name == "-".join(
            i.name for i in [equation_obj, obj1, obj2, obj3]
        )
        assert new_expression.where == [
            i.where[0] for i in [equation_obj, obj1, obj2, obj3]
        ]
        assert getattr(new_expression, not_expression_group) == {}
        assert getattr(new_expression, expression_group) == {
            "bar": obj1.expression,
            "baz": obj2.expression,
            "bam": obj3.expression,
        }

    def test_add_slices_after_sub_expressions(
        self, equation_obj, equation_sub_expression_obj, equation_slice_obj
    ):
        equation_obj.sub_expressions = {"bar": equation_sub_expression_obj("bar:0")}
        obj1 = equation_slice_obj("baz:0")
        obj2 = equation_slice_obj("bam:0")
        new_expression = equation_obj.add_expression_group_combination(
            "slices", [obj1, obj2]
        )

        assert new_expression.sub_expressions == equation_obj.sub_expressions
        assert new_expression.slices == {"baz": obj1.expression, "bam": obj2.expression}

    @pytest.mark.parametrize("false_location", [0, -1])
    def test_create_subset_from_where_definitely_empty(
        self,
        dummy_pyomo_backend_model,
        equation_obj,
        where_string_parser,
        false_location,
    ):
        equation_obj.sets = ["nodes", "techs"]
        equation_obj.where.insert(
            false_location, where_string_parser.parse_string("False", parse_all=True)
        )
        where = equation_obj.evaluate_where(dummy_pyomo_backend_model)

        assert not where.any()

    @pytest.mark.parametrize(
        ("where_string", "expected_where_array"),
        [
            ("with_inf", "with_inf_as_bool"),
            ("only_techs", "only_techs_as_bool"),
            ("with_inf and only_techs", "with_inf_and_only_techs_as_bool"),
            ("with_inf or only_techs", "with_inf_or_only_techs_as_bool"),
            (
                "with_inf and [bar] in nodes",
                "with_inf_as_bool_and_subset_on_bar_in_nodes",
            ),
        ],
    )
    @pytest.mark.parametrize("level_", ["initial_where", "where"])
    def test_create_subset_from_where_one_level_where(
        self,
        dummy_model_data,
        dummy_pyomo_backend_model,
        equation_obj,
        where_string_parser,
        where_string,
        expected_where_array,
        level_,
    ):
        equation_obj.sets = ["nodes", "techs"]
        if level_ == "where":
            equation_obj.where = [
                where_string_parser.parse_string(where_string, parse_all=True)
            ]
            where = equation_obj.evaluate_where(dummy_pyomo_backend_model)
        if level_ == "initial_where":
            equation_obj.where = [
                where_string_parser.parse_string(where_string, parse_all=True)
            ]
            initial_where = equation_obj.evaluate_where(dummy_pyomo_backend_model)
            equation_obj.where = [
                where_string_parser.parse_string("True", parse_all=True)
            ]
            where = equation_obj.evaluate_where(
                dummy_pyomo_backend_model, initial_where=initial_where
            )

        expected = dummy_model_data[expected_where_array]

        assert expected.reindex_like(where).equals(
            dummy_model_data[expected_where_array]
        )

    def test_create_subset_from_where_trim_dimension(
        self, dummy_pyomo_backend_model, where_string_parser, equation_obj, exists_array
    ):
        equation_obj.sets = ["nodes", "techs"]

        equation_obj.where = [
            where_string_parser.parse_string("[foo] in carriers", parse_all=True)
        ]
        where = equation_obj.evaluate_where(
            dummy_pyomo_backend_model, initial_where=exists_array
        )
        assert where.sel(carriers="foo").any()
        assert not where.sel(carriers="bar").any()

    def test_create_subset_align_dims_with_sets(
        self, dummy_pyomo_backend_model, where_string_parser, equation_obj, exists_array
    ):
        equation_obj.sets = ["nodes", "techs"]

        equation_obj.where = [where_string_parser.parse_string("True", parse_all=True)]
        where = equation_obj.evaluate_where(
            dummy_pyomo_backend_model, initial_where=exists_array
        )
        aligned_where = equation_obj.drop_dims_not_in_foreach(where)

        assert set(where.dims).difference(["nodes", "techs"])
        assert not set(aligned_where.dims).difference(["nodes", "techs"])

    def test_evaluate_expression(self, evaluate_component_expression):
        comparison_expr, n_true = evaluate_component_expression
        # we can't check for equality since the random generation of NaNs in dummy_model_data carrier/node_tech
        # might nullify an otherwise valid item.
        assert comparison_expr.sum() <= n_true


class TestParsedConstraint:
    @pytest.fixture
    def constraint_obj(self):
        dict_ = {
            "foreach": ["techs"],
            "where": "with_inf",
            "equations": [{"expression": "$foo == 1"}],
            "sub_expressions": {
                "foo": [
                    {"expression": "only_techs + 2", "where": "False"},
                    {"expression": "only_techs / 3", "where": "True"},
                ]
            },
        }
        parsed_ = parsing.ParsedBackendComponent("constraints", "foo", dict_)
        parsed_.equations = parsed_.parse_equations(["only_techs"])
        parsed_.parse_top_level_where()
        return parsed_

    def test_parse_constraint_dict_sets(self, constraint_obj):
        assert constraint_obj.sets == ["techs"]

    def test_parse_constraint_dict_n_equations(self, constraint_obj):
        assert len(constraint_obj.equations) == 2

    def test_parse_constraint_dict_empty_eq1(
        self, constraint_obj, dummy_pyomo_backend_model
    ):
        assert (
            not constraint_obj.equations[0]
            .evaluate_where(dummy_pyomo_backend_model)
            .any()
        )

    def test_parse_constraint_dict_evaluate_eq2(
        self, constraint_obj, dummy_pyomo_backend_model, dummy_backend_interface
    ):
        # We ignore foreach here so we can do "== 1" below. With foreach, there is
        # a random element that might create a where array that masks the only valid index item
        top_level_where = constraint_obj.evaluate_where(dummy_pyomo_backend_model)
        valid_where = constraint_obj.equations[1].evaluate_where(
            dummy_pyomo_backend_model, initial_where=top_level_where
        )
        aligned_where = constraint_obj.drop_dims_not_in_foreach(valid_where)
        references = set()
        comparison_expr = constraint_obj.equations[1].evaluate_expression(
            dummy_backend_interface, where=aligned_where, references=references
        )
        assert comparison_expr.sum() == 1
        assert references == {"only_techs"}


class TestParsedVariable:
    @pytest.fixture
    def variable_obj(self):
        dict_ = {"foreach": ["techs"], "where": "False"}

        return parsing.ParsedBackendComponent("variables", "foo", dict_)

    def test_parse_variable_dict_sets(self, variable_obj):
        assert variable_obj.sets == ["techs"]

    def test_parse_variable_dict_n_equations(self, variable_obj):
        assert len(variable_obj.equations) == 0

    def test_parse_variable_dict_empty_eq1(
        self, variable_obj, dummy_pyomo_backend_model
    ):
        top_level_where_where = variable_obj.generate_top_level_where_array(
            dummy_pyomo_backend_model, break_early=False, align_to_foreach_sets=False
        )
        assert not top_level_where_where.any()


class TestParsedObjective:
    @pytest.fixture
    def objective_obj(self):
        dict_ = {
            "equations": [
                {"expression": "bar + 2", "where": "False"},
                {"expression": "sum(only_techs, over=[techs]) + 1", "where": "True"},
            ]
        }

        parsed_ = parsing.ParsedBackendComponent("objectives", "foo", dict_)
        parsed_.equations = parsed_.parse_equations(["only_techs", "bar"])
        return parsed_

    def test_parse_objective_dict_sets(self, objective_obj):
        assert objective_obj.sets == []

    def test_parse_objective_dict_n_equations(self, objective_obj):
        assert len(objective_obj.equations) == 2

    def test_parse_objective_dict_empty_eq1(
        self, objective_obj, dummy_pyomo_backend_model
    ):
        assert (
            not objective_obj.equations[0]
            .evaluate_where(dummy_pyomo_backend_model)
            .any()
        )

    def test_parse_objective_dict_evaluate_eq2(
        self, objective_obj, dummy_pyomo_backend_model, dummy_backend_interface
    ):
        valid_where = objective_obj.equations[1].evaluate_where(
            dummy_pyomo_backend_model
        )
        objective_expression = objective_obj.equations[1].evaluate_expression(
            dummy_backend_interface, where=valid_where
        )
        assert objective_expression.sum() == 12<|MERGE_RESOLUTION|>--- conflicted
+++ resolved
@@ -218,13 +218,8 @@
     return _equation_slice_obj
 
 
-<<<<<<< HEAD
-@pytest.fixture()
+@pytest.fixture
 def dummy_backend_interface(dummy_model_data, dummy_model_math):
-=======
-@pytest.fixture
-def dummy_backend_interface(dummy_model_data):
->>>>>>> 683a5b78
     # ignore the need to define the abstract methods from backend_model.BackendModel
     with patch.multiple(backend_model.BackendModel, __abstractmethods__=set()):
 
