--- conflicted
+++ resolved
@@ -45,7 +45,6 @@
 
 
 @pytest.fixture
-<<<<<<< HEAD
 def eval_where_args(dummy_pyomo_backend_model):
     return (
         dummy_pyomo_backend_model.inputs,
@@ -65,8 +64,6 @@
 
 
 @pytest.fixture
-=======
->>>>>>> 9020f2d9
 def component_obj(parsing_components):
     setup_string = """
     foreach: [A, A1]
@@ -550,11 +547,7 @@
 
             eval_attrs = parsing.EvalAttrs(
                 sub_expression_dict=component_sub_dict,
-<<<<<<< HEAD
-                backend_dataset=dummy_backend_interface._dataset,
-=======
                 backend_data=dummy_backend_interface._dataset,
->>>>>>> 9020f2d9
                 where_array=xr.DataArray(True),
             )
             comparison_expr = constraint_eq.expression[0].eval("array", eval_attrs)
