import operator
import random
from dataclasses import replace

import numpy as np
import pandas as pd
import pyparsing as pp
import pytest
import xarray as xr

from calliope import exceptions
from calliope.backend import expression_parser, helper_functions, parsing

from .common.util import check_error_or_warning

SUB_EXPRESSION_CLASSIFIER = expression_parser.SUB_EXPRESSION_CLASSIFIER


class DummyFunc1(helper_functions.ParsingHelperFunction):
    NAME = "dummy_func_1"
    ALLOWED_IN = ["expression"]

    def as_math_string(self, x):
        return f"{x} * 10"

    def as_array(self, x):
        return x * 10


class DummyFunc2(helper_functions.ParsingHelperFunction):
    NAME = "dummy_func_2"
    ALLOWED_IN = ["expression"]

    def as_math_string(self, x, y):
        return f"{x} + {y}"

    def as_array(self, x, y):
        return x * 10 + y


@pytest.fixture
def valid_component_names():
    return [
        "foo",
        "with_inf",
        "only_techs",
        "no_dims",
        "multi_dim_var",
        "no_dim_var",
        "all_true",
        "only_techs_as_bool",
    ]


@pytest.fixture
def base_parser_elements():
    number, identifier = expression_parser.setup_base_parser_elements()
    return number, identifier


@pytest.fixture
def number(base_parser_elements):
    return base_parser_elements[0]


@pytest.fixture
def identifier(base_parser_elements):
    return base_parser_elements[1]


@pytest.fixture
def evaluatable_identifier(identifier, valid_component_names):
    return expression_parser.evaluatable_identifier_parser(
        identifier, valid_component_names
    )


@pytest.fixture
def unsliced_param_with_obj_names(valid_component_names):
    return expression_parser.unsliced_object_parser(valid_component_names)


@pytest.fixture
def helper_func_list(number, evaluatable_identifier, unsliced_param_with_obj_names):
    return expression_parser.list_parser(
        number, evaluatable_identifier, unsliced_param_with_obj_names
    )


@pytest.fixture
def sliced_param(
    number, identifier, evaluatable_identifier, unsliced_param_with_obj_names
):
    slice_list = expression_parser.list_parser(number, evaluatable_identifier)
    return expression_parser.sliced_param_or_var_parser(
        [number, evaluatable_identifier, slice_list],
        identifier,
        unsliced_param_with_obj_names,
    )


@pytest.fixture
def sub_expression(identifier):
    return expression_parser.sub_expression_parser(identifier)


@pytest.fixture
def helper_function(
    number,
    sliced_param,
    sub_expression,
    unsliced_param_with_obj_names,
    identifier,
    helper_func_list,
):
    return expression_parser.helper_function_parser(
        sliced_param,
        sub_expression,
        unsliced_param_with_obj_names,
        number,
        helper_func_list,
        generic_identifier=identifier,
        allow_function_in_function=True,
    )


@pytest.fixture
def helper_function_no_nesting(
    number,
    sliced_param,
    sub_expression,
    unsliced_param_with_obj_names,
    identifier,
    helper_func_list,
):
    return expression_parser.helper_function_parser(
        sliced_param,
        sub_expression,
        unsliced_param_with_obj_names,
        number,
        helper_func_list,
        generic_identifier=identifier,
        allow_function_in_function=False,
    )


@pytest.fixture(
    params=[
        ("number", "1.0", ["$foo", "foo", "foo[bars=bar]"]),
        ("sliced_param", "foo[bars=bar]", ["1.0", "foo", "$foo"]),
        ("sub_expression", "$foo", ["1.0", "foo", "foo[bars=bar]"]),
        ("unsliced_param_with_obj_names", "foo", ["1.0", "$foo", "foo[bars=bar]"]),
    ]
)
def helper_function_one_parser_in_args(identifier, request):
    parser_element, valid_string, invalid_string = request.param
    return (
        expression_parser.helper_function_parser(
            request.getfixturevalue(parser_element),
            generic_identifier=identifier,
            allow_function_in_function=True,
        ),
        valid_string,
        invalid_string,
    )


@pytest.fixture
def eval_kwargs(dummy_pyomo_backend_model):
    attrs = parsing.EvalAttrs(
        helper_functions=helper_functions._registry["expression"],
        equation_name="foobar",
<<<<<<< HEAD
        backend_dataset=dummy_pyomo_backend_model._dataset,
=======
        backend_data=dummy_pyomo_backend_model._dataset,
>>>>>>> 9020f2d9
        math=dummy_pyomo_backend_model.math,
        input_data=dummy_pyomo_backend_model.inputs,
    )

    return {"return_type": "array", "eval_attrs": attrs}


@pytest.fixture
def arithmetic(
    helper_function, number, sliced_param, sub_expression, unsliced_param_with_obj_names
):
    return expression_parser.arithmetic_parser(
        helper_function,
        sub_expression,
        sliced_param,
        number,
        unsliced_param_with_obj_names,
    )


@pytest.fixture
def helper_function_allow_arithmetic(
    number,
    sliced_param,
    sub_expression,
    unsliced_param_with_obj_names,
    identifier,
    arithmetic,
    helper_func_list,
):
    arithmetic = pp.Forward()
    helper_func = expression_parser.helper_function_parser(
        arithmetic, helper_func_list, generic_identifier=identifier
    )
    return expression_parser.arithmetic_parser(
        helper_func,
        sliced_param,
        sub_expression,
        unsliced_param_with_obj_names,
        number,
        arithmetic=arithmetic,
    )


@pytest.fixture
def equation_comparison(arithmetic):
    return expression_parser.equation_comparison_parser(arithmetic)


@pytest.fixture
def generate_equation(valid_component_names):
    return expression_parser.generate_equation_parser(valid_component_names)


@pytest.fixture
def generate_slice(valid_component_names):
    return expression_parser.generate_slice_parser(valid_component_names)


@pytest.fixture
def generate_sub_expression(valid_component_names):
    return expression_parser.generate_sub_expression_parser(valid_component_names)


class TestEquationParserElements:
    @pytest.mark.parametrize(
        ("string_val", "expected"),
        [
            ("0", 0.0),
            ("0.11", 0.11),
            ("-1", -1.0),
            ("1.0", 1.0),
            ("20.1", 20.1),
            ("1e2", 100),
            ("-1e2", -100),
            ("1e-2", 0.01),
            ("inf", np.inf),
            ("INF", np.inf),
            (".inf", np.inf),
        ],
    )
    def test_numbers(self, number, string_val, expected):
        parsed_ = number.parse_string(string_val, parse_all=True)
        assert parsed_[0].eval("array", parsing.EvalAttrs()) == expected

    @pytest.mark.parametrize(
        "string_val",
        [
            "1 2",  # whitespace between valid characters
            "1-2",  # we don't capture arithmetic here
            "1/2",  # we don't capture fractions here
            "1+2",  # we don't capture arithmetic here
            "1'200",  # we don't capture thousand separators. FIXME?
            "1,200",  # we don't capture thousand separators. FIXME?
            "foo",  # not a number
            "fo1o",  # some are not a number
            "1foo",  # some are not a number (requires parse_all=True to fail)
            "foo1",  # some are not a number
            "1ee2",  # misspelled scientific notation
            "infinity",  # shortform of "inf" is all we accept
            "pi",  # only "inf" is accepted as a math constant. FIXME?
            "e",  # only "inf" is accepted as a math constant. FIXME?
            "one",  # spelled our numbers not dealt with
        ],
    )
    def test_fail_numbers(self, number, string_val):
        with pytest.raises(pp.ParseException):
            number.parse_string(string_val, parse_all=True)

    @pytest.mark.parametrize(
        "string_val", ["foo", "foo_bar", "Foo1", "FOO_1_BAR", "FOO__"]
    )
    def test_identifiers(self, string_val, identifier):
        parsed_ = identifier.parse_string(string_val, parse_all=True)
        assert parsed_[0] == string_val

    @pytest.mark.parametrize(
        "string_val",
        [
            "foo bar",  # whitespace between characters
            "foo.bar",  # invalid character .
            "foo-bar",  # invalid character -
            "$foo",  # invalid character $
            "foo[bar]",  # invalid character []
            "foo(bar)",  # invalid character ()
            "0",  # number
            "1foo",  # number at start
            "1e2",  # number
            "1/2",  # number + arithmetic
            "2+2",  # number + arithmetic
            "inf",  # We capture infinity and evaluate as a number
            "INF",  # We capture infinity and evaluate as a number
            ".inf",  # We capture infinity and evaluate as a number
            "_foo",  # leading underscores not allowed
            "__type__",  # leading underscores not allowed
        ],
    )
    def test_fail_identifiers(self, string_val, identifier):
        with pytest.raises(pp.ParseException):
            identifier.parse_string(string_val, parse_all=True)

    def test_evaluatable_identifier(self, evaluatable_identifier, eval_kwargs):
        parsed_ = evaluatable_identifier.parse_string("hello", parse_all=True)
        assert parsed_[0].eval(**eval_kwargs) == "hello"

    def test_evaluatable_identifier_fail(self, evaluatable_identifier):
        with pytest.raises(pp.ParseException):
            # "foo" is a optimisation problem object, so it is ignored by the evaluatable identifier parser
            evaluatable_identifier.parse_string("foo", parse_all=True)

    def test_id_list(self, helper_func_list, eval_kwargs):
        parsed_ = helper_func_list.parse_string("[hello, there]", parse_all=True)
        assert parsed_[0].eval(**eval_kwargs) == ["hello", "there"]

    def test_id_list_with_numeric(self, helper_func_list, eval_kwargs):
        parsed_ = helper_func_list.parse_string(
            "[hello, 1, 1.0, there]", parse_all=True
        )
        assert parsed_[0].eval(**eval_kwargs) == ["hello", 1.0, 1.0, "there"]

    @pytest.mark.parametrize("component", ["with_inf", "techs"])
    def test_id_list_with_component(
        self, helper_func_list, eval_kwargs, dummy_model_data, component
    ):
        parsed_ = helper_func_list.parse_string(f"[hello, {component}]", parse_all=True)
        evaluated_ = parsed_[0].eval(**eval_kwargs)
        assert evaluated_[0] == xr.DataArray("hello")
        assert evaluated_[0].name == "hello"
        # Can't compare component array elements as they contain nans and pyomo objects
        assert isinstance(evaluated_[1], xr.DataArray)
        assert evaluated_[1].name == dummy_model_data[component].name

    @pytest.mark.parametrize("string_val", ["$foo", "dummy_func_1(1)"])
    def test_id_list_fail(self, helper_func_list, string_val):
        with pytest.raises(pp.ParseException):
            helper_func_list.parse_string(f"[{string_val}, there]", parse_all=True)

    @pytest.mark.parametrize("string_val", ["with_inf", "no_dims"])
    def test_unsliced_param(
        self, unsliced_param_with_obj_names, eval_kwargs, string_val
    ):
        parsed_ = unsliced_param_with_obj_names.parse_string(string_val, parse_all=True)
        default = eval_kwargs["eval_attrs"].math.parameters[string_val].default
<<<<<<< HEAD
        expected = eval_kwargs["eval_attrs"].backend_dataset[string_val].fillna(default)
=======
        expected = eval_kwargs["eval_attrs"].backend_data[string_val].fillna(default)
>>>>>>> 9020f2d9
        assert parsed_[0].eval(**eval_kwargs).equals(expected)

    def test_unsliced_param_references(
        self, unsliced_param_with_obj_names, eval_kwargs
    ):
        references = eval_kwargs["eval_attrs"].references
        parsed_ = unsliced_param_with_obj_names.parse_string("with_inf", parse_all=True)
        parsed_[0].eval(
            eval_kwargs["return_type"],
            replace(eval_kwargs["eval_attrs"], references=references),
        )
        assert references == {"with_inf"}

    @pytest.mark.parametrize("string_val", ["Foo", "foobar"])
    def test_unsliced_param_fail(self, unsliced_param_with_obj_names, string_val):
        with pytest.raises(pp.ParseException):
            unsliced_param_with_obj_names.parse_string(string_val, parse_all=True)

    @pytest.mark.parametrize(
        ("string_val", "expected"),
        [
            ("foo[techs=tech]", "SLICED_COMPONENT:foo[techs=STRING:tech]"),
            (
                f"foo[techs={SUB_EXPRESSION_CLASSIFIER}tech]",
                "SLICED_COMPONENT:foo[techs=REFERENCE:tech]",
            ),
            (
                f"foo[techs=tech,bars={SUB_EXPRESSION_CLASSIFIER}bar]",
                "SLICED_COMPONENT:foo[techs=STRING:tech,bars=REFERENCE:bar]",
            ),
            (
                f"foo[ bars={SUB_EXPRESSION_CLASSIFIER}bar, techs=tech ]",
                "SLICED_COMPONENT:foo[bars=REFERENCE:bar,techs=STRING:tech]",
            ),
            (
                "with_inf[techs=tech, nodes=node]",
                "SLICED_COMPONENT:with_inf[techs=STRING:tech,nodes=STRING:node]",
            ),
            (
                "with_inf[techs=[tech1, tech2], nodes=node]",
                "SLICED_COMPONENT:with_inf[techs=[STRING:tech1, STRING:tech2],nodes=STRING:node]",
            ),
        ],
    )
    def test_sliced_param(self, sliced_param, string_val, expected):
        parsed_ = sliced_param.parse_string(string_val, parse_all=True)
        parsed_[0] == expected

    @pytest.mark.parametrize(
        "string_val",
        [
            "foobar[bars=bar]",  # name not in allowed list
            "foo [bars=bar]",  # space between param name and slicing
            "foo[techs=tech bars=bar]",  # missing delimination
            "foo[]",  # missing set and index slice
            "foo[techs]",  # missing index slice/set
            "foo[techs=]",  # missing index slice
            "foo[=techs]",  # missing set
            "[bars=bar]",  # missing component name
            "foo(bars=bar)",  # incorrect brackets
        ],
    )
    def test_fail_string_issues_sliced_param(self, sliced_param, string_val):
        with pytest.raises(pp.ParseException):
            sliced_param.parse_string(string_val, parse_all=True)

    @pytest.mark.parametrize(
        "string_val",
        [
            # keeping explicit reference to "$" to ensure something weird doesn't happen
            # with the constant (e.g. is accidentally overwritten)
            "$foo",
            f"{SUB_EXPRESSION_CLASSIFIER}foo",
            f"{SUB_EXPRESSION_CLASSIFIER}Foo_Bar_1",
        ],
    )
    def test_sub_expression(self, sub_expression, string_val):
        parsed_ = sub_expression.parse_string(string_val, parse_all=True)
        assert (
            str(parsed_[0])
            == f"SUB_EXPRESSION:{string_val.removeprefix(SUB_EXPRESSION_CLASSIFIER)}"
        )

    @pytest.mark.parametrize(
        "string_val",
        [
            f"{SUB_EXPRESSION_CLASSIFIER} foo",  # space between classifier and sub-expression name
            "foo",  # no classifier
            "foo$",  # classifier not at start
            "f$oo",  # classifier not at start
            "$",  # missing sub-expression name
            "$foo(1)",  # adding classifier to function
            "$foo[bars=bar1]",  # adding classifier to indexed param
            "$1",  # adding classifier to invalid python variable name
        ],
    )
    def test_fail_sub_expression(self, sub_expression, string_val):
        with pytest.raises(pp.ParseException):
            sub_expression.parse_string(string_val, parse_all=True)

    @pytest.mark.parametrize(
        ("string_val", "expected"),
        [
            (
                f"dummy_func_1(foo[bars={SUB_EXPRESSION_CLASSIFIER}bar])",
                "dummy_func_1(args=[SLICED_COMPONENT:foo[bars=REFERENCE:bar]], kwargs={})",
            ),
            (
                "dummy_func_1(1, x=foo[bars=bar1])",
                "dummy_func_1(args=[NUM:1], kwargs={x=SLICED_COMPONENT:foo[bars=STRING:bar1]})",
            ),
            (
                "dummy_func_1($foo)",
                "dummy_func_1(args=[SUB_EXPRESSION:foo], kwargs={})",
            ),
            (
                "dummy_func_1($foo, x=$foo)",
                "dummy_func_1(args=[SUB_EXPRESSION:foo], kwargs={x=SUB_EXPRESSION:foo})",
            ),
            (
                "dummy_func_1(dummy_func_2(foo[bars=bar1], y=$foo))",
                "dummy_func_1(args=[dummy_func_2(args=[SLICED_COMPONENT:foo[bars=STRING:bar1]], kwargs={y=SUB_EXPRESSION:foo})], kwargs={})",
            ),
            (
                "dummy_func_1(1, dummy_func_2(1, foo[bars=$bar]), $foo, 1, foo, x=foo[foos=foo1, bars=bar1])",
                "dummy_func_1(args=[NUM:1, dummy_func_2(args=[NUM:1, SLICED_COMPONENT:foo[bars=REFERENCE:bar]], kwargs={}), SUB_EXPRESSION:foo, NUM:1, COMPONENT:foo], kwargs={x=SLICED_COMPONENT:foo[foos=STRING:foo1, bars=STRING:bar1]})",
            ),
        ],
    )
    def test_function_parse(self, helper_function, string_val, expected):
        parsed_ = helper_function.parse_string(string_val, parse_all=True)
        assert parsed_[0] == expected

    @pytest.mark.parametrize(
        ("string_val", "expected"),
        [
            ("dummy_func_1(1)", 10),
            ("dummy_func_1(x=1)", 10),
            ("dummy_func_2(1, y=2)", 12),
            ("dummy_func_2(1, 2)", 12),
            ("dummy_func_2(y=1, x=2)", 21),
            ("dummy_func_1(dummy_func_2(1, 2))", 120),
            ("dummy_func_1(x=dummy_func_2(1, y=2))", 120),
        ],
    )
    def test_function_eval(self, helper_function, string_val, expected, eval_kwargs):
        parsed_ = helper_function.parse_string(string_val, parse_all=True)
        assert parsed_[0].eval(**eval_kwargs) == expected

    @pytest.mark.parametrize(
        "string_val",
        [
            "not_a_helper_func()",
            "dummy_func_1(not_a_helper_func())",
            "dummy_func_1(x=not_a_helper_func())",
            "dummy_func_1(x=dummy_func_2(not_a_helper_func(), y=2))",
            "dummy_func_10()",
            "dummy_func_()",
            "ummy_func_1()",
        ],
    )
    def test_missing_function(self, string_val, helper_function, eval_kwargs):
        parsed_ = helper_function.parse_string(string_val, parse_all=True)
        with pytest.raises(exceptions.BackendError) as excinfo:
            parsed_[0].eval(**eval_kwargs)

        assert check_error_or_warning(excinfo, "Invalid helper function defined")

    def test_function_mistype(self, helper_function, eval_kwargs):
        parsed_ = helper_function.parse_string("dummy_func_1(1)", parse_all=True)

        with pytest.raises(exceptions.BackendError) as excinfo:
            parsed_[0].eval(
                eval_kwargs["return_type"],
                replace(
                    eval_kwargs["eval_attrs"],
                    helper_functions={"dummy_func_1": lambda **kwargs: lambda x: x},
                ),
            )

        assert check_error_or_warning(excinfo, "Helper function must be subclassed")

    @pytest.mark.parametrize(
        "string_val",
        [
            "dummy_func_1",  # missing brackets
            "dummy_func_1(x=1, 2)",  # kwargs before args
            "dummy_func_1[]",  # wrong brackets
            "dummy_func_1{}",  # wrong brackets
            "dummy_func_1 ()",  # space between function and brackets
            "dummy_func_1()dummy_func_2()",  # missing operator between
            "()",  # no function name
            "()dummy_func_1",  # function name after brackets
        ],
    )
    def test_function_malformed_string(self, helper_function, string_val):
        with pytest.raises(pp.ParseException) as excinfo:
            helper_function.parse_string(string_val, parse_all=True)
        assert check_error_or_warning(excinfo, "Expected")

    def test_function_nesting_not_allowed_valid_string(
        self, helper_function_no_nesting
    ):
        helper_function_no_nesting.parse_string(
            "dummy_func_1(1, $foo, foo, foo[bars=bar1])", parse_all=True
        )

    @pytest.mark.parametrize("args", ["dummy_func_1(1)", "x=dummy_func_1(1)"])
    def test_function_nesting_not_allowed_invalid_string(
        self, helper_function_no_nesting, args
    ):
        with pytest.raises(pp.ParseException) as excinfo:
            helper_function_no_nesting.parse_string(
                f"dummy_func_1({args})", parse_all=True
            )
        assert check_error_or_warning(excinfo, "Expected")

    @pytest.mark.parametrize(
        "helper_func_string", ["dummy_func_1({})", "dummy_func_1(dummy_func_1({}))"]
    )
    def test_function_one_arg_allowed_valid_string(
        self, helper_function_one_parser_in_args, helper_func_string
    ):
        parser_, valid_string, _ = helper_function_one_parser_in_args

        parser_.parse_string(helper_func_string.format(valid_string), parse_all=True)

    @pytest.mark.parametrize(
        "helper_func_string", ["dummy_func_1({})", "dummy_func_1(dummy_func_1({}))"]
    )
    def test_function_one_arg_allowed_invalid_string(
        self, helper_function_one_parser_in_args, helper_func_string
    ):
        parser_, _, invalid_string = helper_function_one_parser_in_args

        for string_ in invalid_string:
            with pytest.raises(pp.ParseException) as excinfo:
                parser_.parse_string(helper_func_string.format(string_), parse_all=True)
            assert check_error_or_warning(excinfo, "Expected")


class TestEquationParserHelper:
    @pytest.mark.parametrize(
        ("where", "expected_notnull"),
        [
            ("all_true", [[True, True, True, True], [True, True, True, True]]),
            ("only_techs_as_bool", [False, True, True, True]),
        ],
    )
    def test_helper_function_where(
        self, helper_function, eval_kwargs, where, expected_notnull
    ):
        """Test that `where` helper function works as expected when passed a backend interface object."""
        string_ = f"where(no_dims, {where})"
        parsed_ = helper_function.parse_string(string_, parse_all=True)
        evaluated_ = parsed_[0].eval(**eval_kwargs)
        np.testing.assert_array_equal(evaluated_.notnull(), expected_notnull)


class TestEquationParserArithmetic:
    numbers = [2, 100, 0.02, "1e2", "2e-2", "inf"]

    @pytest.fixture(params=numbers)
    def float1(self, request):
        return float(request.param)

    @pytest.fixture(params=numbers)
    def float2(self, request):
        return float(request.param)

    @pytest.mark.parametrize(
        ("sign", "sign_name"),
        [("+", "add"), ("-", "sub"), ("*", "mul"), ("/", "truediv"), ("**", "pow")],
    )
    @pytest.mark.parametrize(
        "func_string", ["arithmetic", "helper_function_allow_arithmetic"]
    )
    def test_addition_multiplication(
        self, float1, float2, sign, sign_name, eval_kwargs, func_string, request
    ):
        parser_func = request.getfixturevalue(func_string)
        string_ = f"{float1} {sign} {float2}"
        parsed_ = parser_func.parse_string(string_, parse_all=True)
        evaluated_ = parsed_[0].eval(**eval_kwargs)
        if np.isinf(float1) and np.isinf(float2) and sign in ["-", "/"]:
            assert pd.isnull(evaluated_)
        else:
            assert evaluated_ == pytest.approx(
                getattr(operator, sign_name)(float1, float2)
            )

    @pytest.mark.parametrize(("sign", "sign_name"), [("+", "pos"), ("-", "neg")])
    @pytest.mark.parametrize(
        "func_string", ["arithmetic", "helper_function_allow_arithmetic"]
    )
    def test_sign(self, float1, sign, sign_name, eval_kwargs, func_string, request):
        parser_func = request.getfixturevalue(func_string)
        string_ = f"{sign}{float1}"
        parsed_ = parser_func.parse_string(string_, parse_all=True)
        evaluated_ = parsed_[0].eval(**eval_kwargs)
        if np.isinf(float1):
            assert np.isinf(evaluated_)
        else:
            assert evaluated_ == getattr(operator, sign_name)(float1)

    @pytest.mark.parametrize(
        ("equation_string", "expected"),
        [
            ("1+2*2", 5),
            ("-1 - 2", -3),
            ("-1 + 2**-2", -0.75),
            ("2**2**2-1", 15),
            ("2 * 3 + -2 - -3", 7),
            ("100 / 10 + 3 * 5 - 2**3 + -5", 12),
            ("(1e5 * 10 / 1000 - 16**0.5) + (10 + 100) * (10) - 1/2", 2095.5),
        ],
    )
    @pytest.mark.parametrize(
        "func_string", ["arithmetic", "helper_function_allow_arithmetic"]
    )
    def test_mashup(self, equation_string, expected, eval_kwargs, func_string, request):
        parser_func = request.getfixturevalue(func_string)
        parsed_ = parser_func.parse_string(equation_string, parse_all=True)
        assert parsed_[0].eval(**eval_kwargs) == expected

    @pytest.mark.parametrize("number_", numbers)
    @pytest.mark.parametrize("sub_expr_", ["$foo", "$bar1"])
    @pytest.mark.parametrize("unsliced_param_", ["foo", "with_inf"])
    @pytest.mark.parametrize(
        "sliced_param_", ["foo[bars=bar1]", "with_inf[foos=foo1, bars=$bar]"]
    )
    @pytest.mark.parametrize(
        "helper_function_", ["foo(1)", "bar1(foo, $foo, with_inf[foos=foo1], x=1)"]
    )
    @pytest.mark.parametrize(
        "func_string", ["arithmetic", "helper_function_allow_arithmetic"]
    )
    def test_non_numbers(
        self,
        number_,
        sub_expr_,
        unsliced_param_,
        sliced_param_,
        helper_function_,
        func_string,
        request,
    ):
        items = [number_, sub_expr_, unsliced_param_, sliced_param_, helper_function_]
        parser_func = request.getfixturevalue(func_string)
        random.shuffle(items)
        equation_string = f"({items[0]} / {items[1]}) + {items[1]} - {items[2]} * {items[3]}**-{items[4]}"
        # We can't evaluate this since not all elements evaluate to numbers.
        # Here we simply test that parsing is successful
        parser_func.parse_string(equation_string, parse_all=True)

    @pytest.mark.parametrize(
        "string_", ["1 + 2", "1 * 2", "x=1/2", "foo + 1, x=1", "foo, x=1+1"]
    )
    def test_helper_function_no_arithmetic(self, helper_function, string_):
        helper_func_string = f"foobar({string_})"
        with pytest.raises(pp.ParseException):
            helper_function.parse_string(helper_func_string, parse_all=True)

    @pytest.mark.parametrize(
        ("string_", "expected"), [("1 + 2", 30), ("1 * 2", 20), ("x=1/2", 5)]
    )
    def test_helper_function_allow_arithmetic(
        self, helper_function_allow_arithmetic, eval_kwargs, string_, expected
    ):
        helper_func_string = f"dummy_func_1({string_})"
        parsed = helper_function_allow_arithmetic.parse_string(
            helper_func_string, parse_all=True
        )
        evaluated = parsed[0].eval(**eval_kwargs)
        assert evaluated == expected

    def test_repr(self, arithmetic):
        parse_string = "1 + foo - foo[foos=foo1, bars=$bar] + (foo / $foo) ** -2"
        expected = (
            "(NUM:1 + COMPONENT:foo - SLICED_COMPONENT:foo[foos=STRING:foo1, bars=REFERENCE:bar]"
            " + ((COMPONENT:foo / SUB_EXPRESSION:foo) ** (-)NUM:2))"
        )
        parsed_ = arithmetic.parse_string(parse_string, parse_all=True)
        assert str(parsed_[0]) == expected


class TestIndexSliceParser:
    @pytest.mark.parametrize(
        "instring", ["foo", "1", "[FOO, BAR]", "foo[bars=bar1]", "FOO"]
    )
    @pytest.mark.parametrize("func_or_not", ["dummy_func_1({})", "{}"])
    def test_slice_expression_parser(self, generate_slice, instring, func_or_not):
        generate_slice.parse_string(func_or_not.format(instring), parse_all=True)

    @pytest.mark.parametrize(
        "instring", ["foo + 1", "foo == 1", "$foo", "foo[bars=$bar]"]
    )
    @pytest.mark.parametrize("func_or_not", ["dummy_func_1({})", "{}"])
    def test_slice_expression_parser_fail(self, generate_slice, instring, func_or_not):
        with pytest.raises(pp.ParseException):
            generate_slice.parse_string(func_or_not.format(instring), parse_all=True)


class TestComponentParser:
    @pytest.mark.parametrize(
        "instring",
        [
            "foo",
            "1",
            "dummy_func_1([FOO, BAR])",
            "dummy_func_1(FOO)",
            "foo[foos=foo1, bars=$bar]",
            "foo + 1",
        ],
    )
    @pytest.mark.parametrize("func_or_not", ["dummy_func_1({})", "{}"])
    def test_sub_expression_parser(
        self, generate_sub_expression, instring, func_or_not
    ):
        generate_sub_expression.parse_string(
            func_or_not.format(instring), parse_all=True
        )

    @pytest.mark.parametrize("instring", ["[FOO, BAR]", "foo == 1", "$foo", "[foo]"])
    def test_sub_expression_parser_fail(self, generate_sub_expression, instring):
        with pytest.raises(pp.ParseException):
            generate_sub_expression.parse_string(instring, parse_all=True)


class TestEquationParserComparison:
    EXPR_PARAMS_AND_EXPECTED_EVAL = {
        0: "NUM:0",
        -1: "(-)NUM:1",
        1e2: "NUM:100.0",
        "1/2": "(NUM:1 / NUM:2)",
        "2**2.0": "(NUM:2 ** NUM:2.0)",
        ".inf": "NUM:inf",
        "with_inf": "COMPONENT:with_inf",
        "foo[foos=foo1, bars=bar1]": "SLICED_COMPONENT:foo[foos=STRING:foo1, bars=STRING:bar1]",
        "$foo": "SUB_EXPRESSION:foo",
        "dummy_func_1(1, y=foo[bars=$bar])": "dummy_func_1(args=[NUM:1], kwargs={y=SLICED_COMPONENT:foo[bars=REFERENCE:bar]})",
    }

    @pytest.fixture(params=EXPR_PARAMS_AND_EXPECTED_EVAL.keys())
    def var_left(self, request):
        return request.param

    @pytest.fixture(params=EXPR_PARAMS_AND_EXPECTED_EVAL.keys())
    def var_right(self, request):
        return request.param

    @pytest.fixture
    def expected_left(self, var_left):
        return self.EXPR_PARAMS_AND_EXPECTED_EVAL[var_left]

    @pytest.fixture
    def expected_right(self, var_right):
        return self.EXPR_PARAMS_AND_EXPECTED_EVAL[var_right]

    @pytest.fixture(params=["<=", ">=", "=="])
    def operator(self, request):
        return request.param

    @pytest.fixture
    def single_equation_simple(self, var_left, var_right, operator):
        return f"{var_left} {operator} {var_right}"

    def test_simple_equation(
        self,
        single_equation_simple,
        expected_left,
        expected_right,
        operator,
        equation_comparison,
    ):
        parsed_constraint = equation_comparison.parse_string(
            single_equation_simple, parse_all=True
        )
        evaluated_expression = parsed_constraint[0]

        assert evaluated_expression.lhs == expected_left
        assert evaluated_expression.rhs == expected_right
        assert evaluated_expression.op == operator

    @pytest.mark.parametrize(
        ("equation_string", "expected"),
        [
            ("1<=2", True),
            ("1 >= 2", False),
            ("1  ==  2", False),
            ("(1) <= (2)", True),
            ("1 * 3 <= 1e2", True),
            ("-1 >= -0.1 / 2", False),
            ("2**2 == 4 * 1 / 1 * 1**1", True),
            ("(1 + 3) * 2 >= 10 + -1", False),
        ],
    )
    # "equation_comparison" and "generate_equation" should yield the same result
    @pytest.mark.parametrize(
        "func_string", ["equation_comparison", "generate_equation"]
    )
    def test_evaluation(
        self, equation_string, expected, func_string, eval_kwargs, request
    ):
        parser_func = request.getfixturevalue(func_string)
        parsed_equation = parser_func.parse_string(equation_string, parse_all=True)
        evaluated = parsed_equation[0].eval(**eval_kwargs)
        assert evaluated if expected else not evaluated

    @pytest.mark.parametrize(
        "equation_string",
        [
            "1 + 2 =<",  # missing RHS
            "== 1 + 2 ",  # missing LHS
            "1 = 2",  # unallowed operator
            "1 < 2",  # unallowed operator
            "2 > 1",  # unallowed operator
            "1 (<= 2)",  # weird brackets
            "foo.bar <= 2",  # unparsable string
            "1 <= foo <= 2",  # Too many operators
        ],
    )
    # "equation_comparison" and "generate_equation" should yield the same result
    @pytest.mark.parametrize(
        "func_string", ["equation_comparison", "generate_equation"]
    )
    def test_fail_evaluation(self, equation_string, func_string, request):
        parser_func = request.getfixturevalue(func_string)
        with pytest.raises(pp.ParseException):
            parser_func.parse_string(equation_string, parse_all=True)

    def test_repr(self, equation_comparison):
        parse_string = "1 + foo - foo[foos=foo1, bars=$bar] >= (foo / $foo) ** -2"
        expected = (
            "(NUM:1 + COMPONENT:foo - SLICED_COMPONENT:foo[foos=STRING:foo1, bars=REFERENCE:bar])"
            " >= ((COMPONENT:foo / SUB_EXPRESSION:foo) ** (-)NUM:2)"
        )
        parsed_ = equation_comparison.parse_string(parse_string, parse_all=True)
        assert str(parsed_[0]) == expected


class TestAsMathString:
    @pytest.fixture
    def latex_eval_kwargs(self, dummy_latex_backend_model):
        attrs = parsing.EvalAttrs(
            helper_functions=helper_functions._registry["expression"],
            equation_name="foobar",
<<<<<<< HEAD
            backend_dataset=dummy_latex_backend_model._dataset,
=======
            backend_data=dummy_latex_backend_model._dataset,
>>>>>>> 9020f2d9
            math=dummy_latex_backend_model.math,
            input_data=dummy_latex_backend_model.inputs,
        )
        return {"return_type": "math_string", "eval_attrs": attrs}

    @pytest.mark.parametrize(
        ("parser", "instring", "expected"),
        [
            ("number", "1", "1"),
            ("number", "1.0", "1"),
            ("number", "0.01", "0.01"),
            ("number", "inf", "inf"),
            ("number", "-1", "-1"),
            ("number", "2000000", "2\\mathord{\\times}10^{+06}"),
            ("evaluatable_identifier", "hello_there", "hello_there"),
            ("helper_func_list", "[hello, hello_there]", "[hello,hello_there]"),
            ("unsliced_param_with_obj_names", "no_dims", r"\textit{no_dims}"),
            (
                "unsliced_param_with_obj_names",
                "with_inf",
                r"\textit{with_inf}_\text{node,tech}",
            ),
            ("unsliced_param_with_obj_names", "no_dim_var", r"\textbf{no_dim_var}"),
            (
                "unsliced_param_with_obj_names",
                "multi_dim_var",
                r"\textbf{multi_dim_var}_\text{node,tech}",
            ),
            (
                "sliced_param",
                "with_inf[nodes=bar]",
                r"\textit{with_inf}_\text{node=bar,tech}",
            ),
            (
                "sliced_param",
                "only_techs[techs=foobar]",
                r"\textit{only_techs}_\text{tech=foobar}",
            ),
            (
                "sliced_param",
                "multi_dim_var[nodes=bar]",
                r"\textbf{multi_dim_var}_\text{node=bar,tech}",
            ),
            (
                "sliced_param",
                "with_inf[nodes=bar, techs=foobar]",
                r"\textit{with_inf}_\text{node=bar,tech=foobar}",
            ),
            (
                "sliced_param",
                "multi_dim_var[nodes=bar, techs=foobar]",
                r"\textbf{multi_dim_var}_\text{node=bar,tech=foobar}",
            ),
            ("helper_function", "dummy_func_1(1)", r"1 * 10"),
            (
                "helper_function",
                "dummy_func_2(1, with_inf)",
                r"1 + \textit{with_inf}_\text{node,tech}",
            ),
            (
                "helper_function",
                "dummy_func_2(dummy_func_1(1), with_inf)",
                r"1 * 10 + \textit{with_inf}_\text{node,tech}",
            ),
            ("arithmetic", "1 + with_inf", r"1 + \textit{with_inf}_\text{node,tech}"),
            (
                "arithmetic",
                "multi_dim_var[nodes=bar] + with_inf",
                r"\textbf{multi_dim_var}_\text{node=bar,tech} + \textit{with_inf}_\text{node,tech}",
            ),
            # We ignore zeros that make no difference
            ("arithmetic", "0 + with_inf", r"\textit{with_inf}_\text{node,tech}"),
            ("arithmetic", "0 - with_inf", r"\textit{with_inf}_\text{node,tech}"),
            ("arithmetic", "with_inf - 0", r"\textit{with_inf}_\text{node,tech}"),
            # We DO NOT ignore zeros that make a difference
            ("arithmetic", "with_inf**0", r"\textit{with_inf}_\text{node,tech}^{0}"),
            (
                "arithmetic",
                "0 * with_inf",
                r"0 \times \textit{with_inf}_\text{node,tech}",
            ),
            (
                "arithmetic",
                "0 / with_inf",
                r"\frac{ 0 }{ \textit{with_inf}_\text{node,tech} }",
            ),
            (
                "arithmetic",
                "(no_dims * no_dim_var) + (with_inf + 2)",
                r"(\textit{no_dims} \times \textbf{no_dim_var}) + (\textit{with_inf}_\text{node,tech} + 2)",
            ),
            (
                "equation_comparison",
                "no_dim_var >= with_inf",
                r"\textbf{no_dim_var} \geq \textit{with_inf}_\text{node,tech}",
            ),
            (
                "equation_comparison",
                "no_dim_var == with_inf",
                r"\textbf{no_dim_var} = \textit{with_inf}_\text{node,tech}",
            ),
        ],
    )
    def test_latex_eval(self, request, latex_eval_kwargs, parser, instring, expected):
        parser_func = request.getfixturevalue(parser)
        parsed_ = parser_func.parse_string(instring, parse_all=True)
        evaluated_ = parsed_[0].eval(**latex_eval_kwargs)
        assert evaluated_ == expected<|MERGE_RESOLUTION|>--- conflicted
+++ resolved
@@ -170,11 +170,7 @@
     attrs = parsing.EvalAttrs(
         helper_functions=helper_functions._registry["expression"],
         equation_name="foobar",
-<<<<<<< HEAD
-        backend_dataset=dummy_pyomo_backend_model._dataset,
-=======
         backend_data=dummy_pyomo_backend_model._dataset,
->>>>>>> 9020f2d9
         math=dummy_pyomo_backend_model.math,
         input_data=dummy_pyomo_backend_model.inputs,
     )
@@ -358,11 +354,7 @@
     ):
         parsed_ = unsliced_param_with_obj_names.parse_string(string_val, parse_all=True)
         default = eval_kwargs["eval_attrs"].math.parameters[string_val].default
-<<<<<<< HEAD
-        expected = eval_kwargs["eval_attrs"].backend_dataset[string_val].fillna(default)
-=======
         expected = eval_kwargs["eval_attrs"].backend_data[string_val].fillna(default)
->>>>>>> 9020f2d9
         assert parsed_[0].eval(**eval_kwargs).equals(expected)
 
     def test_unsliced_param_references(
@@ -910,11 +902,7 @@
         attrs = parsing.EvalAttrs(
             helper_functions=helper_functions._registry["expression"],
             equation_name="foobar",
-<<<<<<< HEAD
-            backend_dataset=dummy_latex_backend_model._dataset,
-=======
             backend_data=dummy_latex_backend_model._dataset,
->>>>>>> 9020f2d9
             math=dummy_latex_backend_model.math,
             input_data=dummy_latex_backend_model.inputs,
         )
