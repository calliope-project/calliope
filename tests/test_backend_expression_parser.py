import operator
import random
from dataclasses import replace

import numpy as np
import pandas as pd
import pyparsing as pp
import pytest
import xarray as xr

from calliope import exceptions
from calliope.backend import expression_parser, helper_functions, parsing

from .common.util import check_error_or_warning

SUB_EXPRESSION_CLASSIFIER = expression_parser.SUB_EXPRESSION_CLASSIFIER


class DummyFunc1(helper_functions.ParsingHelperFunction):
    NAME = "dummy_func_1"
    ALLOWED_IN = ["expression"]

    def as_math_string(self, x):
        return f"{x} * 10"

    def as_array(self, x):
        return x * 10


class DummyFunc2(helper_functions.ParsingHelperFunction):
    NAME = "dummy_func_2"
    ALLOWED_IN = ["expression"]

    def as_math_string(self, x, y):
        return f"{x} + {y}"

    def as_array(self, x, y):
        return x * 10 + y


@pytest.fixture
def valid_component_names():
    return [
        "foo",
        "with_inf",
        "only_techs",
        "no_dims",
        "multi_dim_var",
        "no_dim_var",
        "all_true",
        "only_techs_as_bool",
    ]


@pytest.fixture
def base_parser_elements():
    number, identifier = expression_parser.setup_base_parser_elements()
    return number, identifier


@pytest.fixture
def number(base_parser_elements):
    return base_parser_elements[0]


@pytest.fixture
def identifier(base_parser_elements):
    return base_parser_elements[1]


@pytest.fixture
def evaluatable_identifier(identifier, valid_component_names):
    return expression_parser.evaluatable_identifier_parser(
        identifier, valid_component_names
    )


@pytest.fixture
def unsliced_param_with_obj_names(valid_component_names):
    return expression_parser.unsliced_object_parser(valid_component_names)


@pytest.fixture
def helper_func_list(number, evaluatable_identifier, unsliced_param_with_obj_names):
    return expression_parser.list_parser(
        number, evaluatable_identifier, unsliced_param_with_obj_names
    )


@pytest.fixture
def sliced_param(
    number, identifier, evaluatable_identifier, unsliced_param_with_obj_names
):
    slice_list = expression_parser.list_parser(number, evaluatable_identifier)
    return expression_parser.sliced_param_or_var_parser(
        [number, evaluatable_identifier, slice_list],
        identifier,
        unsliced_param_with_obj_names,
    )


@pytest.fixture
def sub_expression(identifier):
    return expression_parser.sub_expression_parser(identifier)


@pytest.fixture
def helper_function(
    number,
    sliced_param,
    sub_expression,
    unsliced_param_with_obj_names,
    identifier,
    helper_func_list,
):
    return expression_parser.helper_function_parser(
        sliced_param,
        sub_expression,
        unsliced_param_with_obj_names,
        number,
        helper_func_list,
        generic_identifier=identifier,
        allow_function_in_function=True,
    )


@pytest.fixture
def helper_function_no_nesting(
    number,
    sliced_param,
    sub_expression,
    unsliced_param_with_obj_names,
    identifier,
    helper_func_list,
):
    return expression_parser.helper_function_parser(
        sliced_param,
        sub_expression,
        unsliced_param_with_obj_names,
        number,
        helper_func_list,
        generic_identifier=identifier,
        allow_function_in_function=False,
    )


@pytest.fixture(
    params=[
        ("number", "1.0", ["$foo", "foo", "foo[bars=bar]"]),
        ("sliced_param", "foo[bars=bar]", ["1.0", "foo", "$foo"]),
        ("sub_expression", "$foo", ["1.0", "foo", "foo[bars=bar]"]),
        ("unsliced_param_with_obj_names", "foo", ["1.0", "$foo", "foo[bars=bar]"]),
    ]
)
def helper_function_one_parser_in_args(identifier, request):
    parser_element, valid_string, invalid_string = request.param
    return (
        expression_parser.helper_function_parser(
            request.getfixturevalue(parser_element),
            generic_identifier=identifier,
            allow_function_in_function=True,
        ),
        valid_string,
        invalid_string,
    )


@pytest.fixture
def eval_kwargs(dummy_pyomo_backend_model):
<<<<<<< HEAD
    return {
        "helper_functions": helper_functions._registry["expression"],
        "slice_dict": {},
        "sub_expression_dict": {},
        "equation_name": "foobar",
        "where_array": xr.DataArray(True),
        "references": set(),
        "backend_data": dummy_pyomo_backend_model._dataset,
        "math": dummy_pyomo_backend_model.math,
        "input_data": dummy_pyomo_backend_model.inputs,
        "return_type": "array",
    }
=======
    attrs = parsing.EvalAttrs(
        helper_functions=helper_functions._registry["expression"],
        equation_name="foobar",
        backend_data=dummy_pyomo_backend_model._dataset,
        math=dummy_pyomo_backend_model.math,
        input_data=dummy_pyomo_backend_model.inputs,
    )

    return {"return_type": "array", "eval_attrs": attrs}
>>>>>>> 744107dc


@pytest.fixture
def arithmetic(
    helper_function, number, sliced_param, sub_expression, unsliced_param_with_obj_names
):
    return expression_parser.arithmetic_parser(
        helper_function,
        sub_expression,
        sliced_param,
        number,
        unsliced_param_with_obj_names,
    )


@pytest.fixture
def helper_function_allow_arithmetic(
    number,
    sliced_param,
    sub_expression,
    unsliced_param_with_obj_names,
    identifier,
    arithmetic,
    helper_func_list,
):
    arithmetic = pp.Forward()
    helper_func = expression_parser.helper_function_parser(
        arithmetic, helper_func_list, generic_identifier=identifier
    )
    return expression_parser.arithmetic_parser(
        helper_func,
        sliced_param,
        sub_expression,
        unsliced_param_with_obj_names,
        number,
        arithmetic=arithmetic,
    )


@pytest.fixture
def equation_comparison(arithmetic):
    return expression_parser.equation_comparison_parser(arithmetic)


@pytest.fixture
def generate_equation(valid_component_names):
    return expression_parser.generate_equation_parser(valid_component_names)


@pytest.fixture
def generate_slice(valid_component_names):
    return expression_parser.generate_slice_parser(valid_component_names)


@pytest.fixture
def generate_sub_expression(valid_component_names):
    return expression_parser.generate_sub_expression_parser(valid_component_names)


class TestEquationParserElements:
    @pytest.mark.parametrize(
        ("string_val", "expected"),
        [
            ("0", 0.0),
            ("0.11", 0.11),
            ("-1", -1.0),
            ("1.0", 1.0),
            ("20.1", 20.1),
            ("1e2", 100),
            ("-1e2", -100),
            ("1e-2", 0.01),
            ("inf", np.inf),
            ("INF", np.inf),
            (".inf", np.inf),
        ],
    )
    def test_numbers(self, number, string_val, expected):
        parsed_ = number.parse_string(string_val, parse_all=True)
        assert parsed_[0].eval("array", parsing.EvalAttrs()) == expected

    @pytest.mark.parametrize(
        "string_val",
        [
            "1 2",  # whitespace between valid characters
            "1-2",  # we don't capture arithmetic here
            "1/2",  # we don't capture fractions here
            "1+2",  # we don't capture arithmetic here
            "1'200",  # we don't capture thousand separators. FIXME?
            "1,200",  # we don't capture thousand separators. FIXME?
            "foo",  # not a number
            "fo1o",  # some are not a number
            "1foo",  # some are not a number (requires parse_all=True to fail)
            "foo1",  # some are not a number
            "1ee2",  # misspelled scientific notation
            "infinity",  # shortform of "inf" is all we accept
            "pi",  # only "inf" is accepted as a math constant. FIXME?
            "e",  # only "inf" is accepted as a math constant. FIXME?
            "one",  # spelled our numbers not dealt with
        ],
    )
    def test_fail_numbers(self, number, string_val):
        with pytest.raises(pp.ParseException):
            number.parse_string(string_val, parse_all=True)

    @pytest.mark.parametrize(
        "string_val", ["foo", "foo_bar", "Foo1", "FOO_1_BAR", "FOO__"]
    )
    def test_identifiers(self, string_val, identifier):
        parsed_ = identifier.parse_string(string_val, parse_all=True)
        assert parsed_[0] == string_val

    @pytest.mark.parametrize(
        "string_val",
        [
            "foo bar",  # whitespace between characters
            "foo.bar",  # invalid character .
            "foo-bar",  # invalid character -
            "$foo",  # invalid character $
            "foo[bar]",  # invalid character []
            "foo(bar)",  # invalid character ()
            "0",  # number
            "1foo",  # number at start
            "1e2",  # number
            "1/2",  # number + arithmetic
            "2+2",  # number + arithmetic
            "inf",  # We capture infinity and evaluate as a number
            "INF",  # We capture infinity and evaluate as a number
            ".inf",  # We capture infinity and evaluate as a number
            "_foo",  # leading underscores not allowed
            "__type__",  # leading underscores not allowed
        ],
    )
    def test_fail_identifiers(self, string_val, identifier):
        with pytest.raises(pp.ParseException):
            identifier.parse_string(string_val, parse_all=True)

    def test_evaluatable_identifier(self, evaluatable_identifier, eval_kwargs):
        parsed_ = evaluatable_identifier.parse_string("hello", parse_all=True)
        assert parsed_[0].eval(**eval_kwargs) == "hello"

    def test_evaluatable_identifier_fail(self, evaluatable_identifier):
        with pytest.raises(pp.ParseException):
            # "foo" is a optimisation problem object, so it is ignored by the evaluatable identifier parser
            evaluatable_identifier.parse_string("foo", parse_all=True)

    def test_id_list(self, helper_func_list, eval_kwargs):
        parsed_ = helper_func_list.parse_string("[hello, there]", parse_all=True)
        assert parsed_[0].eval(**eval_kwargs) == ["hello", "there"]

    def test_id_list_with_numeric(self, helper_func_list, eval_kwargs):
        parsed_ = helper_func_list.parse_string(
            "[hello, 1, 1.0, there]", parse_all=True
        )
        assert parsed_[0].eval(**eval_kwargs) == ["hello", 1.0, 1.0, "there"]

    @pytest.mark.parametrize("component", ["with_inf", "techs"])
    def test_id_list_with_component(
        self, helper_func_list, eval_kwargs, dummy_model_data, component
    ):
        parsed_ = helper_func_list.parse_string(f"[hello, {component}]", parse_all=True)
        evaluated_ = parsed_[0].eval(**eval_kwargs)
        assert evaluated_[0] == xr.DataArray("hello")
        assert evaluated_[0].name == "hello"
        # Can't compare component array elements as they contain nans and pyomo objects
        assert isinstance(evaluated_[1], xr.DataArray)
        assert evaluated_[1].name == dummy_model_data[component].name

    @pytest.mark.parametrize("string_val", ["$foo", "dummy_func_1(1)"])
    def test_id_list_fail(self, helper_func_list, string_val):
        with pytest.raises(pp.ParseException):
            helper_func_list.parse_string(f"[{string_val}, there]", parse_all=True)

    @pytest.mark.parametrize("string_val", ["with_inf", "no_dims"])
    def test_unsliced_param(
        self, unsliced_param_with_obj_names, eval_kwargs, string_val
    ):
        parsed_ = unsliced_param_with_obj_names.parse_string(string_val, parse_all=True)
<<<<<<< HEAD
        default = eval_kwargs["math"].parameters[string_val].default
        assert (
            parsed_[0]
            .eval(**eval_kwargs)
            .equals(eval_kwargs["backend_data"][string_val].fillna(default))
        )
=======
        default = eval_kwargs["eval_attrs"].math.parameters[string_val].default
        expected = eval_kwargs["eval_attrs"].backend_data[string_val].fillna(default)
        assert parsed_[0].eval(**eval_kwargs).equals(expected)
>>>>>>> 744107dc

    def test_unsliced_param_references(
        self, unsliced_param_with_obj_names, eval_kwargs
    ):
        references = eval_kwargs["eval_attrs"].references
        parsed_ = unsliced_param_with_obj_names.parse_string("with_inf", parse_all=True)
        parsed_[0].eval(
            eval_kwargs["return_type"],
            replace(eval_kwargs["eval_attrs"], references=references),
        )
        assert references == {"with_inf"}

    @pytest.mark.parametrize("string_val", ["Foo", "foobar"])
    def test_unsliced_param_fail(self, unsliced_param_with_obj_names, string_val):
        with pytest.raises(pp.ParseException):
            unsliced_param_with_obj_names.parse_string(string_val, parse_all=True)

    @pytest.mark.parametrize(
        ("string_val", "expected"),
        [
            ("foo[techs=tech]", "SLICED_COMPONENT:foo[techs=STRING:tech]"),
            (
                f"foo[techs={SUB_EXPRESSION_CLASSIFIER}tech]",
                "SLICED_COMPONENT:foo[techs=REFERENCE:tech]",
            ),
            (
                f"foo[techs=tech,bars={SUB_EXPRESSION_CLASSIFIER}bar]",
                "SLICED_COMPONENT:foo[techs=STRING:tech,bars=REFERENCE:bar]",
            ),
            (
                f"foo[ bars={SUB_EXPRESSION_CLASSIFIER}bar, techs=tech ]",
                "SLICED_COMPONENT:foo[bars=REFERENCE:bar,techs=STRING:tech]",
            ),
            (
                "with_inf[techs=tech, nodes=node]",
                "SLICED_COMPONENT:with_inf[techs=STRING:tech,nodes=STRING:node]",
            ),
            (
                "with_inf[techs=[tech1, tech2], nodes=node]",
                "SLICED_COMPONENT:with_inf[techs=[STRING:tech1, STRING:tech2],nodes=STRING:node]",
            ),
        ],
    )
    def test_sliced_param(self, sliced_param, string_val, expected):
        parsed_ = sliced_param.parse_string(string_val, parse_all=True)
        parsed_[0] == expected

    @pytest.mark.parametrize(
        "string_val",
        [
            "foobar[bars=bar]",  # name not in allowed list
            "foo [bars=bar]",  # space between param name and slicing
            "foo[techs=tech bars=bar]",  # missing delimination
            "foo[]",  # missing set and index slice
            "foo[techs]",  # missing index slice/set
            "foo[techs=]",  # missing index slice
            "foo[=techs]",  # missing set
            "[bars=bar]",  # missing component name
            "foo(bars=bar)",  # incorrect brackets
        ],
    )
    def test_fail_string_issues_sliced_param(self, sliced_param, string_val):
        with pytest.raises(pp.ParseException):
            sliced_param.parse_string(string_val, parse_all=True)

    @pytest.mark.parametrize(
        "string_val",
        [
            # keeping explicit reference to "$" to ensure something weird doesn't happen
            # with the constant (e.g. is accidentally overwritten)
            "$foo",
            f"{SUB_EXPRESSION_CLASSIFIER}foo",
            f"{SUB_EXPRESSION_CLASSIFIER}Foo_Bar_1",
        ],
    )
    def test_sub_expression(self, sub_expression, string_val):
        parsed_ = sub_expression.parse_string(string_val, parse_all=True)
        assert (
            str(parsed_[0])
            == f"SUB_EXPRESSION:{string_val.removeprefix(SUB_EXPRESSION_CLASSIFIER)}"
        )

    @pytest.mark.parametrize(
        "string_val",
        [
            f"{SUB_EXPRESSION_CLASSIFIER} foo",  # space between classifier and sub-expression name
            "foo",  # no classifier
            "foo$",  # classifier not at start
            "f$oo",  # classifier not at start
            "$",  # missing sub-expression name
            "$foo(1)",  # adding classifier to function
            "$foo[bars=bar1]",  # adding classifier to indexed param
            "$1",  # adding classifier to invalid python variable name
        ],
    )
    def test_fail_sub_expression(self, sub_expression, string_val):
        with pytest.raises(pp.ParseException):
            sub_expression.parse_string(string_val, parse_all=True)

    @pytest.mark.parametrize(
        ("string_val", "expected"),
        [
            (
                f"dummy_func_1(foo[bars={SUB_EXPRESSION_CLASSIFIER}bar])",
                "dummy_func_1(args=[SLICED_COMPONENT:foo[bars=REFERENCE:bar]], kwargs={})",
            ),
            (
                "dummy_func_1(1, x=foo[bars=bar1])",
                "dummy_func_1(args=[NUM:1], kwargs={x=SLICED_COMPONENT:foo[bars=STRING:bar1]})",
            ),
            (
                "dummy_func_1($foo)",
                "dummy_func_1(args=[SUB_EXPRESSION:foo], kwargs={})",
            ),
            (
                "dummy_func_1($foo, x=$foo)",
                "dummy_func_1(args=[SUB_EXPRESSION:foo], kwargs={x=SUB_EXPRESSION:foo})",
            ),
            (
                "dummy_func_1(dummy_func_2(foo[bars=bar1], y=$foo))",
                "dummy_func_1(args=[dummy_func_2(args=[SLICED_COMPONENT:foo[bars=STRING:bar1]], kwargs={y=SUB_EXPRESSION:foo})], kwargs={})",
            ),
            (
                "dummy_func_1(1, dummy_func_2(1, foo[bars=$bar]), $foo, 1, foo, x=foo[foos=foo1, bars=bar1])",
                "dummy_func_1(args=[NUM:1, dummy_func_2(args=[NUM:1, SLICED_COMPONENT:foo[bars=REFERENCE:bar]], kwargs={}), SUB_EXPRESSION:foo, NUM:1, COMPONENT:foo], kwargs={x=SLICED_COMPONENT:foo[foos=STRING:foo1, bars=STRING:bar1]})",
            ),
        ],
    )
    def test_function_parse(self, helper_function, string_val, expected):
        parsed_ = helper_function.parse_string(string_val, parse_all=True)
        assert parsed_[0] == expected

    @pytest.mark.parametrize(
        ("string_val", "expected"),
        [
            ("dummy_func_1(1)", 10),
            ("dummy_func_1(x=1)", 10),
            ("dummy_func_2(1, y=2)", 12),
            ("dummy_func_2(1, 2)", 12),
            ("dummy_func_2(y=1, x=2)", 21),
            ("dummy_func_1(dummy_func_2(1, 2))", 120),
            ("dummy_func_1(x=dummy_func_2(1, y=2))", 120),
        ],
    )
    def test_function_eval(self, helper_function, string_val, expected, eval_kwargs):
        parsed_ = helper_function.parse_string(string_val, parse_all=True)
        assert parsed_[0].eval(**eval_kwargs) == expected

    @pytest.mark.parametrize(
        "string_val",
        [
            "not_a_helper_func()",
            "dummy_func_1(not_a_helper_func())",
            "dummy_func_1(x=not_a_helper_func())",
            "dummy_func_1(x=dummy_func_2(not_a_helper_func(), y=2))",
            "dummy_func_10()",
            "dummy_func_()",
            "ummy_func_1()",
        ],
    )
    def test_missing_function(self, string_val, helper_function, eval_kwargs):
        parsed_ = helper_function.parse_string(string_val, parse_all=True)
        with pytest.raises(exceptions.BackendError) as excinfo:
            parsed_[0].eval(**eval_kwargs)

        assert check_error_or_warning(excinfo, "Invalid helper function defined")

    def test_function_mistype(self, helper_function, eval_kwargs):
        parsed_ = helper_function.parse_string("dummy_func_1(1)", parse_all=True)

        with pytest.raises(exceptions.BackendError) as excinfo:
            parsed_[0].eval(
                eval_kwargs["return_type"],
                replace(
                    eval_kwargs["eval_attrs"],
                    helper_functions={"dummy_func_1": lambda **kwargs: lambda x: x},
                ),
            )

        assert check_error_or_warning(excinfo, "Helper function must be subclassed")

    @pytest.mark.parametrize(
        "string_val",
        [
            "dummy_func_1",  # missing brackets
            "dummy_func_1(x=1, 2)",  # kwargs before args
            "dummy_func_1[]",  # wrong brackets
            "dummy_func_1{}",  # wrong brackets
            "dummy_func_1 ()",  # space between function and brackets
            "dummy_func_1()dummy_func_2()",  # missing operator between
            "()",  # no function name
            "()dummy_func_1",  # function name after brackets
        ],
    )
    def test_function_malformed_string(self, helper_function, string_val):
        with pytest.raises(pp.ParseException) as excinfo:
            helper_function.parse_string(string_val, parse_all=True)
        assert check_error_or_warning(excinfo, "Expected")

    def test_function_nesting_not_allowed_valid_string(
        self, helper_function_no_nesting
    ):
        helper_function_no_nesting.parse_string(
            "dummy_func_1(1, $foo, foo, foo[bars=bar1])", parse_all=True
        )

    @pytest.mark.parametrize("args", ["dummy_func_1(1)", "x=dummy_func_1(1)"])
    def test_function_nesting_not_allowed_invalid_string(
        self, helper_function_no_nesting, args
    ):
        with pytest.raises(pp.ParseException) as excinfo:
            helper_function_no_nesting.parse_string(
                f"dummy_func_1({args})", parse_all=True
            )
        assert check_error_or_warning(excinfo, "Expected")

    @pytest.mark.parametrize(
        "helper_func_string", ["dummy_func_1({})", "dummy_func_1(dummy_func_1({}))"]
    )
    def test_function_one_arg_allowed_valid_string(
        self, helper_function_one_parser_in_args, helper_func_string
    ):
        parser_, valid_string, _ = helper_function_one_parser_in_args

        parser_.parse_string(helper_func_string.format(valid_string), parse_all=True)

    @pytest.mark.parametrize(
        "helper_func_string", ["dummy_func_1({})", "dummy_func_1(dummy_func_1({}))"]
    )
    def test_function_one_arg_allowed_invalid_string(
        self, helper_function_one_parser_in_args, helper_func_string
    ):
        parser_, _, invalid_string = helper_function_one_parser_in_args

        for string_ in invalid_string:
            with pytest.raises(pp.ParseException) as excinfo:
                parser_.parse_string(helper_func_string.format(string_), parse_all=True)
            assert check_error_or_warning(excinfo, "Expected")


class TestEquationParserHelper:
    @pytest.mark.parametrize(
        ("where", "expected_notnull"),
        [
            ("all_true", [[True, True, True, True], [True, True, True, True]]),
            ("only_techs_as_bool", [False, True, True, True]),
        ],
    )
    def test_helper_function_where(
        self, helper_function, eval_kwargs, where, expected_notnull
    ):
        """Test that `where` helper function works as expected when passed a backend interface object."""
        string_ = f"where(no_dims, {where})"
        parsed_ = helper_function.parse_string(string_, parse_all=True)
        evaluated_ = parsed_[0].eval(**eval_kwargs)
        np.testing.assert_array_equal(evaluated_.notnull(), expected_notnull)


class TestEquationParserArithmetic:
    numbers = [2, 100, 0.02, "1e2", "2e-2", "inf"]

    @pytest.fixture(params=numbers)
    def float1(self, request):
        return float(request.param)

    @pytest.fixture(params=numbers)
    def float2(self, request):
        return float(request.param)

    @pytest.mark.parametrize(
        ("sign", "sign_name"),
        [("+", "add"), ("-", "sub"), ("*", "mul"), ("/", "truediv"), ("**", "pow")],
    )
    @pytest.mark.parametrize(
        "func_string", ["arithmetic", "helper_function_allow_arithmetic"]
    )
    def test_addition_multiplication(
        self, float1, float2, sign, sign_name, eval_kwargs, func_string, request
    ):
        parser_func = request.getfixturevalue(func_string)
        string_ = f"{float1} {sign} {float2}"
        parsed_ = parser_func.parse_string(string_, parse_all=True)
        evaluated_ = parsed_[0].eval(**eval_kwargs)
        if np.isinf(float1) and np.isinf(float2) and sign in ["-", "/"]:
            assert pd.isnull(evaluated_)
        else:
            assert evaluated_ == pytest.approx(
                getattr(operator, sign_name)(float1, float2)
            )

    @pytest.mark.parametrize(("sign", "sign_name"), [("+", "pos"), ("-", "neg")])
    @pytest.mark.parametrize(
        "func_string", ["arithmetic", "helper_function_allow_arithmetic"]
    )
    def test_sign(self, float1, sign, sign_name, eval_kwargs, func_string, request):
        parser_func = request.getfixturevalue(func_string)
        string_ = f"{sign}{float1}"
        parsed_ = parser_func.parse_string(string_, parse_all=True)
        evaluated_ = parsed_[0].eval(**eval_kwargs)
        if np.isinf(float1):
            assert np.isinf(evaluated_)
        else:
            assert evaluated_ == getattr(operator, sign_name)(float1)

    @pytest.mark.parametrize(
        ("equation_string", "expected"),
        [
            ("1+2*2", 5),
            ("-1 - 2", -3),
            ("-1 + 2**-2", -0.75),
            ("2**2**2-1", 15),
            ("2 * 3 + -2 - -3", 7),
            ("100 / 10 + 3 * 5 - 2**3 + -5", 12),
            ("(1e5 * 10 / 1000 - 16**0.5) + (10 + 100) * (10) - 1/2", 2095.5),
        ],
    )
    @pytest.mark.parametrize(
        "func_string", ["arithmetic", "helper_function_allow_arithmetic"]
    )
    def test_mashup(self, equation_string, expected, eval_kwargs, func_string, request):
        parser_func = request.getfixturevalue(func_string)
        parsed_ = parser_func.parse_string(equation_string, parse_all=True)
        assert parsed_[0].eval(**eval_kwargs) == expected

    @pytest.mark.parametrize("number_", numbers)
    @pytest.mark.parametrize("sub_expr_", ["$foo", "$bar1"])
    @pytest.mark.parametrize("unsliced_param_", ["foo", "with_inf"])
    @pytest.mark.parametrize(
        "sliced_param_", ["foo[bars=bar1]", "with_inf[foos=foo1, bars=$bar]"]
    )
    @pytest.mark.parametrize(
        "helper_function_", ["foo(1)", "bar1(foo, $foo, with_inf[foos=foo1], x=1)"]
    )
    @pytest.mark.parametrize(
        "func_string", ["arithmetic", "helper_function_allow_arithmetic"]
    )
    def test_non_numbers(
        self,
        number_,
        sub_expr_,
        unsliced_param_,
        sliced_param_,
        helper_function_,
        func_string,
        request,
    ):
        items = [number_, sub_expr_, unsliced_param_, sliced_param_, helper_function_]
        parser_func = request.getfixturevalue(func_string)
        random.shuffle(items)
        equation_string = f"({items[0]} / {items[1]}) + {items[1]} - {items[2]} * {items[3]}**-{items[4]}"
        # We can't evaluate this since not all elements evaluate to numbers.
        # Here we simply test that parsing is successful
        parser_func.parse_string(equation_string, parse_all=True)

    @pytest.mark.parametrize(
        "string_", ["1 + 2", "1 * 2", "x=1/2", "foo + 1, x=1", "foo, x=1+1"]
    )
    def test_helper_function_no_arithmetic(self, helper_function, string_):
        helper_func_string = f"foobar({string_})"
        with pytest.raises(pp.ParseException):
            helper_function.parse_string(helper_func_string, parse_all=True)

    @pytest.mark.parametrize(
        ("string_", "expected"), [("1 + 2", 30), ("1 * 2", 20), ("x=1/2", 5)]
    )
    def test_helper_function_allow_arithmetic(
        self, helper_function_allow_arithmetic, eval_kwargs, string_, expected
    ):
        helper_func_string = f"dummy_func_1({string_})"
        parsed = helper_function_allow_arithmetic.parse_string(
            helper_func_string, parse_all=True
        )
        evaluated = parsed[0].eval(**eval_kwargs)
        assert evaluated == expected

    def test_repr(self, arithmetic):
        parse_string = "1 + foo - foo[foos=foo1, bars=$bar] + (foo / $foo) ** -2"
        expected = (
            "(NUM:1 + COMPONENT:foo - SLICED_COMPONENT:foo[foos=STRING:foo1, bars=REFERENCE:bar]"
            " + ((COMPONENT:foo / SUB_EXPRESSION:foo) ** (-)NUM:2))"
        )
        parsed_ = arithmetic.parse_string(parse_string, parse_all=True)
        assert str(parsed_[0]) == expected


class TestIndexSliceParser:
    @pytest.mark.parametrize(
        "instring", ["foo", "1", "[FOO, BAR]", "foo[bars=bar1]", "FOO"]
    )
    @pytest.mark.parametrize("func_or_not", ["dummy_func_1({})", "{}"])
    def test_slice_expression_parser(self, generate_slice, instring, func_or_not):
        generate_slice.parse_string(func_or_not.format(instring), parse_all=True)

    @pytest.mark.parametrize(
        "instring", ["foo + 1", "foo == 1", "$foo", "foo[bars=$bar]"]
    )
    @pytest.mark.parametrize("func_or_not", ["dummy_func_1({})", "{}"])
    def test_slice_expression_parser_fail(self, generate_slice, instring, func_or_not):
        with pytest.raises(pp.ParseException):
            generate_slice.parse_string(func_or_not.format(instring), parse_all=True)


class TestComponentParser:
    @pytest.mark.parametrize(
        "instring",
        [
            "foo",
            "1",
            "dummy_func_1([FOO, BAR])",
            "dummy_func_1(FOO)",
            "foo[foos=foo1, bars=$bar]",
            "foo + 1",
        ],
    )
    @pytest.mark.parametrize("func_or_not", ["dummy_func_1({})", "{}"])
    def test_sub_expression_parser(
        self, generate_sub_expression, instring, func_or_not
    ):
        generate_sub_expression.parse_string(
            func_or_not.format(instring), parse_all=True
        )

    @pytest.mark.parametrize("instring", ["[FOO, BAR]", "foo == 1", "$foo", "[foo]"])
    def test_sub_expression_parser_fail(self, generate_sub_expression, instring):
        with pytest.raises(pp.ParseException):
            generate_sub_expression.parse_string(instring, parse_all=True)


class TestEquationParserComparison:
    EXPR_PARAMS_AND_EXPECTED_EVAL = {
        0: "NUM:0",
        -1: "(-)NUM:1",
        1e2: "NUM:100.0",
        "1/2": "(NUM:1 / NUM:2)",
        "2**2.0": "(NUM:2 ** NUM:2.0)",
        ".inf": "NUM:inf",
        "with_inf": "COMPONENT:with_inf",
        "foo[foos=foo1, bars=bar1]": "SLICED_COMPONENT:foo[foos=STRING:foo1, bars=STRING:bar1]",
        "$foo": "SUB_EXPRESSION:foo",
        "dummy_func_1(1, y=foo[bars=$bar])": "dummy_func_1(args=[NUM:1], kwargs={y=SLICED_COMPONENT:foo[bars=REFERENCE:bar]})",
    }

    @pytest.fixture(params=EXPR_PARAMS_AND_EXPECTED_EVAL.keys())
    def var_left(self, request):
        return request.param

    @pytest.fixture(params=EXPR_PARAMS_AND_EXPECTED_EVAL.keys())
    def var_right(self, request):
        return request.param

    @pytest.fixture
    def expected_left(self, var_left):
        return self.EXPR_PARAMS_AND_EXPECTED_EVAL[var_left]

    @pytest.fixture
    def expected_right(self, var_right):
        return self.EXPR_PARAMS_AND_EXPECTED_EVAL[var_right]

    @pytest.fixture(params=["<=", ">=", "=="])
    def operator(self, request):
        return request.param

    @pytest.fixture
    def single_equation_simple(self, var_left, var_right, operator):
        return f"{var_left} {operator} {var_right}"

    def test_simple_equation(
        self,
        single_equation_simple,
        expected_left,
        expected_right,
        operator,
        equation_comparison,
    ):
        parsed_constraint = equation_comparison.parse_string(
            single_equation_simple, parse_all=True
        )
        evaluated_expression = parsed_constraint[0]

        assert evaluated_expression.lhs == expected_left
        assert evaluated_expression.rhs == expected_right
        assert evaluated_expression.op == operator

    @pytest.mark.parametrize(
        ("equation_string", "expected"),
        [
            ("1<=2", True),
            ("1 >= 2", False),
            ("1  ==  2", False),
            ("(1) <= (2)", True),
            ("1 * 3 <= 1e2", True),
            ("-1 >= -0.1 / 2", False),
            ("2**2 == 4 * 1 / 1 * 1**1", True),
            ("(1 + 3) * 2 >= 10 + -1", False),
        ],
    )
    # "equation_comparison" and "generate_equation" should yield the same result
    @pytest.mark.parametrize(
        "func_string", ["equation_comparison", "generate_equation"]
    )
    def test_evaluation(
        self, equation_string, expected, func_string, eval_kwargs, request
    ):
        parser_func = request.getfixturevalue(func_string)
        parsed_equation = parser_func.parse_string(equation_string, parse_all=True)
        evaluated = parsed_equation[0].eval(**eval_kwargs)
        assert evaluated if expected else not evaluated

    @pytest.mark.parametrize(
        "equation_string",
        [
            "1 + 2 =<",  # missing RHS
            "== 1 + 2 ",  # missing LHS
            "1 = 2",  # unallowed operator
            "1 < 2",  # unallowed operator
            "2 > 1",  # unallowed operator
            "1 (<= 2)",  # weird brackets
            "foo.bar <= 2",  # unparsable string
            "1 <= foo <= 2",  # Too many operators
        ],
    )
    # "equation_comparison" and "generate_equation" should yield the same result
    @pytest.mark.parametrize(
        "func_string", ["equation_comparison", "generate_equation"]
    )
    def test_fail_evaluation(self, equation_string, func_string, request):
        parser_func = request.getfixturevalue(func_string)
        with pytest.raises(pp.ParseException):
            parser_func.parse_string(equation_string, parse_all=True)

    def test_repr(self, equation_comparison):
        parse_string = "1 + foo - foo[foos=foo1, bars=$bar] >= (foo / $foo) ** -2"
        expected = (
            "(NUM:1 + COMPONENT:foo - SLICED_COMPONENT:foo[foos=STRING:foo1, bars=REFERENCE:bar])"
            " >= ((COMPONENT:foo / SUB_EXPRESSION:foo) ** (-)NUM:2)"
        )
        parsed_ = equation_comparison.parse_string(parse_string, parse_all=True)
        assert str(parsed_[0]) == expected


class TestAsMathString:
    @pytest.fixture
<<<<<<< HEAD
    def latex_eval_kwargs(self, dummy_latex_backend_model, dummy_model_math):
        return {
            "helper_functions": helper_functions._registry["expression"],
            "return_type": "math_string",
            "index_slice_dict": {},
            "component_dict": {},
            "equation_name": "foobar",
            "where_array": None,
            "references": set(),
            "backend_data": dummy_latex_backend_model._dataset,
            "math": dummy_latex_backend_model.math,
            "input_data": dummy_latex_backend_model.inputs,
        }
=======
    def latex_eval_kwargs(self, dummy_latex_backend_model):
        attrs = parsing.EvalAttrs(
            helper_functions=helper_functions._registry["expression"],
            equation_name="foobar",
            backend_data=dummy_latex_backend_model._dataset,
            math=dummy_latex_backend_model.math,
            input_data=dummy_latex_backend_model.inputs,
        )
        return {"return_type": "math_string", "eval_attrs": attrs}
>>>>>>> 744107dc

    @pytest.mark.parametrize(
        ("parser", "instring", "expected"),
        [
            ("number", "1", "1"),
            ("number", "1.0", "1"),
            ("number", "0.01", "0.01"),
            ("number", "inf", "inf"),
            ("number", "-1", "-1"),
            ("number", "2000000", "2\\mathord{\\times}10^{+06}"),
            ("evaluatable_identifier", "hello_there", "hello_there"),
            ("helper_func_list", "[hello, hello_there]", "[hello,hello_there]"),
            ("unsliced_param_with_obj_names", "no_dims", r"\textit{no_dims}"),
            (
                "unsliced_param_with_obj_names",
                "with_inf",
                r"\textit{with_inf}_\text{node,tech}",
            ),
            ("unsliced_param_with_obj_names", "no_dim_var", r"\textbf{no_dim_var}"),
            (
                "unsliced_param_with_obj_names",
                "multi_dim_var",
                r"\textbf{multi_dim_var}_\text{node,tech}",
            ),
            (
                "sliced_param",
                "with_inf[nodes=bar]",
                r"\textit{with_inf}_\text{node=bar,tech}",
            ),
            (
                "sliced_param",
                "only_techs[techs=foobar]",
                r"\textit{only_techs}_\text{tech=foobar}",
            ),
            (
                "sliced_param",
                "multi_dim_var[nodes=bar]",
                r"\textbf{multi_dim_var}_\text{node=bar,tech}",
            ),
            (
                "sliced_param",
                "with_inf[nodes=bar, techs=foobar]",
                r"\textit{with_inf}_\text{node=bar,tech=foobar}",
            ),
            (
                "sliced_param",
                "multi_dim_var[nodes=bar, techs=foobar]",
                r"\textbf{multi_dim_var}_\text{node=bar,tech=foobar}",
            ),
            ("helper_function", "dummy_func_1(1)", r"1 * 10"),
            (
                "helper_function",
                "dummy_func_2(1, with_inf)",
                r"1 + \textit{with_inf}_\text{node,tech}",
            ),
            (
                "helper_function",
                "dummy_func_2(dummy_func_1(1), with_inf)",
                r"1 * 10 + \textit{with_inf}_\text{node,tech}",
            ),
            ("arithmetic", "1 + with_inf", r"1 + \textit{with_inf}_\text{node,tech}"),
            (
                "arithmetic",
                "multi_dim_var[nodes=bar] + with_inf",
                r"\textbf{multi_dim_var}_\text{node=bar,tech} + \textit{with_inf}_\text{node,tech}",
            ),
            # We ignore zeros that make no difference
            ("arithmetic", "0 + with_inf", r"\textit{with_inf}_\text{node,tech}"),
            ("arithmetic", "0 - with_inf", r"\textit{with_inf}_\text{node,tech}"),
            ("arithmetic", "with_inf - 0", r"\textit{with_inf}_\text{node,tech}"),
            # We DO NOT ignore zeros that make a difference
            ("arithmetic", "with_inf**0", r"\textit{with_inf}_\text{node,tech}^{0}"),
            (
                "arithmetic",
                "0 * with_inf",
                r"0 \times \textit{with_inf}_\text{node,tech}",
            ),
            (
                "arithmetic",
                "0 / with_inf",
                r"\frac{ 0 }{ \textit{with_inf}_\text{node,tech} }",
            ),
            (
                "arithmetic",
                "(no_dims * no_dim_var) + (with_inf + 2)",
                r"(\textit{no_dims} \times \textbf{no_dim_var}) + (\textit{with_inf}_\text{node,tech} + 2)",
            ),
            (
                "equation_comparison",
                "no_dim_var >= with_inf",
                r"\textbf{no_dim_var} \geq \textit{with_inf}_\text{node,tech}",
            ),
            (
                "equation_comparison",
                "no_dim_var == with_inf",
                r"\textbf{no_dim_var} = \textit{with_inf}_\text{node,tech}",
            ),
        ],
    )
    def test_latex_eval(self, request, latex_eval_kwargs, parser, instring, expected):
        parser_func = request.getfixturevalue(parser)
        parsed_ = parser_func.parse_string(instring, parse_all=True)
        evaluated_ = parsed_[0].eval(**latex_eval_kwargs)
        assert evaluated_ == expected<|MERGE_RESOLUTION|>--- conflicted
+++ resolved
@@ -167,20 +167,6 @@
 
 @pytest.fixture
 def eval_kwargs(dummy_pyomo_backend_model):
-<<<<<<< HEAD
-    return {
-        "helper_functions": helper_functions._registry["expression"],
-        "slice_dict": {},
-        "sub_expression_dict": {},
-        "equation_name": "foobar",
-        "where_array": xr.DataArray(True),
-        "references": set(),
-        "backend_data": dummy_pyomo_backend_model._dataset,
-        "math": dummy_pyomo_backend_model.math,
-        "input_data": dummy_pyomo_backend_model.inputs,
-        "return_type": "array",
-    }
-=======
     attrs = parsing.EvalAttrs(
         helper_functions=helper_functions._registry["expression"],
         equation_name="foobar",
@@ -190,7 +176,6 @@
     )
 
     return {"return_type": "array", "eval_attrs": attrs}
->>>>>>> 744107dc
 
 
 @pytest.fixture
@@ -368,18 +353,9 @@
         self, unsliced_param_with_obj_names, eval_kwargs, string_val
     ):
         parsed_ = unsliced_param_with_obj_names.parse_string(string_val, parse_all=True)
-<<<<<<< HEAD
-        default = eval_kwargs["math"].parameters[string_val].default
-        assert (
-            parsed_[0]
-            .eval(**eval_kwargs)
-            .equals(eval_kwargs["backend_data"][string_val].fillna(default))
-        )
-=======
         default = eval_kwargs["eval_attrs"].math.parameters[string_val].default
         expected = eval_kwargs["eval_attrs"].backend_data[string_val].fillna(default)
         assert parsed_[0].eval(**eval_kwargs).equals(expected)
->>>>>>> 744107dc
 
     def test_unsliced_param_references(
         self, unsliced_param_with_obj_names, eval_kwargs
@@ -922,21 +898,6 @@
 
 class TestAsMathString:
     @pytest.fixture
-<<<<<<< HEAD
-    def latex_eval_kwargs(self, dummy_latex_backend_model, dummy_model_math):
-        return {
-            "helper_functions": helper_functions._registry["expression"],
-            "return_type": "math_string",
-            "index_slice_dict": {},
-            "component_dict": {},
-            "equation_name": "foobar",
-            "where_array": None,
-            "references": set(),
-            "backend_data": dummy_latex_backend_model._dataset,
-            "math": dummy_latex_backend_model.math,
-            "input_data": dummy_latex_backend_model.inputs,
-        }
-=======
     def latex_eval_kwargs(self, dummy_latex_backend_model):
         attrs = parsing.EvalAttrs(
             helper_functions=helper_functions._registry["expression"],
@@ -946,7 +907,6 @@
             input_data=dummy_latex_backend_model.inputs,
         )
         return {"return_type": "math_string", "eval_attrs": attrs}
->>>>>>> 744107dc
 
     @pytest.mark.parametrize(
         ("parser", "instring", "expected"),
