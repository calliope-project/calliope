import logging
import re
from unittest.mock import patch

import numpy as np
import pandas as pd
import pytest
import xarray as xr

import calliope
import calliope.backend
from calliope.util import DATETIME_DTYPE

from .common.util import build_test_model as build_model
from .common.util import check_error_or_warning


@pytest.fixture(scope="class", params=["pyomo", "gurobi"])
def backend(request) -> str:
    if request.param == "gurobi":
        pytest.importorskip("gurobipy")
    return request.param


@pytest.fixture
def built_model_func(backend) -> calliope.Model:
    m = build_model({}, "simple_supply,two_hours,investment_costs")
    m.build(backend=backend)
    return m


@pytest.fixture(scope="class")
def built_model_cls(backend) -> calliope.Model:
    m = build_model({}, "simple_supply,two_hours,investment_costs")
    m.build(backend=backend)
    return m


@pytest.fixture(scope="class")
def built_model_cls_longnames(backend) -> calliope.Model:
    m = build_model({}, "simple_supply,two_hours,investment_costs")
    m.build(backend=backend)
    m.backend.verbose_strings()
    return m


@pytest.fixture
def unbuilt_backend(simple_supply, backend):
    """Requesting a valid model backend must result in a backend instance."""
    build_config = simple_supply.config.build.update({"backend": backend})
    backend_obj = calliope.backend.get_model_backend(
        build_config, simple_supply.inputs, simple_supply.math.build
    )
    return backend_obj


@pytest.fixture
def built_model_func_longnames(backend) -> calliope.Model:
    m = build_model(
        {}, "simple_supply,two_hours,investment_costs", pre_validate_math_strings=False
    )
    m.build(backend=backend)
    m.backend.verbose_strings()
    return m


@pytest.fixture
def solved_model_func(backend) -> calliope.Model:
    m = build_model(
        {}, "simple_supply,two_hours,investment_costs", pre_validate_math_strings=False
    )
    m.build(backend=backend)
    m.solve()
    return m


@pytest.fixture(scope="class")
def infeasible_model_cls(backend) -> calliope.Model:
    """If we increase demand, the solved model becomes infeasible"""
    m = build_model({}, "simple_supply,two_hours,investment_costs")
    m.build(backend=backend)
    m.backend.update_input(
        "sink_use_equals",
        m.inputs.sink_use_equals.where(m.inputs.techs == "test_demand_elec") * 100,
    )
    with pytest.warns(
        calliope.exceptions.BackendWarning, match="Model solution was non-optimal"
    ):
        m.solve(force=True)
    return m


@pytest.fixture(scope="class")
def solved_model_cls(backend) -> calliope.Model:
    m = build_model({}, "simple_supply,two_hours,investment_costs")
    m.build(backend=backend)
    m.solve()
    return m


@pytest.fixture(scope="class")
def solved_model_cls_multi_type_global_expression(backend) -> calliope.Model:
    new_global_expression = {
        "global_expressions.multi_type": {
            "foreach": ["nodes", "techs", "carriers"],
            "equations": [
                {  # expression
                    "where": "[test_demand_elec] in techs and [a] in nodes",
                    "expression": "1 + flow_cap",
                },
                {  # decision variable
                    "where": "[test_supply_elec] in techs and [a] in nodes",
                    "expression": "flow_cap",
                },
                {  # simple numeric
                    "where": "[test_demand_elec] in techs and [b] in nodes",
                    "expression": "1",
                },
                {  # mutable parameter
                    "where": "[test_supply_elec] in techs and [b] in nodes",
                    "expression": "flow_cap_max",
                },
            ],
        }
    }
    m = build_model(
        {"techs.test_link_a_b_heat.active": False},
        "simple_supply,two_hours,investment_costs",
        math_dict=new_global_expression,
    )
    m.build(backend=backend)
    m.solve()
    return m


@pytest.fixture
def built_model_func_updated_cost_flow_cap(backend, dummy_int: int) -> calliope.Model:
    m = build_model(
        {}, "simple_supply,two_hours,investment_costs", pre_validate_math_strings=False
    )
    m.build(backend=backend)
    m.backend.verbose_strings()
    m.backend.update_input("cost_flow_cap", dummy_int)
    return m


@pytest.fixture(scope="class")
def solved_model_milp_cls(backend) -> calliope.Model:
    m = build_model({}, "supply_milp,two_hours,investment_costs")
    m.build(backend=backend)
    m.solve()
    return m


class TestLoadInputs:
    def test_load_inputs_expected(self, unbuilt_backend):
        """A backend instance has access to the inputs used to build it."""
        assert unbuilt_backend._dataset.equals(xr.Dataset())
        unbuilt_backend._load_inputs()
        assert all(
            input in unbuilt_backend._dataset for input in ["flow_cap_max", "base_tech"]
        )

    @pytest.mark.parametrize(
        ("group", "input"), [("parameters", "flow_cap_max"), ("lookups", "base_tech")]
    )
    def test_load_inputs_deactivated(self, unbuilt_backend, caplog, group, input):
        """A backend instance has access to the inputs used to build it."""
        caplog.set_level(logging.DEBUG, logger="calliope.backend.backend_model")
        with patch.object(
            unbuilt_backend,
            "math",
            unbuilt_backend.math.update({f"{group}.{input}.active": False}),
        ):
            unbuilt_backend._load_inputs()
        assert input not in unbuilt_backend._dataset
        assert f"parameters/lookups | Skipping {input}" in caplog.text


class TestBackend:
    def test_has_backend(self, solved_model_cls):
        """building a model produces a backend."""
        assert hasattr(solved_model_cls, "backend")

    def test_to_lp(self, solved_model_cls, tmp_path):
        """Any built backend should be able to store an LP representation of the math."""
        filepath = tmp_path / "out.lp"
        solved_model_cls.backend.to_lp(filepath)


class TestOptimality:
    def test_optimal(self, solved_model_cls):
        """Solved model is optimal."""
        assert hasattr(solved_model_cls, "results")
        assert solved_model_cls.runtime.termination_condition == "optimal"

    def test_solve_non_optimal(self, infeasible_model_cls):
        """Infeasible models have no results"""
        assert infeasible_model_cls.runtime.termination_condition == "infeasible"
        assert not infeasible_model_cls.results.data_vars


class TestGetters:
    @pytest.fixture(scope="class")
    def variable(self, solved_model_cls):
        return solved_model_cls.backend.get_variable("flow_cap")

    @pytest.fixture(scope="class")
    def parameter_undefined(self, solved_model_cls):
        return solved_model_cls.backend.get_parameter("flow_in_eff")

    @pytest.fixture(scope="class")
    def parameter_defined(self, solved_model_cls):
        return solved_model_cls.backend.get_parameter("flow_cap_max")

    @pytest.fixture(scope="class")
    def constraint(self, solved_model_cls):
        return solved_model_cls.backend.get_constraint("system_balance")

    @pytest.fixture(scope="class")
    def global_expression(self, solved_model_cls):
        return solved_model_cls.backend.get_global_expression("cost_investment")

    @pytest.fixture(scope="class")
    def lookup(self, solved_model_cls):
        return solved_model_cls.backend.get_lookup("base_tech")

    @pytest.mark.parametrize(
        "component_type", ["variable", "global_expression", "parameter", "constraint"]
    )
    def test_get_missing_component(self, solved_model_cls, component_type):
        """Try and fail to get a component that doesn't exist in the backend dataset."""
        with pytest.raises(KeyError):
            getattr(solved_model_cls.backend, f"get_{component_type}")("foo")

    def test_get_variable_attrs(self, variable):
        """Check a decision variable has all expected attributes."""
        assert variable.attrs == {
            "obj_type": "variables",
            "references": {
                "flow_in_max",
                "flow_out_max",
                "cost_operation_fixed",
                "cost_investment_flow_cap",
                "symmetric_transmission",
            },
            "coords_in_name": False,
        }

    def test_get_parameter_undefined(self, parameter_undefined):
        """Check a parameter that has no data defined has all expected attributes."""
        assert parameter_undefined.equals(xr.DataArray(np.nan))
        assert parameter_undefined.attrs == {
            "obj_type": "parameters",
            "references": {"flow_in_inc_eff"},
            "coords_in_name": False,
        }

    def test_get_parameter_defined(self, parameter_defined):
        """Check a parameter that has no data defined has all expected attributes."""
        assert not parameter_defined.equals(xr.DataArray(np.nan))
        assert parameter_defined.attrs == {
            "obj_type": "parameters",
            "references": {"flow_cap", "force_zero_area_use"},
            "coords_in_name": False,
        }

    def test_get_parameter_as_vals(self, solved_model_cls):
        """flow_in_eff is all float values when resolving the backend parameter objects."""
        param = solved_model_cls.backend.get_parameter(
            "flow_in_eff", as_backend_objs=False
        )
        assert param.dtype == np.dtype("float64")

    def test_get_parameter_as_vals_integers(self, solved_model_func, dummy_int):
        """Timestep values should have a datetime dtype when resolving the backend parameter objects."""
        solved_model_func.backend.add_parameter(
            "important_number", xr.DataArray(dummy_int), {}
        )
        param = solved_model_func.backend.get_parameter(
            "important_number", as_backend_objs=False
        )
        assert param.equals(xr.DataArray(dummy_int))

    def test_get_global_expression_attrs(self, global_expression):
        """Check a global expression has all expected attributes."""
        assert global_expression.attrs == {
            "obj_type": "global_expressions",
            "references": {"cost_investment_annualised", "cost_operation_fixed"},
            "coords_in_name": False,
        }

    def test_get_global_expression_as_str(self, solved_model_cls):
        """Resolving backend global expressions produces strings."""
        expr = solved_model_cls.backend.get_global_expression(
            "cost", as_backend_objs=False
        )
        assert expr.to_series().dropna().apply(lambda x: isinstance(x, str)).all()

    def test_get_global_expression_as_vals(self, solved_model_cls):
        """Evaluating backend global expressions of solved models produces their values in the optimal solution."""
        expr = solved_model_cls.backend.get_global_expression(
            "cost", as_backend_objs=False, eval_body=True
        )
        assert (
            expr.to_series().dropna().apply(lambda x: isinstance(x, float | int)).all()
        )

    def test_get_global_expression_as_vals_multitype(
        self, solved_model_cls_multi_type_global_expression
    ):
        """Evaluating backend global expressions of solved models produces their values in the optimal solution, no matter the type of the object."""

        expr = (
            solved_model_cls_multi_type_global_expression.backend.get_global_expression(
                "multi_type", as_backend_objs=False, eval_body=True
            )
        ).dropna("techs", how="all")
        expected = (
            pd.Series(
                {
                    ("a", "test_demand_elec", "electricity"): 6.0,  # flow_cap + 1
                    ("a", "test_supply_elec", "electricity"): 5.0,  # flow_cap
                    ("b", "test_demand_elec", "electricity"): 1.0,  # numeric 1
                    ("b", "test_supply_elec", "electricity"): 10.0,  # flow_cap_max
                }
            )
            .rename_axis(index=["nodes", "techs", "carriers"])
            .to_xarray()
            .broadcast_like(expr)
        )
        assert expr.equals(expected)

    def test_get_global_expression_as_vals_no_solve(self, built_model_cls_longnames):
        """Evaluating backend global expressions of built but not solved models produces their string representation."""
        expr = built_model_cls_longnames.backend.get_global_expression(
            "cost", as_backend_objs=False, eval_body=True
        )
        assert (
            expr.where(expr != "nan")
            .to_series()
            .dropna()
            .apply(lambda x: isinstance(x, str))
            .all()
        )

    def test_get_global_objective_as_str(self, solved_model_cls):
        """Resolving backend objectives produces strings."""
        obj = solved_model_cls.backend.get_objective(
            "min_cost_optimisation", as_backend_objs=False
        )
        assert isinstance(obj.item(), str)

    def test_get_objective_as_val(self, solved_model_cls):
        """Evaluating backend objective of solved models produces the objective function value in the optimal solution."""
        obj = solved_model_cls.backend.get_objective(
            "min_cost_optimisation", as_backend_objs=False, eval_body=True
        )
        assert isinstance(obj.item(), float)

    def test_get_objective_as_vals_no_solve(self, built_model_cls_longnames):
        """Evaluating backend objective of built but not solved models produces their string representation."""
        obj = built_model_cls_longnames.backend.get_objective(
            "min_cost_optimisation", as_backend_objs=False, eval_body=True
        )
        assert isinstance(obj.item(), str)

    def test_timeseries_dtype(self, built_model_cls_longnames):
        """Getting verbose strings leads to the timeseries being stringified then converted back to datetime."""
        expr = built_model_cls_longnames.backend.get_global_expression(
            "flow_out_inc_eff", as_backend_objs=False, eval_body=True
        )
        assert (
            expr.where(expr != "nan").to_series().dropna().str.contains("2005-").all()
        )
        assert (
            built_model_cls_longnames.backend._dataset.timesteps.dtype.kind
            == DATETIME_DTYPE
        )
        assert (
            built_model_cls_longnames.backend.inputs.timesteps.dtype.kind
            == DATETIME_DTYPE
        )

    def test_get_constraint_attrs(self, constraint):
        """Check a constraint has all expected attributes."""
        assert constraint.attrs == {
            "obj_type": "constraints",
            "references": set(),
            "coords_in_name": False,
        }

    def test_get_lookup_obj_type(self, lookup):
        """Check that a lookup has the right object type set."""
<<<<<<< HEAD
        assert lookup.attrs["obj_type"] == "lookups"

    def test_get_lookup_refs(self, lookup):
        """Check that a lookup has zero refs to other components."""
        assert lookup.attrs["references"] == {
            "balance_storage",
            "source_use",
            "balance_conversion",
            "flow_in_inc_eff",
            "source_cap",
            "symmetric_transmission",
            "balance_supply_no_storage",
            "balance_demand",
            "balance_supply_with_storage",
            "link_flow_cap",
            "storage",
            "cost_investment_flow_cap",
            "balance_demand_min_use",
            "storage_cap",
            "balance_supply_min_use",
            "balance_transmission",
            "flow_out_inc_eff",
        }

    def test_get_lookup_expected_keys(self, lookup):
        """Check that a lookup displays its schema attributes."""
        expected_keys = {
            "obj_type",
            "references",
            "description",
            "coords_in_name",
            "title",
            "default",
            "dtype",
=======
        assert lookup.attrs == {
            "obj_type": "lookups",
            "references": {
                "storage",
                "source_cap",
                "balance_storage",
                "flow_in_inc_eff",
                "balance_conversion",
                "link_flow_cap",
                "balance_supply_no_storage",
                "balance_supply_with_storage",
                "balance_supply_min_use",
                "balance_transmission",
                "source_use",
                "cost_investment_flow_cap",
                "symmetric_transmission",
                "flow_out_inc_eff",
                "balance_demand",
                "storage_cap",
                "balance_demand_min_use",
            },
            "coords_in_name": False,
>>>>>>> 27412c9a
        }


class TestAdders:
    @pytest.mark.parametrize(
        ("component_type", "dummy_def"),
        [
            ("global_expression", {"equations": []}),
            ("constraint", {"equations": []}),
            ("objective", {"equations": [], "sense": "minimize"}),
            ("variable", {"bounds": {"min": 0, "max": 1}, "domain": "real"}),
        ],
    )
    def test_skip_deactivated(self, caplog, built_model_cls, component_type, dummy_def):
        """Skip adding a component if it is deactivated in the math definition."""

        dummy_def["active"] = False
        with caplog.at_level(logging.DEBUG, logger="calliope.backend.backend_model"):
            getattr(built_model_cls.backend, f"add_{component_type}")("foo", dummy_def)

        assert f"{component_type}s:foo | Component deactivated" in caplog.text
        assert "foo" not in built_model_cls.backend._dataset

    def test_skip_deactivated_variable_keep_in_dataset(self, caplog, built_model_func):
        """Add an empty shell for a variable if it is deactivated in the math definition but is the only instance of that array being mentioned."""
        assert "foo" not in built_model_func.backend.variables
        def_ = {"active": False, "bounds": {"min": 0, "max": 1}}
        built_model_func.backend.math = built_model_func.backend.math.update(
            {"variables.foo": def_}
        )
        with caplog.at_level(logging.DEBUG, logger="calliope.backend.backend_model"):
            built_model_func.backend.add_variable("foo", def_)
        assert "variables:foo | Component deactivated" in caplog.text
        assert "foo" in built_model_func.backend.variables

    @pytest.mark.parametrize("name", ["base_tech", "flow_cap_max", "cost_investment"])
    def test_skip_deactivated_variable_do_not_keep_in_dataset(
        self, caplog, built_model_func, name
    ):
        """Skip a variable if it is deactivated in the math definition and there are other, activated instances of that array being mentioned."""
        def_ = {"active": False, "bounds": {"min": 0, "max": 1}}
        built_model_func.backend.math = built_model_func.backend.math.update(
            {f"variables.{name}": def_}
        )
        with caplog.at_level(logging.DEBUG, logger="calliope.backend.backend_model"):
            built_model_func.backend.add_variable(name, def_)
        assert f"variables:{name} | Component deactivated" in caplog.text
        assert name not in built_model_func.backend.variables

    def test_add_global_expr_after_deactivated_variable(self, caplog, built_model_func):
        """Overwrite a variable in dataset with a global expression if it was added as an empty shell initially."""
        # Adding a deactivate variable first, which should be added to the dataset as an empty shell
        # So we have something to refer to access in expression parsing
        def_ = {"active": False, "bounds": {"min": 0, "max": 1}}
        built_model_func.backend.math = built_model_func.backend.math.update(
            {"variables.foo": def_}
        )
        built_model_func.backend.add_variable("foo", def_)
        assert "foo" in built_model_func.backend.variables

        # Now we add a global expression with the same name - this should be added successfully
        # effectively replacing the deactivated variable
        expr_def_ = {"active": True, "equations": [{"expression": "bigM"}]}
        with caplog.at_level(logging.WARNING, logger="calliope.backend.backend_model"):
            built_model_func.backend.add_global_expression("foo", expr_def_)
        assert (
            "global_expressions:foo | Component already exists in backend dataset but is not active in math"
            in caplog.text
        )
        assert "foo" not in built_model_func.backend.variables
        assert "foo" in built_model_func.backend.global_expressions

    def test_skip_deactivated_postprocessed(self, caplog, solved_model_cls):
        """Skip adding a postprocessed expression if it is deactivated in the math definition."""

        def_ = {"active": False, "equations": []}
        with caplog.at_level(logging.DEBUG, logger="calliope.backend.backend_model"):
            da = solved_model_cls.backend._add_postprocessed(
                "foo", def_, solved_model_cls.results
            )
        assert "postprocessed:foo | Component deactivated" in caplog.text
        assert da.equals(xr.DataArray(np.nan))

    @pytest.mark.parametrize(
        ("component_type", "name"),
        [("parameter", "flow_out_eff"), ("lookup", "base_tech")],
    )
    def test_raise_error_on_preexistence_same_type_inputs(
        self, built_model_cls, component_type, name
    ):
        """Cannot add a parameter if one with the same name already exists"""
        with pytest.raises(
            calliope.exceptions.BackendError,
            match=rf"Trying to add already existing `{name}` to backend model {component_type}s.",
        ):
            getattr(built_model_cls.backend, f"add_{component_type}")(
                name, xr.DataArray(1), {}
            )

    @pytest.mark.parametrize(
        ("component_type", "name"),
        [
            ("variable", "flow_out"),
            ("global_expression", "cost_investment"),
            ("constraint", "system_balance"),
            ("objective", "min_cost_optimisation"),
        ],
    )
    def test_raise_error_on_preexistence_same_type_other_components(
        self, built_model_cls, component_type, name
    ):
        """Cannot add a variable/expr/constraint/objective if one with the same name already exists"""
        def_ = built_model_cls.math.build[f"{component_type}s"][name]
        with pytest.raises(
            calliope.exceptions.BackendError,
            match=rf"Trying to add already existing `{name}` to backend model {component_type}s.",
        ):
            getattr(built_model_cls.backend, f"add_{component_type}")(name, def_)

    def test_raise_error_on_preexistence_same_type_postprocessed(
        self, solved_model_cls
    ):
        """Cannot add a postprocessed array if one with the same name already exists"""
        def_ = solved_model_cls.math.build.postprocessed["capacity_factor"]
        with pytest.raises(
            calliope.exceptions.BackendError,
            match=r"Trying to add already existing `capacity_factor` to backend model postprocessed.",
        ):
            solved_model_cls.backend._add_postprocessed(
                "capacity_factor", def_, solved_model_cls.results
            )

    def test_raise_error_on_preexistence_diff_type(self, built_model_cls):
        """Cannot add a component if one with the same name already exists, even if it is a different component type."""
        with pytest.raises(
            calliope.exceptions.BackendError,
            match=re.escape(
                "Trying to add already existing *variable* `flow_out` as a backend model *parameter*."
            ),
        ):
            built_model_cls.backend.add_parameter("flow_out", xr.DataArray(1), {})

    def test_add_constraint(self, built_model_func):
        """A very simple constraint: For each tech, let the annual and regional sum of `flow_out` be larger than 100.

        However, not every tech has the variable `flow_out`.
        How to solve it? Let the constraint be active only where flow_out exists by setting 'where' accordingly.
        """
        # add constraint without nan
        constraint_dict = {
            "foreach": ["techs", "carriers"],
            "equations": [
                {"expression": "sum(flow_out, over=[nodes, timesteps]) >= 100"}
            ],
            "where": "carrier_out",  # <- no error is raised because of this
        }
        constraint_name = "constraint_without_nan"

        built_model_func.backend.add_constraint(constraint_name, constraint_dict)

        assert (
            built_model_func.backend.get_constraint(constraint_name).name
            == constraint_name
        )

    def test_add_global_expression(self, built_model_func):
        """A very simple expression: The annual and regional sum of `flow_out` for each tech.

        However, not every tech has the variable `flow_out`.
        How to solve it? Let the constraint be active only where flow_out exists by setting 'where' accordingly.
        """
        # add expression without nan
        expression_dict = {
            "foreach": ["techs", "carriers"],
            "equations": [{"expression": "sum(flow_out, over=[nodes, timesteps])"}],
            "where": "carrier_out",  # <- no error is raised because of this
        }
        expression_name = "expression_without_nan"

        # add expression with nan
        built_model_func.backend.add_global_expression(expression_name, expression_dict)

        assert (
            built_model_func.backend.get_global_expression(expression_name).name
            == expression_name
        )

    def test_raise_error_on_excess_constraint_dimensions(self, built_model_func):
        """A very simple constraint: For each tech, let the `flow_cap` be larger than 100.

        However, we forgot to include `nodes` in `foreach`.
        With `nodes` included, this constraint should build.
        """
        # add constraint with excess dimensions
        constraint_dict = {
            # as 'nodes' is not listed here, the constraint will have excess dimensions
            "foreach": ["techs", "carriers"],
            "equations": [{"expression": "flow_cap >= 100"}],
        }
        constraint_name = "constraint_with_excess_dimensions"

        with pytest.raises(calliope.exceptions.BackendError) as error:
            built_model_func.backend.add_constraint(constraint_name, constraint_dict)

        assert check_error_or_warning(
            error,
            f"(constraints:{constraint_name}:0, flow_cap >= 100) | The left-hand side of the equation is indexed over dimensions not present in `foreach`: {{'nodes'}}",
        )

    def test_raise_error_on_excess_expression_dimensions(self, built_model_func):
        """A very simple expression: For each tech, add a fixed quantity to `flow_cap`.

        However, we forgot to include `nodes` in `foreach`.
        With `nodes` included, this expression would build.
        """
        # add global expression with excess dimensions
        expr_dict = {
            # as 'nodes' is not listed here, the constraint will have excess dimensions
            "foreach": ["techs", "carriers"],
            "equations": [{"expression": "flow_cap + 1"}],
        }
        expr_name = "expr_with_excess_dimensions"

        with pytest.raises(calliope.exceptions.BackendError) as error:
            built_model_func.backend.add_global_expression(expr_name, expr_dict)

        assert check_error_or_warning(
            error,
            f"global_expressions:{expr_name}:0 | The linear expression array is indexed over dimensions not present in `foreach`: {{'nodes'}}",
        )

    def test_add_two_same_expr_nodim(self, built_model_func):
        """Cannot set multiple equation expressions for a dimensionless global expression"""
        eq = {"expression": "bigM"}
        with pytest.raises(calliope.exceptions.BackendError) as excinfo:
            built_model_func.backend.add_global_expression(
                "foo", {"equations": [eq, eq]}
            )
        assert check_error_or_warning(
            excinfo,
            "global_expressions:foo:1 | trying to set two equations for the same component.",
        )

    def test_add_two_same_expr_with_shape(self, built_model_func):
        """Cannot set multiple equation expressions for a global expression with dimensions"""
        eq = {"expression": "flow_cap + 1"}
        with pytest.raises(calliope.exceptions.BackendError) as excinfo:
            built_model_func.backend.add_global_expression(
                "foo",
                {"foreach": ["techs", "carriers", "nodes"], "equations": [eq, eq]},
            )
        assert check_error_or_warning(
            excinfo,
            "global_expressions:foo:1 | trying to set two equations for the same index",
        )

    def test_add_two_same_expr_with_shape_partial(self, built_model_func):
        """Cannot set multiple equation expressions for any array item in a global expression array."""
        eq1 = {
            "expression": "flow_cap + 1",
            "where": "[test_supply_elec, test_demand_elec] in techs",
        }
        eq2 = {"expression": "flow_cap + 1", "where": "[test_supply_elec] in techs"}
        with pytest.raises(calliope.exceptions.BackendError) as excinfo:
            built_model_func.backend.add_global_expression(
                "foo",
                {"foreach": ["techs", "carriers", "nodes"], "equations": [eq1, eq2]},
            )
        assert check_error_or_warning(
            excinfo,
            "global_expressions:foo:1 | trying to set two equations for the same index",
        )

    def test_add_allnull_expr(self, built_model_func, dummy_int):
        """If `where` string resolves to False in all array elements, the component will be built with its default."""
        constr_dict = {
            "foreach": ["nodes", "techs"],
            "equations": [{"expression": "flow_cap + 1", "where": "False"}],
            "default": dummy_int,
        }
        built_model_func.backend.add_global_expression("foo", constr_dict)

        assert built_model_func.backend._dataset["foo"].equals(xr.DataArray(np.nan))

    def test_add_allnull_constr(self, built_model_func):
        """If `where` string resolves to False in all array elements, the component won't be built."""
        constr_dict = {
            "foreach": ["nodes", "techs"],
            "equations": [{"expression": "flow_cap <= 1", "where": "False"}],
        }
        built_model_func.backend.add_constraint("foo", constr_dict)

        assert built_model_func.backend.constraints["foo"].equals(xr.DataArray(np.nan))

    def test_add_allnull_param_no_shape(self, built_model_func):
        """If parameter is Null, the component will still be added to the backend dataset in case it is filled by another parameter later."""
        built_model_func.backend.add_parameter("foo", xr.DataArray(np.nan), {})

        assert built_model_func.backend.parameters.foo.equals(xr.DataArray(np.nan))

    def test_add_allnull_param_with_shape(self, built_model_func):
        """If parameter is Null in all array elements, the component will still be added to the backend dataset in case it is filled by another parameter later."""
        nan_array = built_model_func.inputs.flow_cap_max.where(lambda x: x < 0)
        built_model_func.backend.add_parameter("foo", nan_array, {})
        # We keep it in the dataset since it might be fillna'd by another param later.
        assert built_model_func.backend.parameters["foo"].equals(xr.DataArray(np.nan))

    def test_add_allnull_lookup_no_shape(self, built_model_func):
        """If lookup is Null, the component will still be added to the backend dataset in case it is filled later."""
        built_model_func.backend.add_lookup("foo", xr.DataArray(np.nan), {})

        assert built_model_func.backend.lookups.foo.equals(xr.DataArray(np.nan))

    def test_add_allnull_lookup_with_shape(self, built_model_func):
        """If lookup is Null in all array elements, the component will still be added to the backend dataset in case it is filled by another parameter later."""
        nan_array = built_model_func.inputs.flow_cap_max.where(lambda x: x < 0)
        built_model_func.backend.add_lookup("foo", nan_array, {})
        # We keep it in the dataset since it might be fillna'd by another param later.
        assert built_model_func.backend.lookups["foo"].equals(xr.DataArray(np.nan))

    def test_add_lookup_update_math(self, built_model_func):
        """If lookup is Null in all array elements, the component will still be added to the backend dataset in case it is filled by another parameter later."""
        built_model_func.backend.add_lookup(
            "foo", xr.DataArray("FOOBAR"), {"dtype": "string"}
        )

        assert built_model_func.backend.math.lookups["foo"].dtype == "string"

    def test_add_allnull_var(self, built_model_func, dummy_int):
        """If `where` string resolves to False in all array elements, the component won't be built."""
        built_model_func.backend.add_variable(
            "foo",
            {
                "foreach": ["nodes"],
                "where": "False",
                "bounds": {"min": 0, "max": 1},
                "default": dummy_int,
            },
        )
        assert built_model_func.backend.variables["foo"].equals(xr.DataArray(np.nan))

    def test_add_allnull_obj(self, built_model_func):
        """If `where` string resolves to False in all array elements, the component won't be built."""
        eq = {"expression": "bigM", "where": "False"}
        built_model_func.backend.add_objective(
            "foo", {"equations": [eq, eq], "sense": "minimise"}
        )
        assert built_model_func.backend.objectives["foo"].equals(xr.DataArray(np.nan))

    def test_add_two_same_obj(self, built_model_func):
        """Cannot set multiple equation expressions for an objective"""
        eq = {"expression": "bigM", "where": "True"}
        with pytest.raises(calliope.exceptions.BackendError) as excinfo:
            built_model_func.backend.add_objective(
                "foo", {"equations": [eq, eq], "sense": "minimise"}
            )
        assert check_error_or_warning(
            excinfo,
            "objectives:foo:1 | trying to set two equations for the same component.",
        )


class TestUpdateParameter:
    def test_update_input(self, solved_model_func):
        """Updating a parameter where no Null values need to be rebuilt."""
        updated_param = solved_model_func.inputs.flow_out_eff * 1000
        solved_model_func.backend.update_input("flow_out_eff", updated_param)

        expected = solved_model_func.backend.get_parameter(
            "flow_out_eff", as_backend_objs=False
        )
        assert expected.where(updated_param.notnull()).equals(updated_param)

    def test_update_input_one_val(self, caplog, solved_model_func, dummy_int: int):
        """Updating a parameter where a single value needs broadcasting to the shape of the parameter, leading to any parameter Null values being rebuilt."""
        updated_param = dummy_int
        new_dims = {"techs"}
        caplog.set_level(logging.DEBUG)

        solved_model_func.backend.update_input("flow_out_eff", updated_param)

        assert (
            f"New values will be broadcast along the {new_dims} dimension(s)"
            in caplog.text
        )
        expected = solved_model_func.backend.get_parameter(
            "flow_out_eff", as_backend_objs=False
        )
        assert (expected == dummy_int).all()

    def test_update_input_replace_defaults(self, solved_model_func):
        """Updating a parameter that only exists in the backend thanks to its existence in the model definition schema."""
        updated_param = solved_model_func.inputs.flow_out_eff.fillna(0.1)

        solved_model_func.backend.update_input("flow_out_eff", updated_param)

        expected = solved_model_func.backend.get_parameter(
            "flow_out_eff", as_backend_objs=False
        )
        assert expected.equals(updated_param)

    def test_update_input_add_dim(self, caplog, solved_model_func):
        """flow_out_eff doesn't have the time dimension in the simple model, we add it here."""
        updated_param = solved_model_func.inputs.flow_out_eff.where(
            solved_model_func.inputs.timesteps.notnull()
        )
        refs_to_update = [  # should be sorted alphabetically
            "balance_supply_no_storage",
            "balance_transmission",
            "flow_out_inc_eff",
        ]
        caplog.set_level(logging.DEBUG)

        solved_model_func.backend.update_input("flow_out_eff", updated_param)

        assert (
            f"The optimisation problem components {refs_to_update} will be re-built."
            in caplog.text
        )

        expected = solved_model_func.backend.get_parameter(
            "flow_out_eff", as_backend_objs=False
        )
        assert "timesteps" in expected.dims

    def test_update_input_replace_undefined(self, caplog, solved_model_func):
        """source_eff isn't defined in the inputs, so is a dimensionless value in the pyomo object, assigned its default value."""
        updated_param = solved_model_func.inputs.flow_out_eff

        refs_to_update = ["balance_supply_no_storage"]
        caplog.set_level(logging.DEBUG)

        solved_model_func.backend.update_input("source_eff", updated_param)

        assert (
            f"The optimisation problem components {refs_to_update} will be re-built."
            in caplog.text
        )

        expected = solved_model_func.backend.get_parameter(
            "source_eff", as_backend_objs=False
        )
        assert expected.equals(updated_param)

    @pytest.mark.parametrize("model_suffix", ["_longnames", "_updated_cost_flow_cap"])
    @pytest.mark.parametrize(
        ("expr", "kwargs"),
        [
            ("cost_investment_flow_cap", {"carriers": "electricity"}),
            ("cost_investment", {}),
            ("cost", {}),
        ],
    )
    @pytest.mark.usefixtures(
        "built_model_func_longnames", "built_model_func_updated_cost_flow_cap"
    )
    def test_update_input_expr_refs_rebuilt(
        self, request: pytest.FixtureRequest, model_suffix: str, expr: str, kwargs: dict
    ):
        """Check that parameter re-definition propagates across all cross-referenced global expressions."""
        model: calliope.Model = request.getfixturevalue(
            "built_model_func" + model_suffix
        )
        expression_string = (
            model.backend.get_global_expression(expr, as_backend_objs=False)
            .sel(techs="test_demand_elec", **kwargs)
            .astype(str)
        )
        if model_suffix.endswith("updated_cost_flow_cap"):
            assert expression_string.str.contains("test_demand_elec").all()
        else:
            assert not (expression_string.str.contains("test_demand_elec").any())

    @pytest.mark.usefixtures(
        "built_model_func_longnames", "built_model_func_updated_cost_flow_cap"
    )
    @pytest.mark.parametrize("model_suffix", ["_longnames", "_updated_cost_flow_cap"])
    def test_update_input_refs_in_obj_func(
        self, request: pytest.FixtureRequest, model_suffix: str
    ):
        """Check that parameter re-definition propagates from global expressions to objective function."""
        model: calliope.Model = request.getfixturevalue(
            "built_model_func" + model_suffix
        )
        # TODO: update once we have a `get_objective` method that is backend-agnostic
        if isinstance(model.backend, calliope.backend.GurobiBackendModel):
            objective_string = str(
                model.backend.objectives.min_cost_optimisation.item()
            )
        elif isinstance(model.backend, calliope.backend.PyomoBackendModel):
            objective_string = str(
                model.backend.objectives.min_cost_optimisation.item().expr
            )
        if model_suffix.endswith("updated_cost_flow_cap"):
            assert "test_demand_elec" in objective_string
        else:
            # This ensures that the `updated_cost_flow_cap` test passing isn't a false negative.
            # If this fails, it means that `updated_cost_flow_cap` might be passing for reasons unrelated to a successful rebuild.
            assert "test_demand_elec" not in objective_string

    def test_update_input_no_refs_to_update(self, solved_model_func):
        """flow_cap_per_storage_cap_max isn't defined in the inputs, so is a dimensionless value in the pyomo object, assigned its default value.

        Updating it doesn't change the model in any way, because none of the existing constraints/expressions depend on it.
        Therefore, no warning is raised.
        """
        updated_param = 1

        solved_model_func.backend.update_input(
            "flow_cap_per_storage_cap_max", updated_param
        )

        expected = solved_model_func.backend.get_parameter(
            "flow_cap_per_storage_cap_max", as_backend_objs=False
        )
        assert expected == 1


class TestUpdateVariable:
    @pytest.mark.parametrize("bound", ["min", "max"])
    def test_update_variable_single_bound_single_val(
        self, solved_model_func, bound, dummy_int
    ):
        """Updating a variable lower and upper bounds one at a time"""
        translator = {"min": "lb", "max": "ub"}

        solved_model_func.backend.update_variable_bounds(
            "flow_out", **{bound: dummy_int}
        )

        bound_vals = solved_model_func.backend.get_variable_bounds("flow_out")[
            translator[bound]
        ]

        assert (bound_vals == dummy_int).where(bound_vals.notnull()).all()

    def test_update_variable_bounds_single_val(self, solved_model_func, dummy_int):
        """Updating a variable lower and upper bounds simultaneously."""
        solved_model_func.backend.update_variable_bounds(
            "flow_out", min=dummy_int, max=dummy_int
        )
        bound_vals = solved_model_func.backend.get_variable_bounds("flow_out")
        assert (bound_vals == dummy_int).where(bound_vals.notnull()).all().all()

    def test_update_variable_single_bound_multi_val(self, caplog, solved_model_func):
        """Updating a bound using an array of values."""
        caplog.set_level(logging.INFO)
        bound_array = solved_model_func.inputs.sink_use_equals.sel(
            techs="test_demand_elec"
        )
        solved_model_func.backend.update_variable_bounds("flow_in", min=bound_array)
        bound_vals = solved_model_func.backend.get_variable_bounds("flow_in").lb
        assert "New `min` bounds will be broadcast" in caplog.text
        assert bound_vals.equals(
            bound_array.where(bound_vals.notnull()).transpose(*bound_vals.dims)
        )

    def test_update_variable_error_update_input_instead(self, solved_model_func):
        """Check that expected error is raised if trying to update a variable bound that was set by a parameter."""
        with pytest.raises(calliope.exceptions.BackendError) as excinfo:
            solved_model_func.backend.update_variable_bounds("flow_cap", max=1)
        assert check_error_or_warning(
            excinfo,
            "Cannot update variable bounds that have been set by parameters."
            " Use `update_input('flow_cap_max')` to update the max bound of flow_cap.",
        )

    def test_fix_variable_before_solve(self, built_model_cls_longnames):
        """Cannot fix a variable before solving the model."""
        with pytest.raises(calliope.exceptions.BackendError) as excinfo:
            built_model_cls_longnames.backend.fix_variable("flow_cap")

        assert check_error_or_warning(
            excinfo,
            "Cannot fix variable values without already having solved the model successfully.",
        )


class TestMILP:
    def test_has_integer_or_binary_variables_lp(self, solved_model_cls):
        """LP models have no integer or binary variables."""
        assert not solved_model_cls.backend.has_integer_or_binary_variables

    def test_has_integer_or_binary_variables_milp(self, solved_model_milp_cls):
        """MILP models have integer / binary variables."""
        assert solved_model_milp_cls.backend.has_integer_or_binary_variables


class TestPiecewiseConstraints:
    def gen_params(self, data, index=[0, 1, 2], dim="breakpoints"):
        return {
            "data_definitions": {
                "piecewise_x": {"data": data, "index": index, "dims": dim},
                "piecewise_y": {
                    "data": [0, 1, 5],
                    "index": [0, 1, 2],
                    "dims": "breakpoints",
                },
            }
        }

    @pytest.fixture(scope="class")
    def working_math(self):
        return {
            "foreach": ["nodes", "techs", "carriers"],
            "where": "[test_supply_elec] in techs AND piecewise_x AND piecewise_y",
            "x_values": "piecewise_x",
            "x_expression": "flow_cap",
            "y_values": "piecewise_y",
            "y_expression": "source_cap",
            "description": "FOO",
        }

    @pytest.fixture(scope="class")
    def working_params(self):
        return self.gen_params([0, 5, 10])

    @pytest.fixture(scope="class")
    def length_mismatch_params(self):
        return self.gen_params([0, 10], [0, 1])

    @pytest.fixture(scope="class")
    def not_reaching_var_bound_with_breakpoint_params(self):
        return self.gen_params([0, 5, 8])

    @pytest.fixture(scope="class")
    def missing_breakpoint_dims(self):
        return self.gen_params([0, 5, 10], dim="foobar")

    @pytest.fixture(scope="class")
    def add_math(self):
        return {
            "parameters": {"piecewise_x": {}, "piecewise_y": {}},
            "dimensions": {
                "breakpoints": {"dtype": "integer", "iterator": "breakpoint"}
            },
        }

    @pytest.fixture(scope="class")
    def working_model(self, backend, working_params, working_math, add_math):
        m = build_model(
            working_params,
            "simple_supply,two_hours,investment_costs",
            math_dict=add_math,
        )
        m.build(backend=backend)
        m.backend.add_piecewise_constraint("foo", working_math)
        return m

    @pytest.fixture(scope="class")
    def piecewise_constraint(self, working_model):
        return working_model.backend.get_piecewise_constraint("foo")

    def test_piecewise_attrs(self, piecewise_constraint):
        """Check a piecewise constraint has all expected attributes."""
        assert piecewise_constraint.attrs == {
            "obj_type": "piecewise_constraints",
            "references": set(),
            "coords_in_name": False,
        }

    @pytest.mark.parametrize(
        "var", ["flow_cap", "source_cap", "piecewise_x", "piecewise_y"]
    )
    def test_piecewise_upstream_refs(self, working_model, var):
        """Expected tracking of piecewise constraint in component reference chains."""
        assert "foo" in working_model.backend._dataset[var].attrs["references"]

    def test_fails_on_breakpoints_in_foreach(self, working_model, working_math):
        """Expected error when defining `breakpoints` in foreach."""
        failing_math = {"foreach": ["nodes", "techs", "carriers", "breakpoints"]}
        with pytest.raises(calliope.exceptions.BackendError) as excinfo:
            working_model.backend.add_piecewise_constraint(
                "bar", {**working_math, **failing_math}
            )
        assert check_error_or_warning(
            excinfo,
            "(piecewise_constraints, bar) | `breakpoints` dimension should not be in `foreach`",
        )

    def test_fails_on_no_breakpoints_in_params(
        self, missing_breakpoint_dims, working_math, backend, add_math
    ):
        """Expected error when parameter defining breakpoints isn't indexed over `breakpoints`."""
        m = build_model(
            missing_breakpoint_dims,
            "simple_supply,two_hours,investment_costs",
            math_dict=add_math,
        )
        m.build(backend=backend)
        with pytest.raises(calliope.exceptions.BackendError) as excinfo:
            m.backend.add_piecewise_constraint("bar", working_math)
        assert check_error_or_warning(
            excinfo,
            "(piecewise_constraints, bar) | `x_values` must be indexed over the `breakpoints` dimension",
        )<|MERGE_RESOLUTION|>--- conflicted
+++ resolved
@@ -392,42 +392,6 @@
 
     def test_get_lookup_obj_type(self, lookup):
         """Check that a lookup has the right object type set."""
-<<<<<<< HEAD
-        assert lookup.attrs["obj_type"] == "lookups"
-
-    def test_get_lookup_refs(self, lookup):
-        """Check that a lookup has zero refs to other components."""
-        assert lookup.attrs["references"] == {
-            "balance_storage",
-            "source_use",
-            "balance_conversion",
-            "flow_in_inc_eff",
-            "source_cap",
-            "symmetric_transmission",
-            "balance_supply_no_storage",
-            "balance_demand",
-            "balance_supply_with_storage",
-            "link_flow_cap",
-            "storage",
-            "cost_investment_flow_cap",
-            "balance_demand_min_use",
-            "storage_cap",
-            "balance_supply_min_use",
-            "balance_transmission",
-            "flow_out_inc_eff",
-        }
-
-    def test_get_lookup_expected_keys(self, lookup):
-        """Check that a lookup displays its schema attributes."""
-        expected_keys = {
-            "obj_type",
-            "references",
-            "description",
-            "coords_in_name",
-            "title",
-            "default",
-            "dtype",
-=======
         assert lookup.attrs == {
             "obj_type": "lookups",
             "references": {
@@ -450,7 +414,6 @@
                 "balance_demand_min_use",
             },
             "coords_in_name": False,
->>>>>>> 27412c9a
         }
 
 
