import logging
import re
from unittest.mock import patch

import numpy as np
import pandas as pd
import pytest
import xarray as xr

import calliope
import calliope.backend
from calliope.util import DATETIME_DTYPE

from .common.util import build_test_model as build_model
from .common.util import check_error_or_warning


@pytest.fixture(scope="class", params=["pyomo", "gurobi"])
def backend(request) -> str:
    if request.param == "gurobi":
        pytest.importorskip("gurobipy")
    return request.param


@pytest.fixture
def built_model_func(backend) -> calliope.Model:
    m = build_model({}, "simple_supply,two_hours,investment_costs")
    m.build(backend=backend)
    return m


@pytest.fixture(scope="class")
def built_model_cls(backend) -> calliope.Model:
    m = build_model({}, "simple_supply,two_hours,investment_costs")
    m.build(backend=backend)
    return m


@pytest.fixture(scope="class")
def built_model_cls_longnames(backend) -> calliope.Model:
    m = build_model({}, "simple_supply,two_hours,investment_costs")
    m.build(backend=backend)
    m.backend.verbose_strings()
    return m


@pytest.fixture
def unbuilt_backend(simple_supply, backend):
    """Requesting a valid model backend must result in a backend instance."""
    build_config = simple_supply.config.build.update({"backend": backend})
    backend_obj = calliope.backend.get_model_backend(
        build_config, simple_supply.inputs, simple_supply.math.build
    )
    return backend_obj


@pytest.fixture
def built_model_func_longnames(backend) -> calliope.Model:
    m = build_model(
        {}, "simple_supply,two_hours,investment_costs", pre_validate_math_strings=False
    )
    m.build(backend=backend)
    m.backend.verbose_strings()
    return m


@pytest.fixture
def solved_model_func(backend) -> calliope.Model:
    m = build_model(
        {}, "simple_supply,two_hours,investment_costs", pre_validate_math_strings=False
    )
    m.build(backend=backend)
    m.solve()
    return m


@pytest.fixture(scope="class")
def infeasible_model_cls(backend) -> calliope.Model:
    """If we increase demand, the solved model becomes infeasible"""
    m = build_model({}, "simple_supply,two_hours,investment_costs")
    m.build(backend=backend)
    m.backend.update_input(
        "sink_use_equals",
        m.inputs.sink_use_equals.where(m.inputs.techs == "test_demand_elec") * 100,
    )
    with pytest.warns(
        calliope.exceptions.BackendWarning, match="Model solution was non-optimal"
    ):
        m.solve(force=True)
    return m


@pytest.fixture(scope="class")
def solved_model_cls(backend) -> calliope.Model:
    m = build_model({}, "simple_supply,two_hours,investment_costs")
    m.build(backend=backend)
    m.solve()
    return m


@pytest.fixture(scope="class")
def solved_model_cls_multi_type_global_expression(backend) -> calliope.Model:
    new_global_expression = {
        "global_expressions.multi_type": {
            "foreach": ["nodes", "techs", "carriers"],
            "equations": [
                {  # expression
                    "where": "[test_demand_elec] in techs and [a] in nodes",
                    "expression": "1 + flow_cap",
                },
                {  # decision variable
                    "where": "[test_supply_elec] in techs and [a] in nodes",
                    "expression": "flow_cap",
                },
                {  # simple numeric
                    "where": "[test_demand_elec] in techs and [b] in nodes",
                    "expression": "1",
                },
                {  # mutable parameter
                    "where": "[test_supply_elec] in techs and [b] in nodes",
                    "expression": "flow_cap_max",
                },
            ],
        }
    }
    m = build_model(
        {"techs.test_link_a_b_heat.active": False},
        "simple_supply,two_hours,investment_costs",
        math_dict=new_global_expression,
    )
    m.build(backend=backend)
    m.solve()
    return m


@pytest.fixture
def built_model_func_updated_cost_flow_cap(backend, dummy_int: int) -> calliope.Model:
    m = build_model(
        {}, "simple_supply,two_hours,investment_costs", pre_validate_math_strings=False
    )
    m.build(backend=backend)
    m.backend.verbose_strings()
    m.backend.update_input("cost_flow_cap", dummy_int)
    return m


@pytest.fixture(scope="class")
def solved_model_milp_cls(backend) -> calliope.Model:
    m = build_model({}, "supply_milp,two_hours,investment_costs")
    m.build(backend=backend)
    m.solve()
    return m


class TestLoadInputs:
    def test_load_inputs_expected(self, unbuilt_backend):
        """A backend instance has access to the inputs used to build it."""
        assert unbuilt_backend._dataset.equals(xr.Dataset())
        unbuilt_backend._load_inputs()
        assert all(
            input in unbuilt_backend._dataset for input in ["flow_cap_max", "base_tech"]
        )

    @pytest.mark.parametrize(
        ("group", "input"), [("parameters", "flow_cap_max"), ("lookups", "base_tech")]
    )
    def test_load_inputs_deactivated(self, unbuilt_backend, caplog, group, input):
        """A backend instance has access to the inputs used to build it."""
        caplog.set_level(logging.DEBUG, logger="calliope.backend.backend_model")
        with patch.object(
            unbuilt_backend,
            "math",
            unbuilt_backend.math.update({f"{group}.{input}.active": False}),
        ):
            unbuilt_backend._load_inputs()
        assert input not in unbuilt_backend._dataset
        assert f"parameters/lookups | Skipping {input}" in caplog.text


class TestBackend:
    def test_has_backend(self, solved_model_cls):
        """building a model produces a backend."""
        assert hasattr(solved_model_cls, "backend")

    def test_to_lp(self, solved_model_cls, tmp_path):
        """Any built backend should be able to store an LP representation of the math."""
        filepath = tmp_path / "out.lp"
        solved_model_cls.backend.to_lp(filepath)


class TestOptimality:
    def test_optimal(self, solved_model_cls):
        """Solved model is optimal."""
        assert hasattr(solved_model_cls, "results")
        assert solved_model_cls.runtime.termination_condition == "optimal"

    def test_solve_non_optimal(self, infeasible_model_cls):
        """Infeasible models have no results"""
        assert infeasible_model_cls.runtime.termination_condition == "infeasible"
        assert not infeasible_model_cls.results.data_vars


class TestGetters:
    @pytest.fixture(scope="class")
    def variable(self, solved_model_cls):
        return solved_model_cls.backend.get_variable("flow_cap")

    @pytest.fixture(scope="class")
    def parameter(self, solved_model_cls):
        return solved_model_cls.backend.get_parameter("flow_in_eff")

    @pytest.fixture(scope="class")
    def constraint(self, solved_model_cls):
        return solved_model_cls.backend.get_constraint("system_balance")

    @pytest.fixture(scope="class")
    def global_expression(self, solved_model_cls):
        return solved_model_cls.backend.get_global_expression("cost_investment")

    @pytest.fixture(scope="class")
    def lookup(self, solved_model_cls):
        return solved_model_cls.backend.get_lookup("base_tech")

    @pytest.mark.parametrize(
        "component_type", ["variable", "global_expression", "parameter", "constraint"]
    )
    def test_get_missing_component(self, solved_model_cls, component_type):
        """Try and fail to get a component that doesn't exist in the backend dataset."""
        with pytest.raises(KeyError):
            getattr(solved_model_cls.backend, f"get_{component_type}")("foo")

    def test_get_variable_attrs(self, variable):
        """Check a decision variable has all expected attributes."""
        assert variable.attrs == {
            "obj_type": "variables",
            "references": {
                "flow_in_max",
                "flow_out_max",
                "cost_operation_fixed",
                "cost_investment_flow_cap",
                "symmetric_transmission",
            },
            "coords_in_name": False,
        }

    def test_get_parameter(self, parameter):
        """Check a parameter has all expected attributes."""
        assert parameter.attrs == {
            "obj_type": "parameters",
            "references": {"flow_in_inc_eff"},
            "coords_in_name": False,
        }

    def test_get_parameter_as_vals(self, solved_model_cls):
        """flow_in_eff is all float values when resolving the backend parameter objects."""
        param = solved_model_cls.backend.get_parameter(
            "flow_in_eff", as_backend_objs=False
        )
        assert param.dtype == np.dtype("float64")

    def test_get_parameter_as_vals_integers(self, solved_model_func, dummy_int):
        """Timestep values should have a datetime dtype when resolving the backend parameter objects."""
        solved_model_func.backend.add_parameter(
            "important_number", xr.DataArray(dummy_int), {}
        )
        param = solved_model_func.backend.get_parameter(
            "important_number", as_backend_objs=False
        )
        assert param.equals(xr.DataArray(dummy_int))

    def test_get_global_expression_attrs(self, global_expression):
        """Check a global expression has all expected attributes."""
        assert global_expression.attrs == {
            "obj_type": "global_expressions",
            "references": {"cost_investment_annualised", "cost_operation_fixed"},
            "coords_in_name": False,
        }

    def test_get_global_expression_as_str(self, solved_model_cls):
        """Resolving backend global expressions produces strings."""
        expr = solved_model_cls.backend.get_global_expression(
            "cost", as_backend_objs=False
        )
        assert expr.to_series().dropna().apply(lambda x: isinstance(x, str)).all()

    def test_get_global_expression_as_vals(self, solved_model_cls):
        """Evaluating backend global expressions of solved models produces their values in the optimal solution."""
        expr = solved_model_cls.backend.get_global_expression(
            "cost", as_backend_objs=False, eval_body=True
        )
        assert (
            expr.to_series().dropna().apply(lambda x: isinstance(x, float | int)).all()
        )

    def test_get_global_expression_as_vals_multitype(
        self, solved_model_cls_multi_type_global_expression
    ):
        """Evaluating backend global expressions of solved models produces their values in the optimal solution, no matter the type of the object."""

        expr = (
            solved_model_cls_multi_type_global_expression.backend.get_global_expression(
                "multi_type", as_backend_objs=False, eval_body=True
            )
        ).dropna("techs", how="all")
        expected = (
            pd.Series(
                {
                    ("a", "test_demand_elec", "electricity"): 6.0,  # flow_cap + 1
                    ("a", "test_supply_elec", "electricity"): 5.0,  # flow_cap
                    ("b", "test_demand_elec", "electricity"): 1.0,  # numeric 1
                    ("b", "test_supply_elec", "electricity"): 10.0,  # flow_cap_max
                }
            )
            .rename_axis(index=["nodes", "techs", "carriers"])
            .to_xarray()
            .broadcast_like(expr)
        )
        assert expr.equals(expected)

    def test_get_global_expression_as_vals_no_solve(self, built_model_cls_longnames):
        """Evaluating backend global expressions of built but not solved models produces their string representation."""
        expr = built_model_cls_longnames.backend.get_global_expression(
            "cost", as_backend_objs=False, eval_body=True
        )
        assert (
            expr.where(expr != "nan")
            .to_series()
            .dropna()
            .apply(lambda x: isinstance(x, str))
            .all()
        )

    def test_get_global_objective_as_str(self, solved_model_cls):
        """Resolving backend objectives produces strings."""
        obj = solved_model_cls.backend.get_objective(
            "min_cost_optimisation", as_backend_objs=False
        )
        assert isinstance(obj.item(), str)

    def test_get_objective_as_val(self, solved_model_cls):
        """Evaluating backend objective of solved models produces the objective function value in the optimal solution."""
        obj = solved_model_cls.backend.get_objective(
            "min_cost_optimisation", as_backend_objs=False, eval_body=True
        )
        assert isinstance(obj.item(), float)

    def test_get_objective_as_vals_no_solve(self, built_model_cls_longnames):
        """Evaluating backend objective of built but not solved models produces their string representation."""
        obj = built_model_cls_longnames.backend.get_objective(
            "min_cost_optimisation", as_backend_objs=False, eval_body=True
        )
        assert isinstance(obj.item(), str)

    def test_timeseries_dtype(self, built_model_cls_longnames):
        """Getting verbose strings leads to the timeseries being stringified then converted back to datetime."""
        expr = built_model_cls_longnames.backend.get_global_expression(
            "flow_out_inc_eff", as_backend_objs=False, eval_body=True
        )
        assert (
            expr.where(expr != "nan").to_series().dropna().str.contains("2005-").all()
        )
        assert (
            built_model_cls_longnames.backend._dataset.timesteps.dtype.kind
            == DATETIME_DTYPE
        )
        assert (
            built_model_cls_longnames.backend.inputs.timesteps.dtype.kind
            == DATETIME_DTYPE
        )

    def test_get_constraint_attrs(self, constraint):
        """Check a constraint has all expected attributes."""
        assert constraint.attrs == {
            "obj_type": "constraints",
            "references": set(),
            "coords_in_name": False,
        }

<<<<<<< HEAD
        assert not expected_keys.symmetric_difference(constraint.attrs.keys())

    def test_get_constraint_obj_type(self, constraint):
        """Check a constraint has expected object type."""
        assert constraint.attrs["obj_type"] == "constraints"

    def test_get_constraint_refs(self, constraint):
        """Check a constraint has expected refs to other math components (zero for constraints)."""
        assert constraint.attrs["references"] == set()

    def test_get_constraint_coords_in_name(self, constraint):
        """Check a constraint does not have verbose strings activated."""
        assert constraint.attrs["coords_in_name"] is False

    def test_get_lookup_obj_type(self, lookup):
        """Check that a lookup has the right object type set."""
        assert lookup.attrs["obj_type"] == "lookups"

    def test_get_lookup_refs(self, lookup):
        """Check that a lookup has zero refs to other components."""
        assert lookup.attrs["references"] == {
            "balance_storage",
            "source_use",
            "balance_conversion",
            "flow_in_inc_eff",
            "source_cap",
            "symmetric_transmission",
            "balance_supply_no_storage",
            "balance_demand",
            "balance_supply_with_storage",
            "link_flow_cap",
            "storage",
            "cost_investment_flow_cap",
            "balance_demand_min_use",
            "storage_cap",
            "balance_supply_min_use",
            "balance_transmission",
            "flow_out_inc_eff",
        }

=======
>>>>>>> 9f82d638
    def test_get_lookup_expected_keys(self, lookup):
        """Check that a lookup displays its schema attributes."""
        assert lookup.attrs == {
            "obj_type": "lookups",
            "references": set(),
            "coords_in_name": False,
        }


class TestAdders:
    @pytest.mark.parametrize(
        ("component_type", "dummy_def"),
        [
            ("global_expression", {"equations": []}),
            ("constraint", {"equations": []}),
            ("objective", {"equations": [], "sense": "minimize"}),
            ("variable", {"bounds": {"min": 0, "max": 1}, "domain": "real"}),
        ],
    )
    def test_skip_deactivated(self, caplog, built_model_cls, component_type, dummy_def):
        """Skip adding a component if it is deactivated in the math definition."""

        dummy_def["active"] = False
        with caplog.at_level(logging.DEBUG, logger="calliope.backend.backend_model"):
            getattr(built_model_cls.backend, f"add_{component_type}")("foo", dummy_def)

        assert f"{component_type}s:foo | Component deactivated" in caplog.text
        assert "foo" not in built_model_cls.backend._dataset

    def test_skip_deactivated_variable_keep_in_dataset(self, caplog, built_model_func):
        """Add an empty shell for a variable if it is deactivated in the math definition but is the only instance of that array being mentioned."""
        assert "foo" not in built_model_func.backend.variables
        def_ = {"active": False, "bounds": {"min": 0, "max": 1}}
        built_model_func.backend.math = built_model_func.backend.math.update(
            {"variables.foo": def_}
        )
        with caplog.at_level(logging.DEBUG, logger="calliope.backend.backend_model"):
            built_model_func.backend.add_variable("foo", def_)
        assert "variables:foo | Component deactivated" in caplog.text
        assert "foo" in built_model_func.backend.variables

    @pytest.mark.parametrize("name", ["base_tech", "flow_cap_max", "cost_investment"])
    def test_skip_deactivated_variable_do_not_keep_in_dataset(
        self, caplog, built_model_func, name
    ):
        """Skip a variable if it is deactivated in the math definition and there are other, activated instances of that array being mentioned."""
        def_ = {"active": False, "bounds": {"min": 0, "max": 1}}
        built_model_func.backend.math = built_model_func.backend.math.update(
            {f"variables.{name}": def_}
        )
        with caplog.at_level(logging.DEBUG, logger="calliope.backend.backend_model"):
            built_model_func.backend.add_variable(name, def_)
        assert f"variables:{name} | Component deactivated" in caplog.text
        assert name not in built_model_func.backend.variables

    def test_add_global_expr_after_deactivated_variable(self, caplog, built_model_func):
        """Overwrite a variable in dataset with a global expression if it was added as an empty shell initially."""
        # Adding a deactivate variable first, which should be added to the dataset as an empty shell
        # So we have something to refer to access in expression parsing
        def_ = {"active": False, "bounds": {"min": 0, "max": 1}}
        built_model_func.backend.math = built_model_func.backend.math.update(
            {"variables.foo": def_}
        )
        built_model_func.backend.add_variable("foo", def_)
        assert "foo" in built_model_func.backend.variables

        # Now we add a global expression with the same name - this should be added successfully
        # effectively replacing the deactivated variable
        expr_def_ = {"active": True, "equations": [{"expression": "bigM"}]}
        with caplog.at_level(logging.WARNING, logger="calliope.backend.backend_model"):
            built_model_func.backend.add_global_expression("foo", expr_def_)
        assert (
            "global_expressions:foo | Component already exists in backend dataset but is not active in math"
            in caplog.text
        )
        assert "foo" not in built_model_func.backend.variables
        assert "foo" in built_model_func.backend.global_expressions

    def test_skip_deactivated_postprocessed(self, caplog, solved_model_cls):
        """Skip adding a postprocessed expression if it is deactivated in the math definition."""

        def_ = {"active": False, "equations": []}
        with caplog.at_level(logging.DEBUG, logger="calliope.backend.backend_model"):
            da = solved_model_cls.backend._add_postprocessed(
                "foo", def_, solved_model_cls.results
            )
        assert "postprocessed:foo | Component deactivated" in caplog.text
        assert da.equals(xr.DataArray(np.nan))

    @pytest.mark.parametrize(
        ("component_type", "name"),
        [("parameter", "flow_out_eff"), ("lookup", "base_tech")],
    )
    def test_raise_error_on_preexistence_same_type_inputs(
        self, built_model_cls, component_type, name
    ):
        """Cannot add a parameter if one with the same name already exists"""
        with pytest.raises(
            calliope.exceptions.BackendError,
            match=rf"Trying to add already existing `{name}` to backend model {component_type}s.",
        ):
            getattr(built_model_cls.backend, f"add_{component_type}")(
                name, xr.DataArray(1), {}
            )

    @pytest.mark.parametrize(
        ("component_type", "name"),
        [
            ("variable", "flow_out"),
            ("global_expression", "cost_investment"),
            ("constraint", "system_balance"),
            ("objective", "min_cost_optimisation"),
        ],
    )
    def test_raise_error_on_preexistence_same_type_other_components(
        self, built_model_cls, component_type, name
    ):
        """Cannot add a variable/expr/constraint/objective if one with the same name already exists"""
        def_ = built_model_cls.math.build[f"{component_type}s"][name]
        with pytest.raises(
            calliope.exceptions.BackendError,
            match=rf"Trying to add already existing `{name}` to backend model {component_type}s.",
        ):
            getattr(built_model_cls.backend, f"add_{component_type}")(name, def_)

    def test_raise_error_on_preexistence_same_type_postprocessed(
        self, solved_model_cls
    ):
        """Cannot add a postprocessed array if one with the same name already exists"""
        def_ = solved_model_cls.math.build.postprocessed["capacity_factor"]
        with pytest.raises(
            calliope.exceptions.BackendError,
            match=r"Trying to add already existing `capacity_factor` to backend model postprocessed.",
        ):
            solved_model_cls.backend._add_postprocessed(
                "capacity_factor", def_, solved_model_cls.results
            )

    def test_raise_error_on_preexistence_diff_type(self, built_model_cls):
        """Cannot add a component if one with the same name already exists, even if it is a different component type."""
        with pytest.raises(
            calliope.exceptions.BackendError,
            match=re.escape(
                "Trying to add already existing *variable* `flow_out` as a backend model *parameter*."
            ),
        ):
            built_model_cls.backend.add_parameter("flow_out", xr.DataArray(1), {})

    def test_add_constraint(self, built_model_func):
        """A very simple constraint: For each tech, let the annual and regional sum of `flow_out` be larger than 100.

        However, not every tech has the variable `flow_out`.
        How to solve it? Let the constraint be active only where flow_out exists by setting 'where' accordingly.
        """
        # add constraint without nan
        constraint_dict = {
            "foreach": ["techs", "carriers"],
            "equations": [
                {"expression": "sum(flow_out, over=[nodes, timesteps]) >= 100"}
            ],
            "where": "carrier_out",  # <- no error is raised because of this
        }
        constraint_name = "constraint_without_nan"

        built_model_func.backend.add_constraint(constraint_name, constraint_dict)

        assert (
            built_model_func.backend.get_constraint(constraint_name).name
            == constraint_name
        )

    def test_add_global_expression(self, built_model_func):
        """A very simple expression: The annual and regional sum of `flow_out` for each tech.

        However, not every tech has the variable `flow_out`.
        How to solve it? Let the constraint be active only where flow_out exists by setting 'where' accordingly.
        """
        # add expression without nan
        expression_dict = {
            "foreach": ["techs", "carriers"],
            "equations": [{"expression": "sum(flow_out, over=[nodes, timesteps])"}],
            "where": "carrier_out",  # <- no error is raised because of this
        }
        expression_name = "expression_without_nan"

        # add expression with nan
        built_model_func.backend.add_global_expression(expression_name, expression_dict)

        assert (
            built_model_func.backend.get_global_expression(expression_name).name
            == expression_name
        )

    def test_raise_error_on_excess_constraint_dimensions(self, built_model_func):
        """A very simple constraint: For each tech, let the `flow_cap` be larger than 100.

        However, we forgot to include `nodes` in `foreach`.
        With `nodes` included, this constraint should build.
        """
        # add constraint with excess dimensions
        constraint_dict = {
            # as 'nodes' is not listed here, the constraint will have excess dimensions
            "foreach": ["techs", "carriers"],
            "equations": [{"expression": "flow_cap >= 100"}],
        }
        constraint_name = "constraint_with_excess_dimensions"

        with pytest.raises(calliope.exceptions.BackendError) as error:
            built_model_func.backend.add_constraint(constraint_name, constraint_dict)

        assert check_error_or_warning(
            error,
            f"(constraints:{constraint_name}:0, flow_cap >= 100) | The left-hand side of the equation is indexed over dimensions not present in `foreach`: {{'nodes'}}",
        )

    def test_raise_error_on_excess_expression_dimensions(self, built_model_func):
        """A very simple expression: For each tech, add a fixed quantity to `flow_cap`.

        However, we forgot to include `nodes` in `foreach`.
        With `nodes` included, this expression would build.
        """
        # add global expression with excess dimensions
        expr_dict = {
            # as 'nodes' is not listed here, the constraint will have excess dimensions
            "foreach": ["techs", "carriers"],
            "equations": [{"expression": "flow_cap + 1"}],
        }
        expr_name = "expr_with_excess_dimensions"

        with pytest.raises(calliope.exceptions.BackendError) as error:
            built_model_func.backend.add_global_expression(expr_name, expr_dict)

        assert check_error_or_warning(
            error,
            f"global_expressions:{expr_name}:0 | The linear expression array is indexed over dimensions not present in `foreach`: {{'nodes'}}",
        )

    def test_add_two_same_expr_nodim(self, built_model_func):
        """Cannot set multiple equation expressions for a dimensionless global expression"""
        eq = {"expression": "bigM"}
        with pytest.raises(calliope.exceptions.BackendError) as excinfo:
            built_model_func.backend.add_global_expression(
                "foo", {"equations": [eq, eq]}
            )
        assert check_error_or_warning(
            excinfo,
            "global_expressions:foo:1 | trying to set two equations for the same component.",
        )

    def test_add_two_same_expr_with_shape(self, built_model_func):
        """Cannot set multiple equation expressions for a global expression with dimensions"""
        eq = {"expression": "flow_cap + 1"}
        with pytest.raises(calliope.exceptions.BackendError) as excinfo:
            built_model_func.backend.add_global_expression(
                "foo",
                {"foreach": ["techs", "carriers", "nodes"], "equations": [eq, eq]},
            )
        assert check_error_or_warning(
            excinfo,
            "global_expressions:foo:1 | trying to set two equations for the same index",
        )

    def test_add_two_same_expr_with_shape_partial(self, built_model_func):
        """Cannot set multiple equation expressions for any array item in a global expression array."""
        eq1 = {
            "expression": "flow_cap + 1",
            "where": "[test_supply_elec, test_demand_elec] in techs",
        }
        eq2 = {"expression": "flow_cap + 1", "where": "[test_supply_elec] in techs"}
        with pytest.raises(calliope.exceptions.BackendError) as excinfo:
            built_model_func.backend.add_global_expression(
                "foo",
                {"foreach": ["techs", "carriers", "nodes"], "equations": [eq1, eq2]},
            )
        assert check_error_or_warning(
            excinfo,
            "global_expressions:foo:1 | trying to set two equations for the same index",
        )

    def test_add_allnull_expr(self, built_model_func, dummy_int):
        """If `where` string resolves to False in all array elements, the component will be built with its default."""
        constr_dict = {
            "foreach": ["nodes", "techs"],
            "equations": [{"expression": "flow_cap + 1", "where": "False"}],
            "default": dummy_int,
        }
        built_model_func.backend.add_global_expression("foo", constr_dict)

        assert built_model_func.backend._dataset["foo"].equals(xr.DataArray(np.nan))

    def test_add_allnull_constr(self, built_model_func):
        """If `where` string resolves to False in all array elements, the component won't be built."""
        constr_dict = {
            "foreach": ["nodes", "techs"],
            "equations": [{"expression": "flow_cap <= 1", "where": "False"}],
        }
        built_model_func.backend.add_constraint("foo", constr_dict)

        assert built_model_func.backend.constraints["foo"].equals(xr.DataArray(np.nan))

    def test_add_allnull_param_no_shape(self, built_model_func):
        """If parameter is Null, the component will still be added to the backend dataset in case it is filled by another parameter later."""
        built_model_func.backend.add_parameter("foo", xr.DataArray(np.nan), {})

        assert built_model_func.backend.parameters.foo.equals(xr.DataArray(np.nan))

    def test_add_allnull_param_with_shape(self, built_model_func):
        """If parameter is Null in all array elements, the component will still be added to the backend dataset in case it is filled by another parameter later."""
        nan_array = built_model_func.inputs.flow_cap_max.where(lambda x: x < 0)
        built_model_func.backend.add_parameter("foo", nan_array, {})
        # We keep it in the dataset since it might be fillna'd by another param later.
        assert built_model_func.backend.parameters["foo"].equals(xr.DataArray(np.nan))

    def test_add_allnull_lookup_no_shape(self, built_model_func):
        """If lookup is Null, the component will still be added to the backend dataset in case it is filled later."""
        built_model_func.backend.add_lookup("foo", xr.DataArray(np.nan), {})

        assert built_model_func.backend.lookups.foo.equals(xr.DataArray(np.nan))

    def test_add_allnull_lookup_with_shape(self, built_model_func):
        """If lookup is Null in all array elements, the component will still be added to the backend dataset in case it is filled by another parameter later."""
        nan_array = built_model_func.inputs.flow_cap_max.where(lambda x: x < 0)
        built_model_func.backend.add_lookup("foo", nan_array, {})
        # We keep it in the dataset since it might be fillna'd by another param later.
        assert built_model_func.backend.lookups["foo"].equals(xr.DataArray(np.nan))

    def test_add_lookup_update_math(self, built_model_func):
        """If lookup is Null in all array elements, the component will still be added to the backend dataset in case it is filled by another parameter later."""
        built_model_func.backend.add_lookup(
            "foo", xr.DataArray("FOOBAR"), {"dtype": "string"}
        )

        assert built_model_func.backend.math.lookups["foo"].dtype == "string"

    def test_add_allnull_var(self, built_model_func, dummy_int):
        """If `where` string resolves to False in all array elements, the component won't be built."""
        built_model_func.backend.add_variable(
            "foo",
            {
                "foreach": ["nodes"],
                "where": "False",
                "bounds": {"min": 0, "max": 1},
                "default": dummy_int,
            },
        )
        assert built_model_func.backend.variables["foo"].equals(xr.DataArray(np.nan))

    def test_add_allnull_obj(self, built_model_func):
        """If `where` string resolves to False in all array elements, the component won't be built."""
        eq = {"expression": "bigM", "where": "False"}
        built_model_func.backend.add_objective(
            "foo", {"equations": [eq, eq], "sense": "minimise"}
        )
        assert built_model_func.backend.objectives["foo"].equals(xr.DataArray(np.nan))

    def test_add_two_same_obj(self, built_model_func):
        """Cannot set multiple equation expressions for an objective"""
        eq = {"expression": "bigM", "where": "True"}
        with pytest.raises(calliope.exceptions.BackendError) as excinfo:
            built_model_func.backend.add_objective(
                "foo", {"equations": [eq, eq], "sense": "minimise"}
            )
        assert check_error_or_warning(
            excinfo,
            "objectives:foo:1 | trying to set two equations for the same component.",
        )


class TestUpdateParameter:
    def test_update_input(self, solved_model_func):
        """Updating a parameter where no Null values need to be rebuilt."""
        updated_param = solved_model_func.inputs.flow_out_eff * 1000
        solved_model_func.backend.update_input("flow_out_eff", updated_param)

        expected = solved_model_func.backend.get_parameter(
            "flow_out_eff", as_backend_objs=False
        )
        assert expected.where(updated_param.notnull()).equals(updated_param)

    def test_update_input_one_val(self, caplog, solved_model_func, dummy_int: int):
        """Updating a parameter where a single value needs broadcasting to the shape of the parameter, leading to any parameter Null values being rebuilt."""
        updated_param = dummy_int
        new_dims = {"techs"}
        caplog.set_level(logging.DEBUG)

        solved_model_func.backend.update_input("flow_out_eff", updated_param)

        assert (
            f"New values will be broadcast along the {new_dims} dimension(s)"
            in caplog.text
        )
        expected = solved_model_func.backend.get_parameter(
            "flow_out_eff", as_backend_objs=False
        )
        assert (expected == dummy_int).all()

    def test_update_input_replace_defaults(self, solved_model_func):
        """Updating a parameter that only exists in the backend thanks to its existence in the model definition schema."""
        updated_param = solved_model_func.inputs.flow_out_eff.fillna(0.1)

        solved_model_func.backend.update_input("flow_out_eff", updated_param)

        expected = solved_model_func.backend.get_parameter(
            "flow_out_eff", as_backend_objs=False
        )
        assert expected.equals(updated_param)

    def test_update_input_add_dim(self, caplog, solved_model_func):
        """flow_out_eff doesn't have the time dimension in the simple model, we add it here."""
        updated_param = solved_model_func.inputs.flow_out_eff.where(
            solved_model_func.inputs.timesteps.notnull()
        )
        refs_to_update = [  # should be sorted alphabetically
            "balance_supply_no_storage",
            "balance_transmission",
            "flow_out_inc_eff",
        ]
        caplog.set_level(logging.DEBUG)

        solved_model_func.backend.update_input("flow_out_eff", updated_param)

        assert (
            f"The optimisation problem components {refs_to_update} will be re-built."
            in caplog.text
        )

        expected = solved_model_func.backend.get_parameter(
            "flow_out_eff", as_backend_objs=False
        )
        assert "timesteps" in expected.dims

    def test_update_input_replace_undefined(self, caplog, solved_model_func):
        """source_eff isn't defined in the inputs, so is a dimensionless value in the pyomo object, assigned its default value."""
        updated_param = solved_model_func.inputs.flow_out_eff

        refs_to_update = ["balance_supply_no_storage"]
        caplog.set_level(logging.DEBUG)

        solved_model_func.backend.update_input("source_eff", updated_param)

        assert (
            f"The optimisation problem components {refs_to_update} will be re-built."
            in caplog.text
        )

        expected = solved_model_func.backend.get_parameter(
            "source_eff", as_backend_objs=False
        )
        assert expected.equals(updated_param)

    @pytest.mark.parametrize("model_suffix", ["_longnames", "_updated_cost_flow_cap"])
    @pytest.mark.parametrize(
        ("expr", "kwargs"),
        [
            ("cost_investment_flow_cap", {"carriers": "electricity"}),
            ("cost_investment", {}),
            ("cost", {}),
        ],
    )
    @pytest.mark.usefixtures(
        "built_model_func_longnames", "built_model_func_updated_cost_flow_cap"
    )
    def test_update_input_expr_refs_rebuilt(
        self, request: pytest.FixtureRequest, model_suffix: str, expr: str, kwargs: dict
    ):
        """Check that parameter re-definition propagates across all cross-referenced global expressions."""
        model: calliope.Model = request.getfixturevalue(
            "built_model_func" + model_suffix
        )
        expression_string = (
            model.backend.get_global_expression(expr, as_backend_objs=False)
            .sel(techs="test_demand_elec", **kwargs)
            .astype(str)
        )
        if model_suffix.endswith("updated_cost_flow_cap"):
            assert expression_string.str.contains("test_demand_elec").all()
        else:
            assert not (expression_string.str.contains("test_demand_elec").any())

    @pytest.mark.usefixtures(
        "built_model_func_longnames", "built_model_func_updated_cost_flow_cap"
    )
    @pytest.mark.parametrize("model_suffix", ["_longnames", "_updated_cost_flow_cap"])
    def test_update_input_refs_in_obj_func(
        self, request: pytest.FixtureRequest, model_suffix: str
    ):
        """Check that parameter re-definition propagates from global expressions to objective function."""
        model: calliope.Model = request.getfixturevalue(
            "built_model_func" + model_suffix
        )
        # TODO: update once we have a `get_objective` method that is backend-agnostic
        if isinstance(model.backend, calliope.backend.GurobiBackendModel):
            objective_string = str(
                model.backend.objectives.min_cost_optimisation.item()
            )
        elif isinstance(model.backend, calliope.backend.PyomoBackendModel):
            objective_string = str(
                model.backend.objectives.min_cost_optimisation.item().expr
            )
        if model_suffix.endswith("updated_cost_flow_cap"):
            assert "test_demand_elec" in objective_string
        else:
            # This ensures that the `updated_cost_flow_cap` test passing isn't a false negative.
            # If this fails, it means that `updated_cost_flow_cap` might be passing for reasons unrelated to a successful rebuild.
            assert "test_demand_elec" not in objective_string

    def test_update_input_no_refs_to_update(self, solved_model_func):
        """flow_cap_per_storage_cap_max isn't defined in the inputs, so is a dimensionless value in the pyomo object, assigned its default value.

        Updating it doesn't change the model in any way, because none of the existing constraints/expressions depend on it.
        Therefore, no warning is raised.
        """
        updated_param = 1

        solved_model_func.backend.update_input(
            "flow_cap_per_storage_cap_max", updated_param
        )

        expected = solved_model_func.backend.get_parameter(
            "flow_cap_per_storage_cap_max", as_backend_objs=False
        )
        assert expected == 1


class TestUpdateVariable:
    @pytest.mark.parametrize("bound", ["min", "max"])
    def test_update_variable_single_bound_single_val(
        self, solved_model_func, bound, dummy_int
    ):
        """Updating a variable lower and upper bounds one at a time"""
        translator = {"min": "lb", "max": "ub"}

        solved_model_func.backend.update_variable_bounds(
            "flow_out", **{bound: dummy_int}
        )

        bound_vals = solved_model_func.backend.get_variable_bounds("flow_out")[
            translator[bound]
        ]

        assert (bound_vals == dummy_int).where(bound_vals.notnull()).all()

    def test_update_variable_bounds_single_val(self, solved_model_func, dummy_int):
        """Updating a variable lower and upper bounds simultaneously."""
        solved_model_func.backend.update_variable_bounds(
            "flow_out", min=dummy_int, max=dummy_int
        )
        bound_vals = solved_model_func.backend.get_variable_bounds("flow_out")
        assert (bound_vals == dummy_int).where(bound_vals.notnull()).all().all()

    def test_update_variable_single_bound_multi_val(self, caplog, solved_model_func):
        """Updating a bound using an array of values."""
        caplog.set_level(logging.INFO)
        bound_array = solved_model_func.inputs.sink_use_equals.sel(
            techs="test_demand_elec"
        )
        solved_model_func.backend.update_variable_bounds("flow_in", min=bound_array)
        bound_vals = solved_model_func.backend.get_variable_bounds("flow_in").lb
        assert "New `min` bounds will be broadcast" in caplog.text
        assert bound_vals.equals(
            bound_array.where(bound_vals.notnull()).transpose(*bound_vals.dims)
        )

    def test_update_variable_error_update_input_instead(self, solved_model_func):
        """Check that expected error is raised if trying to update a variable bound that was set by a parameter."""
        with pytest.raises(calliope.exceptions.BackendError) as excinfo:
            solved_model_func.backend.update_variable_bounds("flow_cap", max=1)
        assert check_error_or_warning(
            excinfo,
            "Cannot update variable bounds that have been set by parameters."
            " Use `update_input('flow_cap_max')` to update the max bound of flow_cap.",
        )

    def test_fix_variable_before_solve(self, built_model_cls_longnames):
        """Cannot fix a variable before solving the model."""
        with pytest.raises(calliope.exceptions.BackendError) as excinfo:
            built_model_cls_longnames.backend.fix_variable("flow_cap")

        assert check_error_or_warning(
            excinfo,
            "Cannot fix variable values without already having solved the model successfully.",
        )


class TestMILP:
    def test_has_integer_or_binary_variables_lp(self, solved_model_cls):
        """LP models have no integer or binary variables."""
        assert not solved_model_cls.backend.has_integer_or_binary_variables

    def test_has_integer_or_binary_variables_milp(self, solved_model_milp_cls):
        """MILP models have integer / binary variables."""
        assert solved_model_milp_cls.backend.has_integer_or_binary_variables


class TestPiecewiseConstraints:
    def gen_params(self, data, index=[0, 1, 2], dim="breakpoints"):
        return {
            "data_definitions": {
                "piecewise_x": {"data": data, "index": index, "dims": dim},
                "piecewise_y": {
                    "data": [0, 1, 5],
                    "index": [0, 1, 2],
                    "dims": "breakpoints",
                },
            }
        }

    @pytest.fixture(scope="class")
    def working_math(self):
        return {
            "foreach": ["nodes", "techs", "carriers"],
            "where": "[test_supply_elec] in techs AND piecewise_x AND piecewise_y",
            "x_values": "piecewise_x",
            "x_expression": "flow_cap",
            "y_values": "piecewise_y",
            "y_expression": "source_cap",
            "description": "FOO",
        }

    @pytest.fixture(scope="class")
    def working_params(self):
        return self.gen_params([0, 5, 10])

    @pytest.fixture(scope="class")
    def length_mismatch_params(self):
        return self.gen_params([0, 10], [0, 1])

    @pytest.fixture(scope="class")
    def not_reaching_var_bound_with_breakpoint_params(self):
        return self.gen_params([0, 5, 8])

    @pytest.fixture(scope="class")
    def missing_breakpoint_dims(self):
        return self.gen_params([0, 5, 10], dim="foobar")

    @pytest.fixture(scope="class")
    def add_math(self):
        return {
            "parameters": {"piecewise_x": {}, "piecewise_y": {}},
            "dimensions": {
                "breakpoints": {"dtype": "integer", "iterator": "breakpoint"}
            },
        }

    @pytest.fixture(scope="class")
    def working_model(self, backend, working_params, working_math, add_math):
        m = build_model(
            working_params,
            "simple_supply,two_hours,investment_costs",
            math_dict=add_math,
        )
        m.build(backend=backend)
        m.backend.add_piecewise_constraint("foo", working_math)
        return m

    @pytest.fixture(scope="class")
    def piecewise_constraint(self, working_model):
        return working_model.backend.get_piecewise_constraint("foo")

    def test_piecewise_attrs(self, piecewise_constraint):
        """Check a piecewise constraint has all expected attributes."""
        assert piecewise_constraint.attrs == {
            "obj_type": "piecewise_constraints",
            "references": set(),
            "coords_in_name": False,
        }

    @pytest.mark.parametrize(
        "var", ["flow_cap", "source_cap", "piecewise_x", "piecewise_y"]
    )
    def test_piecewise_upstream_refs(self, working_model, var):
        """Expected tracking of piecewise constraint in component reference chains."""
        assert "foo" in working_model.backend._dataset[var].attrs["references"]

    def test_fails_on_breakpoints_in_foreach(self, working_model, working_math):
        """Expected error when defining `breakpoints` in foreach."""
        failing_math = {"foreach": ["nodes", "techs", "carriers", "breakpoints"]}
        with pytest.raises(calliope.exceptions.BackendError) as excinfo:
            working_model.backend.add_piecewise_constraint(
                "bar", {**working_math, **failing_math}
            )
        assert check_error_or_warning(
            excinfo,
            "(piecewise_constraints, bar) | `breakpoints` dimension should not be in `foreach`",
        )

    def test_fails_on_no_breakpoints_in_params(
        self, missing_breakpoint_dims, working_math, backend, add_math
    ):
        """Expected error when parameter defining breakpoints isn't indexed over `breakpoints`."""
        m = build_model(
            missing_breakpoint_dims,
            "simple_supply,two_hours,investment_costs",
            math_dict=add_math,
        )
        m.build(backend=backend)
        with pytest.raises(calliope.exceptions.BackendError) as excinfo:
            m.backend.add_piecewise_constraint("bar", working_math)
        assert check_error_or_warning(
            excinfo,
            "(piecewise_constraints, bar) | `x_values` must be indexed over the `breakpoints` dimension",
        )<|MERGE_RESOLUTION|>--- conflicted
+++ resolved
@@ -376,49 +376,6 @@
             "coords_in_name": False,
         }
 
-<<<<<<< HEAD
-        assert not expected_keys.symmetric_difference(constraint.attrs.keys())
-
-    def test_get_constraint_obj_type(self, constraint):
-        """Check a constraint has expected object type."""
-        assert constraint.attrs["obj_type"] == "constraints"
-
-    def test_get_constraint_refs(self, constraint):
-        """Check a constraint has expected refs to other math components (zero for constraints)."""
-        assert constraint.attrs["references"] == set()
-
-    def test_get_constraint_coords_in_name(self, constraint):
-        """Check a constraint does not have verbose strings activated."""
-        assert constraint.attrs["coords_in_name"] is False
-
-    def test_get_lookup_obj_type(self, lookup):
-        """Check that a lookup has the right object type set."""
-        assert lookup.attrs["obj_type"] == "lookups"
-
-    def test_get_lookup_refs(self, lookup):
-        """Check that a lookup has zero refs to other components."""
-        assert lookup.attrs["references"] == {
-            "balance_storage",
-            "source_use",
-            "balance_conversion",
-            "flow_in_inc_eff",
-            "source_cap",
-            "symmetric_transmission",
-            "balance_supply_no_storage",
-            "balance_demand",
-            "balance_supply_with_storage",
-            "link_flow_cap",
-            "storage",
-            "cost_investment_flow_cap",
-            "balance_demand_min_use",
-            "storage_cap",
-            "balance_supply_min_use",
-            "balance_transmission",
-            "flow_out_inc_eff",
-        }
-
-=======
->>>>>>> 9f82d638
     def test_get_lookup_expected_keys(self, lookup):
         """Check that a lookup displays its schema attributes."""
         assert lookup.attrs == {
