import pytest  # noqa: F401
from calliope import exceptions

from .common.util import build_test_model as build_model
from .common.util import check_error_or_warning


class TestActiveFalse:
    """
    Test removal of techs, nodes, links, and transmission techs
    with the ``active: False`` configuration option.

    """

    def test_tech_active_false(self):
        overrides = {"techs.test_storage.active": False}
        with pytest.warns(exceptions.ModelWarning) as excinfo:
            model = build_model(overrides, "simple_storage,two_hours,investment_costs")

        # Ensure what should be gone is gone
        assert "test_storage" not in model._model_data.coords["techs"].values

        # Ensure warnings were raised
        assert check_error_or_warning(
            excinfo,
            "Tech test_storage was removed by setting ``active: False`` - not checking the consistency of its constraints at node a.",
        )

    def test_node_active_false(self):
        overrides = {"nodes.b.active": False}
        with pytest.warns(exceptions.ModelWarning) as excinfo:
            model = build_model(overrides, "simple_storage,two_hours,investment_costs")

        # Ensure what should be gone is gone
        assert "b" not in model._model_data.coords["nodes"].values

        # Ensure warnings were raised
        assert check_error_or_warning(
            excinfo,
            "Not building the link a,b because one or both of its nodes have been removed from the model by setting ``active: false``",
        )

<<<<<<< HEAD
    def test_definition_matrix_exists_false(self):
        overrides = {"nodes.b.techs.test_storage.exists": False}
=======
    def test_node_tech_active_false(self):
        overrides = {"nodes.b.techs.test_storage.active": False}
>>>>>>> a20cd529
        model = build_model(overrides, "simple_storage,two_hours,investment_costs")

        # Ensure what should be gone is gone
        assert not (
            model._model_data.definition_matrix.sel(
                techs="test_storage", nodes="b"
            ).any(["carriers", "carrier_tiers"])
        )

    def test_link_active_false(self):
        overrides = {"links.a,b.active": False}
        model = build_model(overrides, "simple_storage,two_hours,investment_costs")

        # Ensure what should be gone is gone
        assert not model._model_data.inheritance.str.endswith("transmission").any()

    def test_link_tech_active_false(self):
        overrides = {"links.a,b.techs.test_transmission_elec.active": False}
        model = build_model(overrides, "simple_storage,two_hours,investment_costs")

        # Ensure what should be gone is gone
        assert "test_transmission_elec:b" not in model._model_data.techs
        assert "test_transmission_elec:a" not in model._model_data.techs
        assert "test_transmission_heat:b" in model._model_data.techs
        assert "test_transmission_heat:a" in model._model_data.techs<|MERGE_RESOLUTION|>--- conflicted
+++ resolved
@@ -40,13 +40,8 @@
             "Not building the link a,b because one or both of its nodes have been removed from the model by setting ``active: false``",
         )
 
-<<<<<<< HEAD
-    def test_definition_matrix_exists_false(self):
-        overrides = {"nodes.b.techs.test_storage.exists": False}
-=======
     def test_node_tech_active_false(self):
         overrides = {"nodes.b.techs.test_storage.active": False}
->>>>>>> a20cd529
         model = build_model(overrides, "simple_storage,two_hours,investment_costs")
 
         # Ensure what should be gone is gone
