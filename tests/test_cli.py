import importlib.resources
import os
import subprocess
import tempfile
from pathlib import Path

import pytest  # noqa: F401
from click.testing import CliRunner

import calliope
from calliope import cli, io

<<<<<<< HEAD
_MODEL_NATIONAL = (
    importlib_resources.files("calliope")
    / "example_models"
    / "national_scale"
    / "model.yaml"
).as_posix()
=======
with importlib.resources.as_file(importlib.resources.files("calliope")) as f:
    _MODEL_NATIONAL = (
        f / "example_models" / "national_scale" / "model.yaml"
    ).as_posix()
>>>>>>> 962a4ad0


class TestCLI:
    def test_new(self):
        runner = CliRunner()
        with tempfile.TemporaryDirectory() as tempdir:
            new_path = os.path.join(tempdir, "test")
            result = runner.invoke(cli.new, [new_path])
            assert result.exit_code == 0
            # Assert that `model.yaml` in the target dir exists
            assert os.path.isfile(os.path.join(tempdir, "test", "model.yaml"))

    def test_run_from_yaml(self):
        runner = CliRunner()

        with runner.isolated_filesystem() as tempdir:
            result = runner.invoke(
                cli.run,
                [
                    _MODEL_NATIONAL,
                    "--save_netcdf=output.nc",
                    # FIXME: should be CBC but a timeout error causes issues on OSX CI
                    # (likely fixed by updating pyomo)
                    "--override_dict={'config.solve.solver': 'glpk'}",
                ],
            )
            assert result.exit_code == 0
            assert os.path.isfile(os.path.join(tempdir, "output.nc"))

    @pytest.mark.skip(
        reason="SPORES mode will fail until the cost max group constraint can be reproduced"
    )
    def test_save_per_spore(self):
        runner = CliRunner()

        with runner.isolated_filesystem() as tempdir:
            os.mkdir(os.path.join(tempdir, "output"))
            print(os.listdir(tempdir))
            result = runner.invoke(
                cli.run,
                [
                    _MODEL_NATIONAL,
                    "--save_netcdf=output.nc",
                    "--scenario=spores",
                    "--override_dict={'config.solve.spores_save_per_spore': True}",
                ],
            )
            print(os.listdir(os.path.join(tempdir, "output")))
            assert result.exit_code == 0
            for i in ["0", "1", "2", "3"]:
                assert os.path.isfile(os.path.join(tempdir, "output", f"spore_{i}.nc"))
            assert os.path.isfile(os.path.join(tempdir, "output.nc"))

    def test_incorrect_file_format(self):
        runner = CliRunner()

        result = runner.invoke(cli.run, ["test_model.txt", "--save_netcdf=output.nc"])
        assert "Cannot determine model file format" in result.output
        assert result.exit_code == 1

    def test_incorrect_model_format(self):
        runner = CliRunner()

        result = runner.invoke(
            cli.run, ["test_model.txt", "--model_format=yml", "--save_netcdf=output.nc"]
        )
        assert "Invalid model format" in result.output
        assert result.exit_code == 1

    @pytest.mark.parametrize(
        "arg", [("--scenario=test"), ("--override_dict={'config.init.name': 'test'}")]
    )
    def test_unavailable_arguments(self, arg):
        runner = CliRunner()

        result = runner.invoke(
            cli.run, ["test_model.nc", arg, "--save_netcdf=output.nc"]
        )
        assert (
            "the --scenario and --override_dict options are not available"
            in result.output
        )
        assert result.exit_code == 1

    def test_run_from_netcdf(self):
        runner = CliRunner()
        model = calliope.examples.national_scale()

        model_file = "model.nc"
        out_file = "output.nc"

        with runner.isolated_filesystem() as tempdir:
            model.to_netcdf(model_file)
            result = runner.invoke(cli.run, [model_file, f"--save_netcdf={out_file}"])
            assert result.exit_code == 0
            assert (Path(tempdir) / out_file).is_file()

    def test_run_save_lp(self):
        runner = CliRunner()

        with runner.isolated_filesystem() as tempdir:
            result = runner.invoke(cli.run, [_MODEL_NATIONAL, "--save_lp=output.lp"])
            assert result.exit_code == 0
            assert os.path.isfile(os.path.join(tempdir, "output.lp"))

    def test_generate_runs_bash(self):
        runner = CliRunner()

        with runner.isolated_filesystem() as tempdir:
            result = runner.invoke(
                cli.generate_runs,
                [
                    _MODEL_NATIONAL,
                    "test.sh",
                    "--kind=bash",
                    '--scenarios="run1;run2;run3;run4"',
                ],
            )
            assert result.exit_code == 0
            assert os.path.isfile(os.path.join(tempdir, "test.sh"))

    def test_generate_runs_windows(self):
        runner = CliRunner()

        with runner.isolated_filesystem() as tempdir:
            result = runner.invoke(
                cli.generate_runs,
                [
                    _MODEL_NATIONAL,
                    "test.bat",
                    "--kind=windows",
                    '--scenarios="run1;run2;run3;run4"',
                ],
            )
            assert result.exit_code == 0
            assert os.path.isfile(os.path.join(tempdir, "test.bat"))

    def test_generate_runs_bsub(self):
        runner = CliRunner()

        with runner.isolated_filesystem() as tempdir:
            result = runner.invoke(
                cli.generate_runs,
                [
                    _MODEL_NATIONAL,
                    "test.sh",
                    "--kind=bsub",
                    '--scenarios="run1;run2;run3;run4"',
                    "--cluster_mem=1G",
                    "--cluster_time=100",
                ],
            )
            assert result.exit_code == 0
            assert os.path.isfile(os.path.join(tempdir, "test.sh"))
            assert os.path.isfile(os.path.join(tempdir, "test.sh.array.sh"))

    def test_generate_runs_sbatch(self):
        runner = CliRunner()

        with runner.isolated_filesystem() as tempdir:
            result = runner.invoke(
                cli.generate_runs,
                [
                    _MODEL_NATIONAL,
                    "test.sh",
                    "--kind=sbatch",
                    '--scenarios="run1;run2;run3;run4"',
                    "--cluster_mem=1G",
                    "--cluster_time=100",
                ],
            )
            assert result.exit_code == 0
            assert os.path.isfile(os.path.join(tempdir, "test.sh"))
            assert os.path.isfile(os.path.join(tempdir, "test.sh.array.sh"))

    def test_debug(self):
        """Trackeback should only be printed in debug mode."""
        # FIXME: revert back to CliRunner when error handling is made consistent with terminal output
        # See https://github.com/pallets/click/issues/2682
        shell_cmd = "calliope run foo.yaml"
        result = subprocess.run(shell_cmd, shell=True, capture_output=True)
        assert result.returncode == 1
        assert not result.stderr

        result = subprocess.run(shell_cmd + " --debug", shell=True, capture_output=True)
        assert result.returncode == 1
        assert "Traceback (most recent call last)" in result.stderr.decode()

    def test_generate_scenarios(self):
        runner = CliRunner()
        with runner.isolated_filesystem() as tempdir:
            out_file = os.path.join(tempdir, "scenarios.yaml")
            result = runner.invoke(
                cli.generate_scenarios,
                [
                    _MODEL_NATIONAL,
                    out_file,
                    "cold_fusion",
                    "run1;run2",
                    "cold_fusion_cap_share;cold_fusion_prod_share",
                ],
            )
            assert result.exit_code == 0
            assert os.path.isfile(out_file)
            scenarios = io.read_rich_yaml(out_file)
            assert "scenario_0" not in scenarios["scenarios"]
            assert scenarios["scenarios"]["scenario_1"] == [
                "cold_fusion",
                "run1",
                "cold_fusion_cap_share",
            ]

    @pytest.mark.filterwarnings(
        "ignore:(?s).*Model solution was non-optimal:calliope.exceptions.BackendWarning"
    )
    def test_no_success_exit_code_when_infeasible(self, minimal_test_model_path):
        runner = CliRunner()
        result = runner.invoke(
            cli.run,
            [
                minimal_test_model_path,
                "--scenario=simple_supply",  # without these, the model cannot run
                "--override_dict={techs.test_supply_elec.flow_cap_max: 1}",  # elec supply too low
            ],
        )
        assert result.exit_code != 0

    @pytest.mark.filterwarnings(
        "ignore:(?s).*Model solution was non-optimal:calliope.exceptions.BackendWarning"
    )
    def test_success_exit_code_when_infeasible_and_demanded(
        self, minimal_test_model_path
    ):
        runner = CliRunner()
        result = runner.invoke(
            cli.run,
            [
                minimal_test_model_path,
                "--no_fail_when_infeasible",
                "--scenario=simple_supply",  # without these, the model cannot run
                "--override_dict={techs.test_supply_elec.flow_cap_max: 1}",  # elec supply too low
            ],
        )
        assert result.exit_code == 0<|MERGE_RESOLUTION|>--- conflicted
+++ resolved
@@ -10,19 +10,10 @@
 import calliope
 from calliope import cli, io
 
-<<<<<<< HEAD
-_MODEL_NATIONAL = (
-    importlib_resources.files("calliope")
-    / "example_models"
-    / "national_scale"
-    / "model.yaml"
-).as_posix()
-=======
 with importlib.resources.as_file(importlib.resources.files("calliope")) as f:
     _MODEL_NATIONAL = (
         f / "example_models" / "national_scale" / "model.yaml"
     ).as_posix()
->>>>>>> 962a4ad0
 
 
 class TestCLI:
