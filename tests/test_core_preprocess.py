--- conflicted
+++ resolved
@@ -440,78 +440,4 @@
         assert check_error_or_warning(
             error,
             "storage_discharge_depth is currently not allowed when time clustering is active.",
-<<<<<<< HEAD
-        )
-
-
-class TestTime:
-    @pytest.fixture
-    def model_national(self, load_timeseries_from_dataframes):
-        """
-        Return national scale example model. If load_timeseries_from_dataframes
-        is True, timeseries are read into dataframes and model is called using them.
-        If not, the timeseries are read in from CSV.
-        """
-        if load_timeseries_from_dataframes:
-            # Create dictionary with dataframes
-            time_data_path = (
-                calliope.examples._EXAMPLE_MODEL_DIR
-                / "national_scale"
-                / "timeseries_data"
-            )
-            timeseries_dataframes = {}
-            timeseries_dataframes["csp_resource"] = pd.read_csv(
-                time_data_path / "csp_resource.csv", index_col=0
-            )
-            timeseries_dataframes["demand_1"] = pd.read_csv(
-                time_data_path / "demand-1.csv", index_col=0
-            )
-            timeseries_dataframes["demand_2"] = pd.read_csv(
-                time_data_path / "demand-2.csv", index_col=0
-            )
-            # Create override dict telling calliope to load timeseries from df
-            override_dict = {
-                "techs.csp.source_use_max": "df=csp_resource",
-                "nodes.region1.techs.demand_power.sink_use_equals": "df=demand_1:demand",
-                "nodes.region2.techs.demand_power.sink_use_equals": "df=demand_2:demand",
-            }
-            return calliope.examples.national_scale(
-                timeseries_dataframes=timeseries_dataframes, override_dict=override_dict
-            )
-        else:
-            return calliope.examples.national_scale()
-
-    @pytest.fixture
-    def model_urban(self):
-        return calliope.examples.urban_scale(
-            override_dict={"config.init.time_subset": ["2005-01-01", "2005-01-10"]}
-        )
-
-    @pytest.mark.parametrize("load_timeseries_from_dataframes", [False, True])
-    def test_timeseries_from_csv(self, model_national):
-        """
-        Timeseries data should be successfully loaded into national_scale example
-        model. This test checks whether this happens with timeseries loaded both
-        from CSV (`load_timeseries_from_dataframes`=False, called via file=...) and
-        from dataframes (`load_timeseries_from_dataframes`=True, called via df=...).
-        """
-
-        model = model_national
-        assert model.inputs.sink_use_equals.sel(
-            nodes="region1", techs="demand_power"
-        ).values[0] == approx(25284.48)
-        assert model.inputs.sink_use_equals.sel(
-            nodes="region2", techs="demand_power"
-        ).values[0] == approx(2254.098)
-        assert model.inputs.source_use_max.sel(nodes="region1_1", techs="csp").values[
-            8
-        ] == approx(0.263805)
-        assert model.inputs.source_use_max.sel(nodes="region1_2", techs="csp").values[
-            8
-        ] == approx(0.096755)
-        assert model.inputs.source_use_max.sel(nodes="region1_3", techs="csp").values[
-            8
-        ] == approx(0.0)
-=======
-        )
->>>>>>> bbd303ed
+        )