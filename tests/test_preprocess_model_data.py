import logging
from pathlib import Path

import numpy as np
import pandas as pd
import pytest
import xarray as xr

from calliope import exceptions
from calliope.attrdict import AttrDict
<<<<<<< HEAD
from calliope.preprocess import data_sources, scenarios
=======
from calliope.preprocess import data_tables, load
>>>>>>> e447d172
from calliope.preprocess.model_data import ModelDataFactory

from .common.util import build_test_model as build_model
from .common.util import check_error_or_warning


@pytest.fixture
def model_def():
    model_def_path = Path(__file__).parent / "common" / "test_model" / "model.yaml"
    model_dict = AttrDict.from_yaml(model_def_path)
    model_def_override, _ = scenarios.load_scenario_overrides(
        model_dict, scenario="simple_supply,empty_tech_node"
    )
    return model_def_override, model_def_path


@pytest.fixture
def data_source_list(model_def, init_config):
    model_def_dict, model_def_path = model_def
    return [
        data_tables.DataTable(init_config, source_name, source_dict, {}, model_def_path)
        for source_name, source_dict in model_def_dict.pop("data_tables", {}).items()
    ]


@pytest.fixture
def init_config(config_defaults, model_def):
    model_def_dict, _ = model_def
    config_defaults.union(model_def_dict.pop("config"), allow_override=True)
    return config_defaults["init"]


@pytest.fixture
def model_data_factory(model_def, init_config, model_defaults):
    model_def_dict, _ = model_def
    return ModelDataFactory(
        init_config, model_def_dict, [], {"foo": "bar"}, {"default": model_defaults}
    )


@pytest.fixture
def model_data_factory_w_params(model_data_factory: ModelDataFactory):
    model_data_factory.add_node_tech_data()
    return model_data_factory


@pytest.fixture
def my_caplog(caplog):
    caplog.set_level(logging.DEBUG, logger="calliope.preprocess")
    return caplog


@pytest.mark.filterwarnings("ignore:(?s).*Converting non-nanosecond precision datetime")
class TestModelData:
    @pytest.fixture(scope="class")
    def simple_da(self):
        data = {("foo", 1): [True, 10], ("foo", 2): [False, 20], ("bar", 1): [True, 30]}
        da = pd.Series(data).rename_axis(index=["foobar", "foobaz"]).to_xarray()
        return da

    @pytest.fixture(scope="class")
    def timeseries_da(self):
        data = {
            ("2005-01-01 00:00", "bar"): [True, 10],
            ("2005-01-01 01:00", "bar"): [False, 20],
        }
        da = pd.Series(data).rename_axis(index=["timesteps", "foobaz"]).to_xarray()
        da.coords["timesteps"] = da.coords["timesteps"].astype("M")
        return da

    def test_model_data_init(self, model_data_factory: ModelDataFactory):
        assert model_data_factory.param_attrs["flow_in_eff"] == {"default": 1.0}

        assert model_data_factory.dataset.attrs == {"foo": "bar"}

    def test_add_node_tech_data(self, model_data_factory_w_params: ModelDataFactory):
        assert set(model_data_factory_w_params.dataset.nodes.values) == {"a", "b", "c"}
        assert set(model_data_factory_w_params.dataset.techs.values) == {
            "test_supply_elec",
            "test_demand_elec",
            "test_link_a_b_elec",
            "test_link_a_b_heat",
        }
        assert set(model_data_factory_w_params.dataset.carriers.values) == {
            "electricity",
            "heat",
        }
        assert set(model_data_factory_w_params.dataset.data_vars.keys()) == {
            "nodes_inheritance",
            "distance",
            "techs_inheritance",
            "name",
            "carrier_out",
            "carrier_in",
            "base_tech",
            "flow_cap_max",
            "source_use_max",
            "flow_out_eff",
        }

    def test_update_time_dimension_and_params(
        self, model_data_factory_w_params: ModelDataFactory, timeseries_da
    ):
        model_data_factory_w_params.dataset["timeseries_da"] = timeseries_da
        model_data_factory_w_params.update_time_dimension_and_params()
        assert "timestep_resolution" in model_data_factory_w_params.dataset.data_vars
        assert "timestep_weights" in model_data_factory_w_params.dataset.data_vars

    def test_clean_data_from_undefined_members(
        self, my_caplog, model_data_factory: ModelDataFactory
    ):
        model_data_factory.dataset["carrier_in"] = (
            pd.Series(
                {
                    ("A", "foo", "c1"): True,
                    ("B", "bar", "c2"): np.nan,
                    ("C", "foo", "c1"): True,
                }
            )
            .rename_axis(index=["nodes", "techs", "carriers"])
            .to_xarray()
        )
        model_data_factory.dataset["carrier_out"] = (
            pd.Series(
                {
                    ("A", "foo", "c2"): True,
                    ("B", "bar", "c1"): np.nan,
                    ("C", "foo", "c2"): True,
                }
            )
            .rename_axis(index=["nodes", "techs", "carriers"])
            .to_xarray()
        )

        model_data_factory.dataset["will_remain"] = (
            pd.Series({"foo": 1, "bar": 2}).rename_axis(index="techs").to_xarray()
        )
        model_data_factory.dataset["will_delete"] = (
            pd.Series({"foo": np.nan, "bar": 2}).rename_axis(index="techs").to_xarray()
        )
        model_data_factory.dataset["will_delete_2"] = (
            pd.Series({("foo", "B"): 2})
            .rename_axis(index=["techs", "nodes"])
            .to_xarray()
        )

        model_data_factory.clean_data_from_undefined_members()

        assert (
            "Deleting techs values as they are not defined anywhere in the model: {'bar'}"
            in my_caplog.text
        )
        assert (
            "Deleting nodes values as they are not defined anywhere in the model: {'B'}"
            in my_caplog.text
        )
        assert (
            "Deleting empty parameters: ['will_delete', 'will_delete_2']"
            in my_caplog.text
        )

        assert "will_delete" not in model_data_factory.dataset
        assert "will_delete_2" not in model_data_factory.dataset
        assert model_data_factory.dataset["will_remain"].item() == 1
        assert set(model_data_factory.dataset.techs.values) == {"foo"}
        assert set(model_data_factory.dataset.nodes.values) == {"A", "C"}
        assert model_data_factory.dataset["definition_matrix"].dtype.kind == "b"

    @pytest.mark.parametrize(
        ("existing_distance", "expected_distance"), [(np.nan, 343.834), (1, 1)]
    )
    def test_add_link_distances_missing_distance(
        self,
        my_caplog,
        model_data_factory_w_params: ModelDataFactory,
        existing_distance,
        expected_distance,
    ):
        model_data_factory_w_params.clean_data_from_undefined_members()
        model_data_factory_w_params.dataset["latitude"] = (
            pd.Series({"a": 51.507222, "b": 48.8567})
            .rename_axis(index="nodes")
            .to_xarray()
        )
        model_data_factory_w_params.dataset["longitude"] = (
            pd.Series({"a": -0.1275, "b": 2.3508})
            .rename_axis(index="nodes")
            .to_xarray()
        )
        model_data_factory_w_params.dataset["distance"] = (
            pd.Series({"test_link_a_b_elec": existing_distance})
            .rename_axis(index="techs")
            .to_xarray()
        )

        model_data_factory_w_params.add_link_distances()
        assert "Any missing link distances automatically computed" in my_caplog.text
        assert model_data_factory_w_params.dataset["distance"].sel(
            techs="test_link_a_b_elec"
        ).item() == pytest.approx(expected_distance)

    @pytest.mark.parametrize(("unit", "expected"), [("m", 343834), ("km", 343.834)])
    def test_add_link_distances_no_da(
        self, my_caplog, model_data_factory_w_params: ModelDataFactory, unit, expected
    ):
        _default_distance_unit = model_data_factory_w_params.config["distance_unit"]
        model_data_factory_w_params.config["distance_unit"] = unit
        model_data_factory_w_params.clean_data_from_undefined_members()
        model_data_factory_w_params.dataset["latitude"] = (
            pd.Series({"A": 51.507222, "B": 48.8567})
            .rename_axis(index="nodes")
            .to_xarray()
        )
        model_data_factory_w_params.dataset["longitude"] = (
            pd.Series({"A": -0.1275, "B": 2.3508})
            .rename_axis(index="nodes")
            .to_xarray()
        )
        del model_data_factory_w_params.dataset["distance"]

        model_data_factory_w_params.add_link_distances()
        model_data_factory_w_params.config["distance_unit"] = _default_distance_unit
        assert "Link distance matrix automatically computed" in my_caplog.text
        assert (
            model_data_factory_w_params.dataset["distance"].dropna("techs")
            == pytest.approx(expected)
        ).all()

    def test_add_link_distances_no_latlon(
        self, my_caplog, model_data_factory_w_params: ModelDataFactory
    ):
        model_data_factory_w_params.clean_data_from_undefined_members()
        model_data_factory_w_params.add_link_distances()
        assert "Link distances will not be computed automatically" in my_caplog.text

    def test_add_colors_no_init_da(
        self, my_caplog, model_data_factory_w_params: ModelDataFactory
    ):
        model_data_factory_w_params.add_colors()
        assert "Building technology color" in my_caplog.text
        np.testing.assert_array_equal(
            model_data_factory_w_params.dataset["color"].values,
            ["#19122b", "#17344c", "#185b48", "#3c7632"],
        )

    def test_add_colors_full_init_da(
        self, my_caplog, model_data_factory_w_params: ModelDataFactory
    ):
        model_data_factory_w_params.dataset["color"] = xr.DataArray(
            ["#123", "#654", "#321", "#456"], dims=("techs",)
        )
        color_da_copy = model_data_factory_w_params.dataset["color"].copy()
        model_data_factory_w_params.add_colors()
        assert "technology color" not in my_caplog.text
        assert model_data_factory_w_params.dataset["color"].equals(color_da_copy)

    def test_add_colors_partial_init_da(
        self, my_caplog, model_data_factory_w_params: ModelDataFactory
    ):
        model_data_factory_w_params.dataset["color"] = pd.Series(
            ["#123", np.nan, "#321", "#456"],
            index=model_data_factory_w_params.dataset.techs.to_index(),
        ).to_xarray()

        model_data_factory_w_params.add_colors()
        assert "Filling missing technology color" in my_caplog.text
        np.testing.assert_array_equal(
            model_data_factory_w_params.dataset["color"].values,
            ["#123", "#17344c", "#321", "#456"],
        )

    def test_assign_input_attr(
        self, model_data_factory: ModelDataFactory, simple_da, timeseries_da
    ):
        model_data_factory.dataset["storage_cap_max"] = simple_da
        model_data_factory.dataset["bar"] = timeseries_da
        assert model_data_factory.dataset.data_vars
        assert not any(
            "is_result" in var.attrs
            for var in model_data_factory.dataset.data_vars.values()
        )

        model_data_factory.assign_input_attr()

        assert all(
            var.attrs["is_result"] is False
            for var in model_data_factory.dataset.data_vars.values()
        )
        assert model_data_factory.dataset["storage_cap_max"].attrs["default"] == np.inf
        assert "default" not in model_data_factory.dataset["bar"].attrs

    def test_get_relevant_node_refs_ts_data(self, model_data_factory: ModelDataFactory):
        techs_dict = AttrDict(
            {
                "foo": {
                    "key3": {"data": None, "index": [["foo"]], "dims": ["foobar"]},
                    "key4": 1,
                    "key5": "foobar",
                },
                "bar": None,
            }
        )
        expected_tech_dict = AttrDict(
            {
                "foo": {
                    "key3": {"data": None, "index": [["foo"]], "dims": ["foobar"]},
                    "key4": 1,
                    "key5": "foobar",
                },
                "bar": None,
            }
        )
        model_data_factory._get_relevant_node_refs(techs_dict, "A")
        assert techs_dict == expected_tech_dict

    def test_get_relevant_node_refs_no_ts_data(
        self, model_data_factory: ModelDataFactory
    ):
        techs_dict = AttrDict(
            {
                "foo": {
                    "key1": 1,
                    "key2": {"data": 1},
                    "key3": {"data": 1, "index": [["foo"]], "dims": ["foobar"]},
                },
                "bar": None,
            }
        )
        refs = model_data_factory._get_relevant_node_refs(techs_dict, "A")
        assert set(refs) == set(["key1", "key2", "key3"])

    def test_get_relevant_node_refs_parent_at_node_not_supported(
        self, model_data_factory: ModelDataFactory
    ):
        techs_dict = AttrDict(
            {"bar": {"key1": 1}, "foo": {"base_tech": "foobar"}, "baz": None}
        )
        with pytest.raises(exceptions.ModelError) as excinfo:
            model_data_factory._get_relevant_node_refs(techs_dict, "A")

        assert check_error_or_warning(
            excinfo,
            "(nodes, A), (techs, foo) | Defining a technology `base_tech` at a node is not supported",
        )

    @pytest.mark.parametrize(
        ("param_data", "expected_da"),
        [
            ({"data": 1, "index": [[]], "dims": []}, xr.DataArray(1)),
            (
                {"data": 1, "index": [["foobar"]], "dims": ["foo"]},
                pd.Series({"foobar": 1}).rename_axis(index="foo").to_xarray(),
            ),
        ],
    )
    def test_param_dict_to_array(
        self, model_data_factory: ModelDataFactory, param_data, expected_da
    ):
        da = model_data_factory._param_dict_to_array("foo", param_data)
        assert da.equals(expected_da)

    def test_definition_dict_to_ds(self, model_data_factory: ModelDataFactory):
        def_dict = {
            "test_idx": {
                "foo": 1,
                "bar": {"data": True, "index": "foobaz", "dims": "foobar"},
            }
        }
        dim_name = "test_dim"
        param_ds = model_data_factory._definition_dict_to_ds(def_dict, dim_name)
        expected_ds = xr.Dataset(
            {
                "foo": pd.Series({"test_idx": 1}).rename_axis(index="test_dim"),
                "bar": pd.Series({("test_idx", "foobaz"): True})
                .rename_axis(index=["test_dim", "foobar"])
                .to_xarray(),
            }
        )
        assert param_ds.broadcast_equals(expected_ds)

    @pytest.mark.parametrize(
        ("input_idx", "expected_idx"),
        [
            ("foo", [["foo"]]),
            (["foo"], [["foo"]]),
            ([["foo"]], [["foo"]]),
            (["foo", "bar"], [["foo"], ["bar"]]),
            ([["foo", "bar"], ["foo", "baz"]], [["foo", "bar"], ["foo", "baz"]]),
        ],
    )
    def test_prepare_param_dict_indexed_idx(
        self, model_data_factory: ModelDataFactory, input_idx, expected_idx
    ):
        dict_skeleton = {"data": 1, "dims": ["foo"]}
        output = model_data_factory._prepare_param_dict(
            "foo", {"index": input_idx, **dict_skeleton}
        )
        assert output == {"index": expected_idx, **dict_skeleton}

    @pytest.mark.parametrize(
        ("input_dim", "expected_dim"),
        [("foo", ["foo"]), (["foo"], ["foo"]), (["foo", "bar"], ["foo", "bar"])],
    )
    def test_prepare_param_dict_indexed_dim(
        self, model_data_factory: ModelDataFactory, input_dim, expected_dim
    ):
        dict_skeleton = {"data": 1, "index": [["foo"]]}
        output = model_data_factory._prepare_param_dict(
            "foo", {"dims": input_dim, **dict_skeleton}
        )
        assert output == {"dims": expected_dim, **dict_skeleton}

    def test_prepare_param_dict_unindexed(self, model_data_factory: ModelDataFactory):
        output = model_data_factory._prepare_param_dict("foo", 1)
        assert output == {"data": 1, "index": [[]], "dims": []}

    def test_prepare_param_dict_lookup(
        self, model_data_factory: ModelDataFactory, simple_da: xr.DataArray
    ):
        model_data_factory.LOOKUP_PARAMS["lookup_arr"] = "foobar"
        model_data_factory.dataset["orig"] = simple_da
        output = model_data_factory._prepare_param_dict("lookup_arr", ["foo", "bar"])
        assert output == {"data": True, "index": [["foo"], ["bar"]], "dims": ["foobar"]}

    def test_prepare_param_dict_not_lookup(self, model_data_factory: ModelDataFactory):
        with pytest.raises(ValueError) as excinfo:  # noqa: PT011, false positive
            model_data_factory._prepare_param_dict("foo", ["foo", "bar"])
        assert check_error_or_warning(
            excinfo,
            "foo | Cannot pass parameter data as a list unless the parameter is one of the pre-defined lookup arrays",
        )

    def test_template_defs_inactive(
        self, my_caplog, model_data_factory: ModelDataFactory
    ):
        def_dict = {"A": {"active": False}}
        new_def_dict = model_data_factory._inherit_defs(
            dim_name="nodes", dim_dict=AttrDict(def_dict)
        )
        assert "(nodes, A) | Deactivated." in my_caplog.text
        assert not new_def_dict

    def test_template_defs_nodes_inherit(self, model_data_factory: ModelDataFactory):
        def_dict = {
            "A": {"template": "init_nodes", "my_param": 1},
            "B": {"my_param": 2},
        }
        new_def_dict = model_data_factory._inherit_defs(
            dim_name="nodes", dim_dict=AttrDict(def_dict)
        )

        assert new_def_dict == {
            "A": {
                "nodes_inheritance": "init_nodes",
                "my_param": 1,
                "techs": {"test_demand_elec": None},
            },
            "B": {"my_param": 2},
        }

    def test_template_defs_nodes_from_base(self, model_data_factory: ModelDataFactory):
        """Without a `dim_dict` to start off inheritance chaining, the `dim_name` will be used to find keys."""
        new_def_dict = model_data_factory._inherit_defs(dim_name="nodes")
        assert set(new_def_dict.keys()) == {"a", "b", "c"}

    def test_template_defs_techs(self, model_data_factory: ModelDataFactory):
        """`dim_dict` overrides content of base model definition."""
        model_data_factory.model_definition.set_key("techs.foo.base_tech", "supply")
        model_data_factory.model_definition.set_key("techs.foo.my_param", 2)

        def_dict = {"foo": {"my_param": 1}}
        new_def_dict = model_data_factory._inherit_defs(
            dim_name="techs", dim_dict=AttrDict(def_dict)
        )
        assert new_def_dict == {"foo": {"my_param": 1, "base_tech": "supply"}}

    def test_template_defs_techs_inherit(self, model_data_factory: ModelDataFactory):
        """Use of template is tracked in updated definition dictionary (as `techs_inheritance` here)."""
        model_data_factory.model_definition.set_key(
            "techs.foo.template", "test_controller"
        )
        model_data_factory.model_definition.set_key("techs.foo.base_tech", "supply")
        model_data_factory.model_definition.set_key("techs.foo.my_param", 2)

        def_dict = {"foo": {"my_param": 1}}
        new_def_dict = model_data_factory._inherit_defs(
            dim_name="techs", dim_dict=AttrDict(def_dict)
        )
        assert new_def_dict == {
            "foo": {
                "my_param": 1,
                "base_tech": "supply",
                "techs_inheritance": "test_controller",
            }
        }

    def test_template_defs_techs_empty_def(self, model_data_factory: ModelDataFactory):
        """An empty `dim_dict` entry can be handled, by returning the model definition for that entry."""
        model_data_factory.model_definition.set_key("techs.foo.base_tech", "supply")
        model_data_factory.model_definition.set_key("techs.foo.my_param", 2)

        def_dict = {"foo": None}
        new_def_dict = model_data_factory._inherit_defs(
            dim_name="techs", dim_dict=AttrDict(def_dict)
        )
        assert new_def_dict == {"foo": {"my_param": 2, "base_tech": "supply"}}

    def test_template_defs_techs_missing_base_def(
        self, model_data_factory: ModelDataFactory
    ):
        """If inheriting from a template, checks against the schema will still be undertaken."""
        def_dict = {"foo": {"base_tech": "supply"}}
        with pytest.raises(KeyError) as excinfo:
            model_data_factory._inherit_defs(
                dim_name="techs", dim_dict=AttrDict(def_dict), foobar="bar"
            )
        assert check_error_or_warning(
            excinfo,
            "(foobar, bar), (techs, foo) | Reference to item not defined in base techs",
        )

    @pytest.mark.parametrize(
        ("node_dict", "expected_dict", "expected_inheritance"),
        [
            ({"my_param": 1}, {"my_param": 1}, None),
            (
                {"template": "foo_group"},
                {"my_param": 1, "my_other_param": 2, "template": "foo_group"},
                ["bar_group", "foo_group"],
            ),
            (
                {"template": "bar_group"},
                {"my_param": 2, "my_other_param": 2, "template": "bar_group"},
                ["bar_group"],
            ),
            (
                {"template": "bar_group", "my_param": 3, "my_own_param": 1},
                {
                    "my_param": 3,
                    "my_other_param": 2,
                    "my_own_param": 1,
                    "template": "bar_group",
                },
                ["bar_group"],
            ),
        ],
    )
    def test_climb_template_tree(
        self,
        model_data_factory: ModelDataFactory,
        node_dict,
        expected_dict,
        expected_inheritance,
    ):
        """Templates should be found and applied in order of 'ancestry' (newer dict keys replace older ones if they overlap)."""
        group_dict = {
            "foo_group": {"template": "bar_group", "my_param": 1},
            "bar_group": {"my_param": 2, "my_other_param": 2},
        }
        model_data_factory.model_definition["templates"] = AttrDict(group_dict)
        new_dict, inheritance = model_data_factory._climb_template_tree(
            AttrDict(node_dict), "nodes", "A"
        )
        assert new_dict == expected_dict
        assert inheritance == expected_inheritance

    def test_climb_template_tree_missing_ancestor(
        self, model_data_factory: ModelDataFactory
    ):
        """Referencing a template that doesn't exist in `templates` raises an error."""
        group_dict = {
            "foo_group": {"template": "bar_group", "my_param": 1},
            "bar_group": {"my_param": 2, "my_other_param": 2},
        }
        model_data_factory.model_definition["templates"] = AttrDict(group_dict)
        with pytest.raises(KeyError) as excinfo:
            model_data_factory._climb_template_tree(
                AttrDict({"template": "not_there"}), "nodes", "A"
            )

        assert check_error_or_warning(excinfo, "(nodes, A) | Cannot find `not_there`")

    def test_deactivate_single_dim(self, model_data_factory_w_params: ModelDataFactory):
        assert "a" in model_data_factory_w_params.dataset.nodes
        model_data_factory_w_params._deactivate_item(nodes="a")
        assert "a" not in model_data_factory_w_params.dataset.nodes

    def test_deactivate_two_dims(self, model_data_factory_w_params: ModelDataFactory):
        to_drop = {"nodes": "a", "techs": "test_supply_elec"}
        model_data_factory_w_params._deactivate_item(**to_drop)
        assert "a" in model_data_factory_w_params.dataset.nodes
        assert "test_supply_elec" in model_data_factory_w_params.dataset.techs
        assert (
            model_data_factory_w_params.dataset.carrier_in.sel(**to_drop).isnull().all()
        )
        assert (
            model_data_factory_w_params.dataset.carrier_out.sel(**to_drop)
            .isnull()
            .all()
        )

    @pytest.mark.parametrize(
        "to_drop",
        [
            {"nodes": "d"},
            {"techs": "new_tech"},
            {"nodes": "d", "techs": "test_supply_elec"},
            {"nodes": "a", "techs": "new_tech"},
        ],
    )
    def test_deactivate_no_action(
        self, model_data_factory_w_params: ModelDataFactory, to_drop: dict
    ):
        orig_dataset = model_data_factory_w_params.dataset.copy(deep=True)
        model_data_factory_w_params._deactivate_item(**to_drop)
        assert model_data_factory_w_params.dataset.equals(orig_dataset)

    def test_links_to_node_format_all_active(
        self, my_caplog, model_data_factory: ModelDataFactory
    ):
        node_dict = {
            "a": {"foo": {"base_tech": "supply"}},
            "b": {"bar": {"base_tech": "demand"}},
        }
        link_dict = model_data_factory._links_to_node_format(node_dict)
        assert "Deactivated" not in my_caplog.text
        assert set(link_dict.keys()) == {"a", "b"}
        assert all(
            set(subdict.keys()) == {"test_link_a_b_heat", "test_link_a_b_elec"}
            for subdict in link_dict.values()
        )
        assert not any(
            "to" in subdict["test_link_a_b_elec"] for subdict in link_dict.values()
        )
        assert not any(
            "from" in subdict["test_link_a_b_elec"] for subdict in link_dict.values()
        )

    def test_links_to_node_format_none_active(
        self, my_caplog, model_data_factory: ModelDataFactory
    ):
        node_dict = {"c": {"foo": {"base_tech": "supply"}}}
        link_dict = model_data_factory._links_to_node_format(node_dict)
        assert (
            "(links, test_link_a_b_elec) | Deactivated due to missing" in my_caplog.text
        )
        assert not link_dict

    def test_links_to_node_format_one_active(
        self, my_caplog, model_data_factory: ModelDataFactory
    ):
        node_dict = {
            "a": {"foo": {"base_tech": "supply"}},
            "c": {"bar": {"base_tech": "demand"}},
        }
        link_dict = model_data_factory._links_to_node_format(node_dict)
        assert (
            "(links, test_link_a_b_elec) | Deactivated due to missing" in my_caplog.text
        )
        assert not link_dict

    def test_links_to_node_format_one_way(self, model_data_factory: ModelDataFactory):
        model_data_factory.model_definition["techs"]["test_link_a_b_elec"][
            "one_way"
        ] = True
        node_dict = {
            "a": {"foo": {"base_tech": "supply"}},
            "b": {"bar": {"base_tech": "demand"}},
        }
        link_dict = model_data_factory._links_to_node_format(node_dict)
        assert "carrier_out" not in link_dict["a"]["test_link_a_b_elec"]
        assert "carrier_in" not in link_dict["b"]["test_link_a_b_elec"]

        assert "carrier_in" in link_dict["a"]["test_link_a_b_elec"]
        assert "carrier_out" in link_dict["b"]["test_link_a_b_elec"]

        assert (
            f"carrier_{j}" in link_dict[node]["test_link_a_b_heat"]
            for node in ["a", "b"]
            for j in ["in", "out"]
        )

    @pytest.mark.parametrize("coord_name", ["foosteps", "barsteps"])
    def test_add_to_dataset_timeseries(
        self, my_caplog, model_data_factory: ModelDataFactory, coord_name
    ):
        new_idx = pd.Index(["2005-01-01 00:00", "2005-01-01 01:00"], name=coord_name)
        new_param = pd.DataFrame({"ts_data": [True, False]}, index=new_idx).to_xarray()
        model_data_factory._add_to_dataset(new_param, "foo")

        assert (
            f"foo | Updating `{coord_name}` dimension index values to datetime format"
            in my_caplog.text
        )
        assert model_data_factory.dataset.coords[coord_name].dtype.kind == "M"
        assert "ts_data" in model_data_factory.dataset

    def test_add_to_dataset_no_timeseries(
        self, my_caplog, model_data_factory: ModelDataFactory, simple_da: xr.DataArray
    ):
        new_param = simple_da.copy().to_dataset(name="non_ts_data")
        model_data_factory._add_to_dataset(new_param, "foo")

        assert "dimension index values to datetime format" not in my_caplog.text
        # make sure nothing has changed in the array
        assert "non_ts_data" in model_data_factory.dataset
        assert model_data_factory.dataset["non_ts_data"].equals(simple_da)

    @pytest.mark.parametrize(
        ("data", "kind"),
        [
            ([1, 2], "i"),
            (["1", "2"], "i"),
            (["1", 2], "i"),
            ([1, "2"], "i"),
            ([1.0, 2.0], "f"),
            (["1.0", "2.0"], "f"),
            ([1, "2.0"], "f"),
            (["1", 2.0], "f"),
        ],
    )
    def test_update_numeric_dims(
        self, my_caplog, model_data_factory: ModelDataFactory, data, kind
    ):
        new_idx = pd.Index(data, name="bar")
        new_param = pd.DataFrame({"my_data": [True, False]}, index=new_idx).to_xarray()
        updated_ds = model_data_factory._update_numeric_dims(new_param, "foo")

        assert (
            "foo | Updating `bar` dimension index values to numeric type"
            in my_caplog.text
        )
        assert updated_ds.coords["bar"].dtype.kind == kind

    @pytest.mark.parametrize(("data", "kind"), [(["1", 2], "i"), ([1.0, "2.0"], "f")])
    def test_update_numeric_dims_in_model_data(
        self, my_caplog, model_data_factory: ModelDataFactory, data, kind
    ):
        new_idx = pd.Index(data, name="bar")
        new_param = pd.DataFrame({"num_data": [True, False]}, index=new_idx).to_xarray()
        model_data_factory._add_to_dataset(new_param, "foo")

        assert (
            "foo | Updating `bar` dimension index values to numeric type"
            in my_caplog.text
        )
        assert model_data_factory.dataset.coords["bar"].dtype.kind == kind

    @pytest.mark.parametrize(
        "data", [["foo", 2], [1.0, "foo"], ["foo", "bar"], ["Y1", "Y2"]]
    )
    def test_update_numeric_dims_no_update(
        self, my_caplog, model_data_factory: ModelDataFactory, data
    ):
        new_idx = pd.Index(data, name="bar")
        new_param = pd.DataFrame({"ts_data": [True, False]}, index=new_idx).to_xarray()
        updated_ds = model_data_factory._update_numeric_dims(new_param, "foo")

        assert (
            "foo | Updating `bar` dimension index values to numeric type"
            not in my_caplog.text
        )
        assert updated_ds.coords["bar"].dtype.kind not in ["f", "i"]

    @pytest.mark.parametrize(
        ("coords", "new_coords"),
        [(["foobar", "baz"], ["baz"]), (["bazfoo", "baz"], ["bazfoo", "baz"])],
    )
    def test_log_param_updates_new_coord(
        self,
        my_caplog,
        model_data_factory: ModelDataFactory,
        simple_da: xr.DataArray,
        coords,
        new_coords,
    ):
        model_data_factory.dataset["orig"] = simple_da
        new_param = simple_da.to_series().rename_axis(index=coords).to_xarray()
        model_data_factory._log_param_updates("foo", new_param)
        for coord in new_coords:
            assert (
                f"(parameters, foo) | Adding a new dimension to the model: {coord}"
                in my_caplog.text
            )

    @pytest.mark.parametrize(
        ("index", "new_items"),
        [
            (("hello", 10), [("foobar", "hello")]),
            (("hello", 30), [("foobar", "hello"), ("foobaz", 30)]),
        ],
    )
    def test_log_param_extends_coord(
        self,
        my_caplog,
        model_data_factory: ModelDataFactory,
        simple_da: xr.DataArray,
        index,
        new_items,
    ):
        model_data_factory.dataset["orig"] = simple_da
        new_param = (
            pd.concat([simple_da.to_series(), pd.Series({index: [False, 1]})])
            .rename_axis(index=simple_da.dims)
            .to_xarray()
        )
        model_data_factory._log_param_updates("foo", new_param)
        for item in new_items:
            coord_name, val = item
            val = f"'{val}'" if isinstance(val, str) else val
            assert (
                f"(parameters, foo) | Adding a new value to the `{coord_name}` model coordinate: [{val}]"
                in my_caplog.text
            )

    def test_log_param_no_logging_message(
        self, my_caplog, model_data_factory: ModelDataFactory, simple_da: xr.DataArray
    ):
        model_data_factory.dataset["orig"] = simple_da
        new_param = simple_da.copy()
        model_data_factory._log_param_updates("foo", new_param)

        assert "(parameters, foo) | Adding" not in my_caplog.text

    def test_raise_error_on_transmission_tech_in_node(
        self, model_data_factory: ModelDataFactory
    ):
        tech_def = {
            "tech1": {"base_tech": "supply"},
            **{
                f"tech{num}": {"base_tech": "transmission", "other_param": 1}
                for num in [2, 3]
            },
        }
        with pytest.raises(exceptions.ModelError) as excinfo:
            model_data_factory._raise_error_on_transmission_tech_def(
                AttrDict(tech_def), "foo"
            )
        assert check_error_or_warning(
            excinfo,
            "(nodes, foo) | Transmission techs cannot be directly defined at nodes; they will be automatically assigned to nodes based on `to` and `from` parameters: ['tech2', 'tech3']",
        )


class TestTopLevelParams:
    @pytest.fixture
    def run_and_test(self, model_data_factory_w_params):
        def _run_and_test(in_dict, out_dict, dims):
            model_data_factory_w_params.model_definition["parameters"] = {
                "my_val": in_dict
            }
            model_data_factory_w_params.add_top_level_params()

            _data = pd.Series(out_dict).rename_axis(index=dims)
            pd.testing.assert_series_equal(
                model_data_factory_w_params.dataset.my_val.to_series()
                .dropna()
                .reindex(_data.index),
                _data,
                check_dtype=False,
                check_names=False,
                check_exact=False,
            )

        return _run_and_test

    def test_parameter_already_exists(self):
        with pytest.warns(exceptions.ModelWarning) as excinfo:
            build_model({"parameters.flow_out_eff": 1}, "simple_supply,two_hours")
        assert check_error_or_warning(
            excinfo,
            "A parameter with this name has already been defined in a data table or at a node/tech level.",
        )

    @pytest.mark.parametrize("val", [1, 1.0, np.inf, "foo"])
    def test_top_level_param_single_val(self, val):
        model = build_model({"parameters.my_val": val}, "simple_supply,two_hours")
        assert model.inputs.my_val == xr.DataArray(val)

    @pytest.mark.parametrize("val", [None, np.nan])
    def test_top_level_param_single_val_cleaned_out_in_preprocessing(self, val):
        model = build_model({"parameters.my_val": val}, "simple_supply,two_hours")
        assert "my_val" not in model.inputs

    @pytest.mark.parametrize("val", [1, 1.0, np.inf, "foo"])
    def test_top_level_param_single_data_single_known_dim(self, val, run_and_test):
        run_and_test(
            {"data": val, "index": ["test_supply_elec"], "dims": "techs"},
            {"test_supply_elec": val},
            "techs",
        )

    def test_top_level_param_multi_data_single_known_dim(self, run_and_test):
        run_and_test(
            {
                "data": [1, "foo"],
                "index": ["test_supply_elec", "test_demand_elec"],
                "dims": "techs",
            },
            {"test_supply_elec": 1, "test_demand_elec": "foo"},
            "techs",
        )

    def test_top_level_param_single_data_multi_known_dim(self, run_and_test):
        run_and_test(
            {
                "data": 10,
                "index": [
                    ["electricity", "test_supply_elec"],
                    ["electricity", "test_demand_elec"],
                ],
                "dims": ["carriers", "techs"],
            },
            {
                ("electricity", "test_supply_elec"): 10,
                ("electricity", "test_demand_elec"): 10,
            },
            ["carriers", "techs"],
        )

    def test_top_level_param_multi_data_multi_known_dim(self, run_and_test):
        with pytest.warns(exceptions.ModelWarning) as warninfo:
            run_and_test(
                {
                    "data": [10, 20],
                    "index": [["a", "test_supply_elec"], ["b", "test_demand_elec"]],
                    "dims": ["nodes", "techs"],
                },
                {("a", "test_supply_elec"): 10, ("b", "test_demand_elec"): 20},
                ["nodes", "techs"],
            )
        assert check_error_or_warning(
            warninfo,
            "This parameter will only take effect if you have already defined the following combinations of techs at nodes in your model definition: [('a', 'test_supply_elec') ('b', 'test_demand_elec')]",
        )

    def test_top_level_param_unknown_dim_only(self, my_caplog, run_and_test):
        run_and_test({"data": 10, "index": ["foo"], "dims": "bar"}, {"foo": 10}, "bar")
        assert (
            "(parameters, my_val) | Adding a new dimension to the model: bar"
            in my_caplog.text
        )

    def test_top_level_param_multi_unknown_dim(self, my_caplog, run_and_test):
        run_and_test(
            {"data": 10, "index": [["foo", "foobar"]], "dims": ["bar", "baz"]},
            {("foo", "foobar"): 10},
            ["bar", "baz"],
        )
        assert (
            "(parameters, my_val) | Adding a new dimension to the model: bar"
            in my_caplog.text
        )
        assert (
            "(parameters, my_val) | Adding a new dimension to the model: baz"
            in my_caplog.text
        )

    def test_top_level_param_unknown_dim_mixed(self, my_caplog, run_and_test):
        run_and_test(
            {
                "data": 10,
                "index": [["test_supply_elec", "foobar"]],
                "dims": ["techs", "baz"],
            },
            {("test_supply_elec", "foobar"): 10},
            ["techs", "baz"],
        )
        assert (
            "(parameters, my_val) | Adding a new dimension to the model: baz"
            in my_caplog.text
        )

    def test_top_level_param_timeseries(self, my_caplog, run_and_test):
        run_and_test(
            {"data": 10, "index": ["2005-01-01"], "dims": ["timesteps"]},
            {pd.to_datetime("2005-01-01"): 10},
            "timesteps",
        )
        assert (
            "(parameters, my_val) | Updating `timesteps` dimension index values to datetime format"
            in my_caplog.text
        )

    @pytest.mark.filterwarnings(
        "ignore:(?s).*Operational mode requires the same timestep resolution:calliope.exceptions.ModelWarning"
    )
    def test_top_level_param_extend_dim_vals(
        self, my_caplog, run_and_test, model_data_factory_w_params
    ):
        # We do this test with timesteps as all other dimension elements are filtered out if there is no matching True element in `definition_matrix`
        run_and_test(
            {"data": 10, "index": ["d"], "dims": ["nodes"]}, {"d": 10}, "nodes"
        )
        assert (
            "(parameters, my_val) | Adding a new value to the `nodes` model coordinate: ['d']"
            in my_caplog.text
        )


class TestActiveFalse:
    """Test removal of techs, nodes, links, and transmission techs
    with the ``active: False`` configuration option.

    """

    def test_tech_active_false(self, my_caplog):
        overrides = {"techs.test_storage.active": False}

        model = build_model(overrides, "simple_storage,two_hours,investment_costs")

        # Ensure what should be gone is gone
        assert "test_storage" not in model._model_data.coords["techs"].values

        # Ensure warnings were raised
        assert "(techs, test_storage) | Deactivated" in my_caplog.text

    def test_node_active_false(self, my_caplog):
        overrides = {"nodes.b.active": False}

        model = build_model(overrides, "simple_storage,two_hours,investment_costs")

        # Ensure what should be gone is gone
        assert "b" not in model._model_data.coords["nodes"].values

        # Ensure warnings were raised
        assert (
            "(links, test_link_a_b_elec) | Deactivated due to missing/deactivated `from` or `to` node."
            in my_caplog.text
        )
        assert "(nodes, b) | Deactivated." in my_caplog.text

    def test_node_tech_active_false(self, my_caplog):
        overrides = {"nodes.b.techs.test_storage.active": False}
        model = build_model(overrides, "simple_storage,two_hours,investment_costs")

        # Ensure what should be gone is gone
        assert not (
            model._model_data.definition_matrix.sel(
                techs="test_storage", nodes="b"
            ).any(["carriers"])
        )
        assert "(nodes, b), (techs, test_storage) | Deactivated" in my_caplog.text

    def test_link_active_false(self, my_caplog):
        overrides = {"templates.test_transmission.active": False}
        model = build_model(overrides, "simple_storage,two_hours,investment_costs")

        # Ensure what should be gone is gone
        assert not (model._model_data.base_tech == "transmission").any()
        assert "(techs, test_link_a_b_elec) | Deactivated." in my_caplog.text<|MERGE_RESOLUTION|>--- conflicted
+++ resolved
@@ -8,11 +8,7 @@
 
 from calliope import exceptions
 from calliope.attrdict import AttrDict
-<<<<<<< HEAD
-from calliope.preprocess import data_sources, scenarios
-=======
-from calliope.preprocess import data_tables, load
->>>>>>> e447d172
+from calliope.preprocess import data_tables, scenarios
 from calliope.preprocess.model_data import ModelDataFactory
 
 from .common.util import build_test_model as build_model
