import logging

import numpy as np
import pandas as pd
import pytest
import xarray as xr

from calliope import AttrDict, exceptions, io
from calliope.preprocess import (
    ModelDataBuilder,
    ModelDataCleaner,
    data_tables,
    model_math,
    prepare_model_definition,
)
from calliope.util import DATETIME_DTYPE

from .common.util import build_test_model as build_model
from .common.util import check_error_or_warning


@pytest.fixture(scope="class")
def model_def(minimal_test_model_path):
    model_def_override = prepare_model_definition(
        io.read_rich_yaml(minimal_test_model_path),
        scenario="simple_supply,empty_tech_node",
        definition_path=minimal_test_model_path,
    )
    return model_def_override


@pytest.fixture(scope="class")
def tables(model_def, minimal_test_model_path):
    return [
        data_tables.DataTable(table, table_dict, None, minimal_test_model_path)
        for table, table_dict in model_def.definition.data_tables.root.items()
    ]


@pytest.fixture(scope="class")
def math_priority(model_def):
    return model_math.get_math_priority(model_def.config.init)


@pytest.fixture(scope="class")
def math(model_def, math_priority):
    math = model_math.build_math(
        math_priority,
        model_def.math.init.model_dump(),
        validate=model_def.config.init.pre_validate_math_strings,
    )
    return math


@pytest.fixture(scope="class")
def config(default_config, model_def):
    updated_config = default_config.update(model_def.config.model_dump())
    return updated_config


@pytest.fixture(scope="class")
def simple_da():
    data = {("foo", 1): [True, 10], ("foo", 2): [False, 20], ("bar", 1): [True, 30]}
    da = pd.Series(data).rename_axis(index=["foobar", "foobaz"]).to_xarray()
    return da


@pytest.fixture(scope="class")
def timeseries_da():
    data = {
        ("2005-01-01 00:00", "bar"): [True, 10],
        ("2005-01-01 01:00", "bar"): [False, 20],
    }
    da = pd.Series(data).rename_axis(index=["timesteps", "foobaz"]).to_xarray()
    da.coords["timesteps"] = da.coords["timesteps"].astype("M")
    return da


@pytest.fixture
def model_data_builder(model_def, config, math):
    return ModelDataBuilder(
        config.init,
        AttrDict(model_def.definition.model_dump(exclude_defaults=True)),
        math,
    )


@pytest.fixture
def model_data_builder_w_params(model_data_builder: ModelDataBuilder):
    model_data_builder.add_node_tech_data()
    return model_data_builder


@pytest.fixture(scope="class")
def model_data_builder_built_data(config, model_def, math, tables):
    builder = ModelDataBuilder(
        config.init,
        AttrDict(model_def.definition.model_dump(exclude_defaults=True)),
        math,
        tables,
    )
    builder.build()
    return builder.dataset


@pytest.fixture
def model_data_cleaner(
    model_data_builder_built_data, config, model_def, math, math_priority
):
    return ModelDataCleaner(
        config.init,
        model_data_builder_built_data,
        math,
        model_def.runtime.update({"math_priority": math_priority}),
    )


@pytest.fixture
def model_data_cleaner_with_def_matrix(model_data_cleaner):
    model_data_cleaner.clean_data_from_undefined_members()
    return model_data_cleaner


@pytest.fixture
def my_caplog(caplog):
    caplog.set_level(logging.DEBUG, logger="calliope.preprocess")
    return caplog


@pytest.mark.filterwarnings("ignore:(?s).*Converting non-nanosecond precision datetime")
class TestModelDataBuilder:
    def test_add_node_tech_data(self, model_data_builder_w_params: ModelDataBuilder):
        assert set(model_data_builder_w_params.dataset.nodes.values) == {"a", "b", "c"}
        assert set(model_data_builder_w_params.dataset.techs.values) == {
            "test_supply_elec",
            "test_demand_elec",
            "test_link_a_b_elec",
            "test_link_a_b_heat",
        }
        assert set(model_data_builder_w_params.dataset.carriers.values) == {
            "electricity",
            "heat",
        }
        assert set(model_data_builder_w_params.dataset.data_vars.keys()) == {
            "distance",
            "name",
            "carrier_out",
            "carrier_in",
            "base_tech",
            "flow_cap_max",
            "source_use_max",
            "flow_out_eff",
        }

<<<<<<< HEAD
    def test_update_time_dimension_and_params(
        self, model_data_factory_w_params: ModelDataFactory, timeseries_da
    ):
        model_data_factory_w_params.dataset["timeseries_da"] = timeseries_da
        model_data_factory_w_params.update_and_resample_dimensions()
        assert "timestep_resolution" in model_data_factory_w_params.dataset.data_vars
        assert "timestep_weights" in model_data_factory_w_params.dataset.data_vars

    def test_clean_data_from_undefined_members(
        self, my_caplog, model_data_factory: ModelDataFactory
    ):
        model_data_factory.dataset["carrier_in"] = (
            pd.Series(
                {
                    ("A", "foo", "c1"): True,
                    ("B", "bar", "c2"): np.nan,
                    ("C", "foo", "c1"): True,
                }
            )
            .rename_axis(index=["nodes", "techs", "carriers"])
            .to_xarray()
        )
        model_data_factory.dataset["carrier_out"] = (
            pd.Series(
                {
                    ("A", "foo", "c2"): True,
                    ("B", "bar", "c1"): np.nan,
                    ("C", "foo", "c2"): True,
                }
            )
            .rename_axis(index=["nodes", "techs", "carriers"])
            .to_xarray()
        )

        model_data_factory.dataset["will_remain"] = (
            pd.Series({"foo": 1, "bar": 2}).rename_axis(index="techs").to_xarray()
        )
        model_data_factory.dataset["will_delete"] = (
            pd.Series({"foo": np.nan, "bar": 2}).rename_axis(index="techs").to_xarray()
        )
        model_data_factory.dataset["will_delete_2"] = (
            pd.Series({("foo", "B"): 2})
            .rename_axis(index=["techs", "nodes"])
            .to_xarray()
        )

        model_data_factory.clean_data_from_undefined_members()

        assert (
            "Deleting techs values as they are not defined anywhere in the model: {'bar'}"
            in my_caplog.text
        )
        assert (
            "Deleting nodes values as they are not defined anywhere in the model: {'B'}"
            in my_caplog.text
        )
        assert (
            "Deleting empty input data: ['will_delete', 'will_delete_2']"
            in my_caplog.text
        )

        assert "will_delete" not in model_data_factory.dataset
        assert "will_delete_2" not in model_data_factory.dataset
        assert model_data_factory.dataset["will_remain"].item() == 1
        assert set(model_data_factory.dataset.techs.values) == {"foo"}
        assert set(model_data_factory.dataset.nodes.values) == {"A", "C"}
        assert model_data_factory.dataset["definition_matrix"].dtype.kind == "b"

    @pytest.mark.parametrize(
        ("existing_distance", "expected_distance"), [(np.nan, 343.834), (1, 1)]
    )
    def test_add_link_distances_missing_distance(
        self,
        my_caplog,
        model_data_factory_w_params: ModelDataFactory,
        existing_distance,
        expected_distance,
    ):
        model_data_factory_w_params.clean_data_from_undefined_members()
        model_data_factory_w_params.dataset["latitude"] = (
            pd.Series({"a": 51.507222, "b": 48.8567})
            .rename_axis(index="nodes")
            .to_xarray()
        )
        model_data_factory_w_params.dataset["longitude"] = (
            pd.Series({"a": -0.1275, "b": 2.3508})
            .rename_axis(index="nodes")
            .to_xarray()
        )
        model_data_factory_w_params.dataset["distance"] = (
            pd.Series({"test_link_a_b_elec": existing_distance})
            .rename_axis(index="techs")
            .to_xarray()
        )

        model_data_factory_w_params.add_link_distances()
        assert "Any missing link distances automatically computed" in my_caplog.text
        assert model_data_factory_w_params.dataset["distance"].sel(
            techs="test_link_a_b_elec"
        ).item() == pytest.approx(expected_distance)

    @pytest.mark.parametrize(("unit", "expected"), [("m", 343834), ("km", 343.834)])
    def test_add_link_distances_no_da(
        self, my_caplog, model_data_factory_w_params: ModelDataFactory, unit, expected
    ):
        new_config = model_data_factory_w_params.config.update({"distance_unit": unit})
        model_data_factory_w_params.config = new_config
        model_data_factory_w_params.clean_data_from_undefined_members()
        model_data_factory_w_params.dataset["latitude"] = (
            pd.Series({"A": 51.507222, "B": 48.8567})
            .rename_axis(index="nodes")
            .to_xarray()
        )
        model_data_factory_w_params.dataset["longitude"] = (
            pd.Series({"A": -0.1275, "B": 2.3508})
            .rename_axis(index="nodes")
            .to_xarray()
        )
        del model_data_factory_w_params.dataset["distance"]

        model_data_factory_w_params.add_link_distances()
        assert "Link distance matrix automatically computed" in my_caplog.text
        assert (
            model_data_factory_w_params.dataset["distance"].dropna("techs")
            == pytest.approx(expected)
        ).all()

    def test_add_link_distances_no_latlon(
        self, my_caplog, model_data_factory_w_params: ModelDataFactory
    ):
        model_data_factory_w_params.clean_data_from_undefined_members()
        model_data_factory_w_params.add_link_distances()
        assert "Link distances will not be computed automatically" in my_caplog.text

    def test_add_colors_no_init_da(
        self, my_caplog, model_data_factory_w_params: ModelDataFactory
    ):
        model_data_factory_w_params.add_colors()
        assert "Building technology color" in my_caplog.text
        np.testing.assert_array_equal(
            model_data_factory_w_params.dataset["color"].values,
            ["#19122b", "#17344c", "#185b48", "#3c7632"],
        )

    def test_add_colors_full_init_da(
        self, my_caplog, model_data_factory_w_params: ModelDataFactory
    ):
        model_data_factory_w_params.dataset["color"] = xr.DataArray(
            ["#123", "#654", "#321", "#456"], dims=("techs",)
        )
        color_da_copy = model_data_factory_w_params.dataset["color"].copy()
        model_data_factory_w_params.add_colors()
        assert "technology color" not in my_caplog.text
        assert model_data_factory_w_params.dataset["color"].equals(color_da_copy)

    def test_add_colors_partial_init_da(
        self, my_caplog, model_data_factory_w_params: ModelDataFactory
    ):
        model_data_factory_w_params.dataset["color"] = pd.Series(
            ["#123", np.nan, "#321", "#456"],
            index=model_data_factory_w_params.dataset.techs.to_index(),
        ).to_xarray()

        model_data_factory_w_params.add_colors()
        assert "Filling missing technology color" in my_caplog.text
        np.testing.assert_array_equal(
            model_data_factory_w_params.dataset["color"].values,
            ["#123", "#17344c", "#321", "#456"],
        )

    def test_get_relevant_node_refs_ts_data(self, model_data_factory: ModelDataFactory):
=======
    def test_get_relevant_node_refs_ts_data(self, model_data_builder: ModelDataBuilder):
>>>>>>> 744107dc
        techs_dict = AttrDict(
            {
                "foo": {
                    "key3": {"data": None, "index": [["foo"]], "dims": ["foobar"]},
                    "key4": 1,
                    "key5": "foobar",
                },
                "bar": None,
            }
        )
        expected_tech_dict = AttrDict(
            {
                "foo": {
                    "key3": {"data": None, "index": [["foo"]], "dims": ["foobar"]},
                    "key4": 1,
                    "key5": "foobar",
                },
                "bar": None,
            }
        )
        model_data_builder._get_relevant_node_refs(techs_dict, "A")
        assert techs_dict == expected_tech_dict

    def test_get_relevant_node_refs_no_ts_data(
        self, model_data_builder: ModelDataBuilder
    ):
        techs_dict = AttrDict(
            {
                "foo": {
                    "key1": 1,
                    "key2": {"data": 1},
                    "key3": {"data": 1, "index": [["foo"]], "dims": ["foobar"]},
                },
                "bar": None,
            }
        )
        refs = model_data_builder._get_relevant_node_refs(techs_dict, "A")
        assert set(refs) == set(["key1", "key2", "key3"])

    def test_get_relevant_node_refs_parent_at_node_not_supported(
        self, model_data_builder: ModelDataBuilder
    ):
        techs_dict = AttrDict(
            {"bar": {"key1": 1}, "foo": {"base_tech": "foobar"}, "baz": None}
        )
        with pytest.raises(exceptions.ModelError) as excinfo:
            model_data_builder._get_relevant_node_refs(techs_dict, "A")

        assert check_error_or_warning(
            excinfo,
            "(nodes, A), (techs, foo) | Defining a technology `base_tech` at a node is not supported",
        )

    @pytest.mark.parametrize(
        ("param_data", "expected_da"),
        [
            ({"data": 1, "index": [[]], "dims": []}, xr.DataArray(1)),
            (
                {"data": 1, "index": [["foobar"]], "dims": ["foo"]},
                pd.Series({"foobar": 1}).rename_axis(index="foo").to_xarray(),
            ),
        ],
    )
    def test_param_dict_to_array(
        self, model_data_builder: ModelDataBuilder, param_data, expected_da
    ):
        da = model_data_builder._input_data_dict_to_array("foo", param_data)
        assert da.equals(expected_da)

    def test_definition_dict_to_ds(self, model_data_builder: ModelDataBuilder):
        def_dict = {
            "test_idx": {
                "foo": 1,
                "bar": {"data": True, "index": "foobaz", "dims": "foobar"},
            }
        }
        dim_name = "test_dim"
        param_ds = model_data_builder._definition_dict_to_ds(def_dict, dim_name)
        expected_ds = xr.Dataset(
            {
                "foo": pd.Series({"test_idx": 1}).rename_axis(index="test_dim"),
                "bar": pd.Series({("test_idx", "foobaz"): True})
                .rename_axis(index=["test_dim", "foobar"])
                .to_xarray(),
            }
        )
        assert param_ds.broadcast_equals(expected_ds)

    @pytest.mark.parametrize(
        ("input_idx", "expected_idx"),
        [
            ("foo", [["foo"]]),
            (["foo"], [["foo"]]),
            ([["foo"]], [["foo"]]),
            (["foo", "bar"], [["foo"], ["bar"]]),
            ([["foo", "bar"], ["foo", "baz"]], [["foo", "bar"], ["foo", "baz"]]),
        ],
    )
    def test_prepare_param_dict_indexed_idx(
        self, model_data_builder: ModelDataBuilder, input_idx, expected_idx
    ):
        dict_skeleton = {"data": 1, "dims": ["foo"]}
        output = model_data_builder._prepare_input_data_dict(
            "foo", {"index": input_idx, **dict_skeleton}
        )
        assert output == {"index": expected_idx, **dict_skeleton}

    @pytest.mark.parametrize(
        ("input_dim", "expected_dim"),
        [("foo", ["foo"]), (["foo"], ["foo"]), (["foo", "bar"], ["foo", "bar"])],
    )
    def test_prepare_param_dict_indexed_dim(
        self, model_data_builder: ModelDataBuilder, input_dim, expected_dim
    ):
        dict_skeleton = {"data": 1, "index": [["foo"]]}
        output = model_data_builder._prepare_input_data_dict(
            "foo", {"dims": input_dim, **dict_skeleton}
        )
        assert output == {"dims": expected_dim, **dict_skeleton}

    def test_prepare_param_dict_unindexed(self, model_data_builder: ModelDataBuilder):
        output = model_data_builder._prepare_input_data_dict("foo", 1)
        assert output == {"data": 1, "index": [[]], "dims": []}

    def test_prepare_param_dict_lookup(
        self, model_data_builder: ModelDataBuilder, simple_da: xr.DataArray
    ):
        model_data_builder.math = model_data_builder.math.update(
            {
                "lookups": {
                    "lookup_arr": {"pivot_values_to_dim": "foobar", "dtype": "bool"}
                }
            }
        )
        model_data_builder.dataset["orig"] = simple_da
        output = model_data_builder._prepare_input_data_dict(
            "lookup_arr", ["foo", "bar"]
        )
        assert output == {"data": True, "index": [["foo"], ["bar"]], "dims": ["foobar"]}

    def test_prepare_param_dict_not_lookup(self, model_data_builder: ModelDataBuilder):
        with pytest.raises(ValueError) as excinfo:  # noqa: PT011, false positive
            model_data_builder._prepare_input_data_dict("foo", ["foo", "bar"])
        assert check_error_or_warning(
            excinfo, "foo | Cannot pass un-indexed input data"
        )

    @pytest.mark.parametrize("param_data", [1, [1], [1, 2, 3]])
    def test_prepare_param_dict_no_broadcast_allowed(
        self, model_data_builder, param_data
    ):
        new_config = model_data_builder.config.update({"broadcast_input_data": False})
        model_data_builder.config = new_config
        param_dict = {"data": param_data, "index": [["foo"], ["bar"]], "dims": "foobar"}
        with pytest.raises(exceptions.ModelError) as excinfo:  # noqa: PT011, false positive
            model_data_builder._prepare_input_data_dict("foo", param_dict)
        assert check_error_or_warning(
            excinfo,
            f"foo | Length mismatch between data ({param_data}) and index ([['foo'], ['bar']]) in input definition",
        )

    def test_inherit_defs_inactive(
        self, my_caplog, model_data_builder: ModelDataBuilder
    ):
        def_dict = {"A": {"active": False}}
        new_def_dict = model_data_builder._inherit_defs(
            dim_name="nodes", dim_dict=AttrDict(def_dict)
        )
        assert "(nodes, A) | Deactivated." in my_caplog.text
        assert not new_def_dict

    def test_inherit_defs_nodes_from_base(self, model_data_builder: ModelDataBuilder):
        """Without a `dim_dict` to start off inheritance chaining, the `dim_name` will be used to find keys."""
        new_def_dict = model_data_builder._inherit_defs(dim_name="nodes")
        assert set(new_def_dict.keys()) == {"a", "b", "c"}

    def test_inherit_defs_techs(self, model_data_builder: ModelDataBuilder):
        """`dim_dict` overrides content of base model definition."""
        model_data_builder.model_definition.set_key("techs.foo.base_tech", "supply")
        model_data_builder.model_definition.set_key("techs.foo.my_param", 2)

        def_dict = {"foo": {"my_param": 1}}
        new_def_dict = model_data_builder._inherit_defs(
            dim_name="techs", dim_dict=AttrDict(def_dict)
        )
        assert new_def_dict == {"foo": {"my_param": 1, "base_tech": "supply"}}

    def test_inherit_defs_techs_empty_def(self, model_data_builder: ModelDataBuilder):
        """An empty `dim_dict` entry can be handled, by returning the model definition for that entry."""
        model_data_builder.model_definition.set_key("techs.foo.base_tech", "supply")
        model_data_builder.model_definition.set_key("techs.foo.my_param", 2)

        def_dict = {"foo": None}
        new_def_dict = model_data_builder._inherit_defs(
            dim_name="techs", dim_dict=AttrDict(def_dict)
        )
        assert new_def_dict == {"foo": {"my_param": 2, "base_tech": "supply"}}

    def test_inherit_defs_techs_missing_base_def(
        self, model_data_builder: ModelDataBuilder
    ):
        """If inheriting from a template, checks against the schema will still be undertaken."""
        def_dict = {"foo": {"base_tech": "supply"}}
        with pytest.raises(KeyError) as excinfo:
            model_data_builder._inherit_defs(
                dim_name="techs", dim_dict=AttrDict(def_dict), foobar="bar"
            )
        assert check_error_or_warning(
            excinfo,
            "(foobar, bar), (techs, foo) | Reference to item not defined in base techs",
        )

    def test_deactivate_single_dim(self, model_data_builder_w_params: ModelDataBuilder):
        assert "a" in model_data_builder_w_params.dataset.nodes
        model_data_builder_w_params._deactivate_item(nodes="a")
        assert "a" not in model_data_builder_w_params.dataset.nodes

    def test_deactivate_two_dims(self, model_data_builder_w_params: ModelDataBuilder):
        to_drop = {"nodes": "a", "techs": "test_supply_elec"}
        model_data_builder_w_params._deactivate_item(**to_drop)
        assert "a" in model_data_builder_w_params.dataset.nodes
        assert "test_supply_elec" in model_data_builder_w_params.dataset.techs
        assert (
            model_data_builder_w_params.dataset.carrier_in.sel(**to_drop) == 0
        ).all()
        assert (
            model_data_builder_w_params.dataset.carrier_out.sel(**to_drop) == 0
        ).all()

    @pytest.mark.parametrize(
        "to_drop",
        [
            {"nodes": "d"},
            {"techs": "new_tech"},
            {"nodes": "d", "techs": "test_supply_elec"},
            {"nodes": "a", "techs": "new_tech"},
        ],
    )
    def test_deactivate_no_action(
        self, model_data_builder_w_params: ModelDataBuilder, to_drop: dict
    ):
        orig_dataset = model_data_builder_w_params.dataset.copy(deep=True)
        model_data_builder_w_params._deactivate_item(**to_drop)
        assert model_data_builder_w_params.dataset.equals(orig_dataset)

    def test_links_to_node_format_all_active(
        self, my_caplog, model_data_builder: ModelDataBuilder
    ):
        node_dict = {
            "a": {"foo": {"base_tech": "supply"}},
            "b": {"bar": {"base_tech": "demand"}},
        }
        link_dict = model_data_builder._links_to_node_format(node_dict)
        assert "Deactivated" not in my_caplog.text
        assert set(link_dict.keys()) == {"a", "b"}
        assert all(
            set(subdict.keys()) == {"test_link_a_b_heat", "test_link_a_b_elec"}
            for subdict in link_dict.values()
        )
        assert not any(
            "link_to" in subdict["test_link_a_b_elec"] for subdict in link_dict.values()
        )
        assert not any(
            "link_from" in subdict["test_link_a_b_elec"]
            for subdict in link_dict.values()
        )

    def test_links_to_node_format_none_active(
        self, my_caplog, model_data_builder: ModelDataBuilder
    ):
        node_dict = {"c": {"foo": {"base_tech": "supply"}}}
        link_dict = model_data_builder._links_to_node_format(node_dict)
        assert (
            "(links, test_link_a_b_elec) | Deactivated due to missing" in my_caplog.text
        )
        assert not link_dict

    def test_links_to_node_format_one_active(
        self, my_caplog, model_data_builder: ModelDataBuilder
    ):
        node_dict = {
            "a": {"foo": {"base_tech": "supply"}},
            "c": {"bar": {"base_tech": "demand"}},
        }
        link_dict = model_data_builder._links_to_node_format(node_dict)
        assert (
            "(links, test_link_a_b_elec) | Deactivated due to missing" in my_caplog.text
        )
        assert not link_dict

    def test_links_to_node_format_one_way(self, model_data_builder: ModelDataBuilder):
        model_data_builder.model_definition["techs"]["test_link_a_b_elec"][
            "one_way"
        ] = True
        node_dict = {
            "a": {"foo": {"base_tech": "supply"}},
            "b": {"bar": {"base_tech": "demand"}},
        }
        link_dict = model_data_builder._links_to_node_format(node_dict)
        assert "carrier_out" not in link_dict["a"]["test_link_a_b_elec"]
        assert "carrier_in" not in link_dict["b"]["test_link_a_b_elec"]

        assert "carrier_in" in link_dict["a"]["test_link_a_b_elec"]
        assert "carrier_out" in link_dict["b"]["test_link_a_b_elec"]

        assert (
            f"carrier_{j}" in link_dict[node]["test_link_a_b_heat"]
            for node in ["a", "b"]
            for j in ["in", "out"]
        )

    @pytest.mark.parametrize("coord_name", ["foosteps", "barsteps"])
    def test_add_to_dataset_timeseries(
        self, my_caplog, model_data_builder: ModelDataBuilder, coord_name
    ):
        model_data_builder.math = model_data_builder.math.update(
            {"dimensions": {coord_name: {"dtype": "datetime", "iterator": "i"}}}
        )
        new_idx = pd.Index(["2005-01-01 00:00", "2005-01-01 01:00"], name=coord_name)
        new_param = pd.DataFrame({"ts_data": [True, False]}, index=new_idx).to_xarray()
        model_data_builder._add_to_dataset(new_param, "foo")

        assert (
            f"foo | dimensions | Updating values of `{coord_name}` to datetime type"
            in my_caplog.text
        )
        assert (
            model_data_builder.dataset.coords[coord_name].dtype.kind == DATETIME_DTYPE
        )
        assert "ts_data" in model_data_builder.dataset

    def test_add_to_dataset_no_timeseries(
        self, my_caplog, model_data_builder: ModelDataBuilder, simple_da: xr.DataArray
    ):
        new_param = simple_da.copy().to_dataset(name="non_ts_data")
        model_data_builder._add_to_dataset(new_param, "foo")

        assert "datetime type" not in my_caplog.text
        # make sure nothing has changed in the array
        assert "non_ts_data" in model_data_builder.dataset
        assert model_data_builder.dataset["non_ts_data"].equals(simple_da)

    @pytest.mark.parametrize(
        "data", [[1.0, 2.0], ["1.0", "2.0"], [1, "2.0"], ["1", 2.0]]
    )
    def test_update_float_dims(
        self, my_caplog, model_data_builder: ModelDataBuilder, data
    ):
        new_idx = pd.Index(data, name="bar")
        new_param = pd.DataFrame({"my_data": [True, False]}, index=new_idx).to_xarray()
        model_data_builder.math = model_data_builder.math.update(
            {"dimensions": {"bar": {"dtype": "float", "iterator": "i"}}}
        )
        updated_ds = model_data_builder._update_dtypes(new_param.coords, "foo")

        assert (
            "foo | dimensions | Updating values of `bar` to float type"
            in my_caplog.text
        )
        assert updated_ds["bar"].dtype.kind == "f"

    @pytest.mark.parametrize("data", [[1, 2], ["1", "2"], ["1", 2], [1, "2"]])
    def test_update_integer_dims(
        self, my_caplog, model_data_builder: ModelDataBuilder, data
    ):
        new_idx = pd.Index(data, name="bar")
        new_param = pd.DataFrame({"my_data": [True, False]}, index=new_idx).to_xarray()
        model_data_builder.math = model_data_builder.math.update(
            {"dimensions": {"bar": {"dtype": "integer", "iterator": "i"}}}
        )
        updated_ds = model_data_builder._update_dtypes(new_param.coords, "foo")

        assert (
            "foo | dimensions | Updating values of `bar` to integer type"
            in my_caplog.text
        )
        assert updated_ds["bar"].dtype.kind == "i"

    @pytest.mark.parametrize(
        ("data", "dtype"), [(["1", 2], "integer"), ([1.0, "2.0"], "float")]
    )
    def test_update_numeric_dims_in_model_data(
        self, my_caplog, model_data_builder: ModelDataBuilder, data, dtype
    ):
        new_idx = pd.Index(data, name="bar")
        new_param = pd.DataFrame({"num_data": [True, False]}, index=new_idx).to_xarray()
        model_data_builder.math = model_data_builder.math.update(
            {"dimensions": {"bar": {"dtype": dtype, "iterator": "i"}}}
        )
        model_data_builder._add_to_dataset(new_param, "foo")

        assert (
            f"foo | dimensions | Updating values of `bar` to {dtype} type"
            in my_caplog.text
        )
        assert model_data_builder.dataset.coords["bar"].dtype.kind == dtype[0]

    @pytest.mark.parametrize(
        "data", [["foo", 2], [1.0, "foo"], ["foo", "bar"], ["Y1", "Y2"]]
    )
    def test_update_numeric_dims_no_update(
        self, my_caplog, model_data_builder: ModelDataBuilder, data
    ):
        new_idx = pd.Index(data, name="bar")
        new_param = pd.DataFrame({"ts_data": [True, False]}, index=new_idx).to_xarray()
        model_data_builder.math = model_data_builder.math.update(
            {"dimensions": {"bar": {"dtype": "string", "iterator": "i"}}}
        )
        updated_ds = model_data_builder._update_dtypes(new_param, "foo")

        assert (
            "foo | dimensions | Updating values of `bar` to string type"
            not in my_caplog.text
        )
        assert updated_ds["bar"].dtype.kind == "O"

    @pytest.mark.parametrize(
        ("coords", "new_coords"),
        [(["foobar", "baz"], ["baz"]), (["bazfoo", "baz"], ["bazfoo", "baz"])],
    )
    def test_log_param_updates_new_coord(
        self,
        my_caplog,
        model_data_builder: ModelDataBuilder,
        simple_da: xr.DataArray,
        coords,
        new_coords,
    ):
        model_data_builder.dataset["orig"] = simple_da
        new_param = simple_da.to_series().rename_axis(index=coords).to_xarray()
        model_data_builder.math = model_data_builder.math.update(
            {"dimensions": {dim: {"dtype": "float", "iterator": "i"}} for dim in coords}
        )
        model_data_builder._log_input_data_updates("foo", new_param)
        for coord in new_coords:
            assert (
                f"(Model inputs, foo) | Adding a new dimension to the model: {coord}"
                in my_caplog.text
            )

    @pytest.mark.parametrize(
        ("index", "new_items"),
        [
            (("hello", 10), [("foobar", "hello")]),
            (("hello", 30), [("foobar", "hello"), ("foobaz", 30)]),
        ],
    )
    def test_log_param_extends_coord(
        self,
        my_caplog,
        model_data_builder: ModelDataBuilder,
        simple_da: xr.DataArray,
        index,
        new_items,
    ):
        model_data_builder.dataset["orig"] = simple_da
        new_param = (
            pd.concat([simple_da.to_series(), pd.Series({index: [False, 1]})])
            .rename_axis(index=simple_da.dims)
            .to_xarray()
        )
        model_data_builder._log_input_data_updates("foo", new_param)
        for item in new_items:
            coord_name, val = item
            val = f"'{val}'" if isinstance(val, str) else val
            assert (
                f"(Model inputs, foo) | Adding a new value to the `{coord_name}` model coordinate: [{val}]"
                in my_caplog.text
            )

    def test_log_param_no_logging_message(
        self, my_caplog, model_data_builder: ModelDataBuilder, simple_da: xr.DataArray
    ):
        model_data_builder.dataset["orig"] = simple_da
        new_param = simple_da.copy()
        model_data_builder._log_input_data_updates("foo", new_param)

        assert "(Model inputs, foo) | Adding" not in my_caplog.text

    def test_raise_error_on_transmission_tech_in_node(
        self, model_data_builder: ModelDataBuilder
    ):
        tech_def = {
            "tech1": {"base_tech": "supply"},
            **{
                f"tech{num}": {"base_tech": "transmission", "other_param": 1}
                for num in [2, 3]
            },
        }
        with pytest.raises(exceptions.ModelError) as excinfo:
            model_data_builder._raise_error_on_transmission_tech_def(
                AttrDict(tech_def), "foo"
            )
        assert check_error_or_warning(
            excinfo,
            "(nodes, foo) | Transmission techs cannot be directly defined at nodes; they will be automatically assigned to nodes based on `link_to` and `link_from` for: ['tech2', 'tech3']",
        )


class TestTopLevelParams:
    @pytest.fixture
    def run_and_test(self, model_data_builder_w_params):
        def _run_and_test(in_dict, out_dict, dims):
            model_data_builder_w_params.model_definition["data_definitions"] = {
                "my_val": in_dict
            }
            model_data_builder_w_params.add_top_level_data_definitions()

            _data = pd.Series(out_dict).rename_axis(index=dims)
            pd.testing.assert_series_equal(
                model_data_builder_w_params.dataset.my_val.to_series()
                .dropna()
                .reindex(_data.index),
                _data,
                check_dtype=False,
                check_names=False,
                check_exact=False,
            )

        return _run_and_test

    def test_parameter_already_exists(self):
        with pytest.warns(exceptions.ModelWarning) as excinfo:
            build_model({"data_definitions.flow_out_eff": 1}, "simple_supply,two_hours")
        assert check_error_or_warning(
            excinfo,
            "Model input data with this name has already been defined in a data table or at a node/tech level.",
        )

    @pytest.mark.parametrize("val", [1, 1.0, np.inf, "foo"])
    def test_top_level_param_single_val(self, val):
        model = build_model({"data_definitions.my_val": val}, "simple_supply,two_hours")
        assert model.inputs.my_val == xr.DataArray(val)

    @pytest.mark.parametrize("val", [None, np.nan])
    def test_top_level_param_single_val_cleaned_out_in_preprocessing(self, val):
        model = build_model({"data_definitions.my_val": val}, "simple_supply,two_hours")
        assert "my_val" not in model.inputs

    @pytest.mark.parametrize("val", [1, 1.0, np.inf, "foo"])
    def test_top_level_param_single_data_single_known_dim(self, val, run_and_test):
        run_and_test(
            {"data": val, "index": ["test_supply_elec"], "dims": "techs"},
            {"test_supply_elec": val},
            "techs",
        )

    def test_top_level_param_multi_data_single_known_dim(self, run_and_test):
        run_and_test(
            {
                "data": [1, "foo"],
                "index": ["test_supply_elec", "test_demand_elec"],
                "dims": "techs",
            },
            {"test_supply_elec": 1, "test_demand_elec": "foo"},
            "techs",
        )

    def test_top_level_param_single_data_multi_known_dim(self, run_and_test):
        run_and_test(
            {
                "data": 10,
                "index": [
                    ["electricity", "test_supply_elec"],
                    ["electricity", "test_demand_elec"],
                ],
                "dims": ["carriers", "techs"],
            },
            {
                ("electricity", "test_supply_elec"): 10,
                ("electricity", "test_demand_elec"): 10,
            },
            ["carriers", "techs"],
        )

    def test_top_level_param_multi_data_multi_known_dim(self, run_and_test):
        with pytest.warns(exceptions.ModelWarning) as warninfo:
            run_and_test(
                {
                    "data": [10, 20],
                    "index": [["a", "test_supply_elec"], ["b", "test_demand_elec"]],
                    "dims": ["nodes", "techs"],
                },
                {("a", "test_supply_elec"): 10, ("b", "test_demand_elec"): 20},
                ["nodes", "techs"],
            )
        assert check_error_or_warning(
            warninfo,
            "This input data will only take effect if you have already defined the following combinations of techs at nodes in your model definition: [('a', 'test_supply_elec') ('b', 'test_demand_elec')]",
        )

    def test_top_level_param_unknown_dim_only(self, my_caplog, run_and_test):
        run_and_test({"data": 10, "index": ["foo"], "dims": "bar"}, {"foo": 10}, "bar")
        assert (
            "(Model inputs, my_val) | Adding a new dimension to the model: bar"
            in my_caplog.text
        )

    def test_top_level_param_multi_unknown_dim(self, my_caplog, run_and_test):
        run_and_test(
            {"data": 10, "index": [["foo", "foobar"]], "dims": ["bar", "baz"]},
            {("foo", "foobar"): 10},
            ["bar", "baz"],
        )
        assert (
            "(Model inputs, my_val) | Adding a new dimension to the model: bar"
            in my_caplog.text
        )
        assert (
            "(Model inputs, my_val) | Adding a new dimension to the model: baz"
            in my_caplog.text
        )

    def test_top_level_param_unknown_dim_mixed(self, my_caplog, run_and_test):
        run_and_test(
            {
                "data": 10,
                "index": [["test_supply_elec", "foobar"]],
                "dims": ["techs", "baz"],
            },
            {("test_supply_elec", "foobar"): 10},
            ["techs", "baz"],
        )
        assert (
            "(Model inputs, my_val) | Adding a new dimension to the model: baz"
            in my_caplog.text
        )

    def test_top_level_param_timeseries(self, my_caplog, run_and_test):
        run_and_test(
            {"data": 10, "index": ["2005-01-01"], "dims": ["timesteps"]},
            {pd.to_datetime("2005-01-01"): 10},
            "timesteps",
        )
        assert (
            "(Model inputs, my_val) | dimensions | Updating values of `timesteps` to datetime type"
            in my_caplog.text
        )

    @pytest.mark.filterwarnings(
        "ignore:(?s).*Operational mode requires the same timestep resolution:calliope.exceptions.ModelWarning"
    )
    def test_top_level_param_extend_dim_vals(
        self, my_caplog, run_and_test, model_data_builder_w_params
    ):
        # We do this test with timesteps as all other dimension elements are filtered out if there is no matching True element in `definition_matrix`
        run_and_test(
            {"data": 10, "index": ["d"], "dims": ["nodes"]}, {"d": 10}, "nodes"
        )
        assert (
            "(Model inputs, my_val) | Adding a new value to the `nodes` model coordinate: ['d']"
            in my_caplog.text
        )


class TestActiveFalse:
    """Test removal of techs, nodes, links, and transmission techs
    with the ``active: False`` configuration option.

    """

    def test_tech_active_false(self, my_caplog):
        overrides = {"techs.test_storage.active": False}

        model = build_model(overrides, "simple_storage,two_hours,investment_costs")

        # Ensure what should be gone is gone
        assert "test_storage" not in model.inputs.coords["techs"].values

        # Ensure warnings were raised
        assert "(techs, test_storage) | Deactivated" in my_caplog.text

    def test_node_active_false(self, my_caplog):
        overrides = {"nodes.b.active": False}

        model = build_model(overrides, "simple_storage,two_hours,investment_costs")

        # Ensure what should be gone is gone
        assert "b" not in model.inputs.coords["nodes"].values

        # Ensure warnings were raised
        assert (
            "(links, test_link_a_b_elec) | Deactivated due to missing/deactivated `link_from` or `link_to` node."
            in my_caplog.text
        )
        assert "(nodes, b) | Deactivated." in my_caplog.text

    def test_node_tech_active_false(self, my_caplog):
        overrides = {"nodes.b.techs.test_storage.active": False}
        model = build_model(overrides, "simple_storage,two_hours,investment_costs")

        # Ensure what should be gone is gone
        assert not (
            model.inputs.definition_matrix.sel(techs="test_storage", nodes="b").any(
                ["carriers"]
            )
        )
        assert "(nodes, b), (techs, test_storage) | Deactivated" in my_caplog.text

    def test_link_active_false(self, my_caplog):
        overrides = {"templates.test_transmission.active": False}
        model = build_model(overrides, "simple_storage,two_hours,investment_costs")

        # Ensure what should be gone is gone
        assert not (model.inputs.base_tech == "transmission").any()
        assert "(techs, test_link_a_b_elec) | Deactivated." in my_caplog.text


class TestModelDataCleaner:
    def test_clean_data_from_undefined_members(
        self, my_caplog, model_data_cleaner: ModelDataCleaner
    ):
        model_data_cleaner.dataset = xr.Dataset(
            {
                "carrier_in": (
                    pd.Series(
                        {
                            ("A", "foo", "c1"): True,
                            ("B", "bar", "c2"): np.nan,
                            ("C", "foo", "c1"): True,
                        }
                    )
                    .rename_axis(index=["nodes", "techs", "carriers"])
                    .to_xarray()
                ),
                "carrier_out": (
                    pd.Series(
                        {
                            ("A", "foo", "c2"): True,
                            ("B", "bar", "c1"): np.nan,
                            ("C", "foo", "c2"): True,
                        }
                    )
                    .rename_axis(index=["nodes", "techs", "carriers"])
                    .to_xarray()
                ),
                "will_remain": (
                    pd.Series({"foo": 1, "bar": 2})
                    .rename_axis(index="techs")
                    .to_xarray()
                ),
                "will_delete": (
                    pd.Series({"foo": np.nan, "bar": 2})
                    .rename_axis(index="techs")
                    .to_xarray()
                ),
                "will_delete_2": (
                    pd.Series({("foo", "B"): 2})
                    .rename_axis(index=["techs", "nodes"])
                    .to_xarray()
                ),
            }
        )

        model_data_cleaner.clean_data_from_undefined_members()

        assert (
            "Deleting techs values as they are not defined anywhere in the model: {'bar'}"
            in my_caplog.text
        )
        assert (
            "Deleting nodes values as they are not defined anywhere in the model: {'B'}"
            in my_caplog.text
        )
        assert (
            "Deleting empty input data: ['will_delete', 'will_delete_2']"
            in my_caplog.text
        )

        assert "will_delete" not in model_data_cleaner.dataset
        assert "will_delete_2" not in model_data_cleaner.dataset
        assert model_data_cleaner.dataset["will_remain"].item() == 1
        assert set(model_data_cleaner.dataset.techs.values) == {"foo"}
        assert set(model_data_cleaner.dataset.nodes.values) == {"A", "C"}
        assert model_data_cleaner.dataset["definition_matrix"].dtype.kind == "b"

    @pytest.mark.parametrize(
        ("existing_distance", "expected_distance"), [(np.nan, 343.834), (1, 1)]
    )
    def test_add_link_distances_missing_distance(
        self,
        my_caplog,
        model_data_cleaner: ModelDataCleaner,
        existing_distance,
        expected_distance,
    ):
        model_data_cleaner.clean_data_from_undefined_members()
        model_data_cleaner.dataset["latitude"] = (
            pd.Series({"a": 51.507222, "b": 48.8567})
            .rename_axis(index="nodes")
            .to_xarray()
        )
        model_data_cleaner.dataset["longitude"] = (
            pd.Series({"a": -0.1275, "b": 2.3508})
            .rename_axis(index="nodes")
            .to_xarray()
        )
        model_data_cleaner.dataset["distance"] = (
            pd.Series({"test_link_a_b_elec": existing_distance})
            .rename_axis(index="techs")
            .to_xarray()
        )

        model_data_cleaner.add_link_distances()
        assert "Any missing link distances automatically computed" in my_caplog.text
        assert model_data_cleaner.dataset["distance"].sel(
            techs="test_link_a_b_elec"
        ).item() == pytest.approx(expected_distance)

    @pytest.mark.parametrize(("unit", "expected"), [("m", 343834), ("km", 343.834)])
    def test_add_link_distances_no_da(
        self, my_caplog, model_data_cleaner: ModelDataCleaner, unit, expected
    ):
        new_config = model_data_cleaner.config.update({"distance_unit": unit})
        model_data_cleaner.config = new_config
        model_data_cleaner.clean_data_from_undefined_members()
        model_data_cleaner.dataset["latitude"] = (
            pd.Series({"A": 51.507222, "B": 48.8567})
            .rename_axis(index="nodes")
            .to_xarray()
        )
        model_data_cleaner.dataset["longitude"] = (
            pd.Series({"A": -0.1275, "B": 2.3508})
            .rename_axis(index="nodes")
            .to_xarray()
        )
        del model_data_cleaner.dataset["distance"]

        model_data_cleaner.add_link_distances()
        assert "Link distance matrix automatically computed" in my_caplog.text
        assert (
            model_data_cleaner.dataset["distance"].dropna("techs")
            == pytest.approx(expected)
        ).all()

    def test_add_link_distances_no_latlon(
        self, my_caplog, model_data_cleaner: ModelDataCleaner
    ):
        model_data_cleaner.clean_data_from_undefined_members()
        model_data_cleaner.add_link_distances()
        assert "Link distances will not be computed automatically" in my_caplog.text

    def test_add_colors_no_init_da(
        self, my_caplog, model_data_cleaner: ModelDataCleaner
    ):
        model_data_cleaner.add_colors()
        assert "Building technology color" in my_caplog.text
        np.testing.assert_array_equal(
            model_data_cleaner.dataset["color"].values,
            ["#19122b", "#17344c", "#185b48", "#3c7632"],
        )

    def test_add_colors_full_init_da(
        self, my_caplog, model_data_cleaner: ModelDataCleaner
    ):
        model_data_cleaner.dataset["color"] = xr.DataArray(
            ["#123", "#654", "#321", "#456"], dims=("techs",)
        )
        color_da_copy = model_data_cleaner.dataset["color"].copy()
        model_data_cleaner.add_colors()
        assert "technology color" not in my_caplog.text
        assert model_data_cleaner.dataset["color"].equals(color_da_copy)

    def test_add_colors_partial_init_da(
        self, my_caplog, model_data_cleaner: ModelDataCleaner
    ):
        model_data_cleaner.dataset["color"] = pd.Series(
            ["#123", np.nan, "#321", "#456"],
            index=model_data_cleaner.dataset.techs.to_index(),
        ).to_xarray()

        model_data_cleaner.add_colors()
        assert "Filling missing technology color" in my_caplog.text
        np.testing.assert_array_equal(
            model_data_cleaner.dataset["color"].values,
            ["#123", "#17344c", "#321", "#456"],
        )

    def test_assign_input_attr(self, model_data_cleaner: ModelDataCleaner, simple_da):
        model_data_cleaner.dataset["storage_cap_max"] = simple_da
        model_data_cleaner.dataset["bar"] = xr.DataArray(1)
        assert model_data_cleaner.dataset.data_vars

        model_data_cleaner.assign_input_attr()

        assert model_data_cleaner.dataset["storage_cap_max"].attrs["default"] == np.inf
        assert "default" not in model_data_cleaner.dataset["bar"].attrs


class TestSubset:
    """Test subsetting of model data."""

    @pytest.fixture
    def model_data_cleaner_with_int_dim(self, model_data_cleaner_with_def_matrix):
        time_da = pd.Series(1, index=pd.Index(range(6), dtype=int, name="int_dim"))
        model_data_cleaner_with_def_matrix.dataset["int_dim_data"] = time_da.to_xarray()

        model_data_cleaner_with_def_matrix.math = (
            model_data_cleaner_with_def_matrix.math.update(
                {
                    "dimensions.int_dim": {
                        "dtype": "integer",
                        "ordered": True,
                        "iterator": "id",
                    }
                }
            )
        )
        return model_data_cleaner_with_def_matrix

    def test_subset_time(self, model_data_cleaner_with_def_matrix: ModelDataCleaner):
        """Subsetting time dimension works as expected as a time slice"""
        model_data_cleaner_with_def_matrix.config = (
            model_data_cleaner_with_def_matrix.config.update(
                {"subset": {"timesteps": ["2005-01-01", "2005-01-02"]}}
            )
        )
        model_data_cleaner_with_def_matrix._subset_dims()
        expected = pd.date_range(
            "2005-01-01", "2005-01-02 23:59", freq="h", name="timesteps"
        )
        pd.testing.assert_index_equal(
            model_data_cleaner_with_def_matrix.dataset.timesteps.to_index(), expected
        )

    def test_subset_nodes(
        self,
        model_data_cleaner_with_def_matrix: ModelDataCleaner,
        model_data_builder_built_data,
    ):
        """Subsetting node dimension works as expected as an intersection with the subset list."""
        model_data_cleaner_with_def_matrix.config = (
            model_data_cleaner_with_def_matrix.config.update(
                {"subset": {"nodes": ["a"], "timesteps": None}}
            )
        )
        model_data_cleaner_with_def_matrix._subset_dims()
        # no change in time subset
        expected = model_data_builder_built_data.timesteps.to_index()
        pd.testing.assert_index_equal(
            model_data_cleaner_with_def_matrix.dataset.timesteps.to_index(), expected
        )
        # only a change in node subset
        pd.testing.assert_index_equal(
            model_data_cleaner_with_def_matrix.dataset.nodes.to_index(),
            pd.Index(["a"], name="nodes"),
        )

    def test_subset_time_and_nodes(
        self, model_data_cleaner_with_def_matrix: ModelDataCleaner
    ):
        """Subsetting two dimensions works as expected."""
        model_data_cleaner_with_def_matrix.config = (
            model_data_cleaner_with_def_matrix.config.update(
                {"subset": {"timesteps": ["2005-01-01", "2005-01-02"], "nodes": ["a"]}}
            )
        )
        model_data_cleaner_with_def_matrix._subset_dims()
        expected = pd.date_range(
            "2005-01-01", "2005-01-02 23:59", freq="h", name="timesteps"
        )
        pd.testing.assert_index_equal(
            model_data_cleaner_with_def_matrix.dataset.timesteps.to_index(), expected
        )
        pd.testing.assert_index_equal(
            model_data_cleaner_with_def_matrix.dataset.nodes.to_index(),
            pd.Index(["a"], name="nodes"),
        )

    def test_numeric_ordered(self, model_data_cleaner_with_int_dim):
        """Subsetting an integer, ordered dimension uses a slicer."""
        model_data_cleaner_with_int_dim.config = (
            model_data_cleaner_with_int_dim.config.update(
                {"subset": {"int_dim": [1, 3]}}
            )
        )
        model_data_cleaner_with_int_dim._subset_dims()
        assert (model_data_cleaner_with_int_dim.dataset.int_dim == [1, 2, 3]).all()

    def test_numeric_unordered(self, model_data_cleaner_with_int_dim):
        """Subsetting an integer, unordered dimension uses an intersection with the subset list."""
        model_data_cleaner_with_int_dim.math = (
            model_data_cleaner_with_int_dim.math.update(
                {"dimensions.int_dim": {"ordered": False}}
            )
        )
        model_data_cleaner_with_int_dim.config = (
            model_data_cleaner_with_int_dim.config.update(
                {"subset": {"int_dim": [1, 3]}}
            )
        )
        model_data_cleaner_with_int_dim._subset_dims()
        assert (model_data_cleaner_with_int_dim.dataset.int_dim == [1, 3]).all()

    def test_subset_undefined_dim(
        self, model_data_cleaner_with_def_matrix: ModelDataCleaner, my_caplog
    ):
        """Subsetting an undefined dimensions does nothing but logs a debug message."""
        model_data_cleaner_with_def_matrix.config = (
            model_data_cleaner_with_def_matrix.config.update(
                {"subset": {"undefined": ["foo"]}}
            )
        )
        model_data_cleaner_with_def_matrix._subset_dims()
        assert "undefined" not in model_data_cleaner_with_def_matrix.dataset.dims
        assert (
            "Skipping subsetting for undefined dimension: undefined" in my_caplog.text
        )


class TestResample:
    @pytest.fixture(params=["lookups", "parameters"])
    def model_data_cleaner_with_1_ts_da(
        self, request, model_data_cleaner_with_def_matrix
    ):
        model_data_cleaner_with_def_matrix.dataset["ts_data"] = xr.DataArray(
            [10, 1] * (len(model_data_cleaner_with_def_matrix.dataset.timesteps) // 2),
            dims=("timesteps",),
        )
        model_data_cleaner_with_def_matrix.config = (
            model_data_cleaner_with_def_matrix.config.update(
                {"resample": {"timesteps": "1D"}}
            )
        )

        def _model_data_cleaner(agg_method):
            model_data_cleaner_with_def_matrix.math = (
                model_data_cleaner_with_def_matrix.math.update(
                    {request.param: {"ts_data": {"resample_method": agg_method}}}
                )
            )
            return model_data_cleaner_with_def_matrix

        return _model_data_cleaner

    def test_resample(self, model_data_cleaner_with_def_matrix: ModelDataCleaner):
        """Resampling a datetime dimension works as expected."""
        model_data_cleaner_with_def_matrix.config = (
            model_data_cleaner_with_def_matrix.config.update(
                {"resample": {"timesteps": "1D"}}
            )
        )
        model_data_cleaner_with_def_matrix._resample_dims()
        expected = pd.date_range("2005-01-01", "2005-01-05", freq="D", name="timesteps")
        pd.testing.assert_index_equal(
            model_data_cleaner_with_def_matrix.dataset.timesteps.to_index(), expected
        )

    def test_resample_sum(self, model_data_cleaner_with_1_ts_da):
        """Resampling with sum should aggregate values."""
        cleaner = model_data_cleaner_with_1_ts_da("sum")
        cleaner._resample_dims()
        assert (cleaner.dataset["ts_data"] == 132).all()

    def test_resample_mean(self, model_data_cleaner_with_1_ts_da):
        """Resampling with mean should average values."""
        cleaner = model_data_cleaner_with_1_ts_da("mean")
        cleaner._resample_dims()
        assert (cleaner.dataset["ts_data"] == 5.5).all()

    def test_resample_first(self, model_data_cleaner_with_1_ts_da):
        """Resampling with first should take the first value."""
        cleaner = model_data_cleaner_with_1_ts_da("first")
        cleaner._resample_dims()
        assert (cleaner.dataset["ts_data"] == 10).all()

    def test_resample_fails_non_datetime(
        self, model_data_cleaner_with_def_matrix: ModelDataCleaner
    ):
        """Cannot resample non-datetime dimensions"""
        model_data_cleaner_with_def_matrix.config = (
            model_data_cleaner_with_def_matrix.config.update(
                {"resample": {"nodes": "1D"}}
            )
        )
        with pytest.raises(exceptions.ModelError, match="Cannot resample"):
            model_data_cleaner_with_def_matrix._resample_dims()

    def test_resample_undefined_dim(
        self, model_data_cleaner_with_def_matrix: ModelDataCleaner, my_caplog
    ):
        """Resampling an undefined dimensions does nothing but logs a debug message."""
        model_data_cleaner_with_def_matrix.config = (
            model_data_cleaner_with_def_matrix.config.update(
                {"resample": {"undefined": "1D"}}
            )
        )
        model_data_cleaner_with_def_matrix._resample_dims()
        assert "undefined" not in model_data_cleaner_with_def_matrix.dataset.dims
        assert (
            "Skipping resampling for undefined dimension: undefined" in my_caplog.text
        )

    def test_resample_undefined_var(
        self, model_data_cleaner_with_def_matrix: ModelDataCleaner, timeseries_da
    ):
        """Resampling an undefined data array raises an error for lack of resampling method."""
        model_data_cleaner_with_def_matrix.dataset["foo"] = timeseries_da
        model_data_cleaner_with_def_matrix.config = (
            model_data_cleaner_with_def_matrix.config.update(
                {"resample": {"timesteps": "1D"}}
            )
        )
        with pytest.raises(exceptions.ModelError, match="No resampling method defined"):
            model_data_cleaner_with_def_matrix._resample_dims()


class TestUpdateAndResample:
    def test_update_time_dimension_and_params(
        self, model_data_cleaner_with_def_matrix: ModelDataCleaner
    ):
        model_data_cleaner_with_def_matrix.update_and_resample_dimensions()
        assert (
            "timestep_resolution"
            in model_data_cleaner_with_def_matrix.dataset.data_vars
        )
        assert (
            "timestep_weights" in model_data_cleaner_with_def_matrix.dataset.data_vars
        )

    def test_no_ts_dimension(self, model_data_cleaner: ModelDataCleaner):
        """If there is no timeseries dimension, raise an error."""
        model_data_cleaner.dataset = model_data_cleaner.dataset.drop_dims(
            "timesteps", errors="ignore"
        )
        with pytest.raises(
            exceptions.ModelError,
            match="Must define at least one timeseries data input in a Calliope model.",
        ):
            model_data_cleaner.update_and_resample_dimensions()

    def test_subset_update_runtime(
        self, model_data_cleaner_with_def_matrix: ModelDataCleaner
    ):
        """Subsetting updates the runtime subset."""
        subset = {"timesteps": ["2005-01-01", "2005-01-02"]}
        model_data_cleaner_with_def_matrix.config = (
            model_data_cleaner_with_def_matrix.config.update({"subset": subset})
        )
        assert model_data_cleaner_with_def_matrix.runtime.subset.root == {}
        model_data_cleaner_with_def_matrix.update_and_resample_dimensions()
        assert model_data_cleaner_with_def_matrix.runtime.subset.root == subset
        assert model_data_cleaner_with_def_matrix.dataset.timesteps.size == 48

    def test_subset_update_runtime_from_something(
        self, model_data_cleaner_with_def_matrix: ModelDataCleaner
    ):
        """Subsetting _again_ updates the runtime subset _again_."""
        subset_1 = {"timesteps": ["2005-01-01", "2005-01-02"]}
        model_data_cleaner_with_def_matrix.config = (
            model_data_cleaner_with_def_matrix.config.update({"subset": subset_1})
        )
        model_data_cleaner_with_def_matrix.update_and_resample_dimensions()
        assert model_data_cleaner_with_def_matrix.runtime.subset.root == subset_1
        assert model_data_cleaner_with_def_matrix.dataset.timesteps.size == 48

        subset_2 = {"timesteps": ["2005-01-01", "2005-01-01"]}
        model_data_cleaner_with_def_matrix.config = (
            model_data_cleaner_with_def_matrix.config.update({"subset": subset_2})
        )
        model_data_cleaner_with_def_matrix.update_and_resample_dimensions()
        assert model_data_cleaner_with_def_matrix.runtime.subset.root == subset_2
        assert model_data_cleaner_with_def_matrix.dataset.timesteps.size == 24

    def test_resample_update_runtime(
        self, model_data_cleaner_with_def_matrix: ModelDataCleaner
    ):
        """Resampling updates the runtime resample."""
        resample = {"timesteps": "1D"}
        model_data_cleaner_with_def_matrix.config = (
            model_data_cleaner_with_def_matrix.config.update({"resample": resample})
        )
        assert model_data_cleaner_with_def_matrix.runtime.resample.root == {}
        model_data_cleaner_with_def_matrix.update_and_resample_dimensions()
        assert model_data_cleaner_with_def_matrix.runtime.resample.root == resample
        assert model_data_cleaner_with_def_matrix.dataset.timesteps.size == 2

    def test_resample_update_runtime_from_something(
        self, model_data_cleaner_with_def_matrix: ModelDataCleaner
    ):
        """Resampling _again_ updates the runtime resample _again_."""
        resample_1 = {"timesteps": "1D"}
        model_data_cleaner_with_def_matrix.config = (
            model_data_cleaner_with_def_matrix.config.update({"resample": resample_1})
        )
        model_data_cleaner_with_def_matrix.update_and_resample_dimensions()
        assert model_data_cleaner_with_def_matrix.runtime.resample.root == resample_1
        assert model_data_cleaner_with_def_matrix.dataset.timesteps.size == 2

        resample_2 = {"timesteps": "2D"}
        model_data_cleaner_with_def_matrix.config = (
            model_data_cleaner_with_def_matrix.config.update({"resample": resample_2})
        )
        model_data_cleaner_with_def_matrix.update_and_resample_dimensions()
        assert model_data_cleaner_with_def_matrix.runtime.resample.root == resample_2
        assert model_data_cleaner_with_def_matrix.dataset.timesteps.size == 1

    def test_runtime_not_instantiated(
        self, model_data_cleaner_with_def_matrix: ModelDataCleaner
    ):
        """If not yet instantiated, inferred time params are added to dataset."""
        time_params = ["timestep_resolution", "timestep_weights"]
        model_data_cleaner_with_def_matrix.runtime = (
            model_data_cleaner_with_def_matrix.runtime.update({"instantiated": False})
        )
        model_data_cleaner_with_def_matrix.dataset = (
            model_data_cleaner_with_def_matrix.dataset.drop_vars(
                time_params, errors="ignore"
            )
        )
        model_data_cleaner_with_def_matrix.update_and_resample_dimensions()
        assert all(i in model_data_cleaner_with_def_matrix.dataset for i in time_params)

    def test_runtime_instantiated(
        self, model_data_cleaner_with_def_matrix: ModelDataCleaner
    ):
        """If already instantiated, inferred time params are not added to dataset."""
        time_params = ["timestep_resolution", "timestep_weights"]
        model_data_cleaner_with_def_matrix.runtime = (
            model_data_cleaner_with_def_matrix.runtime.update({"instantiated": True})
        )
        model_data_cleaner_with_def_matrix.dataset = (
            model_data_cleaner_with_def_matrix.dataset.drop_vars(
                time_params, errors="ignore"
            )
        )
        model_data_cleaner_with_def_matrix.update_and_resample_dimensions()
        assert all(
            i not in model_data_cleaner_with_def_matrix.dataset for i in time_params
        )

    def test_recluster_fails(
        self, model_data_cleaner_with_def_matrix: ModelDataCleaner
    ):
        """If already instantiated, inferred time params are not added to dataset."""
        model_data_cleaner_with_def_matrix.config = (
            model_data_cleaner_with_def_matrix.config.update({"time_cluster": "foo"})
        )
        model_data_cleaner_with_def_matrix.runtime = (
            model_data_cleaner_with_def_matrix.runtime.update({"time_cluster": "bar"})
        )
        with pytest.raises(
            exceptions.ModelError,
            match="Cannot change time clustering configuration at this stage.",
        ):
            model_data_cleaner_with_def_matrix.update_and_resample_dimensions()<|MERGE_RESOLUTION|>--- conflicted
+++ resolved
@@ -152,181 +152,7 @@
             "flow_out_eff",
         }
 
-<<<<<<< HEAD
-    def test_update_time_dimension_and_params(
-        self, model_data_factory_w_params: ModelDataFactory, timeseries_da
-    ):
-        model_data_factory_w_params.dataset["timeseries_da"] = timeseries_da
-        model_data_factory_w_params.update_and_resample_dimensions()
-        assert "timestep_resolution" in model_data_factory_w_params.dataset.data_vars
-        assert "timestep_weights" in model_data_factory_w_params.dataset.data_vars
-
-    def test_clean_data_from_undefined_members(
-        self, my_caplog, model_data_factory: ModelDataFactory
-    ):
-        model_data_factory.dataset["carrier_in"] = (
-            pd.Series(
-                {
-                    ("A", "foo", "c1"): True,
-                    ("B", "bar", "c2"): np.nan,
-                    ("C", "foo", "c1"): True,
-                }
-            )
-            .rename_axis(index=["nodes", "techs", "carriers"])
-            .to_xarray()
-        )
-        model_data_factory.dataset["carrier_out"] = (
-            pd.Series(
-                {
-                    ("A", "foo", "c2"): True,
-                    ("B", "bar", "c1"): np.nan,
-                    ("C", "foo", "c2"): True,
-                }
-            )
-            .rename_axis(index=["nodes", "techs", "carriers"])
-            .to_xarray()
-        )
-
-        model_data_factory.dataset["will_remain"] = (
-            pd.Series({"foo": 1, "bar": 2}).rename_axis(index="techs").to_xarray()
-        )
-        model_data_factory.dataset["will_delete"] = (
-            pd.Series({"foo": np.nan, "bar": 2}).rename_axis(index="techs").to_xarray()
-        )
-        model_data_factory.dataset["will_delete_2"] = (
-            pd.Series({("foo", "B"): 2})
-            .rename_axis(index=["techs", "nodes"])
-            .to_xarray()
-        )
-
-        model_data_factory.clean_data_from_undefined_members()
-
-        assert (
-            "Deleting techs values as they are not defined anywhere in the model: {'bar'}"
-            in my_caplog.text
-        )
-        assert (
-            "Deleting nodes values as they are not defined anywhere in the model: {'B'}"
-            in my_caplog.text
-        )
-        assert (
-            "Deleting empty input data: ['will_delete', 'will_delete_2']"
-            in my_caplog.text
-        )
-
-        assert "will_delete" not in model_data_factory.dataset
-        assert "will_delete_2" not in model_data_factory.dataset
-        assert model_data_factory.dataset["will_remain"].item() == 1
-        assert set(model_data_factory.dataset.techs.values) == {"foo"}
-        assert set(model_data_factory.dataset.nodes.values) == {"A", "C"}
-        assert model_data_factory.dataset["definition_matrix"].dtype.kind == "b"
-
-    @pytest.mark.parametrize(
-        ("existing_distance", "expected_distance"), [(np.nan, 343.834), (1, 1)]
-    )
-    def test_add_link_distances_missing_distance(
-        self,
-        my_caplog,
-        model_data_factory_w_params: ModelDataFactory,
-        existing_distance,
-        expected_distance,
-    ):
-        model_data_factory_w_params.clean_data_from_undefined_members()
-        model_data_factory_w_params.dataset["latitude"] = (
-            pd.Series({"a": 51.507222, "b": 48.8567})
-            .rename_axis(index="nodes")
-            .to_xarray()
-        )
-        model_data_factory_w_params.dataset["longitude"] = (
-            pd.Series({"a": -0.1275, "b": 2.3508})
-            .rename_axis(index="nodes")
-            .to_xarray()
-        )
-        model_data_factory_w_params.dataset["distance"] = (
-            pd.Series({"test_link_a_b_elec": existing_distance})
-            .rename_axis(index="techs")
-            .to_xarray()
-        )
-
-        model_data_factory_w_params.add_link_distances()
-        assert "Any missing link distances automatically computed" in my_caplog.text
-        assert model_data_factory_w_params.dataset["distance"].sel(
-            techs="test_link_a_b_elec"
-        ).item() == pytest.approx(expected_distance)
-
-    @pytest.mark.parametrize(("unit", "expected"), [("m", 343834), ("km", 343.834)])
-    def test_add_link_distances_no_da(
-        self, my_caplog, model_data_factory_w_params: ModelDataFactory, unit, expected
-    ):
-        new_config = model_data_factory_w_params.config.update({"distance_unit": unit})
-        model_data_factory_w_params.config = new_config
-        model_data_factory_w_params.clean_data_from_undefined_members()
-        model_data_factory_w_params.dataset["latitude"] = (
-            pd.Series({"A": 51.507222, "B": 48.8567})
-            .rename_axis(index="nodes")
-            .to_xarray()
-        )
-        model_data_factory_w_params.dataset["longitude"] = (
-            pd.Series({"A": -0.1275, "B": 2.3508})
-            .rename_axis(index="nodes")
-            .to_xarray()
-        )
-        del model_data_factory_w_params.dataset["distance"]
-
-        model_data_factory_w_params.add_link_distances()
-        assert "Link distance matrix automatically computed" in my_caplog.text
-        assert (
-            model_data_factory_w_params.dataset["distance"].dropna("techs")
-            == pytest.approx(expected)
-        ).all()
-
-    def test_add_link_distances_no_latlon(
-        self, my_caplog, model_data_factory_w_params: ModelDataFactory
-    ):
-        model_data_factory_w_params.clean_data_from_undefined_members()
-        model_data_factory_w_params.add_link_distances()
-        assert "Link distances will not be computed automatically" in my_caplog.text
-
-    def test_add_colors_no_init_da(
-        self, my_caplog, model_data_factory_w_params: ModelDataFactory
-    ):
-        model_data_factory_w_params.add_colors()
-        assert "Building technology color" in my_caplog.text
-        np.testing.assert_array_equal(
-            model_data_factory_w_params.dataset["color"].values,
-            ["#19122b", "#17344c", "#185b48", "#3c7632"],
-        )
-
-    def test_add_colors_full_init_da(
-        self, my_caplog, model_data_factory_w_params: ModelDataFactory
-    ):
-        model_data_factory_w_params.dataset["color"] = xr.DataArray(
-            ["#123", "#654", "#321", "#456"], dims=("techs",)
-        )
-        color_da_copy = model_data_factory_w_params.dataset["color"].copy()
-        model_data_factory_w_params.add_colors()
-        assert "technology color" not in my_caplog.text
-        assert model_data_factory_w_params.dataset["color"].equals(color_da_copy)
-
-    def test_add_colors_partial_init_da(
-        self, my_caplog, model_data_factory_w_params: ModelDataFactory
-    ):
-        model_data_factory_w_params.dataset["color"] = pd.Series(
-            ["#123", np.nan, "#321", "#456"],
-            index=model_data_factory_w_params.dataset.techs.to_index(),
-        ).to_xarray()
-
-        model_data_factory_w_params.add_colors()
-        assert "Filling missing technology color" in my_caplog.text
-        np.testing.assert_array_equal(
-            model_data_factory_w_params.dataset["color"].values,
-            ["#123", "#17344c", "#321", "#456"],
-        )
-
-    def test_get_relevant_node_refs_ts_data(self, model_data_factory: ModelDataFactory):
-=======
     def test_get_relevant_node_refs_ts_data(self, model_data_builder: ModelDataBuilder):
->>>>>>> 744107dc
         techs_dict = AttrDict(
             {
                 "foo": {
