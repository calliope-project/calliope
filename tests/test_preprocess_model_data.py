--- conflicted
+++ resolved
@@ -6,14 +6,8 @@
 import pytest
 import xarray as xr
 
-<<<<<<< HEAD
-from calliope import exceptions
-from calliope.attrdict import AttrDict
-from calliope.preprocess import data_sources, scenarios
-=======
 from calliope import AttrDict, exceptions
 from calliope.preprocess import scenarios
->>>>>>> 4063431c
 from calliope.preprocess.model_data import ModelDataFactory
 
 from .common.util import build_test_model as build_model
@@ -28,20 +22,6 @@
         model_dict, scenario="simple_supply,empty_tech_node"
     )
     return model_def_override, model_def_path
-<<<<<<< HEAD
-
-
-@pytest.fixture
-def data_source_list(model_def, init_config):
-    model_def_dict, model_def_path = model_def
-    return [
-        data_sources.DataSource(
-            init_config, source_name, source_dict, {}, model_def_path
-        )
-        for source_name, source_dict in model_def_dict.pop("data_sources", {}).items()
-    ]
-=======
->>>>>>> 4063431c
 
 
 @pytest.fixture
