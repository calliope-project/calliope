--- conflicted
+++ resolved
@@ -1087,18 +1087,12 @@
             )
         )
         model_data_factory_with_int_dim._subset_dims()
-<<<<<<< HEAD
-        idx = model_data_factory_with_int_dim.dataset.int_dim.to_index()
-        expected = pd.Index(np.arange(1, 4, dtype=idx.dtype), name="int_dim")
-        pd.testing.assert_index_equal(idx, expected, exact="equiv")
-=======
         pd.testing.assert_index_equal(
             model_data_factory_with_int_dim.dataset.int_dim.to_index(),
             pd.RangeIndex(start=1, stop=4, step=1, name="int_dim"),
             exact="equiv",
             check_exact=False,
         )
->>>>>>> 252db33d
 
     def test_numeric_unordered(self, model_data_factory_with_int_dim):
         """Subsetting an integer, unordered dimension uses an intersection with the subset list."""
@@ -1113,18 +1107,12 @@
             )
         )
         model_data_factory_with_int_dim._subset_dims()
-<<<<<<< HEAD
-        idx = model_data_factory_with_int_dim.dataset.int_dim.to_index()
-        expected = pd.Index([1, 3], dtype=idx.dtype, name="int_dim")
-        pd.testing.assert_index_equal(idx, expected, exact="equiv")
-=======
         pd.testing.assert_index_equal(
             model_data_factory_with_int_dim.dataset.int_dim.to_index(),
             pd.Index([1, 3], name="int_dim"),
             exact="equiv",
             check_exact=False,
         )
->>>>>>> 252db33d
 
     def test_subset_undefined_dim(
         self, model_data_factory_with_time: ModelDataFactory, my_caplog
