--- conflicted
+++ resolved
@@ -216,12 +216,8 @@
         unit,
         expected,
     ):
-<<<<<<< HEAD
-        mocker.patch.object(ModelDataFactory, "config.distance_unit", return_value=unit)
-=======
         new_config = model_data_factory_w_params.config.update({"distance_unit": unit})
         model_data_factory_w_params.config = new_config
->>>>>>> 5a2b28ad
         model_data_factory_w_params.clean_data_from_undefined_members()
         model_data_factory_w_params.dataset["latitude"] = (
             pd.Series({"A": 51.507222, "B": 48.8567})
