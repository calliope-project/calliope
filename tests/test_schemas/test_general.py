--- conflicted
+++ resolved
@@ -110,10 +110,7 @@
         return pydantic.create_model(
             "TestModel1",
             __base__=general.CalliopeBaseModel,
-<<<<<<< HEAD
-=======
             __config__={"title": "TITLE"},
->>>>>>> 43787797
             foo=(str, "bar"),
             foobar=(int, 1),
         )
@@ -123,10 +120,7 @@
         return pydantic.create_model(
             "TestModel2",
             __base__=general.CalliopeBaseModel,
-<<<<<<< HEAD
-=======
             __config__={"title": "TITLE 2"},
->>>>>>> 43787797
             nested=(config_model_flat, config_model_flat()),
             top_level_foobar=(int, 10),
         )
@@ -136,10 +130,7 @@
         return pydantic.create_model(
             "TestModel3",
             __base__=general.CalliopeBaseModel,
-<<<<<<< HEAD
-=======
             __config__={"title": "TITLE 3"},
->>>>>>> 43787797
             extra_nested=(config_model_nested, config_model_nested()),
         )
 
@@ -207,20 +198,18 @@
         assert model.model_dump() == model_dict
 
     @pytest.mark.parametrize(
-        ("to_update", "level"),
-        [
-            ({"extra_nested.nested.foobar": "foo"}, 1),
-            ({"extra_nested.top_level_foobar": "foo"}, 2),
+        "to_update",
+        [
+            {"extra_nested.nested.foobar": "foo"},
+            {"extra_nested.top_level_foobar": "foo"},
         ],
     )
     def test_update_extra_nested_validation_error(
-        self, config_model_double_nested, to_update, level
+        self, config_model_double_nested, to_update
     ):
         model = config_model_double_nested()
 
-        with pytest.raises(
-            pydantic.ValidationError, match=f"1 validation error for TestModel{level}"
-        ):
+        with pytest.raises(pydantic.ValidationError, match="1 validation error"):
             model.update(to_update)
 
     @pytest.mark.parametrize(
@@ -256,22 +245,14 @@
         sub_model = pydantic.create_model(
             "TestSubModel",
             __base__=general.CalliopeBaseModel,
-<<<<<<< HEAD
-            # model_config={"title": "TITLE"},
-=======
             __config__={"title": "TITLE"},
->>>>>>> 43787797
             foo=(str, "bar"),
             foobar=(int, 1),
         )
         model = pydantic.create_model(
             "TestModel",
             __base__=general.CalliopeBaseModel,
-<<<<<<< HEAD
-            # model_config={"title": "TITLE 2"},
-=======
             __config__={"title": "TITLE 2"},
->>>>>>> 43787797
             nested=(sub_model, sub_model()),
         )
         return model
