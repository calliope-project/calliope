--- conflicted
+++ resolved
@@ -419,11 +419,7 @@
             },
         }
         if storage is False:
-<<<<<<< HEAD
-            override.update({"techs.battery.exists": False, "techs.csp.exists": False})
-=======
             override.update({"techs.battery.active": False, "techs.csp.active": False})
->>>>>>> a20cd529
         if storage_inter_cluster and backend_runner == "solve":
             override["config.init.custom_math"] = ["storage_inter_cluster"]
 
@@ -520,17 +516,10 @@
             ),
             "techs.pv.switches.source_unit": source_unit,
         }
-<<<<<<< HEAD
-        override = {
-            "config.init.subset_time": ["2005-07-01", "2005-07-01"],
-            **unit_override,
-        }
-=======
 
         model = calliope.examples.urban_scale(
             override_dict=unit_override, subset_time=["2005-07-01", "2005-07-01"]
         )
->>>>>>> a20cd529
 
         solve_kwargs = {"solver": solver}
         if solver_io:
