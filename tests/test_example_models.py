import shutil

import calliope
import numpy as np
import pandas as pd
import pytest
from calliope import exceptions
from pytest import approx

from .common.util import check_error_or_warning


class TestModelPreproccessing:
    def test_preprocess_national_scale(self):
        calliope.examples.national_scale()

    @pytest.mark.time_intensive
    def test_preprocess_time_clustering(self):
        calliope.examples.time_clustering()

    def test_preprocess_time_resampling(self):
        calliope.examples.time_resampling()

    def test_preprocess_urban_scale(self):
        calliope.examples.urban_scale()

    @pytest.mark.filterwarnings("ignore:(?s).*Integer:calliope.exceptions.ModelWarning")
    def test_preprocess_milp(self):
        calliope.examples.milp()

    @pytest.mark.xfail(reason="Not expecting operate mode to work at the moment")
    def test_preprocess_operate(self):
        calliope.examples.operate()


class TestNationalScaleExampleModelSenseChecks:
    def example_tester(self, solver="cbc", solver_io=None):
        model = calliope.examples.national_scale(
            time_subset=["2005-01-01", "2005-01-01"]
        )
        solve_kwargs = {"solver": solver}
        if solver_io:
            solve_kwargs["solver_io"] = solver_io

        model.build()
        model.solve(**solve_kwargs)

        assert model.results.storage_cap.sel(nodes="region1_1", techs="csp") == approx(
            45129.950
        )
        assert model.results.storage_cap.sel(
            nodes="region2", techs="battery"
        ) == approx(6675.173)

        assert model.results.flow_cap.sel(nodes="region1_1", techs="csp") == approx(
            4626.588
        )
        assert model.results.flow_cap.sel(nodes="region2", techs="battery") == approx(
            1000
        )
        assert model.results.flow_cap.sel(nodes="region1", techs="ccgt") == approx(
            30000
        )

        assert float(model.results.cost.sum()) == approx(38988.7442)

        assert float(
            model.results.systemwide_levelised_cost.sel(
                carriers="power", techs="battery"
            ).item()
        ) == approx(0.063543, abs=0.000001)
        assert float(
            model.results.systemwide_capacity_factor.sel(
                carriers="power", techs="battery"
            ).item()
        ) == approx(0.2642256, abs=0.000001)

    def test_nationalscale_example_results_cbc(self):
        self.example_tester()

    def test_nationalscale_example_results_gurobi(self):
        pytest.importorskip("gurobipy")
        self.example_tester(solver="gurobi", solver_io="python")

    def test_nationalscale_example_results_cplex(self):
        if shutil.which("cplex"):
            self.example_tester(solver="cplex")
        else:
            pytest.skip("CPLEX not installed")

    def test_nationalscale_example_results_glpk(self):
        if shutil.which("glpsol"):
            self.example_tester(solver="glpk")
        else:
            pytest.skip("GLPK not installed")

    def test_considers_supply_generation_only_in_total_levelised_cost(self):
        # calculation of expected value:
        # costs = model.inputs.cost.sum(dim="locs")
        # gen = model.inputs.flow_out.sum(dim=["timesteps", "locs"])
        # lcoe = costs.sum(dim="techs") / gen.sel(techs=["ccgt", "csp"]).sum(dim="techs")
        model = calliope.examples.national_scale()
        model.build()
        model.solve()

        assert model.results.total_levelised_cost.item() == approx(0.067005, abs=1e-5)

    def test_fails_gracefully_without_timeseries(self):
        override = {
            "nodes.region1.techs.demand_power.sink_use_equals": 200,
            "nodes.region2.techs.demand_power.sink_use_equals": 400,
            "node_groups.csp_regions.techs.csp.source_use_max": 100,
        }
        with pytest.raises(calliope.exceptions.ModelError):
            calliope.examples.national_scale(override_dict=override)


@pytest.mark.xfail(reason="Not reimplemented the 'check feasibility' objective")
class TestNationalScaleExampleModelInfeasibility:
    def example_tester(self):
        model = calliope.examples.national_scale(scenario="check_feasibility")

        model.build(cyclic_storage=False)
        model.solve()

        assert model.results.termination_condition in [
            "infeasible",
            "other",
        ]  # glpk gives 'other' as result

        assert len(model.results.data_vars) == 0
        assert "flow_cap" not in model._model_data.data_vars

    def test_nationalscale_example_results_cbc(self):
        self.example_tester()


@pytest.mark.xfail(reason="Not expecting operate mode to work at the moment")
class TestNationalScaleExampleModelOperate:
    def example_tester(self):
        with pytest.warns(calliope.exceptions.ModelWarning) as excinfo:
            model = calliope.examples.national_scale(
                time_subset=["2005-01-01", "2005-01-03"], scenario="operate"
            )
            model.build()

        expected_warning = "Source capacity constraint defined and set to infinity for all supply_plus techs"

        assert check_error_or_warning(excinfo, expected_warning)

        model.solve()
        assert all(
            model.results.timesteps
            == pd.date_range("2005-01", "2005-01-03 23:00:00", freq="H")
        )

    def test_nationalscale_example_results_cbc(self):
        self.example_tester()


@pytest.mark.skip(
    reason="SPORES mode will fail until the cost max group constraint can be reproduced"
)
class TestNationalScaleExampleModelSpores:
    def example_tester(self, solver="cbc", solver_io=None):
        model = calliope.examples.national_scale(
            time_subset=["2005-01-01", "2005-01-03"], scenario="spores"
        )
        solve_kwargs = {"solver": solver}
        if solver_io:
            solve_kwargs["solver_io"] = solver_io

        model.build()

        # The initial state of the objective cost class scores should be monetary: 1, spores_score: 0
        assert (
            model.backend.parameters.objective_cost_weights["monetary"].item().value
            == 1
        )
        assert (
            model.backend.parameters.objective_cost_weights["spores_score"].item().value
            == 0
        )

        model.solve(**solve_kwargs)
        # Expecting three spores + first optimal run
        assert np.allclose(model.results.spores, [0, 1, 2, 3])

        costs = model.results.cost.sum(["nodes", "techs"])
        slack_cost = model.backend.parameters.cost_max.item().value

        # First run is the optimal run, everything else is coming up against the slack cost
        assert costs.loc[{"spores": 0, "costs": "monetary"}] * (
            1 + model.inputs.spores_slack
        ) == approx(slack_cost)
        assert all(
            costs.loc[{"spores": slice(1, None), "costs": "monetary"}]
            <= slack_cost * 1.0001
        )

        # In each iteration, the spores_score has to increase
        assert all(costs.diff("spores").loc[{"costs": "spores_score"}] >= 0)

        # The final state of the objective cost class scores should be monetary: 0, spores_score: 1
        assert (
            model.backend.parameters.objective_cost_weights["monetary"].item().value
            == 0
        )
        assert (
            model.backend.parameters.objective_cost_weights["spores_score"].item().value
            == 1
        )
        return model._model_data

    def test_nationalscale_example_results_cbc(self):
        self.example_tester()

    @pytest.mark.filterwarnings(
        "ignore:(?s).*`gurobi_persistent`.*:calliope.exceptions.ModelWarning"
    )
    @pytest.mark.filterwarnings(
        "ignore:(?s).*Updating the Pyomo parameter.*:calliope.exceptions.ModelWarning"
    )
    def test_nationalscale_example_results_gurobi(self):
        pytest.importorskip("gurobipy")
        gurobi_data = self.example_tester(solver="gurobi", solver_io="python")
        gurobi_persistent_data = self.example_tester(
            solver="gurobi_persistent", solver_io="python"
        )
        assert np.allclose(gurobi_data.flow_cap, gurobi_persistent_data.flow_cap)
        assert np.allclose(gurobi_data.cost, gurobi_persistent_data.cost)

    @pytest.fixture
    def base_model_data(self):
        model = calliope.examples.national_scale(
            time_subset=["2005-01-01", "2005-01-03"], scenario="spores"
        )

        model.build()
        model.solve(solver="cbc")

        return model._model_data

    @pytest.mark.parametrize("init_spore", (0, 1, 2))
    def test_nationalscale_skip_cost_op_spores(self, base_model_data, init_spore):
        spores_model = calliope.Model(
            config=None, model_data=base_model_data.loc[{"spores": [init_spore + 1]}]
        )
        spores_model._model_data.coords["spores"] = [init_spore]

        spores_model.run_config["spores_options"]["skip_cost_op"] = True

        spores_model.build()
        spores_model.solve(force=True)

        assert set(spores_model.results.spores.values) == set(range(init_spore, 4))
        assert base_model_data.loc[{"spores": slice(init_spore + 1, None)}].equals(
            spores_model._model_data.loc[{"spores": slice(init_spore + 1, None)}]
        )

    def test_fail_with_spores_as_input_dim(self, base_model_data):
        spores_model = calliope.Model(
            config=None, model_data=base_model_data.loc[{"spores": [0, 1]}]
        )
        with pytest.raises(exceptions.ModelError) as excinfo:
            spores_model.build()
            spores_model.solve(force=True)
        assert check_error_or_warning(
            excinfo, "Cannot run SPORES with a SPORES dimension in any input"
        )

    @pytest.fixture
    def spores_with_override(self):
        def _spores_with_override(override_dict):
            result_without_override = self.example_tester()
            result_with_override = self.example_tester(**override_dict)
            assert result_without_override.flow_cap.round(5).equals(
                result_with_override.flow_cap.round(5)
            )
            assert (
                result_without_override.cost.sel(costs="spores_score")
                .round(5)
                .to_series()
                .drop("region1::ccgt", level="loc_techs_cost")
                .equals(
                    result_with_override.cost.sel(costs="spores_score")
                    .round(5)
                    .to_series()
                    .drop("region1::ccgt", level="loc_techs_cost")
                )
            )
            assert (
                result_without_override.cost.sel(
                    costs="spores_score", loc_techs_cost="region1::ccgt"
                ).sum()
                > 0
            )
            return result_with_override, result_without_override

        return _spores_with_override

    @pytest.mark.parametrize("override", ("flow_cap_min"))
    def test_ignore_forced_flow_cap_spores(self, spores_with_override, override):
        # the national scale model always maxes out CCGT in the first 3 SPORES.
        # So we can force its minimum/exact capacity without influencing other tech SPORE scores.
        # This enables us to test our functionality that only *additional* capacity is scored.
        override_dict = {f"locations.region1.techs.ccgt.{override}": 30000}
        result_with_override, _ = spores_with_override(override_dict)
        assert (
            result_with_override.cost.sel(
                costs="spores_score", loc_techs_cost="region1::ccgt"
            ).sum()
            == 0
        )

    def test_ignore_forced_flow_cap_spores_some_ccgt_score(self, spores_with_override):
        # the national scale model always maxes out CCGT in the first 3 SPORES.
        # So we can force its minimum/exact capacity without influencing other tech SPORE scores.
        # This enables us to test our functionality that only *additional* capacity is scored.
        override_dict = {"locations.region1.techs.ccgt.flow_cap_min": 15000}
        result_with_override, _ = spores_with_override(override_dict)
        assert (
            result_with_override.cost.sel(
                costs="spores_score", loc_techs_cost="region1::ccgt"
            ).sum()
            > 0
        )

    def test_ignore_forced_flow_cap_spores_no_double_counting(
        self, spores_with_override
    ):
        # the national scale model always maxes out CCGT in the first 3 SPORES.
        # So we can force its minimum/exact capacity without influencing other tech SPORE scores.
        # This enables us to test our functionality that only *additional* capacity is scored.
        override_dict = {"locations.region1.techs.ccgt.flow_cap_min": 15000}
        result_with_override, _ = spores_with_override(override_dict)
        assert (
            result_with_override.cost.sel(
                costs="spores_score", loc_techs_cost="region1::ccgt"
            ).sum()
            == 0
        )


class TestNationalScaleResampledExampleModelSenseChecks:
    def example_tester(self, solver="cbc", solver_io=None):
        solve_kwargs = {"solver": solver}
        if solver_io:
            solve_kwargs["solver_io"] = solver_io

        model = calliope.examples.time_resampling(
            time_subset=["2005-01-01", "2005-01-01"]
        )
        model.build()
        model.solve(**solve_kwargs)

        assert model.results.storage_cap.sel(nodes="region1_1", techs="csp") == approx(
            23563.444
        )
        assert model.results.storage_cap.sel(
            nodes="region2", techs="battery"
        ) == approx(6315.78947)

        assert model.results.flow_cap.sel(nodes="region1_1", techs="csp") == approx(
            1440.8377
        )
        assert model.results.flow_cap.sel(nodes="region2", techs="battery") == approx(
            1000
        )
        assert model.results.flow_cap.sel(nodes="region1", techs="ccgt") == approx(
            30000
        )

        assert float(model.results.cost.sum()) == approx(37344.221869)

        assert float(
            model.results.systemwide_levelised_cost.loc[
                {"carriers": "power", "techs": "battery"}
            ].item()
        ) == approx(0.063543, abs=0.000001)
        assert float(
            model.results.systemwide_capacity_factor.loc[
                {"carriers": "power", "techs": "battery"}
            ].item()
        ) == approx(0.25, abs=0.000001)

    def test_nationalscale_example_results_cbc(self):
        self.example_tester()

    def test_nationalscale_resampled_example_results_glpk(self):
        if shutil.which("glpsol"):
            self.example_tester(solver="glpk")
        else:
            pytest.skip("GLPK not installed")


class TestUrbanScaleExampleModelSenseChecks:
    def example_tester(self, source_unit, solver="cbc", solver_io=None):
        data_sources = f"""
        data_sources:
          - file: data_sources/demand.csv
            rows: timesteps
            columns: [techs, nodes]
            add_dimensions:
              parameters: sink_equals
          - file: data_sources/pv_resource.csv
            rows: timesteps
            columns: [comment, scaler]
            add_dimensions:
              parameters: source_equals
              techs: pv
            drop: comment
            sel_drop:
              scaler: {source_unit}
          - file: data_sources/export_power.csv
            rows: timesteps
            columns: nodes
            add_dimensions:
              parameters: cost_export
              techs: chp
              costs: monetary
              carriers: electricity
        """
        unit_override = {
<<<<<<< HEAD
=======
            "techs.pv.source_use_equals": "file=pv_resource.csv:{}".format(source_unit),
>>>>>>> 3dc75978
            "techs.pv.source_unit": source_unit,
            **calliope.AttrDict.from_yaml_string(data_sources),
        }

        model = calliope.examples.urban_scale(
            override_dict=unit_override, time_subset=["2005-07-01", "2005-07-01"]
        )

        solve_kwargs = {"solver": solver}
        if solver_io:
            solve_kwargs["solver_io"] = solver_io

        model.build()
        model.solve(**solve_kwargs)

        assert model.results.flow_cap.sel(
            nodes="X1", techs="chp", carriers="electricity"
        ) == approx(250.090112)

        # GLPK isn't able to get the same answer both times, so we have to account for that here
        if source_unit == "per_cap" and solver == "glpk":
            heat_pipe_approx = 183.45825
        else:
            heat_pipe_approx = 182.19260

        assert model.results.flow_cap.sel(
            nodes="X2", techs="N1_to_X2", carriers="heat"
        ) == approx(heat_pipe_approx)

        assert model.results.flow_out.sum("timesteps").sel(
            carriers="heat", nodes="X3", techs="boiler"
        ) == approx(0.18720)
        assert model.results.area_use.sel(nodes="X2", techs="pv") == approx(830.064659)

        assert float(model.results.flow_export.sum()) == approx(122.7156)

        # GLPK doesn't agree with commercial solvers, so we have to account for that here
        cost_sum = 430.097399 if solver == "glpk" else 430.082290
        assert float(model.results.cost.sum()) == approx(cost_sum)

    def test_urban_example_results_area(self):
        self.example_tester("per_area")

    def test_urban_example_results_area_gurobi(self):
        pytest.importorskip("gurobipy")
        self.example_tester("per_area", solver="gurobi", solver_io="python")

    def test_urban_example_results_cap(self):
        self.example_tester("per_cap")

    def test_urban_example_results_cap_gurobi(self):
        pytest.importorskip("gurobipy")
        self.example_tester("per_cap", solver="gurobi", solver_io="python")

    def test_milp_example_results(self):
        model = calliope.examples.milp(time_subset=["2005-01-01", "2005-01-01"])
        model.build()
        model.solve(solver_options={"mipgap": 0.001})

        assert (
            model.results.flow_cap.sel(nodes="X1", techs="chp", carriers="electricity")
            == 300
        )
        assert model.results.flow_cap.sel(
            nodes="X2", techs="N1_to_X2", carriers="heat"
        ) == approx(188.363137)

        assert model.results.flow_out.sum("timesteps").sel(
            carriers="gas", nodes="X1", techs="supply_gas"
        ) == approx(12363.173036)
        assert float(model.results.flow_export.sum()) == approx(0)

        assert model.results.purchased_units.sel(nodes="X2", techs="boiler") == 1
        assert model.results.purchased_units.sel(nodes="X1", techs="chp") == 1

        assert float(model.results.operating_units.sum()) == 24

        assert float(model.results.cost.sum()) == approx(540.780779)

    @pytest.mark.xfail(reason="Not expecting operate mode to work at the moment")
    def test_operate_example_results(self):
        model = calliope.examples.operate(time_subset=["2005-07-01", "2005-07-04"])
        with pytest.warns(calliope.exceptions.ModelWarning) as excinfo:
            model.build()

        expected_warnings = [
            "Flow capacity constraint removed",
            "Source capacity constraint defined and set to infinity for all supply_plus techs",
            "Storage cannot be cyclic in operate run mode, setting `run.cyclic_storage` to False for this run",
        ]

        assert check_error_or_warning(excinfo, expected_warnings)

        assert all(
            model.results.timesteps
            == pd.date_range("2005-07", "2005-07-04 23:00:00", freq="H")
        )<|MERGE_RESOLUTION|>--- conflicted
+++ resolved
@@ -402,12 +402,12 @@
             rows: timesteps
             columns: [techs, nodes]
             add_dimensions:
-              parameters: sink_equals
+              parameters: sink_use_equals
           - file: data_sources/pv_resource.csv
             rows: timesteps
             columns: [comment, scaler]
             add_dimensions:
-              parameters: source_equals
+              parameters: source_use_equals
               techs: pv
             drop: comment
             sel_drop:
@@ -422,10 +422,6 @@
               carriers: electricity
         """
         unit_override = {
-<<<<<<< HEAD
-=======
-            "techs.pv.source_use_equals": "file=pv_resource.csv:{}".format(source_unit),
->>>>>>> 3dc75978
             "techs.pv.source_unit": source_unit,
             **calliope.AttrDict.from_yaml_string(data_sources),
         }
