import logging
from contextlib import contextmanager

import pandas as pd
import pytest

import calliope
import calliope.backend
import calliope.preprocess

from .common.util import build_test_model as build_model

LOGGER = "calliope.model"


class TestModel:
    @pytest.fixture(scope="module")
    def national_scale_example(self):
        model = calliope.examples.national_scale(
            time_subset=["2005-01-01", "2005-01-01"]
        )
        return model

    @pytest.fixture(params=[dict, calliope.AttrDict])
    def dict_to_add(self, request):
        return request.param({"a": {"b": 1}})

    def test_info(self, national_scale_example):
        national_scale_example.info()

    def test_info_simple_model(self, simple_supply):
        simple_supply.info()


class TestOperateMode:
    @contextmanager
    def caplog_session(self, request):
        """caplog for class/session-scoped fixtures.

        See https://github.com/pytest-dev/pytest/discussions/11177
        """
        request.node.add_report_section = lambda *args: None
        logging_plugin = request.config.pluginmanager.getplugin("logging-plugin")
        for _ in logging_plugin.pytest_runtest_setup(request.node):
            yield pytest.LogCaptureFixture(request.node, _ispytest=True)

    @pytest.fixture(scope="class")
    def plan_model(self):
        """Solve in plan mode for the same overrides, to check against operate mode model."""
        model = build_model({}, "simple_supply,operate,var_costs,investment_costs")
        model.build(mode="plan")
        model.solve()
        return model

    @pytest.fixture(
        scope="class", params=[("6h", "12h"), ("12h", "12h"), ("16h", "20h")]
    )
    def operate_model_and_log(self, request):
        """Solve in plan mode, then use plan mode results to set operate mode inputs, then solve in operate mode.

        Three different operate/horizon windows chosen:
        ("6h", "12h"): Both window and horizon fit completely into the model time range (48hr)
        ("12h", "12h"): Both window and horizon are the same length, so there is no need to rebuild the optimisation problem towards the end of horizon
        ("16h", "20h"): Neither window or horizon fit completely into the model time range (48hr)
        """
        model = build_model({}, "simple_supply,operate,var_costs,investment_costs")
        model.build(mode="plan")
        model.solve()
        model.build(
            force=True,
            mode="operate",
            operate={
                "use_cap_results": True,
                "window": request.param[0],
                "horizon": request.param[1],
            },
        )

        with self.caplog_session(request) as caplog:
            with caplog.at_level(logging.INFO):
                model.solve(force=True)
            log = caplog.text

        return model, log

    def test_backend_build_mode(self, operate_model_and_log):
        """Verify that we have run in operate mode"""
        operate_model, _ = operate_model_and_log
        assert operate_model.backend.config.mode == "operate"

    def test_operate_mode_success(self, operate_model_and_log):
        """Solving in operate mode should lead to an optimal solution."""
        operate_model, _ = operate_model_and_log
        assert operate_model.results.attrs["termination_condition"] == "optimal"

    def test_use_cap_results(self, plan_model, operate_model_and_log):
        """Operate mode uses plan mode outputs as inputs."""
        operate_model, _ = operate_model_and_log
        assert plan_model.results.flow_cap.equals(operate_model.inputs.flow_cap)

    def test_not_reset_model_window(self, operate_model_and_log):
        """We do not expect the first time window to need resetting on solving in operate mode for the first time."""
        _, log = operate_model_and_log
        assert "Resetting model to first time window." not in log

    @pytest.fixture
    def rerun_operate_log(self, request, operate_model_and_log):
        """Solve in operate mode a second time, to trigger new log messages."""
        with self.caplog_session(request) as caplog:
            with caplog.at_level(logging.INFO):
                operate_model_and_log[0].solve(force=True)
            return caplog.text

    def test_reset_model_window(self, rerun_operate_log):
        """The backend model time window needs resetting back to the start on rerunning in operate mode."""
        assert "Resetting model to first time window." in rerun_operate_log

    def test_end_of_horizon(self, operate_model_and_log):
        """Check that increasingly shorter time horizons are logged as model rebuilds."""
        operate_model, log = operate_model_and_log
<<<<<<< HEAD
        config = operate_model.backend.config.operate
        if config.operate_window != config.operate_horizon:
=======
        config = operate_model.backend.config
        if config.operate.window != config.operate.horizon:
>>>>>>> 5a2b28ad
            assert "Reaching the end of the timeseries." in log
        else:
            assert "Reaching the end of the timeseries." not in log

    def test_operate_backend_timesteps_align(self, operate_model_and_log):
        """Check that the timesteps in both backend xarray objects have updated together."""
        operate_model, _ = operate_model_and_log
        assert operate_model.backend.inputs.timesteps.equals(
            operate_model.backend._dataset.timesteps
        )

    def test_operate_timeseries(self, operate_model_and_log):
        """Check that the full timeseries exists in the operate model results."""
        operate_model, _ = operate_model_and_log
        assert all(
            operate_model.results.timesteps
            == pd.date_range("2005-01", "2005-01-02 23:00:00", freq="h")
        )

    def test_build_operate_not_allowed_build(self):
        """Cannot build in operate mode if the `allow_operate_mode` attribute is False"""

        m = build_model({}, "simple_supply,two_hours,investment_costs")
        m._model_data.attrs["allow_operate_mode"] = False
        with pytest.raises(
            calliope.exceptions.ModelError, match="Unable to run this model in op"
        ):
            m.build(mode="operate")

    def test_build_operate_use_cap_results_error(self):
        """Requesting to use capacity results should return an error if the model is not pre-solved."""
        m = build_model({}, "simple_supply,operate,var_costs,investment_costs")
        with pytest.raises(
            calliope.exceptions.ModelError,
            match="Cannot use plan mode capacity results in operate mode if a solution does not yet exist for the model.",
        ):
            m.build(mode="operate", operate={"use_cap_results": True})


class TestBuild:
    @pytest.fixture
    def init_model(self):
        return build_model({}, "simple_supply,two_hours,investment_costs")

    def test_ignore_mode_math(self, init_model):
        init_model.build(ignore_mode_math=True, force=True)
        assert all(
            var.obj_type == "parameters"
            for var in init_model.backend._dataset.data_vars.values()
        )

    def test_add_math_dict_with_mode_math(self, init_model):
        init_model.build(
            add_math_dict={"constraints": {"system_balance": {"active": False}}},
            force=True,
        )
        assert len(init_model.backend.constraints) > 0
        assert "system_balance" not in init_model.backend.constraints

    def test_add_math_dict_ignore_mode_math(self, init_model):
        new_var = {
            "variables": {"foo": {"active": True, "bounds": {"min": -1, "max": 1}}}
        }
        init_model.build(add_math_dict=new_var, ignore_mode_math=True, force=True)
        assert set(init_model.backend.variables) == {"foo"}


class TestSolve:
    def test_solve_before_build(self):
        m = build_model({}, "simple_supply,two_hours,investment_costs")
        with pytest.raises(
            calliope.exceptions.ModelError, match="You must build the optimisation"
        ):
            m.solve()

    def test_solve_after_solve(self, simple_supply):
        with pytest.raises(
            calliope.exceptions.ModelError,
            match="This model object already has results.",
        ):
            simple_supply.solve()<|MERGE_RESOLUTION|>--- conflicted
+++ resolved
@@ -118,13 +118,8 @@
     def test_end_of_horizon(self, operate_model_and_log):
         """Check that increasingly shorter time horizons are logged as model rebuilds."""
         operate_model, log = operate_model_and_log
-<<<<<<< HEAD
-        config = operate_model.backend.config.operate
-        if config.operate_window != config.operate_horizon:
-=======
         config = operate_model.backend.config
         if config.operate.window != config.operate.horizon:
->>>>>>> 5a2b28ad
             assert "Reaching the end of the timeseries." in log
         else:
             assert "Reaching the end of the timeseries." not in log
