import logging
from contextlib import contextmanager

import numpy as np
import numpy.testing
import pandas as pd
import pytest
import xarray as xr

import calliope
import calliope.backend
import calliope.preprocess

from .common.util import build_test_model as build_model

LOGGER = "calliope.model"


class TestModel:
    @pytest.fixture(scope="module")
    def national_scale_example(self):
        model = calliope.examples.national_scale(
            time_subset=["2005-01-01", "2005-01-01"]
        )
        return model

    @pytest.fixture(params=[dict, calliope.AttrDict])
    def dict_to_add(self, request):
        return request.param({"a": {"b": 1}})

    def test_info(self, national_scale_example):
        national_scale_example.info()

    def test_info_simple_model(self, simple_supply):
        simple_supply.info()


class TestOperateMode:
    @contextmanager
    def caplog_session(self, request):
        """caplog for class/session-scoped fixtures.

        See https://github.com/pytest-dev/pytest/discussions/11177
        """
        request.node.add_report_section = lambda *args: None
        logging_plugin = request.config.pluginmanager.getplugin("logging-plugin")
        for _ in logging_plugin.pytest_runtest_setup(request.node):
            yield pytest.LogCaptureFixture(request.node, _ispytest=True)

    @pytest.fixture(scope="class")
    def plan_model(self):
        """Solve in plan mode for the same overrides, to check against operate mode model."""
        model = build_model({}, "simple_supply,operate,var_costs,investment_costs")
        model.build(mode="plan")
        model.solve()
        return model

    @pytest.fixture(
        scope="class", params=[("6h", "12h"), ("12h", "12h"), ("16h", "20h")]
    )
    def operate_model_and_log(self, request):
        """Solve in plan mode, then use plan mode results to set operate mode inputs, then solve in operate mode.

        Three different operate/horizon windows chosen:
        ("6h", "12h"): Both window and horizon fit completely into the model time range (48hr)
        ("12h", "12h"): Both window and horizon are the same length, so there is no need to rebuild the optimisation problem towards the end of horizon
        ("16h", "20h"): Neither window or horizon fit completely into the model time range (48hr)
        """
        model = build_model({}, "simple_supply,operate,var_costs,investment_costs")
        model.build(mode="plan")
        model.solve()
        model.build(
            force=True,
            mode="operate",
            operate={
                "use_cap_results": True,
                "window": request.param[0],
                "horizon": request.param[1],
            },
        )

        with self.caplog_session(request) as caplog:
            with caplog.at_level(logging.INFO):
                model.solve(force=True)
            log = caplog.text

        return model, log

    def test_backend_build_mode(self, operate_model_and_log):
        """Verify that we have run in operate mode"""
        operate_model, _ = operate_model_and_log
        assert operate_model.backend.config.mode == "operate"

    def test_operate_mode_success(self, operate_model_and_log):
        """Solving in operate mode should lead to an optimal solution."""
        operate_model, _ = operate_model_and_log
        assert operate_model.results.attrs["termination_condition"] == "optimal"

    def test_use_cap_results(self, plan_model, operate_model_and_log):
        """Operate mode uses plan mode outputs as inputs."""
        operate_model, _ = operate_model_and_log
        assert plan_model.results.flow_cap.equals(operate_model.inputs.flow_cap)

    def test_not_reset_model_window(self, operate_model_and_log):
        """We do not expect the first time window to need resetting on solving in operate mode for the first time."""
        _, log = operate_model_and_log
        assert "Resetting model to first time window." not in log

    @pytest.fixture
    def rerun_operate_log(self, request, operate_model_and_log):
        """Solve in operate mode a second time, to trigger new log messages."""
        with self.caplog_session(request) as caplog:
            with caplog.at_level(logging.INFO):
                operate_model_and_log[0].solve(force=True)
            return caplog.text

    def test_reset_model_window(self, rerun_operate_log):
        """The backend model time window needs resetting back to the start on rerunning in operate mode."""
        assert "Resetting model to first time window." in rerun_operate_log

    def test_end_of_horizon(self, operate_model_and_log):
        """Check that increasingly shorter time horizons are logged as model rebuilds."""
        operate_model, log = operate_model_and_log
        config = operate_model.backend.config
        if config.operate.window != config.operate.horizon:
            assert "Reaching the end of the timeseries." in log
        else:
            assert "Reaching the end of the timeseries." not in log

    def test_operate_backend_timesteps_align(self, operate_model_and_log):
        """Check that the timesteps in both backend xarray objects have updated together."""
        operate_model, _ = operate_model_and_log
        assert operate_model.backend.inputs.timesteps.equals(
            operate_model.backend._dataset.timesteps
        )

    def test_operate_timeseries(self, operate_model_and_log):
        """Check that the full timeseries exists in the operate model results."""
        operate_model, _ = operate_model_and_log
        assert all(
            operate_model.results.timesteps
            == pd.date_range("2005-01", "2005-01-02 23:00:00", freq="h")
        )

    def test_build_operate_not_allowed_build(self):
        """Cannot build in operate mode if the `allow_operate_mode` attribute is False"""

        m = build_model({}, "simple_supply,two_hours,investment_costs")
        m._model_data.attrs["allow_operate_mode"] = False
        with pytest.raises(
            calliope.exceptions.ModelError, match="Unable to run this model in op"
        ):
            m.build(mode="operate")

    def test_build_operate_use_cap_results_error(self):
        """Requesting to use capacity results should return an error if the model is not pre-solved."""
        m = build_model({}, "simple_supply,operate,var_costs,investment_costs")
        with pytest.raises(
            calliope.exceptions.ModelError,
            match="Cannot use plan mode capacity results in operate mode if a solution does not yet exist for the model.",
        ):
            m.build(mode="operate", operate={"use_cap_results": True})


class TestSporesMode:
    SPORES_OVERRIDES = "spores,two_hours,simple_supply_and_supply_plus,investment_costs"

    @contextmanager
    def caplog_session(self, request):
        """caplog for class/session-scoped fixtures.

        See https://github.com/pytest-dev/pytest/discussions/11177
        """
        request.node.add_report_section = lambda *args: None
        logging_plugin = request.config.pluginmanager.getplugin("logging-plugin")
        for _ in logging_plugin.pytest_runtest_setup(request.node):
            yield pytest.LogCaptureFixture(request.node, _ispytest=True)

    @pytest.fixture(scope="class")
    def spores_model_and_log(self, request):
        """Iterate 2 times in SPORES mode."""
        model = build_model({}, self.SPORES_OVERRIDES)
        model.build(mode="spores")
        with self.caplog_session(request) as caplog:
            with caplog.at_level(logging.INFO):
                model.solve()
            log = caplog.text

        return model, log

    @pytest.fixture(
        scope="class",
        params=["integer", "relative_deployment", "random", "evolving_average"],
    )
    def spores_model_and_log_algorithms(self, request):
        """Iterate 2 times in SPORES mode using different scoring algorithms."""
        model = build_model({}, self.SPORES_OVERRIDES)
        model.build(mode="spores")
        with self.caplog_session(request) as caplog:
            with caplog.at_level(logging.INFO):
                model.solve(spores={"scoring_algorithm": request.param})
            log = caplog.text

        return model, log

    @pytest.fixture(scope="class")
    def spores_model_continue_from_plan_and_log(self, request):
        """Iterate 2 times in SPORES mode having pre-computed the baseline results."""
        model = build_model({}, self.SPORES_OVERRIDES)
        model.build(mode="plan")
        model.solve()

        model.build(mode="spores", force=True)
        with self.caplog_session(request) as caplog:
            with caplog.at_level(logging.INFO):
<<<<<<< HEAD
                model.solve(force=True, spores={"continue_from_latest_results": True})
            log = caplog.text

        return model, log

    @pytest.fixture(scope="class")
    def spores_model_continue_from_spores_and_log(self, request, spores_model_and_log):
        """Iterate 2 times in SPORES mode having pre-computed the baseline results."""

        model = build_model({}, "spores,investment_costs")
        model.build(mode="spores")
        model.solve()
        with self.caplog_session(request) as caplog:
            with caplog.at_level(logging.INFO):
                model.solve(
                    force=True,
                    spores={"continue_from_latest_results": True, "number": 4},
                )
=======
                model.solve(force=True, spores={"skip_baseline_run": True})
>>>>>>> d28286fd
            log = caplog.text

        return model, log

    @pytest.fixture(scope="class")
    def spores_save_per_spore_path(self, tmp_path_factory):
        return tmp_path_factory.mktemp("outputs")

    @pytest.fixture(scope="class")
    def spores_model_save_per_spore_and_log(self, spores_save_per_spore_path, request):
        """Iterate 2 times in SPORES mode and save to file each time."""

        model = build_model({}, self.SPORES_OVERRIDES)
        model.build(mode="spores")

        with self.caplog_session(request) as caplog:
            with caplog.at_level(logging.INFO):
                model.solve(spores={"save_per_spore_path": spores_save_per_spore_path})
            log = caplog.text

        return model, log

    @pytest.fixture(
        scope="class",
        params=["integer", "relative_deployment", "random", "evolving_average"],
    )
    def spores_model_with_tracker(self, request):
        """Iterate 2 times in SPORES mode with a SPORES score tracking parameter."""
        model = build_model({}, f"{self.SPORES_OVERRIDES},spores_tech_tracking")
        model.build(mode="spores")
        model.solve(spores={"scoring_algorithm": request.param})

        return model

    @pytest.fixture(scope="class")
    def rerun_spores_log(self, request, spores_model_and_log):
        """Solve in spores mode a second time, to trigger new log messages."""
        with self.caplog_session(request) as caplog:
            with caplog.at_level(logging.INFO):
                spores_model_and_log[0].solve(force=True)
            return caplog.text

    def test_backend_build_mode(self, spores_model_and_log):
        """Verify that we have run in spores mode"""
        spores_model, _ = spores_model_and_log
        assert spores_model.backend.config.mode == "spores"

    def test_io_save(self, spores_model_and_log, tmp_path):
        """Verify that we can save a model with SPORES results to file."""
        spores_model, _ = spores_model_and_log
        filepath = tmp_path / "test_io_save.nc"
        spores_model.to_netcdf(filepath)
        assert filepath.exists()

    def test_io_load(self, spores_model_and_log, tmp_path):
        """Verify that we can load a model with SPORES results from file."""
        spores_model, _ = spores_model_and_log
        filepath = tmp_path / "test_io_load.nc"
        spores_model.to_netcdf(filepath)
        new_model = calliope.read_netcdf(filepath)
        xr.testing.assert_allclose(spores_model._model_data, new_model._model_data)

    def test_spores_mode_success(self, spores_model_and_log_algorithms):
        """Solving in spores mode should lead to an optimal solution."""
        spores_model, _ = spores_model_and_log_algorithms
        assert spores_model.results.attrs["termination_condition"] == "optimal"

    def test_spores_fail_without_baseline(self):
        """You can't have SPORES without some initial, baseline results to work with."""
        model = build_model({}, self.SPORES_OVERRIDES)
        model.build()
        with pytest.raises(
            calliope.exceptions.ModelError,
            match="Cannot run SPORES without baseline results.",
        ):
            model.solve(spores={"skip_baseline_run": True})

    @pytest.mark.parametrize(
        "fixture",
        [
            "spores_model_and_log",
            "spores_model_skip_baseline_and_log",
            "spores_model_save_per_spore_and_log",
        ],
    )
    def test_spores_constraining_cost_is_baseline_obj(
        self, request, simple_supply_and_supply_plus, fixture
    ):
        """No matter how SPORES are initiated, the constraining cost (pre application of slack) should be the plan mode objective function value."""
        model, _ = request.getfixturevalue(fixture)
        assert (
            model.backend.get_parameter(
                "spores_baseline_cost", as_backend_objs=False
            ).item()
            == simple_supply_and_supply_plus._model_data["min_cost_optimisation"].item()
        )

    @pytest.mark.filterwarnings(
        "ignore:(?s).*Model solution was non-optimal:calliope.exceptions.BackendWarning"
    )
    def test_spores_break_on_infeasible(self):
        """No matter how SPORES are initiated, the constraining cost (pre application of slack) should be the plan mode objective function value."""
        model = build_model({}, self.SPORES_OVERRIDES)
        # Add a negation, which makes the problem infeasible due to it being a minimisation problem that goes to minus infinity.
        infeasible_expression = (
            "sum(flow_cap * -1 * spores_score, over=[nodes, techs, carriers])"
        )
        model.build(
            add_math_dict={
                "objectives.min_spores.equations": [
                    {"expression": infeasible_expression}
                ]
            }
        )
        with pytest.warns(
            calliope.exceptions.ModelWarning, match="Stopping SPORES run after SPORE 1"
        ):
            model.solve()
        # We still get results, up to the point of infeasibility
        assert not set(model.results.spores.values).symmetric_difference(["baseline"])

    def test_spores_mode_3_results(self, spores_model_and_log_algorithms):
        """Solving in spores mode should lead to 3 sets of results."""
        spores_model, _ = spores_model_and_log_algorithms
        assert not set(spores_model.results.spores.values).symmetric_difference(
            [0, 1, 2]
        )

    def test_spores_scores(self, spores_model_and_log_algorithms):
        """All techs should have a spores score defined."""
        spores_model, _ = spores_model_and_log_algorithms
        fill_gaps = ~spores_model._model_data.definition_matrix
        assert (
            spores_model._model_data.spores_score_cumulative.notnull() | fill_gaps
        ).all()

    def test_spores_caps(self, spores_model_and_log_algorithms):
        """There should be some changes in capacities between SPORES."""
        spores_model, _ = spores_model_and_log_algorithms
        cap_diffs = spores_model.results.flow_cap.diff(dim="spores")
        assert (cap_diffs != 0).any()

    def test_spores_algo_log(self, spores_model_and_log_algorithms):
        """The scoring algorithm being used should be logged correctly."""
        model, log = spores_model_and_log_algorithms
        assert (
            f"Running SPORES with `{model.config.solve.spores.scoring_algorithm}` scoring algorithm."
            in log
        )

    @pytest.mark.parametrize(
        "fixture", ["spores_model_and_log", "spores_model_continue_from_spores_and_log"]
    )
    def test_spores_scores_never_decrease_integer_algo(self, request, fixture):
        """SPORES scores can never decrease.

        This is not true for all algorithms (e.g. random scoring) so we test with integer scoring.
        """
        model, _ = request.getfixturevalue(fixture)
        assert (
            model._model_data.spores_score_cumulative.fillna(0).diff("spores") >= 0
        ).all()

    @pytest.mark.parametrize(
        "fixture", ["spores_model_and_log", "spores_model_continue_from_spores_and_log"]
    )
    def test_spores_scores_increasing_with_cap_integer_algo(self, request, fixture):
        """SPORES scores increase when a tech has a finite flow_cap in the previous iteration."""
        model, _ = request.getfixturevalue(fixture)
        has_cap = model.results.flow_cap > 0
        spores_score_increased = (
            model._model_data.spores_score_cumulative.diff("spores") > 0
        )
        numpy.testing.assert_array_equal(
            has_cap.shift(spores=1).drop_sel(spores=0), spores_score_increased
        )

    def test_use_tech_tracking(self, spores_model_with_tracker):
        """Tech tracking leads to only having spores scores for test_supply_elec."""
        sum_spores_score = (
            spores_model_with_tracker._model_data.spores_score_cumulative.groupby(
                "techs"
            ).sum(...)
        )
        assert (sum_spores_score.sel(techs="test_supply_elec") > 0).all()
        assert (sum_spores_score.drop_sel(techs="test_supply_elec") == 0).all()

    @pytest.mark.usefixtures("spores_model_save_per_spore_and_log")
    def test_save_per_spore_file(self, spores_save_per_spore_path):
        """There are 4 files saved if saving per SPORE."""
        assert len(list(spores_save_per_spore_path.glob("*.nc"))) == 3

    @pytest.mark.usefixtures("spores_model_save_per_spore_and_log")
    @pytest.mark.parametrize("spore", [0, 1, 2])
    def test_save_per_spore_check_spore(self, spores_save_per_spore_path, spore):
        """We expect SPORES results to be saved to file once per iteration."""

        result = calliope.read_netcdf(
            (spores_save_per_spore_path / f"spore_{spore}").with_suffix(".nc")
        )
        assert result._model_data.spores.item() == spore

    @pytest.mark.usefixtures("spores_model_save_per_spore_and_log")
    @pytest.mark.parametrize("spore", [0, 1, 2])
    def test_save_per_spore_compare_results(
        self, spores_save_per_spore_path, spore, spores_model_and_log
    ):
        """We expect SPORES results saved per iteration to have the same results as those stored in memory."""

        result = calliope.read_netcdf(
            (spores_save_per_spore_path / f"spore_{spore}").with_suffix(".nc")
        )
        xr.testing.assert_equal(
            result.results.sel(spores=spore),
            spores_model_and_log[0].results.sel(spores=spore),
        )

    @pytest.mark.parametrize("spore", [0, 1, 2])
    def test_save_per_spore_log(self, spores_model_save_per_spore_and_log, spore):
        """We expect SPORES results saving to be logged."""
        _, log = spores_model_save_per_spore_and_log
        assert f"Saving SPORE {spore} to file." in log

    @pytest.mark.parametrize(
        "spores_model",
        ["spores_model_and_log", "spores_model_continue_from_plan_and_log"],
    )
    def test_save_per_spore_without_path_log(self, request, spores_model):
        """We expect appropriate logs when SPORES results will not be saved due to lack of path."""
        _, log = request.getfixturevalue(spores_model)

        assert "Saving SPORE" not in log

    def test_skip_baseline_log(self, spores_model_continue_from_plan_and_log):
        """Skipping baseline run should take existing results."""

        _, log = spores_model_continue_from_plan_and_log

        assert "Using existing baseline model results." in log

    def test_skip_cost_op_same_result(
        self, spores_model_and_log, spores_model_continue_from_plan_and_log
    ):
        """Final result should be the same having skipped baseline."""

        model_all_solved_together, _ = spores_model_and_log
        model_baseline_solved_separately, _ = spores_model_continue_from_plan_and_log
        assert model_all_solved_together._model_data.flow_cap.equals(
            model_baseline_solved_separately._model_data.flow_cap
        )

    def test_continue_from_spores_log(self, spores_model_continue_from_spores_and_log):
        """Skipping baseline run should take existing results."""

        _, log = spores_model_continue_from_spores_and_log

        assert "Restarting SPORES from SPORE 2 results." in log

    def test_continue_from_spores_same_initial_data(
        self, spores_model_and_log, spores_model_continue_from_spores_and_log
    ):
        """Initial runs should be passed through."""

        model_all_solved_together, _ = spores_model_and_log
        model_additional_spores, _ = spores_model_continue_from_spores_and_log
        assert model_all_solved_together._model_data.flow_cap.equals(
            model_additional_spores._model_data.flow_cap.sel(spores=[0, 1, 2])
        )

    def test_continue_from_spores_more_results(
        self, spores_model_continue_from_spores_and_log
    ):
        """On continuing, there should be more results."""

        model, _ = spores_model_continue_from_spores_and_log
        assert not set(model.results.spores.values).symmetric_difference(
            [0, 1, 2, 3, 4]
        )

    def test_continue_from_spores_number_not_big_enough(self, spores_model_and_log):
        """On continuing, the SPORES number selected needs to be higher than the current SPORE."""

        model, _ = spores_model_and_log
        with pytest.raises(
            calliope.exceptions.ModelError, match="Cannot restart SPORES from SPORE 2"
        ):
            model.solve(force=True, spores={"continue_from_latest_results": True})

    def test_spores_relative_deployment_needs_max_param(self):
        """Can only run the `relative_deployment` algorithm if all techs have flow_cap_max."""
        model = build_model(
            {"techs.test_supply_elec.flow_cap_max": np.inf},
            f"{self.SPORES_OVERRIDES},spores_tech_tracking",
        )
        model.build(mode="spores")

        with pytest.raises(
            calliope.exceptions.BackendError,
            match="Cannot score SPORES with `relative_deployment`",
        ):
            model.solve(spores={"scoring_algorithm": "relative_deployment"})


class TestBuild:
    @pytest.fixture
    def init_model(self):
        return build_model({}, "simple_supply,two_hours,investment_costs")

    def test_ignore_mode_math(self, init_model):
        init_model.build(ignore_mode_math=True, force=True)
        assert all(
            var.obj_type == "parameters"
            for var in init_model.backend._dataset.data_vars.values()
        )

    def test_add_math_dict_with_mode_math(self, init_model):
        init_model.build(
            add_math_dict={"constraints": {"system_balance": {"active": False}}},
            force=True,
        )
        assert len(init_model.backend.constraints) > 0
        assert "system_balance" not in init_model.backend.constraints

    def test_add_math_dict_ignore_mode_math(self, init_model):
        new_var = {
            "variables": {"foo": {"active": True, "bounds": {"min": -1, "max": 1}}}
        }
        init_model.build(add_math_dict=new_var, ignore_mode_math=True, force=True)
        assert set(init_model.backend.variables) == {"foo"}


class TestSolve:
    def test_solve_before_build(self):
        m = build_model({}, "simple_supply,two_hours,investment_costs")
        with pytest.raises(
            calliope.exceptions.ModelError, match="You must build the optimisation"
        ):
            m.solve()

    def test_solve_after_solve(self, simple_supply):
        with pytest.raises(
            calliope.exceptions.ModelError,
            match="This model object already has results.",
        ):
            simple_supply.solve()<|MERGE_RESOLUTION|>--- conflicted
+++ resolved
@@ -213,7 +213,6 @@
         model.build(mode="spores", force=True)
         with self.caplog_session(request) as caplog:
             with caplog.at_level(logging.INFO):
-<<<<<<< HEAD
                 model.solve(force=True, spores={"continue_from_latest_results": True})
             log = caplog.text
 
@@ -232,9 +231,6 @@
                     force=True,
                     spores={"continue_from_latest_results": True, "number": 4},
                 )
-=======
-                model.solve(force=True, spores={"skip_baseline_run": True})
->>>>>>> d28286fd
             log = caplog.text
 
         return model, log
