--- conflicted
+++ resolved
@@ -1,17 +1,12 @@
 import logging
 from contextlib import contextmanager
 
-<<<<<<< HEAD
+import pandas as pd
+import pytest
+
 import calliope
 import calliope.backend
 import calliope.preprocess
-=======
-import numpy as np
->>>>>>> 683a5b78
-import pandas as pd
-import pytest
-
-import calliope
 
 from .common.util import build_test_model as build_model
 from .common.util import check_error_or_warning
