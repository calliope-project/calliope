--- conflicted
+++ resolved
@@ -19,10 +19,7 @@
         override_dict=override_dict,
         scenario=scenario,
         data_table_dfs=data_table_dfs,
-<<<<<<< HEAD
-=======
         pre_validate_math_strings=pre_validate_math_strings,
->>>>>>> 2c20235e
         **init_kwargs,
     )
 
