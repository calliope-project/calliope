--- conflicted
+++ resolved
@@ -166,18 +166,6 @@
 
 @pytest.fixture
 def eval_kwargs(dummy_pyomo_backend_model, dummy_build_config, dummy_model_math):
-<<<<<<< HEAD
-    return {
-        "input_data": dummy_pyomo_backend_model.inputs,
-        "backend_data": dummy_pyomo_backend_model._dataset,
-        "math": dummy_model_math,
-        "helper_functions": helper_functions._registry["where"],
-        "equation_name": "foo",
-        "return_type": "array",
-        "references": set(),
-        "build_config": dummy_build_config,
-    }
-=======
     attrs = parsing.EvalAttrs(
         input_data=dummy_pyomo_backend_model.inputs,
         backend_data=dummy_pyomo_backend_model._dataset,
@@ -188,7 +176,6 @@
     )
 
     return {"return_type": "array", "eval_attrs": attrs}
->>>>>>> 744107dc
 
 
 @pytest.fixture
@@ -237,13 +224,8 @@
     def test_param_lookup(
         self, input_arr, dummy_model_data, data_var_string, expected, eval_kwargs
     ):
-<<<<<<< HEAD
-        parsed_ = param_lookup.parse_string(data_var_string, parse_all=True)
-        default = eval_kwargs["math"].parameters[data_var_string].default
-=======
         parsed_ = input_arr.parse_string(data_var_string, parse_all=True)
         default = eval_kwargs["eval_attrs"].math.parameters[expected].default
->>>>>>> 744107dc
         assert (
             parsed_[0]
             .eval(
@@ -740,16 +722,11 @@
         self, eval_kwargs, dummy_latex_backend_model, dummy_model_math
     ):
         eval_kwargs["return_type"] = "math_string"
-<<<<<<< HEAD
-        eval_kwargs["backend_data"] = dummy_latex_backend_model._dataset
-        eval_kwargs["math"] = dummy_latex_backend_model.math
-=======
         eval_kwargs["eval_attrs"] = replace(
             eval_kwargs["eval_attrs"],
             backend_data=dummy_latex_backend_model._dataset,
             math=dummy_model_math,
         )
->>>>>>> 744107dc
         return eval_kwargs
 
     @pytest.mark.parametrize(
