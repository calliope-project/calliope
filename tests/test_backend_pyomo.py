--- conflicted
+++ resolved
@@ -1,29 +1,18 @@
 import logging
 from itertools import product
 
-<<<<<<< HEAD
-import calliope
-import calliope.backend
-import calliope.exceptions as exceptions
-import calliope.preprocess
-=======
->>>>>>> 683a5b78
 import numpy as np
 import pyomo.core as po
 import pyomo.kernel as pmo
 import pytest  # noqa: F401
 import xarray as xr
-<<<<<<< HEAD
+from pyomo.core.kernel.piecewise_library.transforms import piecewise_sos2
+
+import calliope
+import calliope.backend
+import calliope.exceptions as exceptions
+import calliope.preprocess
 from calliope.backend import PyomoBackendModel
-from pyomo.core.kernel.piecewise_library.transforms import piecewise_sos2
-=======
-from pyomo.core.kernel.piecewise_library.transforms import piecewise_sos2
-
-import calliope
-import calliope.exceptions as exceptions
-from calliope.attrdict import AttrDict
-from calliope.backend.pyomo_backend_model import PyomoBackendModel
->>>>>>> 683a5b78
 
 from .common.util import build_test_model as build_model
 from .common.util import check_error_or_warning, check_variable_exists
@@ -2245,7 +2234,7 @@
 class TestValidateMathDict:
     LOGGER = "calliope.backend.backend_model"
 
-    @pytest.fixture()
+    @pytest.fixture
     def validate_math(self):
         def _validate_math(math_dict: dict):
             m = build_model({}, "simple_supply,investment_costs")
