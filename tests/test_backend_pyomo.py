--- conflicted
+++ resolved
@@ -1523,11 +1523,7 @@
     ):
         override = {
             "config.init.time_subset": ["2005-01-01", "2005-01-04"],
-<<<<<<< HEAD
-            "config.init.time_cluster": "data_sources/cluster_days.csv",
-=======
             "config.init.time_cluster": "data_tables/cluster_days.csv",
->>>>>>> 4063431c
             "config.build.add_math": (
                 ["storage_inter_cluster"] if storage_inter_cluster else []
             ),
@@ -1641,15 +1637,9 @@
         math = calliope.preprocess.CalliopeMath([mode])
 
         backend = PyomoBackendModel(m.inputs, math, mode=mode)
-<<<<<<< HEAD
 
         assert backend.math == math
 
-=======
-
-        assert backend.math == math
-
->>>>>>> 4063431c
     def test_add_run_mode_custom_math_before_build(self, caplog):
         """Run mode math is applied before anything else."""
         caplog.set_level(logging.DEBUG)
