import importlib
import logging
from copy import deepcopy
from itertools import product

import calliope
import calliope.exceptions as exceptions
import numpy as np
import pandas as pd
import pyomo.kernel as pmo
import pytest  # noqa: F401
import xarray as xr
from calliope.attrdict import AttrDict
from calliope.backend.pyomo_backend_model import PyomoBackendModel

from .common.util import build_test_model as build_model
from .common.util import check_error_or_warning, check_variable_exists

DUMMY_INT = 0xDEADBEEF


@pytest.mark.xfail(reason="Not expecting operate mode to work at the moment")
class TestChecks:
    @pytest.mark.parametrize("on", [True, False])
    def test_operate_cyclic_storage(self, on):
        """Cannot have cyclic storage in operate mode"""
        if on is True:
            override = {}  # cyclic storage is True by default
            m = build_model(
                override, "simple_supply_and_supply_plus,operate,investment_costs"
            )
            assert m.config.build["cyclic_storage"] is True
        elif on is False:
            override = {"config.build.cyclic_storage": False}
            m = build_model(
                override, "simple_supply_and_supply_plus,operate,investment_costs"
            )
            assert m.config.build["cyclic_storage"] is False
        with pytest.warns(exceptions.ModelWarning) as warning:
            m.build()
        check_warn = check_error_or_warning(
            warning, "Storage cannot be cyclic in operate run mode"
        )
        if on is True:
            assert check_warn
        elif on is True:
            assert not check_warn
        assert m._model_data.attrs["config"].build.cyclic_storage is False

    @pytest.mark.parametrize(
        "param", [("flow_eff"), ("source_eff"), ("flow_out_parasitic_eff")]
    )
    def test_loading_timeseries_operate_efficiencies(self, param):
        m = build_model(
            {
                "techs.test_supply_plus.constraints."
                + param: "file=supply_plus_resource.csv:1"
            },
            "simple_supply_and_supply_plus,operate,investment_costs",
        )
        assert "timesteps" in m._model_data[param].dims

        with pytest.warns(exceptions.ModelWarning):
            m.build()  # will fail to complete run if there's a problem

    @pytest.mark.parametrize("constr", ["max", "equals"])
    def test_operate_flow_out_min_relative(self, constr):
        """If we depend on a finite flow_cap, we have to error on a user failing to define it"""
        m = build_model(
            {
                "techs.test_supply_elec": {
                    "constraints": {
                        "flow_out_min_relative": 0.1,
                        f"source_{constr}": "file=supply_plus_resource.csv:1",
                        "flow_cap_max": np.inf,
                    }
                }
            },
            "simple_supply_and_supply_plus,operate,investment_costs",
        )

        with pytest.raises(exceptions.ModelError) as error:
            with pytest.warns(exceptions.ModelWarning):
                m.build()

        assert check_error_or_warning(
            error, ["Operate mode: User must define a finite flow_cap"]
        )

    @pytest.mark.parametrize("constr", ["max", "equals"])
    def test_operate_flow_cap_source_unit(self, constr):
        """If we depend on a finite flow_cap, we have to error on a user failing to define it"""
        m = build_model(
            {
                "techs.test_supply_elec": {
                    "constraints": {
                        f"source_{constr}": "file=supply_plus_resource.csv:1",
                        "flow_cap_max": np.inf,
                    },
                    "switches": {"source_unit": "per_cap"},
                }
            },
            "simple_supply_and_supply_plus,operate,investment_costs",
        )

        if constr == "equals":
            with pytest.raises(exceptions.ModelError) as error:
                with pytest.warns(exceptions.ModelWarning):
                    m.build()
            assert check_error_or_warning(
                error, ["Operate mode: User must define a finite flow_cap"]
            )
        else:
            with pytest.warns(exceptions.ModelWarning):
                m.build()

    @pytest.mark.parametrize(
        ("source_unit", "constr"),
        list(product(("absolute", "per_cap", "per_area"), ("max", "equals"))),
    )
    def test_operate_source_unit_with_area_use(self, source_unit, constr):
        """Different source unit affects the capacities which are set to infinite"""
        m = build_model(
            {
                "techs.test_supply_elec": {
                    "constraints": {
                        "area_use_max": 10,
                        "flow_cap_max": 15,
                        f"source_{constr}": "file=supply_plus_resource.csv:1",
                    },
                    "switches": {"source_unit": source_unit},
                }
            },
            "simple_supply_and_supply_plus,operate,investment_costs",
        )
        with pytest.warns(exceptions.ModelWarning) as warning:
            m.build()

        if source_unit == "absolute":
            _warnings = [
                "Flow capacity constraint removed from 0::test_supply_elec as force_source is applied and source is not linked to inflow (source_unit = `absolute`)",
                "Source area constraint removed from 0::test_supply_elec as force_source is applied and source is not linked to inflow (source_unit = `absolute`)",
            ]
        elif source_unit == "per_area":
            _warnings = [
                "Flow capacity constraint removed from 0::test_supply_elec as force_source is applied and source is linked to flow using `per_area`"
            ]
        elif source_unit == "per_cap":
            _warnings = [
                "Source area constraint removed from 0::test_supply_elec as force_source is applied and source is linked to flow using `per_cap`"
            ]

        if constr == "equals":
            assert check_error_or_warning(warning, _warnings)
        else:
            assert ~check_error_or_warning(warning, _warnings)

    @pytest.mark.parametrize("source_unit", [("absolute"), ("per_cap"), ("per_area")])
    def test_operate_source_unit_without_area_use(self, source_unit):
        """Different source unit affects the capacities which are set to infinite"""
        m = build_model(
            {
                "techs.test_supply_elec": {
                    "constraints": {
                        "source_use_max": "file=supply_plus_resource.csv:1",
                        "flow_cap_max": 15,
                    },
                    "switches": {"force_source": True, "source_unit": source_unit},
                }
            },
            "simple_supply_and_supply_plus,operate,investment_costs",
        )

        with pytest.warns(exceptions.ModelWarning) as warning:
            # per_area without a source_cap will cause an error, which we have to catch here
            if source_unit == "per_area":
                with pytest.raises(exceptions.ModelError) as error:
                    m.build()
            else:
                m.build()

        if source_unit == "absolute":
            _warnings = [
                "Flow capacity constraint removed from 0::test_supply_elec as force_source is applied and source is not linked to flow (source_unit = `absolute`)"
            ]
            not_warnings = [
                "Area use constraint removed from 0::test_supply_elec as force_source is applied and source is not linked to flow (source_unit = `absolute`)",
                "Flow capacity constraint removed from 0::test_demand_elec as force_source is applied and source is not linked to flow (source_unit = `absolute`)",
                "Flow capacity constraint removed from 1::test_demand_elec as force_source is applied and source is not linked to flow (source_unit = `absolute`)",
            ]
        elif source_unit == "per_area":
            _warnings = [
                "Flow capacity constraint removed from 0::test_supply_elec as force_source is applied and source is linked to flow using `per_area`"
            ]
            not_warnings = [
                "Area use constraint removed from 0::test_supply_elec as force_source is applied and source is linked to flow using `per_cap`",
                "Flow capacity constraint removed from 0::test_demand_elec as force_source is applied and source is not linked to flow (source_unit = `absolute`)",
                "Flow capacity constraint removed from 1::test_demand_elec as force_source is applied and source is not linked to flow (source_unit = `absolute`)",
            ]
            # per_area without a source_cap will cause an error
            check_error_or_warning(
                error,
                "Operate mode: User must define a finite area_use "
                "(via area_use_equals or area_use_max) for 0::test_supply_elec",
            )
        elif source_unit == "per_cap":
            _warnings = []
            not_warnings = [
                "Area use constraint removed from 0::test_supply_elec as force_source is applied and source is linked to flow using `per_cap`",
                "Flow capacity constraint removed from 0::test_supply_elec as force_source is applied and source is not linked to flow (source_unit = `absolute`)",
                "Flow capacity constraint removed from 0::test_demand_elec as force_source is applied and source is not linked to flow (source_unit = `absolute`)",
                "Flow capacity constraint removed from 1::test_demand_elec as force_source is applied and source is not linked to flow (source_unit = `absolute`)",
            ]
        assert check_error_or_warning(warning, _warnings)
        assert not check_error_or_warning(warning, not_warnings)

    def test_operate_storage(self, param):
        """Can't violate storage capacity constraints in the definition of a technology"""
        param = "flow_cap_per_storage_cap_max"
        m = build_model(
            {f"techs.test_supply_plus.constraints.{param}": 0.1},
            "simple_supply_and_supply_plus,operate,investment_costs",
        )

        with pytest.warns(exceptions.ModelWarning) as warning:
            with pytest.raises(exceptions.ModelError) as error:
                m.build()

        assert check_error_or_warning(
            error,
            "fixed storage capacity * {} is not larger than fixed flow "
            "capacity for loc, tech {}".format(param, ("a", "test_supply_plus")),
        )
        assert check_error_or_warning(
            warning,
            [
                "Initial stored carrier not defined",
                "Source capacity constraint defined and set to infinity",
                "Storage cannot be cyclic in operate run mode",
            ],
        )

    @pytest.mark.parametrize("on", [True, False])
    def test_operate_source_cap_max(self, on):
        """Some constraints, if not defined, will throw a warning and possibly change values in model_data"""
        if on is False:
            override = {}
        else:
            override = {"techs.test_supply_plus.constraints.source_cap_max": 1e6}
        m = build_model(
            override, "simple_supply_and_supply_plus,operate,investment_costs"
        )

        with pytest.warns(exceptions.ModelWarning) as warning:
            m.build()
        if on is False:
            assert check_error_or_warning(
                warning, "Source capacity constraint defined and set to infinity"
            )
            assert np.isinf(
                m._model_data.source_cap.loc["a", "test_supply_plus"].item()
            )
        elif on is True:
            assert not check_error_or_warning(
                warning, "Source capacity constraint defined and set to infinity"
            )
            assert m._model_data.source_cap.loc["a", "test_supply_plus"].item() == 1e6

    @pytest.mark.parametrize("on", [True, False])
    def test_operate_storage_initial(self, on):
        """Some constraints, if not defined, will throw a warning and possibly change values in model_data"""
        if on is False:
            override = {}
        else:
            override = {"techs.test_supply_plus.constraints.storage_initial": 0.5}
        m = build_model(
            override, "simple_supply_and_supply_plus,operate,investment_costs"
        )

        with pytest.warns(exceptions.ModelWarning) as warning:
            m.build()
        if on is False:
            assert check_error_or_warning(warning, "Initial stored carrier not defined")
            assert (
                m._model_data.storage_initial.loc["a", "test_supply_plus"].item() == 0
            )
        elif on is True:
            assert not check_error_or_warning(
                warning, "Initial stored carrier not defined"
            )
            assert (
                m._model_data.storage_initial.loc["a", "test_supply_plus"].item() == 0.5
            )


@pytest.mark.skip(reason="to be reimplemented by comparison to LP files")
class TestBalanceConstraints:
    def test_loc_carriers_system_balance_constraint(self, simple_supply):
        """sets.loc_carriers"""
        assert "system_balance" in simple_supply.backend.constraints

    def test_loc_techs_balance_supply_constraint(self):
        """sets.loc_techs_finite_resource_supply,"""
        m = build_model(
            {"techs.test_supply_elec.constraints.resource": 20},
            "simple_supply,two_hours,investment_costs",
        )
        m.build()
        assert "balance_supply" in m.backend.constraints

        m = build_model(
            {
                "techs.test_supply_elec.constraints.resource": 20,
                "techs.test_supply_elec.switches.source_unit": "per_cap",
            },
            "simple_supply,two_hours,investment_costs",
        )
        m.build()
        assert check_variable_exists(
            m.backend.get_constraint("balance_supply", as_backend_objs=False),
            "flow_cap",
        )

        m = build_model(
            {
                "techs.test_supply_elec.constraints.resource": 20,
                "techs.test_supply_elec.switches.source_unit": "per_area",
            },
            "simple_supply,two_hours,investment_costs",
        )
        m.build()
        assert check_variable_exists(
            m.backend.get_constraint("balance_supply", as_backend_objs=False),
            "area_use",
        )

    def test_loc_techs_balance_demand_constraint(self, simple_supply):
        """sets.loc_techs_finite_resource_demand,"""
        assert "balance_demand" in simple_supply.backend.constraints

        m = build_model(
            {"techs.test_demand_elec.switches.source_unit": "per_cap"},
            "simple_supply,two_hours,investment_costs",
        )
        m.build()
        assert check_variable_exists(
            m.backend.get_constraint("balance_demand", as_backend_objs=False),
            "flow_cap",
        )

        m = build_model(
            {"techs.test_demand_elec.switches.source_unit": "per_area"},
            "simple_supply,two_hours,investment_costs",
        )
        m.build()
        assert check_variable_exists(
            m.backend.get_constraint("balance_demand", as_backend_objs=False),
            "area_use",
        )

    def test_loc_techs_resource_availability_supply_plus_constraint(
        self, simple_supply_and_supply_plus
    ):
        """sets.loc_techs_finite_resource_supply_plus,"""
        assert (
            "resource_availability_supply_plus"
            in simple_supply_and_supply_plus.backend.constraints
        )

        m = build_model(
            {"techs.test_supply_plus.switches.source_unit": "per_cap"},
            "simple_supply_and_supply_plus,two_hours,investment_costs",
        )
        m.build()
        assert check_variable_exists(
            m.backend.get_constraint(
                "resource_availability_supply_plus", as_backend_objs=False
            ),
            "flow_cap",
        )

        m = build_model(
            {"techs.test_supply_plus.switches.source_unit": "per_area"},
            "simple_supply_and_supply_plus,two_hours,investment_costs",
        )
        m.build()
        assert check_variable_exists(
            m.backend.get_constraint(
                "resource_availability_supply_plus", as_backend_objs=False
            ),
            "area_use",
        )

    def test_loc_techs_balance_transmission_constraint(self, simple_supply):
        """sets.loc_techs_transmission,"""
        assert "balance_transmission" in simple_supply.backend.constraints

    def test_loc_techs_balance_supply_plus_constraint(
        self, simple_supply_and_supply_plus
    ):
        """sets.loc_techs_supply_plus,"""
        assert (
            "balance_supply_plus_with_storage"
            in simple_supply_and_supply_plus.backend.constraints
        )
        assert (
            "balance_supply_plus_no_storage"
            not in simple_supply_and_supply_plus.backend.constraints
        )

    def test_loc_techs_balance_storage_constraint(self, simple_storage):
        """sets.loc_techs_storage,"""
        assert "balance_storage" in simple_storage.backend.constraints
        assert "set_storage_initial" not in simple_storage.backend.constraints

    def test_loc_techs_balance_storage_discharge_depth_constraint(self):
        """sets.loc_techs_storage,"""
        m = build_model(
            {}, "simple_storage,two_hours,investment_costs,storage_discharge_depth"
        )
        m.build()
        assert "storage_discharge_depth_limit" in m.backend.constraints
        assert "set_storage_initial" not in m.backend.constraints

        m3 = build_model(
            {"techs.test_storage.constraints.storage_initial": 1},
            "simple_storage,one_day,investment_costs,storage_discharge_depth",
        )
        m3.build()
        assert (
            m3._model_data.storage_initial.to_series().dropna()
            > m3._model_data.storage_discharge_depth.to_series().dropna()
        ).all()

    def test_storage_initial_constraint(self, simple_storage):
        """sets.loc_techs_store,"""
        assert "balance_storage" in simple_storage.backend.constraints
        assert "set_storage_initial" not in simple_storage.backend.constraints

        m2 = build_model(
            {"techs.test_storage.constraints.storage_initial": 0},
            "simple_storage,one_day,investment_costs",
        )
        m2.build()
        assert "balance_storage" in m2.backend.constraints
        assert "set_storage_initial" in m2.backend.constraints

    @pytest.mark.xfail(reason="no longer a constraint we're creating")
    def test_carriers_reserve_margin_constraint(self):
        """I for i in sets.carriers if i in model_run.model.get_key('reserve_margin', {}).keys()"""
        m = build_model(
            {"model.reserve_margin.electricity": 0.01},
            "simple_supply,two_hours,investment_costs",
        )
        m.build()
        assert "reserve_margin" in m.backend.constraints


@pytest.mark.skip(reason="to be reimplemented by comparison to LP files")
class TestCostConstraints:
    # costs.py
    def test_loc_techs_cost_constraint(self, simple_supply):
        """sets.loc_techs_cost,"""
        assert "cost" in simple_supply.backend.expressions

    def test_loc_techs_cost_investment_constraint(self, simple_conversion):
        """sets.loc_techs_investment_cost,"""
        assert "cost_investment" in simple_conversion.backend.expressions

    def test_loc_techs_cost_investment_milp_constraint(self):
        m = build_model(
            {
                "techs.test_supply_elec.constraints.lifetime": 10,
                "techs.test_supply_elec.costs.monetary.interest_rate": 0.1,
            },
            "supply_purchase,two_hours",
        )
        m.build()

        assert "cost_investment" in m.backend.expressions

    def test_loc_techs_not_cost_var_constraint(self, simple_conversion):
        """I for i in sets.loc_techs_om_cost if i not in sets.loc_techs_conversion_plus + sets.loc_techs_conversion"""
        assert "cost_var" not in simple_conversion.backend.expressions

    @pytest.mark.parametrize(
        ("tech", "scenario", "cost"),
        [
            ("test_supply_elec", "simple_supply", "flow_out"),
            ("test_supply_elec", "simple_supply", "flow_in"),
            ("test_supply_plus", "simple_supply_and_supply_plus", "flow_in"),
            ("test_demand_elec", "simple_supply", "flow_in"),
            ("test_transmission_elec", "simple_supply", "flow_out"),
            ("test_conversion", "simple_conversion", "flow_in"),
            ("test_conversion_plus", "simple_conversion_plus", "flow_out"),
        ],
    )
    def test_loc_techs_cost_var_constraint(self, tech, scenario, cost):
        """I for i in sets.loc_techs_om_cost if i not in sets.loc_techs_conversion_plus + sets.loc_techs_conversion"""
        m = build_model(
            {"techs.{}.costs.monetary.{}".format(tech, cost): 1},
            "{},two_hours".format(scenario),
        )
        m.build()
        assert "cost_var" in m.backend.expressions

    def test_one_way_om_cost(self):
        """With one_way transmission, it should still be possible to set an flow_out cost."""
        m = build_model(
            {
                "techs.test_transmission_elec.costs.monetary.flow_out": 1,
                "links.a,b.techs.test_transmission_elec.switches.one_way": True,
            },
            "simple_supply,two_hours",
        )
        m.build()
        idx = {
            "costs": "monetary",
            "nodes": "b",
            "techs": "test_transmission_elec:a",
            "timesteps": m.backend._dataset.timesteps[1],
        }
        assert check_variable_exists(
            m.backend.get_expression("cost_var", as_backend_objs=False), "flow_out", idx
        )

        idx["nodes"] = "a"
        idx["techs"] = "test_transmission_elec:b"
        assert not check_variable_exists(
            m.backend.get_expression("cost_var", as_backend_objs=False), "flow_out", idx
        )


@pytest.mark.skip(reason="to be reimplemented by comparison to LP files")
class TestExportConstraints:
    # export.py
    def test_loc_carriers_system_balance_no_export(self, simple_supply):
        """I for i in sets.loc_carriers if sets.loc_techs_export
        and any(['{0}::{2}'.format(*j.split('::')) == i
        for j in sets.loc_tech_carriers_export])
        """
        assert not check_variable_exists(
            simple_supply.backend.get_constraint(
                "system_balance", as_backend_objs=False
            ),
            "flow_export",
        )

    def test_loc_carriers_system_balance_export(self, supply_export):
        assert check_variable_exists(
            supply_export.backend.get_constraint(
                "system_balance", as_backend_objs=False
            ),
            "flow_export",
        )

    def test_loc_tech_carriers_export_balance_constraint(self, supply_export):
        """sets.loc_tech_carriers_export,"""
        assert "export_balance" in supply_export.backend.constraints

    def test_loc_techs_update_costs_var_constraint(self, supply_export):
        """I for i in sets.loc_techs_om_cost if i in sets.loc_techs_export"""
        assert "cost_var" in supply_export.backend.expressions

        m = build_model(
            {"techs.test_supply_elec.costs.monetary.flow_out": 0.1},
            "supply_export,two_hours,investment_costs",
        )
        m.build()
        assert "cost_var" in m.backend.expressions

        assert check_variable_exists(
            m.backend.get_expression("cost_var", as_backend_objs=False), "flow_export"
        )

    def test_loc_tech_carriers_export_max_constraint(self):
        """I for i in sets.loc_tech_carriers_export
        if constraint_exists(model_run, i.rsplit('::', 1)[0], 'constraints.export_max')
        """
        m = build_model(
            {"techs.test_supply_elec.constraints.export_max": 5},
            "supply_export,two_hours,investment_costs",
        )
        m.build()
        assert "flow_export_max" in m.backend.constraints


@pytest.mark.skip(reason="to be reimplemented by comparison to LP files")
class TestCapacityConstraints:
    # capacity.py
    @pytest.mark.xfail(reason="storage_cap_equals is no more")
    def test_loc_techs_storage_capacity_constraint(
        self, simple_storage, simple_supply_and_supply_plus
    ):
        """I for i in sets.loc_techs_store if i not in sets.loc_techs_milp"""
        assert "storage_max" in simple_storage.backend.constraints
        assert "storage_max" in simple_supply_and_supply_plus.backend.constraints

        m = build_model(
            {"techs.test_storage.constraints.storage_cap_equals": 20},
            "simple_storage,two_hours,investment_costs",
        )
        m.build()
        assert (
            m.backend.variables.storage_cap.sel(nodes="a", techs="test_storage")
            .item()
            .ub
            == 20
        )
        assert (
            m.backend.variables.storage_cap.sel(nodes="a", techs="test_storage")
            .item()
            .lb
            == 20
        )

    def test_loc_techs_storage_capacity_milp_constraint(self):
        m = build_model(
            {
                "techs.test_storage.constraints": {
                    "purchased_units_max": 1,
                    "flow_cap_per_unit": 20,
                    "storage_cap_per_unit": 20,
                }
            },
            "simple_storage,two_hours,investment_costs",
        )
        m.build()
        assert "storage_capacity" not in m.backend.constraints

    @pytest.mark.parametrize(
        ("scenario", "tech", "override"),
        [
            i + (j,)
            for i in [
                ("simple_supply_and_supply_plus", "test_supply_plus"),
                ("simple_storage", "test_storage"),
            ]
            for j in ["max", "min"]
        ],
    )
    def test_loc_techs_flow_capacity_storage_constraint(self, scenario, tech, override):
        """I for i in sets.loc_techs_store if constraint_exists(model_run, i, 'constraints.flow_cap_per_storage_cap_max')"""
        m = build_model(
            {f"techs.{tech}.constraints.flow_cap_per_storage_cap_{override}": 0.5},
            f"{scenario},two_hours,investment_costs",
        )
        m.build()
        assert hasattr(
            m._backend_model,
            "flow_capacity_per_storage_capacity_{}_constraint".format(override),
        )

    @pytest.mark.filterwarnings("ignore:(?s).*Integer:calliope.exceptions.ModelWarning")
    @pytest.mark.parametrize("override", (["max", "min"]))
    def test_loc_techs_flow_capacity_milp_storage_constraint(self, override):
        """I for i in sets.loc_techs_store if constraint_exists(model_run, i, 'constraints.flow_cap_per_storage_cap_max')"""
        m = build_model(
            {
                f"techs.test_supply_plus.constraints.flow_cap_per_storage_cap_{override}": 0.5
            },
            "supply_and_supply_plus_milp,two_hours,investment_costs",
        )
        m.build()
        assert hasattr(
            m._backend_model,
            f"flow_capacity_per_storage_capacity_{override}_constraint",
        )

    def test_no_loc_techs_flow_capacity_storage_constraint(self, caplog):
        """I for i in sets.loc_techs_store if constraint_exists(model_run, i, 'constraints.flow_cap_per_storage_cap_max')"""
        with caplog.at_level(logging.INFO):
            m = build_model(model_file="flow_cap_per_storage_cap.yaml")

        m.build()
        assert not any(
            [
                hasattr(
                    m._backend_model, "flow_capacity_storage_{}_constraint".format(i)
                )
                for i in ["max", "min"]
            ]
        )

    @pytest.mark.parametrize("override", ([None, "max", "min"]))
    def test_loc_techs_resource_capacity_constraint(self, override):
        """I for i in sets.loc_techs_finite_resource_supply_plus
        if any([constraint_exists(model_run, i, 'constraints.resource_cap_equals'),
                constraint_exists(model_run, i, 'constraints.resource_cap_max'),
                constraint_exists(model_run, i, 'constraints.resource_cap_min')])
        """
        if override is None:
            m = build_model(
                {}, "simple_supply_and_supply_plus,two_hours,investment_costs"
            )
            m.build()
            expr = m.backend.variables.resource_cap.sel(
                nodes="b", techs="test_supply_plus"
            ).item()
            assert expr.lb == 0
            assert np.isinf(expr.ub)

        else:
            m = build_model(
                {
                    "techs.test_supply_plus.constraints.resource_cap_{}".format(
                        override
                    ): 10
                },
                "simple_supply_and_supply_plus,two_hours,investment_costs",
            )
            m.build()
            expr = m.backend.variables.resource_cap.sel(
                nodes="b", techs="test_supply_plus"
            ).item()
            if override == "max":
                assert expr.ub == 10
                assert expr.lb == 0
            if override == "min":
                assert expr.lb == 10
                assert np.isinf(expr.ub)

    def test_loc_techs_resource_capacity_equals_flow_capacity_constraint(
        self, simple_supply_and_supply_plus
    ):
        """I for i in sets.loc_techs_finite_resource_supply_plus
        if constraint_exists(model_run, i, 'constraints.resource_cap_equals_flow_cap')
        """
        assert (
            "resource_capacity_equals_flow_capacity"
            not in simple_supply_and_supply_plus.backend.constraints
        )

        m = build_model(
            {"techs.test_supply_plus.switches.resource_cap_equals_flow_cap": True},
            "simple_supply_and_supply_plus,two_hours,investment_costs",
        )
        m.build()
        assert "resource_capacity_equals_flow_capacity" in m.backend.constraints

    def test_loc_techs_area_use_constraint(self, simple_supply_and_supply_plus):
        """I for i in sets.loc_techs_area if i in sets.loc_techs_supply_plus"""
        assert "area_use" not in simple_supply_and_supply_plus.backend.variables

        m = build_model(
            {"techs.test_supply_plus.constraints.area_use_max": 10},
            "simple_supply_and_supply_plus,two_hours,investment_costs",
        )
        m.build()
        assert "area_use" in m.backend.variables

        m = build_model(
            {"techs.test_supply_elec.constraints.area_use_max": 10},
            "simple_supply_and_supply_plus,two_hours,investment_costs",
        )
        m.build()
        assert "area_use" in m.backend.variables

        # Check that setting flow_cap_max to 0 also forces this constraint to 0
        m = build_model(
            {
                "techs.test_supply_plus.constraints": {
                    "area_use_max": 10,
                    "flow_cap_max": 0,
                }
            },
            "simple_supply_and_supply_plus,two_hours,investment_costs",
        )
        m.build()
        ub = m.backend.get_constraint("force_zero_area_use", as_backend_objs=False).ub

        assert (ub.to_series().dropna() == 0).all()

    def test_loc_techs_area_use_per_flow_capacity_constraint(
        self, simple_supply_and_supply_plus
    ):
        """I for i in sets.loc_techs_area if i in sets.loc_techs_supply_plus
        and constraint_exists(model_run, i, 'constraints.area_use_per_flow_cap')
        """
        assert (
            "area_use_per_flow_capacity"
            not in simple_supply_and_supply_plus.backend.constraints
        )

        m = build_model(
            {"techs.test_supply_plus.constraints.area_use_max": 10},
            "simple_supply_and_supply_plus,two_hours,investment_costs",
        )
        m.build()
        assert "area_use_per_flow_capacity" not in m.backend.constraints

        m = build_model(
            {"techs.test_supply_elec.constraints.area_use_per_flow_cap": 10},
            "simple_supply_and_supply_plus,two_hours,investment_costs",
        )
        m.build()
        assert "area_use_per_flow_capacity" in m.backend.constraints

        m = build_model(
            {
                "techs.test_supply_elec.constraints": {
                    "area_use_per_flow_cap": 10,
                    "area_use_max": 10,
                }
            },
            "simple_supply_and_supply_plus,two_hours,investment_costs",
        )
        m.build()
        assert "area_use_per_flow_capacity" in m.backend.constraints

    def test_locs_area_use_capacity_per_loc_constraint(
        self, simple_supply_and_supply_plus
    ):
        """I for i in sets.locs
        if model_run.nodes[i].get_key('available_area', None) is not None
        """
        assert (
            "area_use_capacity_per_loc"
            not in simple_supply_and_supply_plus.backend.constraints
        )

        m = build_model(
            {"nodes.a.available_area": 1},
            "simple_supply_and_supply_plus,two_hours,investment_costs",
        )
        m.build()
        assert "area_use_capacity_per_loc" not in m.backend.constraints

        m = build_model(
            {
                "nodes.a.available_area": 1,
                "techs.test_supply_plus.constraints.area_use_max": 10,
            },
            "simple_supply_and_supply_plus,two_hours,investment_costs",
        )
        m.build()
        assert "area_use_capacity_per_loc" in m.backend.constraints

    @pytest.mark.xfail(reason="flow_cap_scale is no more")
    def test_loc_techs_flow_capacity_constraint(self, simple_supply_and_supply_plus):
        """I for i in sets.loc_techs
        if i not in sets.loc_techs_milp + sets.loc_techs_purchase
        """
        m2 = build_model(
            {"techs.test_supply_elec.constraints.flow_cap_scale": 5},
            "simple_supply_and_supply_plus,two_hours,investment_costs",
        )
        m2.build()
        assert (
            m2.backend.variables.flow_cap.sel(nodes="a", techs="test_supply_elec")
            .item()
            .ub
            == simple_supply_and_supply_plus.backend.variables.flow_cap.sel(
                nodes="a", techs="test_supply_elec"
            )
            .item()
            .ub
            * 5
        )

    def test_loc_techs_flow_capacity_milp_constraint(self):
        m = build_model(
            {}, "supply_milp,two_hours,investment_costs"
        )  # demand still is in loc_techs
        m.build()
        assert np.isinf(
            m.backend.variables.flow_cap.sel(nodes="a", techs="test_demand_elec")
            .item()
            .ub
        )
        assert (
            m.backend.variables.flow_cap.sel(nodes="a", techs="test_supply_elec")
            .item()
            .ub
            == 10
        )

    @pytest.mark.xfail(reason="flow_cap_equals is no more")
    def test_loc_techs_flow_capacity_constraint_warning_on_infinite_equals(self):
        # Check that setting `_equals` to infinity is caught:
        override = {
            "nodes.a.techs.test_supply_elec.constraints.flow_cap_equals": np.inf
        }
        m = build_model(override, "simple_supply,two_hours,investment_costs")
        with pytest.raises(exceptions.ModelError) as error:
            m.build()

        assert check_error_or_warning(
            error,
            "Cannot use inf for flow_cap_equals for node, tech `('a', 'test_supply_elec')`",
        )

    @pytest.mark.parametrize("bound", ("max"))
    def test_techs_flow_capacity_systemwide_constraint(self, bound):
        """I for i in sets.techs
        if model_run.get_key('techs.{}.constraints.flow_cap_max_systemwide'.format(i), None)
        """

        def check_bounds(constraint):
            assert constraint.ub.item() == 20
            if bound == "max":
                assert constraint.lb.item() is None

        m = build_model(
            {
                f"techs.test_supply_elec.constraints.flow_cap_{bound}_systemwide": 20
            },  # foo
            "simple_supply,two_hours,investment_costs",
        )
        m.build()
        assert "flow_capacity_systemwide" in m.backend.constraints
        assert isinstance(
            m.backend.constraints.flow_capacity_systemwide.sel(
                techs="test_supply_elec"
            ).item(),
            pmo.constraint,
        )

        check_bounds(
            m.backend.get_constraint(
                "flow_capacity_systemwide", as_backend_objs=False
            ).sel(techs="test_supply_elec")
        )

        # Check that a model without transmission techs doesn't cause an error
        m = build_model(
            {f"techs.test_supply_elec.constraints.flow_cap_{bound}_systemwide": 20},
            "simple_supply,two_hours,investment_costs",
            model_file="model_minimal.yaml",
        )
        m.build()
        assert "flow_capacity_systemwide" in m.backend.constraints
        check_bounds(
            m.backend.get_constraint(
                "flow_capacity_systemwide", as_backend_objs=False
            ).sel(techs="test_supply_elec")
        )

    @pytest.mark.parametrize("bound", (["equals", "max"]))
    def test_techs_flow_capacity_systemwide_no_constraint(self, simple_supply, bound):
        assert "flow_capacity_systemwide" not in simple_supply.backend.constraints

        # setting the constraint to infinity leads to no constraint being built
        m = build_model(
            {f"techs.test_supply_elec.constraints.flow_cap_{bound}_systemwide": np.inf},
            "simple_supply,two_hours,investment_costs",
        )
        m.build()
        assert "flow_capacity_systemwide" not in m.backend.constraints


@pytest.mark.skip(reason="to be reimplemented by comparison to LP files")
class TestDispatchConstraints:
    # dispatch.py
    def test_loc_tech_carriers_flow_out_max_constraint(self, simple_supply):
        """I for i in sets.loc_tech_carriers_prod
        if i not in sets.loc_tech_carriers_conversion_plus
        and i.rsplit('::', 1)[0] not in sets.loc_techs_milp
        """
        assert "flow_out_max" in simple_supply.backend.constraints

    def test_loc_tech_carriers_flow_out_max_milp_constraint(self, supply_milp):
        assert "flow_out_max" not in supply_milp.backend.constraints

    def test_loc_tech_carriers_flow_out_min_constraint(self, simple_supply):
        """I for i in sets.loc_tech_carriers_prod
        if i not in sets.loc_tech_carriers_conversion_plus
        and constraint_exists(model_run, i, 'constraints.flow_out_min_relative')
        and i.rsplit('::', 1)[0] not in sets.loc_techs_milp
        """
        assert "flow_out_min" not in simple_supply.backend.constraints

        m = build_model(
            {"techs.test_supply_elec.constraints.flow_out_min_relative": 0.1},
            "simple_supply,two_hours,investment_costs",
        )
        m.build()
        assert "flow_out_min" in m.backend.constraints

    def test_loc_tech_carriers_flow_out_min_milp_constraint(self, supply_milp):
        assert "flow_out_min" not in supply_milp.backend.constraints

        m = build_model(
            {"techs.test_supply_elec.constraints.flow_out_min_relative": 0.1},
            "supply_milp,two_hours,investment_costs",
        )
        m.build()
        assert "flow_out_min" not in m.backend.constraints

    def test_loc_tech_carriers_flow_in_max_constraint(self, simple_supply):
        """I for i in sets.loc_tech_carriers_con
        if i.rsplit('::', 1)[0] in sets.loc_techs_demand +
            sets.loc_techs_storage + sets.loc_techs_transmission
        and i.rsplit('::', 1)[0] not in sets.loc_techs_milp
        """
        assert "flow_in_max" in simple_supply.backend.constraints

    def test_loc_tech_carriers_flow_in_max_milp_constraint(self, supply_milp):
        assert "flow_in_max" in supply_milp.backend.constraints

    def test_loc_techs_resource_max_constraint(
        self, simple_supply, simple_supply_and_supply_plus
    ):
        """sets.loc_techs_finite_resource_supply_plus,"""
        assert "resource_max" not in simple_supply.backend.constraints
        assert "resource_max" in simple_supply_and_supply_plus.backend.constraints

        m = build_model(
            {"techs.test_supply_plus.constraints.resource": np.inf},
            "simple_supply_and_supply_plus,two_hours,investment_costs",
        )
        m.build()
        assert "resource_max" in m.backend.constraints

    def test_loc_techs_storage_max_constraint(
        self, simple_supply, simple_supply_and_supply_plus, simple_storage
    ):
        """sets.loc_techs_store"""
        assert "storage_max" not in simple_supply.backend.constraints
        assert "storage_max" in simple_supply_and_supply_plus.backend.constraints
        assert "storage_max" in simple_storage.backend.constraints

    def test_loc_tech_carriers_ramping_constraint(self, simple_supply):
        """I for i in sets.loc_tech_carriers_prod
        if i.rsplit('::', 1)[0] in sets.loc_techs_ramping
        """
        assert "ramping_up" not in simple_supply.backend.constraints
        assert "ramping_down" not in simple_supply.backend.constraints

        m = build_model(
            {"techs.test_supply_elec.constraints.flow_ramping": 0.1},
            "simple_supply,two_hours,investment_costs",
        )
        m.build()
        assert "ramping_up" in m.backend.constraints
        assert "ramping_down" in m.backend.constraints

        m = build_model(
            {"techs.test_conversion.constraints.flow_ramping": 0.1},
            "simple_conversion,two_hours,investment_costs",
        )
        m.build()
        assert "ramping_up" in m.backend.constraints
        assert "ramping_down" in m.backend.constraints


@pytest.mark.skip(reason="to be reimplemented by comparison to LP files")
class TestMILPConstraints:
    # milp.py
    def test_loc_techs_unit_commitment_milp_constraint(
        self, simple_supply, supply_milp, supply_purchase
    ):
        """sets.loc_techs_milp,"""
        assert "unit_commitment_milp" not in simple_supply.backend.constraints
        assert "unit_commitment_milp" in supply_milp.backend.constraints
        assert "unit_commitment_milp" not in supply_purchase.backend.constraints

    def test_loc_techs_unit_capacity_milp_constraint(
        self, simple_supply, supply_milp, supply_purchase
    ):
        """sets.loc_techs_milp,"""
        assert "units" not in simple_supply.backend.variables
        assert "units" in supply_milp.backend.variables
        assert "units" not in supply_purchase.backend.variables

    def test_loc_tech_carriers_flow_out_max_milp_constraint(
        self, simple_supply, supply_milp, supply_purchase, conversion_plus_milp
    ):
        """I for i in sets.loc_tech_carriers_prod
        if i not in sets.loc_tech_carriers_conversion_plus
        and i.rsplit('::', 1)[0] in sets.loc_techs_milp
        """
        assert "flow_out_max_milp" not in simple_supply.backend.constraints
        assert "flow_out_max_milp" in supply_milp.backend.constraints

        assert "flow_out_max_milp" not in supply_purchase.backend.constraints
        assert "flow_out_max_milp" not in conversion_plus_milp.backend.constraints

    def test_loc_techs_flow_out_max_conversion_plus_milp_constraint(
        self,
        simple_supply,
        supply_milp,
        supply_purchase,
        conversion_plus_milp,
        conversion_plus_purchase,
    ):
        """I for i in sets.loc_techs_conversion_plus
        if i in sets.loc_techs_milp
        """
        assert (
            "flow_out_max_conversion_plus_milp" not in simple_supply.backend.constraints
        )
        assert (
            "flow_out_max_conversion_plus_milp" not in supply_milp.backend.constraints
        )
        assert (
            "flow_out_max_conversion_plus_milp"
            not in supply_purchase.backend.constraints
        )
        assert (
            "flow_out_max_conversion_plus_milp"
            in conversion_plus_milp.backend.constraints
        )
        assert (
            "flow_out_max_conversion_plus_milp"
            not in conversion_plus_purchase.backend.constraints
        )

    def test_loc_tech_carriers_flow_out_min_milp_constraint(self):
        """I for i in sets.loc_tech_carriers_prod
        if i not in sets.loc_tech_carriers_conversion_plus
        and constraint_exists(model_run, i.rsplit('::', 1)[0], 'constraints.flow_out_min_relative')
        and i.rsplit('::', 1)[0] in sets.loc_techs_milp
        """
        m = build_model(
            {"techs.test_supply_elec.constraints.flow_out_min_relative": 0.1},
            "simple_supply,two_hours,investment_costs",
        )
        m.build()
        assert "flow_out_min_milp" not in m.backend.constraints

        m = build_model(
            {"techs.test_supply_elec.constraints.flow_out_min_relative": 0.1},
            "supply_milp,two_hours,investment_costs",
        )
        m.build()
        assert "flow_out_min_milp" in m.backend.constraints

        m = build_model(
            {"techs.test_supply_elec.constraints.flow_out_min_relative": 0.1},
            "supply_purchase,two_hours,investment_costs",
        )
        m.build()
        assert "flow_out_min_milp" not in m.backend.constraints

        m = build_model(
            {"techs.test_supply_elec.constraints.flow_out_min_relative": 0.1},
            "conversion_plus_milp,two_hours,investment_costs",
        )
        m.build()
        assert "flow_out_min_milp" not in m.backend.constraints

        m = build_model(
            {"techs.test_conversion_plus.constraints.flow_out_min_relative": 0.1},
            "conversion_plus_milp,two_hours,investment_costs",
        )
        m.build()
        assert "flow_out_min_milp" not in m.backend.constraints

    def test_loc_techs_flow_out_min_conversion_plus_milp_constraint(self):
        """I for i in sets.loc_techs_conversion_plus
        if constraint_exists(model_run, i, 'constraints.flow_out_min_relative')
        and i in sets.loc_techs_milp
        """
        m = build_model(
            {"techs.test_supply_elec.constraints.flow_out_min_relative": 0.1},
            "simple_supply,two_hours,investment_costs",
        )
        m.build()
        assert "flow_out_min_conversion_plus_milp" not in m.backend.constraints

        m = build_model(
            {"techs.test_supply_elec.constraints.flow_out_min_relative": 0.1},
            "supply_milp,two_hours,investment_costs",
        )
        m.build()
        assert "flow_out_min_conversion_plus_milp" not in m.backend.constraints

        m = build_model(
            {"techs.test_supply_elec.constraints.flow_out_min_relative": 0.1},
            "conversion_plus_milp,two_hours,investment_costs",
        )
        m.build()
        assert "flow_out_min_conversion_plus_milp" not in m.backend.constraints

        m = build_model(
            {"techs.test_conversion_plus.constraints.flow_out_min_relative": 0.1},
            "conversion_plus_milp,two_hours,investment_costs",
        )
        m.build()
        assert "flow_out_min_conversion_plus_milp" in m.backend.constraints

        m = build_model(
            {"techs.test_conversion_plus.constraints.flow_out_min_relative": 0.1},
            "conversion_plus_purchase,two_hours,investment_costs",
        )
        m.build()
        assert "flow_out_min_conversion_plus_milp" not in m.backend.constraints

    def test_loc_tech_carriers_flow_in_max_milp_constraint(
        self, simple_supply, supply_milp, storage_milp, conversion_plus_milp
    ):
        """I for i in sets.loc_tech_carriers_con
        if i.rsplit('::', 1)[0] in sets.loc_techs_demand +
            sets.loc_techs_storage + sets.loc_techs_transmission
        and i.rsplit('::', 1)[0] in sets.loc_techs_milp
        """
        assert "flow_in_max_milp" not in simple_supply.backend.constraints
        assert "flow_in_max_milp" not in supply_milp.backend.constraints
        assert "flow_in_max_milp" in storage_milp.backend.constraints
        assert "flow_in_max_milp" not in conversion_plus_milp.backend.constraints

    def test_loc_techs_flow_capacity_units_milp_constraint(
        self, simple_supply, supply_milp, storage_milp, conversion_plus_milp
    ):
        """I for i in sets.loc_techs_milp
        if constraint_exists(model_run, i, 'constraints.flow_cap_per_unit')
        is not None
        """
        assert "flow_capacity_units_milp" not in simple_supply.backend.constraints
        assert "flow_capacity_units_milp" in supply_milp.backend.constraints
        assert "flow_capacity_units_milp" in storage_milp.backend.constraints
        assert "flow_capacity_units_milp" in conversion_plus_milp.backend.constraints

    def test_loc_techs_storage_capacity_units_milp_constraint(
        self,
        simple_supply,
        supply_milp,
        storage_milp,
        conversion_plus_milp,
        supply_and_supply_plus_milp,
    ):
        """I for i in sets.loc_techs_milp if i in sets.loc_techs_store"""
        assert "storage_capacity_units_milp" not in simple_supply.backend.constraints
        assert "storage_capacity_units_milp" not in supply_milp.backend.constraints
        assert "storage_capacity_units_milp" in storage_milp.backend.constraints
        assert (
            "storage_capacity_units_milp"
            not in conversion_plus_milp.backend.constraints
        )
        assert (
            "storage_capacity_units_milp"
            in supply_and_supply_plus_milp.backend.constraints
        )

    @pytest.mark.xfail(reason="flow_cap_equals is no more")
    def test_loc_techs_flow_capacity_max_purchase_milp_constraint(
        self, simple_supply, supply_milp, supply_purchase
    ):
        """I for i in sets.loc_techs_purchase
        if (constraint_exists(model_run, i, 'constraints.flow_cap_equals') is not None
            or constraint_exists(model_run, i, 'constraints.flow_cap_max') is not None)
        """
        assert (
            "flow_capacity_max_purchase_milp" not in simple_supply.backend.constraints
        )
        assert "flow_capacity_max_purchase_milp" not in supply_milp.backend.constraints
        assert "flow_capacity_max_purchase_milp" in supply_purchase.backend.constraints

        m = build_model(
            {
                "techs.test_supply_elec.constraints": {
                    "flow_cap_max": None,
                    "flow_cap_equals": 15,
                }
            },
            "supply_purchase,two_hours,investment_costs",
        )
        m.build()
        assert "flow_capacity_max_purchase_milp" in m.backend.constraints

    def test_loc_techs_flow_capacity_min_purchase_milp_constraint(
        self, simple_supply, supply_milp, supply_purchase
    ):
        """I for i in sets.loc_techs_purchase
        if (not constraint_exists(model_run, i, 'constraints.flow_cap_equals')
            and constraint_exists(model_run, i, 'constraints.flow_cap_min'))
        """
        assert (
            "flow_capacity_min_purchase_milp" not in simple_supply.backend.constraints
        )
        assert "flow_capacity_min_purchase_milp" not in supply_milp.backend.constraints
        assert (
            "flow_capacity_min_purchase_milp" not in supply_purchase.backend.constraints
        )

        m = build_model(
            {
                "techs.test_supply_elec.constraints": {
                    "flow_cap_max": None,
                    "flow_cap_equals": 15,
                }
            },
            "supply_purchase,two_hours,investment_costs",
        )
        m.build()
        assert "flow_capacity_min_purchase_milp" not in m.backend.constraints

        m = build_model(
            {"techs.test_supply_elec.constraints.flow_cap_min": 10},
            "supply_purchase,two_hours,investment_costs",
        )
        m.build()
        assert "flow_capacity_min_purchase_milp" in m.backend.constraints

    def test_loc_techs_storage_capacity_max_purchase_milp_constraint(
        self, simple_storage, storage_milp, storage_purchase, supply_purchase
    ):
        """I for i in set(sets.loc_techs_purchase).intersection(sets.loc_techs_store)"""
        assert (
            "storage_capacity_max_purchase_milp"
            not in simple_storage.backend.constraints
        )
        assert (
            "storage_capacity_max_purchase_milp" not in storage_milp.backend.constraints
        )
        assert (
            "storage_capacity_max_purchase_milp" in storage_purchase.backend.constraints
        )
        assert (
            "storage_capacity_max_purchase_milp"
            not in supply_purchase.backend.constraints
        )

    def test_loc_techs_storage_capacity_min_purchase_milp_constraint(
        self, storage_purchase
    ):
        """I for i in set(sets.loc_techs_purchase).intersection(sets.loc_techs_store)
        if (not constraint_exists(model_run, i, 'constraints.storage_cap_equals')
            and (constraint_exists(model_run, i, 'constraints.storage_cap_min')
                or constraint_exists(model_run, i, 'constraints.flow_cap_min')))
        """
        m = build_model(
            {"techs.test_storage.constraints.storage_cap_min": 10},
            "simple_storage,two_hours,investment_costs",
        )
        m.build()
        assert "storage_capacity_min_purchase_milp" not in m.backend.constraints

        m = build_model(
            {"techs.test_storage.constraints.storage_cap_min": 10},
            "storage_milp,two_hours,investment_costs",
        )
        m.build()
        assert "storage_capacity_min_purchase_milp" not in m.backend.constraints

        assert (
            "storage_capacity_min_purchase_milp"
            not in storage_purchase.backend.constraints
        )

        m = build_model(
            {"techs.test_storage.constraints.storage_cap_min": 10},
            "storage_purchase,two_hours,investment_costs",
        )
        m.build()
        assert "storage_capacity_min_purchase_milp" in m.backend.constraints

    @pytest.mark.parametrize(
        ("scenario", "exists", "override_dict"),
        [
            ("simple_supply", ("not", "not"), {}),
            ("supply_milp", ("not", "not"), {}),
            (
                "supply_milp",
                ("not", "is"),
                {"techs.test_supply_elec.costs.monetary.purchase": 1},
            ),
            ("supply_purchase", ("is", "not"), {}),
        ],
    )
    def test_loc_techs_update_costs_investment_units_milp_constraint(
        self, scenario, exists, override_dict
    ):
        """I for i in sets.loc_techs_milp
        if i in sets.loc_techs_investment_cost and
        any(constraint_exists(model_run, i, 'costs.{}.purchase'.format(j))
               for j in model_run.sets.costs)
        """
        m = build_model(override_dict, f"{scenario},two_hours,investment_costs")
        m.build()
        if exists[0] == "not":
            assert not check_variable_exists(
                m.backend.get_expression("cost_investment", as_backend_objs=False),
                "purchased",
            )
        else:
            assert check_variable_exists(
                m.backend.get_expression("cost_investment", as_backend_objs=False),
                "purchased",
            )
        if exists[1] == "not":
            assert not check_variable_exists(
                m.backend.get_expression("cost_investment", as_backend_objs=False),
                "units",
            )
        else:
            assert check_variable_exists(
                m.backend.get_expression("cost_investment", as_backend_objs=False),
                "units",
            )

    def test_techs_unit_capacity_max_systemwide_milp_constraint(self):
        """sets.techs if unit_cap_max_systemwide or unit_cap_equals_systemwide"""
        override_max = {
            "links.a,b.exists": True,
            "techs.test_conversion_plus.constraints.units_max_systemwide": 2,
            "nodes.b.techs.test_conversion_plus.constraints": {
                "purchased_units_max": 2,
                "flow_cap_per_unit": 5,
            },
        }
        m = build_model(override_max, "conversion_plus_milp,two_hours,investment_costs")
        m.build()
        assert "unit_capacity_max_systemwide_milp" in m.backend.constraints
        assert (
            m.backend.get_constraint(
                "unit_capacity_max_systemwide_milp", as_backend_objs=False
            )
            .sel(techs="test_conversion_plus")
            .ub.item()
            == 2
        )

    # TODO: always have transmission techs be independent of node names
    @pytest.mark.xfail(
        reason="systemwide constraints now don't work with transmission techs, since transmission tech names are now never independent of a node"
    )
    def test_techs_unit_capacity_max_systemwide_transmission_milp_constraint(self):
        """sets.techs if unit_cap_max_systemwide or unit_cap_equals_systemwide"""
        override_transmission = {
            "links.a,b.exists": True,
            "techs.test_transmission_elec.constraints": {
                "units_max_systemwide": 1,
                "lifetime": 25,
            },
            "techs.test_transmission_elec.costs.monetary": {
                "purchase": 1,
                "interest_rate": 0.1,
            },
        }
        m = build_model(
            override_transmission, "simple_supply,two_hours,investment_costs"
        )
        m.build()
        assert "unit_capacity_systemwide_milp" in m.backend.constraints
        assert (
            m.backend.get_constraint(
                "unit_capacity_systemwide_milp", as_backend_objs=False
            )
            .sel(techs="test_transmission_elec")
            .item()
            .ub
            == 2
        )

    def test_techs_unit_capacity_max_systemwide_no_transmission_milp_constraint(self):
        override_no_transmission = {
            "techs.test_supply_elec.constraints.units_max_systemwide": 1,
            "nodes.b.techs.test_supply_elec.costs.monetary.purchase": 1,
        }
        m = build_model(
            override_no_transmission,
            "supply_milp,two_hours,investment_costs",
            model_file="model_minimal.yaml",
        )
        m.build()
        assert "unit_capacity_max_systemwide_milp" in m.backend.constraints

    @pytest.mark.parametrize("tech", [("test_storage"), ("test_transmission_elec")])
    def test_asynchronous_flow_constraint(self, tech):
        """Binary switch for flow in/out can be activated using the option
        'asynchronous_flow'
        """
        m = build_model(
            {f"techs.{tech}.constraints.force_async_flow": True},
            "simple_storage,investment_costs",
        )
        m.build()
        assert "async_flow_switch" in m.backend.variables
        assert "async_flow_in_milp" in m.backend.constraints
        assert "async_flow_out_milp" in m.backend.constraints


@pytest.mark.skip(reason="to be reimplemented by comparison to LP files")
class TestConversionConstraints:
    # conversion.py
    def test_loc_techs_balance_conversion_constraint(
        self, simple_supply, simple_conversion, simple_conversion_plus
    ):
        """sets.loc_techs_conversion,"""
        assert "balance_conversion" not in simple_supply.backend.constraints
        assert "balance_conversion" in simple_conversion.backend.constraints
        assert "balance_conversion" not in simple_conversion_plus.backend.constraints


@pytest.mark.skip(reason="to be reimplemented by comparison to LP files")
class TestNetworkConstraints:
    # network.py
    def test_loc_techs_symmetric_transmission_constraint(
        self, simple_supply, simple_conversion_plus
    ):
        """sets.loc_techs_transmission,"""
        assert "symmetric_transmission" in simple_supply.backend.constraints
        assert (
            "symmetric_transmission" not in simple_conversion_plus.backend.constraints
        )


@pytest.mark.skip(reason="to be reimplemented by comparison to LP files")
class TestClusteringConstraints:
    def constraints(self):
        return [
            "balance_storage_inter",
            "storage_intra_max",
            "storage_intra_min",
            "storage_inter_max",
            "storage_inter_min",
        ]

    def decision_variables(self):
        return [
            "storage_inter_cluster",
            "storage_intra_cluster_max",
            "storage_intra_cluster_min",
        ]

    def cluster_model(
        self,
        how="mean",
        storage_inter_cluster=True,
        cyclic=False,
        storage_initial=False,
    ):
        override = {
            "config.init.time_subset": ["2005-01-01", "2005-01-04"],
            "config.init.time_cluster": "data_sources/cluster_days.csv",
            "config.init.add_math": (
                ["storage_inter_cluster"] if storage_inter_cluster else []
            ),
            "config.build.cyclic_storage": cyclic,
        }
        if storage_initial:
            override.update({"techs.test_storage.constraints.storage_initial": 0})
        return build_model(override, "simple_storage,investment_costs")

    def test_cluster_storage_constraints(self):
        m = self.cluster_model()
        m.build()

        for variable in self.decision_variables():
            assert variable in m.backend.variables

        for constraint in self.constraints():
            assert constraint in m.backend.constraints

        assert "storage_max" not in m.backend.constraints
        assert "set_storage_initial" not in m.backend.constraints

    def test_cluster_cyclic_storage_constraints(self):
        m = self.cluster_model(cyclic=True)
        m.build()

        for variable in self.decision_variables():
            assert variable in m.backend.variables

        for constraint in self.constraints():
            assert constraint in m.backend.constraints

        assert "storage_max" not in m.backend.constraints
        assert "set_storage_initial" not in m.backend.constraints

    def test_no_cluster_storage_constraints(self):
        m = self.cluster_model(storage_inter_cluster=False)
        m.build()

        for variable in self.decision_variables():
            assert variable not in m.backend.variables

        for constraint in self.constraints():
            assert constraint not in m.backend.constraints

        assert "storage_max" in m.backend.constraints


class TestLogging:
    @pytest.fixture(scope="module")
    def gurobi_model(self):
        pytest.importorskip("gurobipy")
        model_file = "model.yaml"
        model = build_model(
            model_file=model_file,
            scenario="simple_supply,investment_costs",
            override_dict={"config.solve": {"solver": "gurobi", "solver_io": "python"}},
        )
        model.build()
        return model

    def test_no_duplicate_log_message(self, caplog, gurobi_model):
        caplog.set_level(logging.DEBUG)
        gurobi_model.solve()
        all_log_messages = [r.msg for r in caplog.records]
        assert sum([i.find("Gurobi Optimizer") > -1 for i in all_log_messages]) == 1


class TestModelDataChecks:
    def test_source_equals_cannot_be_inf(self):
        override = {"techs.test_supply_elec.source_use_equals": np.inf}
        m = build_model(override_dict=override, scenario="simple_supply,one_day")

        with pytest.raises(exceptions.ModelError) as excinfo:
            m.build()
        assert check_error_or_warning(excinfo, "Cannot include infinite values")

    def test_storage_initial_fractional_value(self):
        """Check that the storage_initial value is a fraction"""
        m = build_model(
            {"techs.test_storage.storage_initial": 5},
            "simple_storage,two_hours,investment_costs",
        )

        with pytest.raises(exceptions.ModelError) as error:
            m.build()
        assert check_error_or_warning(error, "values larger than 1 are not allowed")


class TestNewBackend:
    LOGGER = logging.getLogger("calliope.backend.backend_model")

    @pytest.fixture(scope="class")
    def simple_supply_longnames(self):
        m = build_model({}, "simple_supply,two_hours,investment_costs")
        m.build()
        m.backend.verbose_strings()
        assert m.backend._has_verbose_strings
        return m

<<<<<<< HEAD
    @pytest.fixture(scope="class")
    def simple_supply_updated_cost_flow_cap(
        self, simple_supply: calliope.Model
    ) -> calliope.Model:

        simple_supply.backend.verbose_strings()
        simple_supply.backend.update_parameter("cost_flow_cap", DUMMY_INT)
        return simple_supply

    @pytest.fixture
=======
    @pytest.fixture()
>>>>>>> a5e0b601
    def temp_path(self, tmpdir_factory):
        return tmpdir_factory.mktemp("custom_math")

    def test_new_build_has_backend(self, simple_supply):
        assert hasattr(simple_supply, "backend")

    def test_new_build_optimal(self, simple_supply):
        assert hasattr(simple_supply, "results")
        assert simple_supply._model_data.attrs["termination_condition"] == "optimal"

    @pytest.mark.parametrize("mode", ["operate", "spores"])
    def test_add_run_mode_custom_math(self, caplog, mode):
        caplog.set_level(logging.DEBUG)
        mode_custom_math = AttrDict.from_yaml(
            importlib.resources.files("calliope") / "math" / f"{mode}.yaml"
        )
        m = build_model({}, "simple_supply,two_hours,investment_costs")

        base_math = deepcopy(m.math)
        base_math.union(mode_custom_math, allow_override=True)

        backend = PyomoBackendModel(m.inputs, mode=mode)
        backend._add_run_mode_math()

        assert f"Updating math formulation with {mode} mode math." in caplog.text

        assert m.math != base_math
        assert backend.inputs.attrs["math"].as_dict() == base_math.as_dict()

    def test_add_run_mode_custom_math_before_build(self, caplog, temp_path):
        """A user can override the run mode math by including it directly in the additional math list"""
        caplog.set_level(logging.DEBUG)
        custom_math = AttrDict({"variables": {"flow_cap": {"active": True}}})
        file_path = temp_path.join("custom-math.yaml")
        custom_math.to_yaml(file_path)

        m = build_model(
            {"config.init.add_math": ["operate", str(file_path)]},
            "simple_supply,two_hours,investment_costs",
        )
        backend = PyomoBackendModel(m.inputs, mode="operate")
        backend._add_run_mode_math()

        # We set operate mode explicitly in our additional math so it won't be added again
        assert "Updating math formulation with operate mode math." not in caplog.text

        # operate mode set it to false, then our math set it back to active
        assert m.math.variables.flow_cap.active
        # operate mode set it to false and our math did not override that
        assert not m.math.variables.storage_cap.active

    def test_run_mode_mismatch(self):
        m = build_model(
            {"config.init.add_math": ["operate"]},
            "simple_supply,two_hours,investment_costs",
        )
        backend = PyomoBackendModel(m.inputs)
        with pytest.warns(exceptions.ModelWarning) as excinfo:
            backend._add_run_mode_math()

        assert check_error_or_warning(
            excinfo, "Running in plan mode, but run mode(s) {'operate'}"
        )

    @pytest.mark.parametrize(
        "component_type", ["variable", "global_expression", "parameter", "constraint"]
    )
    def test_new_build_get_missing_component(self, simple_supply, component_type):
        with pytest.raises(KeyError):
            getattr(simple_supply.backend, f"get_{component_type}")("foo")

    def test_new_build_get_variable(self, simple_supply):
        var = simple_supply.backend.get_variable("flow_cap")
        assert (
            var.to_series().dropna().apply(lambda x: isinstance(x, pmo.variable)).all()
        )
        expected_keys = set(
            [
                "obj_type",
                "references",
                "description",
                "unit",
                "default",
                "yaml_snippet",
                "coords_in_name",
            ]
        )
        assert not expected_keys.symmetric_difference(var.attrs.keys())
        assert var.attrs["obj_type"] == "variables"
        assert var.attrs["references"] == {
            "flow_in_max",
            "flow_out_max",
            "cost_investment",
            "cost_investment_flow_cap",
            "symmetric_transmission",
        }
        assert var.attrs["default"] == 0
        assert var.attrs["coords_in_name"] is False

    def test_new_build_get_variable_as_vals(self, simple_supply):
        var = simple_supply.backend.get_variable("flow_cap", as_backend_objs=False)
        assert (
            not var.to_series()
            .dropna()
            .apply(lambda x: isinstance(x, pmo.variable))
            .any()
        )

    def test_new_build_get_parameter(self, simple_supply):
        param = simple_supply.backend.get_parameter("flow_in_eff")
        assert isinstance(param.item(), pmo.parameter)
        assert param.attrs == {
            "obj_type": "parameters",
            "is_result": 0,
            "original_dtype": np.dtype("float64"),
            "references": {"flow_in_inc_eff"},
            "coords_in_name": False,
            "default": 1.0,
            "description": (
                "Conversion efficiency from `source`/`flow_in` (tech dependent) into the technology. "
                "Set as value between 1 (no loss) and 0 (all lost)."
            ),
            "unit": "fraction.",
        }

    def test_new_build_get_parameter_as_vals(self, simple_supply):
        param = simple_supply.backend.get_parameter(
            "flow_in_eff", as_backend_objs=False
        )
        assert param.dtype == np.dtype("float64")

    def test_new_build_get_global_expression(self, simple_supply):
        expr = simple_supply.backend.get_global_expression("cost_investment")
        assert (
            expr.to_series()
            .dropna()
            .apply(lambda x: isinstance(x, pmo.expression))
            .all()
        )
        expected_keys = set(
            [
                "obj_type",
                "references",
                "description",
                "unit",
                "default",
                "yaml_snippet",
                "coords_in_name",
            ]
        )
        assert not expected_keys.symmetric_difference(expr.attrs.keys())
        assert expr.attrs["obj_type"] == "global_expressions"
        assert expr.attrs["references"] == {"cost"}
        assert expr.attrs["default"] == 0
        assert expr.attrs["coords_in_name"] is False

    def test_new_build_get_global_expression_as_str(self, simple_supply):
        expr = simple_supply.backend.get_global_expression(
            "cost", as_backend_objs=False
        )
        assert expr.to_series().dropna().apply(lambda x: isinstance(x, str)).all()

    def test_new_build_get_global_expression_as_vals(self, simple_supply):
        expr = simple_supply.backend.get_global_expression(
            "cost", as_backend_objs=False, eval_body=True
        )
        assert (
            expr.to_series().dropna().apply(lambda x: isinstance(x, (float, int))).all()
        )

    def test_new_build_get_constraint(self, simple_supply):
        constr = simple_supply.backend.get_constraint("system_balance")
        assert (
            constr.to_series()
            .dropna()
            .apply(lambda x: isinstance(x, pmo.constraint))
            .all()
        )
        expected_keys = set(
            ["obj_type", "references", "description", "yaml_snippet", "coords_in_name"]
        )
        assert not expected_keys.symmetric_difference(constr.attrs.keys())
        assert constr.attrs["obj_type"] == "constraints"
        assert constr.attrs["references"] == set()
        assert constr.attrs["coords_in_name"] is False

    def test_new_build_get_constraint_as_str(self, simple_supply):
        constr = simple_supply.backend.get_constraint(
            "system_balance", as_backend_objs=False
        )
        assert isinstance(constr, xr.Dataset)
        assert set(constr.data_vars.keys()) == {"ub", "body", "lb"}
        assert (
            constr["body"]
            .to_series()
            .dropna()
            .apply(lambda x: isinstance(x, str))
            .all()
        )

    def test_new_build_get_constraint_as_vals(self, simple_supply):
        constr = simple_supply.backend.get_constraint(
            "system_balance", as_backend_objs=False, eval_body=True
        )
        assert (
            constr["body"]
            .to_series()
            .dropna()
            .apply(lambda x: isinstance(x, (float, int)))
            .all()
        )

    @pytest.mark.parametrize("bound", ["lb", "ub"])
    def test_new_build_get_constraint_bounds(self, simple_supply, bound):
        constr = simple_supply.backend.get_constraint(
            "system_balance", as_backend_objs=False
        )
        assert (constr[bound].to_series().dropna() == 0).all()

    def test_solve_before_build(self):
        m = build_model({}, "simple_supply,two_hours,investment_costs")
        with pytest.raises(exceptions.ModelError) as excinfo:
            m.solve()
        assert check_error_or_warning(excinfo, "You must build the optimisation")

    def test_solve_after_solve(self, simple_supply):
        with pytest.raises(exceptions.ModelError) as excinfo:
            simple_supply.solve()
        assert check_error_or_warning(excinfo, "This model object already has results.")

    def test_solve_operate_not_allowed(self, simple_supply):
        simple_supply.backend.inputs.attrs["config"]["build"]["mode"] = "operate"
        simple_supply._model_data.attrs["allow_operate_mode"] = False

        try:
            with pytest.raises(exceptions.ModelError) as excinfo:
                simple_supply.solve(force=True)
            assert check_error_or_warning(excinfo, "Unable to run this model in op")
        except AssertionError as e:
            simple_supply.backend.inputs.attrs["config"]["build"]["mode"] = "plan"
            simple_supply._model_data.attrs["allow_operate_mode"] = True
            raise e
        else:
            simple_supply.backend.inputs.attrs["config"]["build"]["mode"] = "plan"
            simple_supply._model_data.attrs["allow_operate_mode"] = True

    def test_solve_warmstart_not_possible(self, simple_supply):
        with pytest.warns(exceptions.ModelWarning) as excinfo:
            simple_supply.solve(force=True, warmstart=True)
        assert check_error_or_warning(excinfo, "cbc, does not support warmstart")

    def test_solve_non_optimal(self, simple_supply):
        simple_supply.backend.update_parameter(
            "sink_use_equals",
            simple_supply.inputs.sink_use_equals.where(
                simple_supply.inputs.techs == "test_demand_elec"
            )
            * 100,
        )
        with pytest.warns(exceptions.BackendWarning) as excinfo:
            simple_supply.solve(force=True)

        assert check_error_or_warning(excinfo, "Model solution was non-optimal")
        assert simple_supply._model_data.attrs["termination_condition"] == "infeasible"
        assert not simple_supply.results.data_vars

    def test_raise_error_on_preexistence_same_type(self, simple_supply):
        with pytest.raises(exceptions.BackendError) as excinfo:
            simple_supply.backend.add_parameter("flow_out_eff", xr.DataArray(1))

        assert check_error_or_warning(
            excinfo,
            "Trying to add already existing `flow_out_eff` to backend model parameters.",
        )

    def test_raise_error_on_preexistence_diff_type(self, simple_supply):
        with pytest.raises(exceptions.BackendError) as excinfo:
            simple_supply.backend.add_parameter("flow_out", xr.DataArray(1))

        assert check_error_or_warning(
            excinfo,
            "Trying to add already existing *variable* `flow_out` as a backend model *parameter*.",
        )

    def test_raise_error_on_constraint_with_nan(self, simple_supply):
        """A very simple constraint: For each tech, let the annual and regional sum of `flow_out` be larger than 100.
        However, not every tech has the variable `flow_out`.
        How to solve it? Let the constraint be active only where flow_out exists by setting 'where' accordingly.
        """
        # add constraint without nan
        constraint_dict = {
            "foreach": ["techs", "carriers"],
            "equations": [
                {"expression": "sum(flow_out, over=[nodes, timesteps]) >= 100"}
            ],
            "where": "carrier_out",  # <- no error is raised because of this
        }
        constraint_name = "constraint-without-nan"

        simple_supply.backend.add_constraint(constraint_name, constraint_dict)

        assert (
            simple_supply.backend.get_constraint(constraint_name).name
            == constraint_name
        )

        # add constraint with nan
        constraint_dict = {
            "foreach": ["techs", "carriers"],
            "equations": [
                {"expression": "sum(flow_out, over=[nodes, timesteps]) >= 100"}
            ],
            # "where": "carrier_out",  # <- no error would be raised with this uncommented
        }
        constraint_name = "constraint-with-nan"

        with pytest.raises(exceptions.BackendError) as error:
            simple_supply.backend.add_constraint(constraint_name, constraint_dict)

        assert check_error_or_warning(
            error,
            "(constraints, constraint-with-nan) | constraint array includes item(s) that resolves to a simple boolean. "
            "There must be a math component defined on at least one side of the equation: [('test_demand_elec', 'electricity')]",
        )

    def test_add_global_expression(self, simple_supply):
        """A very simple expression: The annual and regional sum of `flow_out` for each tech.
        However, not every tech has the variable `flow_out`.
        How to solve it? Let the constraint be active only where flow_out exists by setting 'where' accordingly.
        """
        # add expression without nan
        expression_dict = {
            "foreach": ["techs", "carriers"],
            "equations": [{"expression": "sum(flow_out, over=[nodes, timesteps])"}],
            "where": "carrier_out",  # <- no error is raised because of this
        }
        expression_name = "expression-without-nan"

        # add expression with nan
        simple_supply.backend.add_global_expression(expression_name, expression_dict)

        assert (
            simple_supply.backend.get_global_expression(expression_name).name
            == expression_name
        )

    def test_raise_error_on_excess_dimensions(self, simple_supply):
        """A very simple constraint: For each tech, let the `flow_cap` be larger than 100.
        However, we forgot to include `nodes` in `foreach`.
        With `nodes` included, this constraint should build.
        """
        # add constraint without excess dimensions
        constraint_dict = {
            # as 'nodes' is listed here, the constraint will have no excess dimensions
            "foreach": ["techs", "nodes", "carriers"],
            "equations": [{"expression": "flow_cap >= 100"}],
        }
        constraint_name = "constraint-without-excess-dimensions"

        simple_supply.backend.add_constraint(constraint_name, constraint_dict)

        assert (
            simple_supply.backend.get_constraint(constraint_name).name
            == constraint_name
        )

        # add constraint with excess dimensions
        constraint_dict = {
            # as 'nodes' is not listed here, the constraint will have excess dimensions
            "foreach": ["techs", "carriers"],
            "equations": [{"expression": "flow_cap >= 100"}],
        }
        constraint_name = "constraint-with-excess-dimensions"

        with pytest.raises(exceptions.BackendError) as error:
            simple_supply.backend.add_constraint(constraint_name, constraint_dict)

        assert check_error_or_warning(
            error,
            f"constraints:{constraint_name}:0 | The linear expression array is indexed over dimensions not present in `foreach`: {{'nodes'}}",
        )

    @pytest.mark.parametrize(
        "component", ["parameters", "variables", "global_expressions", "constraints"]
    )
    def test_create_and_delete_pyomo_list(self, simple_supply, component):
        backend_instance = simple_supply.backend._instance
        simple_supply.backend._create_obj_list("foo", component)
        assert "foo" in getattr(backend_instance, component).keys()

        simple_supply.backend.delete_component("foo", component)
        assert "foo" not in getattr(backend_instance, component).keys()
        assert "foo" not in getattr(simple_supply.backend, component).keys()

    @pytest.mark.parametrize(
        "component", ["parameters", "variables", "global_expressions", "constraints"]
    )
    def test_delete_inexistent_pyomo_list(self, simple_supply, component):
        backend_instance = simple_supply.backend._instance
        assert "bar" not in getattr(backend_instance, component).keys()
        simple_supply.backend.delete_component("bar", component)
        assert "bar" not in getattr(backend_instance, component).keys()

    @pytest.mark.parametrize(
        ("component", "eq"),
        [("global_expressions", "flow_cap + 1"), ("constraints", "flow_cap >= 1")],
    )
    def test_add_allnull_expr_or_constr(self, simple_supply, component, eq):
        adder = getattr(simple_supply.backend, "add_" + component.removesuffix("s"))
        constr_dict = {
            "foreach": ["nodes", "techs"],
            "where": "True",
            "equations": [{"expression": eq, "where": "False"}],
        }
        adder("foo", constr_dict)

        assert "foo" not in getattr(simple_supply.backend._instance, component).keys()
        assert "foo" not in simple_supply.backend._dataset.data_vars.keys()

    def test_add_allnull_param_no_shape(self, simple_supply):
        simple_supply.backend.add_parameter("foo", xr.DataArray(np.nan))

        assert "foo" not in simple_supply.backend._instance.parameters.keys()
        # We keep it in the dataset since it might be fillna'd by another param later.
        assert "foo" in simple_supply.backend._dataset.data_vars.keys()
        del simple_supply.backend._dataset["foo"]

    def test_add_allnull_param_with_shape(self, simple_supply):
        nan_array = simple_supply._model_data.flow_cap_max.where(lambda x: x < 0)
        simple_supply.backend.add_parameter("foo", nan_array)

        assert "foo" not in simple_supply.backend._instance.parameters.keys()
        # We keep it in the dataset since it might be fillna'd by another param later.
        assert "foo" in simple_supply.backend._dataset.data_vars.keys()
        del simple_supply.backend._dataset["foo"]

    def test_add_allnull_var(self, simple_supply):
        simple_supply.backend.add_variable(
            "foo", {"foreach": ["nodes"], "where": "False"}
        )
        assert "foo" not in simple_supply.backend._instance.variables.keys()
        assert "foo" not in simple_supply.backend._dataset.data_vars.keys()

    def test_add_allnull_obj(self, simple_supply):
        eq = {"expression": "bigM", "where": "False"}
        simple_supply.backend.add_objective(
            "foo", {"equations": [eq, eq], "sense": "minimise"}
        )
        assert len(simple_supply.backend._instance.objectives) == 1
        assert "foo" not in simple_supply.backend._dataset.data_vars.keys()

    def test_add_two_same_obj(self, simple_supply):
        eq = {"expression": "bigM", "where": "True"}
        with pytest.raises(exceptions.BackendError) as excinfo:
            simple_supply.backend.add_objective(
                "foo", {"equations": [eq, eq], "sense": "minimise"}
            )
        assert check_error_or_warning(
            excinfo,
            "objectives:foo:1 | trying to set two equations for the same component.",
        )

    def test_add_valid_obj(self, simple_supply):
        eq = {"expression": "bigM", "where": "True"}
        simple_supply.backend.add_objective(
            "foo", {"equations": [eq], "sense": "minimise"}
        )
        assert "foo" in simple_supply.backend.objectives
        assert not simple_supply.backend.objectives.foo.item().active

    def test_object_string_representation(self, simple_supply):
        assert (
            simple_supply.backend.variables.flow_out.sel(
                nodes="a",
                techs="test_supply_elec",
                carriers="electricity",
                timesteps="2005-01-01 00:00",
            )
            .item()
            .name
            == "variables[flow_out][4]"
        )
        assert not simple_supply.backend.variables.flow_out.coords_in_name

    @pytest.mark.parametrize(
        ("objname", "dims", "objtype"),
        [
            (
                "flow_out",
                {
                    "nodes": "a",
                    "techs": "test_supply_elec",
                    "carriers": "electricity",
                    "timesteps": "2005-01-01 00:00",
                },
                "variables",
            ),
            ("flow_out_eff", {"techs": "test_supply_elec"}, "parameters"),
            (
                "system_balance",
                {
                    "nodes": "a",
                    "carriers": "electricity",
                    "timesteps": "2005-01-01 00:00",
                },
                "constraints",
            ),
        ],
    )
    def test_verbose_strings(self, simple_supply_longnames, objname, dims, objtype):
        obj = simple_supply_longnames.backend._dataset[objname]
        assert (
            obj.sel(dims).item().name
            == f"{objtype}[{objname}][{', '.join(dims[i] for i in obj.dims)}]"
        )
        assert obj.attrs["coords_in_name"]

    def test_verbose_strings_constraint(self, simple_supply_longnames):
        dims = {
            "nodes": "a",
            "techs": "test_demand_elec",
            "carriers": "electricity",
            "timesteps": "2005-01-01 00:00",
        }

        obj = simple_supply_longnames.backend.get_constraint(
            "balance_demand", as_backend_objs=False
        )
        assert (
            obj.sel(dims).body.item()
            == f"(parameters[flow_in_eff]*variables[flow_in][{', '.join(dims[i] for i in obj.dims)}])"
        )
        assert obj.coords_in_name

    def test_verbose_strings_expression(self, simple_supply_longnames):
        dims = {"nodes": "a", "techs": "test_supply_elec", "costs": "monetary"}

        obj = simple_supply_longnames.backend.get_global_expression(
            "cost_investment", as_backend_objs=False
        )

        assert (
            "variables[flow_cap][a, test_supply_elec, electricity]"
            in obj.sel(dims).item()
        )
        assert "parameters[cost_interest_rate]" in obj.sel(dims).item()

        assert not obj.coords_in_name

    def test_verbose_strings_no_len(self, simple_supply_longnames):
        obj = simple_supply_longnames.backend.parameters.bigM

        assert obj.item().name == "parameters[bigM]"
        assert obj.coords_in_name

    def test_update_parameter(self, simple_supply):
        updated_param = simple_supply.inputs.flow_out_eff * 1000
        simple_supply.backend.update_parameter("flow_out_eff", updated_param)

        expected = simple_supply.backend.get_parameter(
            "flow_out_eff", as_backend_objs=False
        )
        assert expected.where(updated_param.notnull()).equals(updated_param)

    def test_update_parameter_one_val(self, caplog, simple_supply):
        updated_param = DUMMY_INT
        new_dims = {"techs"}
        caplog.set_level(logging.DEBUG)

        simple_supply.backend.update_parameter("flow_out_eff", updated_param)

        assert (
            f"New values will be broadcast along the {new_dims} dimension(s)"
            in caplog.text
        )
        expected = simple_supply.backend.get_parameter(
            "flow_out_eff", as_backend_objs=False
        )
        assert (expected == DUMMY_INT).all()

    def test_update_parameter_replace_defaults(self, simple_supply):
        updated_param = simple_supply.inputs.flow_out_eff.fillna(0.1)

        simple_supply.backend.update_parameter("flow_out_eff", updated_param)

        expected = simple_supply.backend.get_parameter(
            "flow_out_eff", as_backend_objs=False
        )
        assert expected.equals(updated_param)

    def test_update_parameter_add_dim(self, caplog, simple_supply):
        """flow_out_eff doesn't have the time dimension in the simple model, we add it here."""
        updated_param = simple_supply.inputs.flow_out_eff.where(
            simple_supply.inputs.timesteps.notnull()
        )
        refs_to_update = [  # should be sorted alphabetically
            "balance_supply_no_storage",
            "balance_transmission",
            "flow_out_inc_eff",
        ]
        caplog.set_level(logging.DEBUG)

        simple_supply.backend.update_parameter("flow_out_eff", updated_param)

        assert (
            "Defining values for a previously fully/partially undefined parameter. "
            f"The optimisation problem components {refs_to_update} will be re-built."
            in caplog.text
        )

        expected = simple_supply.backend.get_parameter(
            "flow_out_eff", as_backend_objs=False
        )
        assert "timesteps" in expected.dims

    def test_update_parameter_replace_undefined(self, caplog, simple_supply):
        """source_eff isn't defined in the inputs, so is a dimensionless value in the pyomo object, assigned its default value."""
        updated_param = simple_supply.inputs.flow_out_eff

        refs_to_update = ["balance_supply_no_storage"]
        caplog.set_level(logging.DEBUG)

        simple_supply.backend.update_parameter("source_eff", updated_param)

        assert (
            "Defining values for a previously fully/partially undefined parameter. "
            f"The optimisation problem components {refs_to_update} will be re-built."
            in caplog.text
        )

        expected = simple_supply.backend.get_parameter(
            "source_eff", as_backend_objs=False
        )
        default_val = simple_supply._model_data.attrs["defaults"]["source_eff"]
        assert expected.equals(updated_param.fillna(default_val))

    @pytest.mark.parametrize("model_suffix", ["_longnames", "_updated_cost_flow_cap"])
    @pytest.mark.parametrize(
        ("expr", "kwargs"),
        [
            ("cost_investment_flow_cap", {"carriers": "electricity"}),
            ("cost_investment", {}),
            ("cost", {}),
        ],
    )
    def test_update_parameter_expr_refs_rebuilt(
        self, request: pytest.FixtureRequest, model_suffix: str, expr: str, kwargs: dict
    ):
        """
        Check that parameter re-definition propagates across all cross-referenced global expressions.
        """
        model: calliope.Model = request.getfixturevalue("simple_supply" + model_suffix)
        expression_string = (
            model.backend.get_global_expression(expr, as_backend_objs=False)
            .sel(techs="test_demand_elec", **kwargs)
            .astype(str)
        )
        if model_suffix.endswith("updated_cost_flow_cap"):
            assert expression_string.str.contains("test_demand_elec").all()
        else:
            assert not (expression_string.str.contains("test_demand_elec").any())

    @pytest.mark.parametrize("model_suffix", ["_longnames", "_updated_cost_flow_cap"])
    def test_update_parameter_refs_in_obj_func(
        self, request: pytest.FixtureRequest, model_suffix: str
    ):
        """
        Check that parameter re-definition propagates from global expressions to objective function.
        """
        model: calliope.Model = request.getfixturevalue("simple_supply" + model_suffix)
        objective_string = str(
            model.backend.objectives.min_cost_optimisation.item().expr
        )
        if model_suffix.endswith("updated_cost_flow_cap"):
            assert "test_demand_elec" in objective_string
        else:
            assert "test_demand_elec" not in objective_string

    def test_update_parameter_no_refs_to_update(self, simple_supply):
        """flow_cap_per_storage_cap_max isn't defined in the inputs, so is a dimensionless value in the pyomo object, assigned its default value.

        Updating it doesn't change the model in any way, because none of the existing constraints/expressions depend on it.
        Therefore, no warning is raised.
        """
        updated_param = 1

        simple_supply.backend.update_parameter(
            "flow_cap_per_storage_cap_max", updated_param
        )

        expected = simple_supply.backend.get_parameter(
            "flow_cap_per_storage_cap_max", as_backend_objs=False
        )
        assert expected == 1

    @pytest.mark.parametrize("bound", ["min", "max"])
    def test_update_variable_single_bound_single_val(self, simple_supply, bound):
        translator = {"min": "lb", "max": "ub"}

        simple_supply.backend.update_variable_bounds("flow_out", **{bound: 1})

        bound_vals = simple_supply.backend.get_variable_bounds("flow_out")[
            translator[bound]
        ]

        assert (bound_vals == 1).where(bound_vals.notnull()).all()

    def test_update_variable_bounds_single_val(self, simple_supply):
        simple_supply.backend.update_variable_bounds("flow_out", min=2, max=2)
        bound_vals = simple_supply.backend.get_variable_bounds("flow_out")
        assert (bound_vals == 2).where(bound_vals.notnull()).all().all()

    def test_update_variable_single_bound_multi_val(self, caplog, simple_supply):
        caplog.set_level(logging.INFO)
        bound_array = simple_supply.inputs.sink_use_equals.sel(techs="test_demand_elec")
        simple_supply.backend.update_variable_bounds("flow_in", min=bound_array)
        bound_vals = simple_supply.backend.get_variable_bounds("flow_in").lb
        assert "New `min` bounds will be broadcast" in caplog.text
        assert bound_vals.equals(
            bound_array.where(bound_vals.notnull()).transpose(*bound_vals.dims)
        )

    def test_update_variable_error_update_parameter_instead(self, simple_supply):
        with pytest.raises(exceptions.BackendError) as excinfo:
            simple_supply.backend.update_variable_bounds("flow_cap", min=1)
        assert check_error_or_warning(
            excinfo,
            "Cannot update variable bounds that have been set by parameters."
            " Use `update_parameter('flow_cap_min')` to update the min bound of flow_cap.",
        )

    @staticmethod
    def _is_fixed(val):
        if pd.notnull(val):
            return val.fixed
        else:
            return np.nan

    def test_fix_variable(self, simple_supply):
        simple_supply.backend.fix_variable("flow_cap")
        fixed = simple_supply.backend._apply_func(
            self._is_fixed, simple_supply.backend.variables.flow_cap
        )
        simple_supply.backend.unfix_variable("flow_cap")  # reset
        assert fixed.where(fixed.notnull()).all()

    def test_fix_variable_where(self, simple_supply):
        where = (
            simple_supply.inputs.flow_cap_max.notnull()
            & simple_supply.backend.variables.flow_cap.notnull()
        )
        simple_supply.backend.fix_variable("flow_cap", where=where)
        fixed = simple_supply.backend._apply_func(
            self._is_fixed, simple_supply.backend.variables.flow_cap
        )
        simple_supply.backend.unfix_variable("flow_cap")  # reset
        assert not fixed.sel(techs="test_demand_elec", carriers="electricity").any()
        assert fixed.where(where, other=True).all()

    def test_fix_variable_before_solve(self, simple_supply_longnames):
        with pytest.raises(exceptions.BackendError) as excinfo:
            simple_supply_longnames.backend.fix_variable("flow_cap")

        assert check_error_or_warning(
            excinfo,
            "Cannot fix variable values without already having solved the model successfully.",
        )

    def test_unfix_variable(self, simple_supply):
        simple_supply.backend.fix_variable("flow_cap")
        simple_supply.backend.unfix_variable("flow_cap")
        fixed = simple_supply.backend._apply_func(
            self._is_fixed, simple_supply.backend.variables.flow_cap
        )
        assert not fixed.where(fixed.notnull()).all()

    def test_unfix_variable_where(self, simple_supply):
        where = (
            simple_supply.inputs.flow_cap_max.notnull()
            & simple_supply.backend.variables.flow_cap.notnull()
        )
        simple_supply.backend.fix_variable("flow_cap")
        simple_supply.backend.unfix_variable("flow_cap", where=where)
        fixed = simple_supply.backend._apply_func(
            self._is_fixed, simple_supply.backend.variables.flow_cap
        )
        simple_supply.backend.unfix_variable("flow_cap")  # reset
        assert fixed.sel(techs="test_demand_elec").all()
        assert not fixed.where(where).all()

    def test_has_integer_or_binary_variables_lp(self, simple_supply):
        assert not simple_supply.backend.has_integer_or_binary_variables

    def test_has_integer_or_binary_variables_milp(self, supply_milp):
        assert supply_milp.backend.has_integer_or_binary_variables


class TestShadowPrices:
    @pytest.fixture()
    def simple_supply(self):
        m = build_model({}, "simple_supply,two_hours,investment_costs")
        m.build()
        return m

    @pytest.fixture()
    def supply_milp(self):
        m = build_model({}, "supply_milp,two_hours,investment_costs")
        m.build()
        return m

    @pytest.fixture()
    def simple_supply_with_yaml_shadow_prices(self):
        m = build_model({}, "simple_supply,two_hours,investment_costs,shadow_prices")
        m.build()
        return m

    @pytest.fixture()
    def simple_supply_yaml(self):
        m = build_model({}, "simple_supply,two_hours,investment_costs,shadow_prices")
        m.build()
        return m

    @pytest.fixture()
    def simple_supply_yaml_invalid(self):
        m = build_model(
            {},
            "simple_supply,two_hours,investment_costs,shadow_prices_invalid_constraint",
        )
        m.build()
        return m

    @pytest.fixture()
    def supply_milp_yaml(self):
        m = build_model({}, "supply_milp,two_hours,investment_costs,shadow_prices")
        m.build()
        return m

    def test_default_to_deactivated(self, simple_supply):
        assert not simple_supply.backend.shadow_prices.is_active

    def test_available_constraints(self, simple_supply):
        assert set(simple_supply.backend.shadow_prices.available_constraints) == set(
            simple_supply.backend.constraints.data_vars
        )

    def test_activate_continuous_model(self, simple_supply):
        simple_supply.backend.shadow_prices.activate()
        assert simple_supply.backend.shadow_prices.is_active

    def test_activate_milp_model(self, supply_milp):
        with pytest.warns(exceptions.BackendWarning):
            supply_milp.backend.shadow_prices.activate()
        assert not supply_milp.backend.shadow_prices.is_active

    def test_deactivate(self, simple_supply):
        simple_supply.backend.shadow_prices.activate()
        simple_supply.backend.shadow_prices.deactivate()
        assert not simple_supply.backend.shadow_prices.is_active

    def test_get_shadow_price(self, simple_supply):
        simple_supply.backend.shadow_prices.activate()
        simple_supply.solve(solver="glpk")
        shadow_prices = simple_supply.backend.shadow_prices.get("system_balance")
        assert shadow_prices.notnull().all()

    def test_get_shadow_price_some_nan(self, simple_supply):
        simple_supply.backend.shadow_prices.activate()
        simple_supply.solve(solver="glpk")
        shadow_prices = simple_supply.backend.shadow_prices.get("balance_demand")
        assert shadow_prices.notnull().any()
        assert shadow_prices.isnull().any()

    def test_shadow_prices_deactivated_with_cbc(self, simple_supply):
        simple_supply.backend.shadow_prices.activate()
        with pytest.warns(exceptions.ModelWarning) as warning:
            simple_supply.solve(solver="cbc")

        assert check_error_or_warning(warning, "Switching off shadow price tracker")
        assert not simple_supply.backend.shadow_prices.is_active
        shadow_prices = simple_supply.backend.shadow_prices.get("system_balance")
        assert shadow_prices.isnull().all()

    def test_yaml_continuous_model_tracked(self, simple_supply_yaml):
        # before solve, there are no constraints to track
        assert not simple_supply_yaml.backend.shadow_prices.tracked

        simple_supply_yaml.solve(solver="glpk")

        assert simple_supply_yaml.backend.shadow_prices.tracked == {
            "system_balance",
            "balance_demand",
        }

    def test_yaml_continuous_model_result(self, simple_supply_yaml):
        m = simple_supply_yaml
        m.solve(solver="glpk")
        assert m.results["shadow_price_system_balance"].sum().item() == pytest.approx(
            0.0005030505
        )
        assert m.results["shadow_price_balance_demand"].sum().item() == pytest.approx(
            0.0005030505
        )

    def test_yaml_milp_model(self, supply_milp_yaml):
        assert not supply_milp_yaml.backend.shadow_prices.is_active

    def test_yaml_with_invalid_constraint(self, simple_supply_yaml_invalid):
        m = simple_supply_yaml_invalid
        with pytest.warns(exceptions.ModelWarning) as warning:
            m.solve()
        assert check_error_or_warning(
            warning, "Invalid constraints {'flow_cap_max_foobar'}"
        )
        # Since we listed only one (invalid) constraint, tracking should not be active
        assert not m.backend.shadow_prices.is_active<|MERGE_RESOLUTION|>--- conflicted
+++ resolved
@@ -1625,20 +1625,15 @@
         assert m.backend._has_verbose_strings
         return m
 
-<<<<<<< HEAD
     @pytest.fixture(scope="class")
     def simple_supply_updated_cost_flow_cap(
         self, simple_supply: calliope.Model
     ) -> calliope.Model:
-
         simple_supply.backend.verbose_strings()
         simple_supply.backend.update_parameter("cost_flow_cap", DUMMY_INT)
         return simple_supply
 
-    @pytest.fixture
-=======
     @pytest.fixture()
->>>>>>> a5e0b601
     def temp_path(self, tmpdir_factory):
         return tmpdir_factory.mktemp("custom_math")
 
