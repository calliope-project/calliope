--- conflicted
+++ resolved
@@ -2522,20 +2522,18 @@
         assert fixed.sel(techs="test_demand_elec", carriers="electricity").all()
         assert not fixed.where(where).all()
 
-<<<<<<< HEAD
     def test_save_logs(self, simple_supply, tmp_path):
         dir = tmp_path / "logs"
         simple_supply.solve(force=True, save_logs=str(dir))
 
         assert dir.exists()
         assert any(file.suffixes == [".pyomo", ".lp"] for file in dir.glob("*"))
-=======
+
     def test_has_integer_or_binary_variables_lp(self, simple_supply):
         assert not simple_supply.backend.has_integer_or_binary_variables
 
     def test_has_integer_or_binary_variables_milp(self, supply_milp):
         assert supply_milp.backend.has_integer_or_binary_variables
->>>>>>> 4079fbd5
 
 
 class TestShadowPrices:
