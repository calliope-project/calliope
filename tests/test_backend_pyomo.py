import importlib
import logging
from copy import deepcopy
from itertools import product

import calliope
import calliope.exceptions as exceptions
import numpy as np
import pyomo.core as po
import pyomo.kernel as pmo
import pytest  # noqa: F401
import xarray as xr
from calliope.attrdict import AttrDict
from calliope.backend.pyomo_backend_model import PyomoBackendModel

from .common.util import build_test_model as build_model
from .common.util import check_error_or_warning, check_variable_exists


@pytest.mark.xfail(reason="Not expecting operate mode to work at the moment")
class TestChecks:
    @pytest.mark.parametrize("on", [True, False])
    def test_operate_cyclic_storage(self, on):
        """Cannot have cyclic storage in operate mode"""
        if on is True:
            override = {}  # cyclic storage is True by default
            m = build_model(
                override, "simple_supply_and_supply_plus,operate,investment_costs"
            )
            assert m.config.build["cyclic_storage"] is True
        elif on is False:
            override = {"config.build.cyclic_storage": False}
            m = build_model(
                override, "simple_supply_and_supply_plus,operate,investment_costs"
            )
            assert m.config.build["cyclic_storage"] is False
        with pytest.warns(exceptions.ModelWarning) as warning:
            m.build()
        check_warn = check_error_or_warning(
            warning, "Storage cannot be cyclic in operate run mode"
        )
        if on is True:
            assert check_warn
        elif on is True:
            assert not check_warn
        assert m._model_data.attrs["config"].build.cyclic_storage is False

    @pytest.mark.parametrize(
        "param", [("flow_eff"), ("source_eff"), ("flow_out_parasitic_eff")]
    )
    def test_loading_timeseries_operate_efficiencies(self, param):
        m = build_model(
            {
                "techs.test_supply_plus.constraints."
                + param: "file=supply_plus_resource.csv:1"
            },
            "simple_supply_and_supply_plus,operate,investment_costs",
        )
        assert "timesteps" in m._model_data[param].dims

        with pytest.warns(exceptions.ModelWarning):
            m.build()  # will fail to complete run if there's a problem

    @pytest.mark.parametrize("constr", ["max", "equals"])
    def test_operate_flow_out_min_relative(self, constr):
        """If we depend on a finite flow_cap, we have to error on a user failing to define it"""
        m = build_model(
            {
                "techs.test_supply_elec": {
                    "constraints": {
                        "flow_out_min_relative": 0.1,
                        f"source_{constr}": "file=supply_plus_resource.csv:1",
                        "flow_cap_max": np.inf,
                    }
                }
            },
            "simple_supply_and_supply_plus,operate,investment_costs",
        )

        with pytest.raises(exceptions.ModelError) as error:
            with pytest.warns(exceptions.ModelWarning):
                m.build()

        assert check_error_or_warning(
            error, ["Operate mode: User must define a finite flow_cap"]
        )

    @pytest.mark.parametrize("constr", ["max", "equals"])
    def test_operate_flow_cap_source_unit(self, constr):
        """If we depend on a finite flow_cap, we have to error on a user failing to define it"""
        m = build_model(
            {
                "techs.test_supply_elec": {
                    "constraints": {
                        f"source_{constr}": "file=supply_plus_resource.csv:1",
                        "flow_cap_max": np.inf,
                    },
                    "switches": {"source_unit": "per_cap"},
                }
            },
            "simple_supply_and_supply_plus,operate,investment_costs",
        )

        if constr == "equals":
            with pytest.raises(exceptions.ModelError) as error:
                with pytest.warns(exceptions.ModelWarning):
                    m.build()
            assert check_error_or_warning(
                error, ["Operate mode: User must define a finite flow_cap"]
            )
        else:
            with pytest.warns(exceptions.ModelWarning):
                m.build()

    @pytest.mark.parametrize(
        ("source_unit", "constr"),
        list(product(("absolute", "per_cap", "per_area"), ("max", "equals"))),
    )
    def test_operate_source_unit_with_area_use(self, source_unit, constr):
        """Different source unit affects the capacities which are set to infinite"""
        m = build_model(
            {
                "techs.test_supply_elec": {
                    "constraints": {
                        "area_use_max": 10,
                        "flow_cap_max": 15,
                        f"source_{constr}": "file=supply_plus_resource.csv:1",
                    },
                    "switches": {"source_unit": source_unit},
                }
            },
            "simple_supply_and_supply_plus,operate,investment_costs",
        )
        with pytest.warns(exceptions.ModelWarning) as warning:
            m.build()

        if source_unit == "absolute":
            _warnings = [
                "Flow capacity constraint removed from 0::test_supply_elec as force_source is applied and source is not linked to inflow (source_unit = `absolute`)",
                "Source area constraint removed from 0::test_supply_elec as force_source is applied and source is not linked to inflow (source_unit = `absolute`)",
            ]
        elif source_unit == "per_area":
            _warnings = [
                "Flow capacity constraint removed from 0::test_supply_elec as force_source is applied and source is linked to flow using `per_area`"
            ]
        elif source_unit == "per_cap":
            _warnings = [
                "Source area constraint removed from 0::test_supply_elec as force_source is applied and source is linked to flow using `per_cap`"
            ]

        if constr == "equals":
            assert check_error_or_warning(warning, _warnings)
        else:
            assert ~check_error_or_warning(warning, _warnings)

    @pytest.mark.parametrize("source_unit", [("absolute"), ("per_cap"), ("per_area")])
    def test_operate_source_unit_without_area_use(self, source_unit):
        """Different source unit affects the capacities which are set to infinite"""
        m = build_model(
            {
                "techs.test_supply_elec": {
                    "constraints": {
                        "source_use_max": "file=supply_plus_resource.csv:1",
                        "flow_cap_max": 15,
                    },
                    "switches": {"force_source": True, "source_unit": source_unit},
                }
            },
            "simple_supply_and_supply_plus,operate,investment_costs",
        )

        with pytest.warns(exceptions.ModelWarning) as warning:
            # per_area without a source_cap will cause an error, which we have to catch here
            if source_unit == "per_area":
                with pytest.raises(exceptions.ModelError) as error:
                    m.build()
            else:
                m.build()

        if source_unit == "absolute":
            _warnings = [
                "Flow capacity constraint removed from 0::test_supply_elec as force_source is applied and source is not linked to flow (source_unit = `absolute`)"
            ]
            not_warnings = [
                "Area use constraint removed from 0::test_supply_elec as force_source is applied and source is not linked to flow (source_unit = `absolute`)",
                "Flow capacity constraint removed from 0::test_demand_elec as force_source is applied and source is not linked to flow (source_unit = `absolute`)",
                "Flow capacity constraint removed from 1::test_demand_elec as force_source is applied and source is not linked to flow (source_unit = `absolute`)",
            ]
        elif source_unit == "per_area":
            _warnings = [
                "Flow capacity constraint removed from 0::test_supply_elec as force_source is applied and source is linked to flow using `per_area`"
            ]
            not_warnings = [
                "Area use constraint removed from 0::test_supply_elec as force_source is applied and source is linked to flow using `per_cap`",
                "Flow capacity constraint removed from 0::test_demand_elec as force_source is applied and source is not linked to flow (source_unit = `absolute`)",
                "Flow capacity constraint removed from 1::test_demand_elec as force_source is applied and source is not linked to flow (source_unit = `absolute`)",
            ]
            # per_area without a source_cap will cause an error
            check_error_or_warning(
                error,
                "Operate mode: User must define a finite area_use "
                "(via area_use_equals or area_use_max) for 0::test_supply_elec",
            )
        elif source_unit == "per_cap":
            _warnings = []
            not_warnings = [
                "Area use constraint removed from 0::test_supply_elec as force_source is applied and source is linked to flow using `per_cap`",
                "Flow capacity constraint removed from 0::test_supply_elec as force_source is applied and source is not linked to flow (source_unit = `absolute`)",
                "Flow capacity constraint removed from 0::test_demand_elec as force_source is applied and source is not linked to flow (source_unit = `absolute`)",
                "Flow capacity constraint removed from 1::test_demand_elec as force_source is applied and source is not linked to flow (source_unit = `absolute`)",
            ]
        assert check_error_or_warning(warning, _warnings)
        assert not check_error_or_warning(warning, not_warnings)

    def test_operate_storage(self, param):
        """Can't violate storage capacity constraints in the definition of a technology"""
        param = "flow_cap_per_storage_cap_max"
        m = build_model(
            {f"techs.test_supply_plus.constraints.{param}": 0.1},
            "simple_supply_and_supply_plus,operate,investment_costs",
        )

        with pytest.warns(exceptions.ModelWarning) as warning:
            with pytest.raises(exceptions.ModelError) as error:
                m.build()

        assert check_error_or_warning(
            error,
            "fixed storage capacity * {} is not larger than fixed flow "
            "capacity for loc, tech {}".format(param, ("a", "test_supply_plus")),
        )
        assert check_error_or_warning(
            warning,
            [
                "Initial stored carrier not defined",
                "Source capacity constraint defined and set to infinity",
                "Storage cannot be cyclic in operate run mode",
            ],
        )

    @pytest.mark.parametrize("on", [True, False])
    def test_operate_source_cap_max(self, on):
        """Some constraints, if not defined, will throw a warning and possibly change values in model_data"""
        if on is False:
            override = {}
        else:
            override = {"techs.test_supply_plus.constraints.source_cap_max": 1e6}
        m = build_model(
            override, "simple_supply_and_supply_plus,operate,investment_costs"
        )

        with pytest.warns(exceptions.ModelWarning) as warning:
            m.build()
        if on is False:
            assert check_error_or_warning(
                warning, "Source capacity constraint defined and set to infinity"
            )
            assert np.isinf(
                m._model_data.source_cap.loc["a", "test_supply_plus"].item()
            )
        elif on is True:
            assert not check_error_or_warning(
                warning, "Source capacity constraint defined and set to infinity"
            )
            assert m._model_data.source_cap.loc["a", "test_supply_plus"].item() == 1e6

    @pytest.mark.parametrize("on", [True, False])
    def test_operate_storage_initial(self, on):
        """Some constraints, if not defined, will throw a warning and possibly change values in model_data"""
        if on is False:
            override = {}
        else:
            override = {"techs.test_supply_plus.constraints.storage_initial": 0.5}
        m = build_model(
            override, "simple_supply_and_supply_plus,operate,investment_costs"
        )

        with pytest.warns(exceptions.ModelWarning) as warning:
            m.build()
        if on is False:
            assert check_error_or_warning(warning, "Initial stored carrier not defined")
            assert (
                m._model_data.storage_initial.loc["a", "test_supply_plus"].item() == 0
            )
        elif on is True:
            assert not check_error_or_warning(
                warning, "Initial stored carrier not defined"
            )
            assert (
                m._model_data.storage_initial.loc["a", "test_supply_plus"].item() == 0.5
            )


@pytest.mark.skip(reason="to be reimplemented by comparison to LP files")
class TestBalanceConstraints:
    def test_loc_carriers_system_balance_constraint(self, simple_supply):
        """sets.loc_carriers"""
        assert "system_balance" in simple_supply.backend.constraints

    def test_loc_techs_balance_supply_constraint(self):
        """sets.loc_techs_finite_resource_supply,"""
        m = build_model(
            {"techs.test_supply_elec.constraints.resource": 20},
            "simple_supply,two_hours,investment_costs",
        )
        m.build()
        assert "balance_supply" in m.backend.constraints

        m = build_model(
            {
                "techs.test_supply_elec.constraints.resource": 20,
                "techs.test_supply_elec.switches.source_unit": "per_cap",
            },
            "simple_supply,two_hours,investment_costs",
        )
        m.build()
        assert check_variable_exists(
            m.backend.get_constraint("balance_supply", as_backend_objs=False),
            "flow_cap",
        )

        m = build_model(
            {
                "techs.test_supply_elec.constraints.resource": 20,
                "techs.test_supply_elec.switches.source_unit": "per_area",
            },
            "simple_supply,two_hours,investment_costs",
        )
        m.build()
        assert check_variable_exists(
            m.backend.get_constraint("balance_supply", as_backend_objs=False),
            "area_use",
        )

    def test_loc_techs_balance_demand_constraint(self, simple_supply):
        """sets.loc_techs_finite_resource_demand,"""
        assert "balance_demand" in simple_supply.backend.constraints

        m = build_model(
            {"techs.test_demand_elec.switches.source_unit": "per_cap"},
            "simple_supply,two_hours,investment_costs",
        )
        m.build()
        assert check_variable_exists(
            m.backend.get_constraint("balance_demand", as_backend_objs=False),
            "flow_cap",
        )

        m = build_model(
            {"techs.test_demand_elec.switches.source_unit": "per_area"},
            "simple_supply,two_hours,investment_costs",
        )
        m.build()
        assert check_variable_exists(
            m.backend.get_constraint("balance_demand", as_backend_objs=False),
            "area_use",
        )

    def test_loc_techs_resource_availability_supply_plus_constraint(
        self, simple_supply_and_supply_plus
    ):
        """sets.loc_techs_finite_resource_supply_plus,"""
        assert (
            "resource_availability_supply_plus"
            in simple_supply_and_supply_plus.backend.constraints
        )

        m = build_model(
            {"techs.test_supply_plus.switches.source_unit": "per_cap"},
            "simple_supply_and_supply_plus,two_hours,investment_costs",
        )
        m.build()
        assert check_variable_exists(
            m.backend.get_constraint(
                "resource_availability_supply_plus", as_backend_objs=False
            ),
            "flow_cap",
        )

        m = build_model(
            {"techs.test_supply_plus.switches.source_unit": "per_area"},
            "simple_supply_and_supply_plus,two_hours,investment_costs",
        )
        m.build()
        assert check_variable_exists(
            m.backend.get_constraint(
                "resource_availability_supply_plus", as_backend_objs=False
            ),
            "area_use",
        )

    def test_loc_techs_balance_transmission_constraint(self, simple_supply):
        """sets.loc_techs_transmission,"""
        assert "balance_transmission" in simple_supply.backend.constraints

    def test_loc_techs_balance_supply_plus_constraint(
        self, simple_supply_and_supply_plus
    ):
        """sets.loc_techs_supply_plus,"""
        assert (
            "balance_supply_plus_with_storage"
            in simple_supply_and_supply_plus.backend.constraints
        )
        assert (
            "balance_supply_plus_no_storage"
            not in simple_supply_and_supply_plus.backend.constraints
        )

    def test_loc_techs_balance_storage_constraint(self, simple_storage):
        """sets.loc_techs_storage,"""
        assert "balance_storage" in simple_storage.backend.constraints
        assert "set_storage_initial" not in simple_storage.backend.constraints

    def test_loc_techs_balance_storage_discharge_depth_constraint(self):
        """sets.loc_techs_storage,"""
        m = build_model(
            {}, "simple_storage,two_hours,investment_costs,storage_discharge_depth"
        )
        m.build()
        assert "storage_discharge_depth_limit" in m.backend.constraints
        assert "set_storage_initial" not in m.backend.constraints

        m3 = build_model(
            {"techs.test_storage.constraints.storage_initial": 1},
            "simple_storage,one_day,investment_costs,storage_discharge_depth",
        )
        m3.build()
        assert (
            m3._model_data.storage_initial.to_series().dropna()
            > m3._model_data.storage_discharge_depth.to_series().dropna()
        ).all()

    def test_storage_initial_constraint(self, simple_storage):
        """sets.loc_techs_store,"""
        assert "balance_storage" in simple_storage.backend.constraints
        assert "set_storage_initial" not in simple_storage.backend.constraints

        m2 = build_model(
            {"techs.test_storage.constraints.storage_initial": 0},
            "simple_storage,one_day,investment_costs",
        )
        m2.build()
        assert "balance_storage" in m2.backend.constraints
        assert "set_storage_initial" in m2.backend.constraints

    @pytest.mark.xfail(reason="no longer a constraint we're creating")
    def test_carriers_reserve_margin_constraint(self):
        """I for i in sets.carriers if i in model_run.model.get_key('reserve_margin', {}).keys()"""
        m = build_model(
            {"model.reserve_margin.electricity": 0.01},
            "simple_supply,two_hours,investment_costs",
        )
        m.build()
        assert "reserve_margin" in m.backend.constraints


@pytest.mark.skip(reason="to be reimplemented by comparison to LP files")
class TestCostConstraints:
    # costs.py
    def test_loc_techs_cost_constraint(self, simple_supply):
        """sets.loc_techs_cost,"""
        assert "cost" in simple_supply.backend.expressions

    def test_loc_techs_cost_investment_constraint(self, simple_conversion):
        """sets.loc_techs_investment_cost,"""
        assert "cost_investment" in simple_conversion.backend.expressions

    def test_loc_techs_cost_investment_milp_constraint(self):
        m = build_model(
            {
                "techs.test_supply_elec.constraints.lifetime": 10,
                "techs.test_supply_elec.costs.monetary.interest_rate": 0.1,
            },
            "supply_purchase,two_hours",
        )
        m.build()

        assert "cost_investment" in m.backend.expressions

    def test_loc_techs_not_cost_var_constraint(self, simple_conversion):
        """I for i in sets.loc_techs_om_cost if i not in sets.loc_techs_conversion_plus + sets.loc_techs_conversion"""
        assert "cost_var" not in simple_conversion.backend.expressions

    @pytest.mark.parametrize(
        ("tech", "scenario", "cost"),
        [
            ("test_supply_elec", "simple_supply", "flow_out"),
            ("test_supply_elec", "simple_supply", "flow_in"),
            ("test_supply_plus", "simple_supply_and_supply_plus", "flow_in"),
            ("test_demand_elec", "simple_supply", "flow_in"),
            ("test_transmission_elec", "simple_supply", "flow_out"),
            ("test_conversion", "simple_conversion", "flow_in"),
            ("test_conversion_plus", "simple_conversion_plus", "flow_out"),
        ],
    )
    def test_loc_techs_cost_var_constraint(self, tech, scenario, cost):
        """I for i in sets.loc_techs_om_cost if i not in sets.loc_techs_conversion_plus + sets.loc_techs_conversion"""
        m = build_model(
            {f"techs.{tech}.costs.monetary.{cost}": 1}, f"{scenario},two_hours"
        )
        m.build()
        assert "cost_var" in m.backend.expressions

    def test_one_way_om_cost(self):
        """With one_way transmission, it should still be possible to set an flow_out cost."""
        m = build_model(
            {
                "techs.test_transmission_elec.costs.monetary.flow_out": 1,
                "links.a,b.techs.test_transmission_elec.switches.one_way": True,
            },
            "simple_supply,two_hours",
        )
        m.build()
        idx = {
            "costs": "monetary",
            "nodes": "b",
            "techs": "test_transmission_elec:a",
            "timesteps": m.backend._dataset.timesteps[1],
        }
        assert check_variable_exists(
            m.backend.get_expression("cost_var", as_backend_objs=False), "flow_out", idx
        )

        idx["nodes"] = "a"
        idx["techs"] = "test_transmission_elec:b"
        assert not check_variable_exists(
            m.backend.get_expression("cost_var", as_backend_objs=False), "flow_out", idx
        )


@pytest.mark.skip(reason="to be reimplemented by comparison to LP files")
class TestExportConstraints:
    # export.py
    def test_loc_carriers_system_balance_no_export(self, simple_supply):
        """I for i in sets.loc_carriers if sets.loc_techs_export
        and any(['{0}::{2}'.format(*j.split('::')) == i
        for j in sets.loc_tech_carriers_export])
        """
        assert not check_variable_exists(
            simple_supply.backend.get_constraint(
                "system_balance", as_backend_objs=False
            ),
            "flow_export",
        )

    def test_loc_carriers_system_balance_export(self, supply_export):
        assert check_variable_exists(
            supply_export.backend.get_constraint(
                "system_balance", as_backend_objs=False
            ),
            "flow_export",
        )

    def test_loc_tech_carriers_export_balance_constraint(self, supply_export):
        """sets.loc_tech_carriers_export,"""
        assert "export_balance" in supply_export.backend.constraints

    def test_loc_techs_update_costs_var_constraint(self, supply_export):
        """I for i in sets.loc_techs_om_cost if i in sets.loc_techs_export"""
        assert "cost_var" in supply_export.backend.expressions

        m = build_model(
            {"techs.test_supply_elec.costs.monetary.flow_out": 0.1},
            "supply_export,two_hours,investment_costs",
        )
        m.build()
        assert "cost_var" in m.backend.expressions

        assert check_variable_exists(
            m.backend.get_expression("cost_var", as_backend_objs=False), "flow_export"
        )

    def test_loc_tech_carriers_export_max_constraint(self):
        """I for i in sets.loc_tech_carriers_export
        if constraint_exists(model_run, i.rsplit('::', 1)[0], 'constraints.export_max')
        """
        m = build_model(
            {"techs.test_supply_elec.constraints.export_max": 5},
            "supply_export,two_hours,investment_costs",
        )
        m.build()
        assert "flow_export_max" in m.backend.constraints


@pytest.mark.skip(reason="to be reimplemented by comparison to LP files")
class TestCapacityConstraints:
    # capacity.py
    @pytest.mark.xfail(reason="storage_cap_equals is no more")
    def test_loc_techs_storage_capacity_constraint(
        self, simple_storage, simple_supply_and_supply_plus
    ):
        """I for i in sets.loc_techs_store if i not in sets.loc_techs_milp"""
        assert "storage_max" in simple_storage.backend.constraints
        assert "storage_max" in simple_supply_and_supply_plus.backend.constraints

        m = build_model(
            {"techs.test_storage.constraints.storage_cap_equals": 20},
            "simple_storage,two_hours,investment_costs",
        )
        m.build()
        assert (
            m.backend.variables.storage_cap.sel(nodes="a", techs="test_storage")
            .item()
            .ub
            == 20
        )
        assert (
            m.backend.variables.storage_cap.sel(nodes="a", techs="test_storage")
            .item()
            .lb
            == 20
        )

    def test_loc_techs_storage_capacity_milp_constraint(self):
        m = build_model(
            {
                "techs.test_storage.constraints": {
                    "purchased_units_max": 1,
                    "flow_cap_per_unit": 20,
                    "storage_cap_per_unit": 20,
                }
            },
            "simple_storage,two_hours,investment_costs",
        )
        m.build()
        assert "storage_capacity" not in m.backend.constraints

    @pytest.mark.parametrize(
        ("scenario", "tech", "override"),
        [
            i + (j,)
            for i in [
                ("simple_supply_and_supply_plus", "test_supply_plus"),
                ("simple_storage", "test_storage"),
            ]
            for j in ["max", "min"]
        ],
    )
    def test_loc_techs_flow_capacity_storage_constraint(self, scenario, tech, override):
        """I for i in sets.loc_techs_store if constraint_exists(model_run, i, 'constraints.flow_cap_per_storage_cap_max')"""
        m = build_model(
            {f"techs.{tech}.constraints.flow_cap_per_storage_cap_{override}": 0.5},
            f"{scenario},two_hours,investment_costs",
        )
        m.build()
        assert hasattr(
            m._backend_model,
            f"flow_capacity_per_storage_capacity_{override}_constraint",
        )

    @pytest.mark.filterwarnings("ignore:(?s).*Integer:calliope.exceptions.ModelWarning")
    @pytest.mark.parametrize("override", (["max", "min"]))
    def test_loc_techs_flow_capacity_milp_storage_constraint(self, override):
        """I for i in sets.loc_techs_store if constraint_exists(model_run, i, 'constraints.flow_cap_per_storage_cap_max')"""
        m = build_model(
            {
                f"techs.test_supply_plus.constraints.flow_cap_per_storage_cap_{override}": 0.5
            },
            "supply_and_supply_plus_milp,two_hours,investment_costs",
        )
        m.build()
        assert hasattr(
            m._backend_model,
            f"flow_capacity_per_storage_capacity_{override}_constraint",
        )

    def test_no_loc_techs_flow_capacity_storage_constraint(self, caplog):
        """I for i in sets.loc_techs_store if constraint_exists(model_run, i, 'constraints.flow_cap_per_storage_cap_max')"""
        with caplog.at_level(logging.INFO):
            m = build_model(model_file="flow_cap_per_storage_cap.yaml")

        m.build()
        assert not any(
            [
                hasattr(m._backend_model, f"flow_capacity_storage_{i}_constraint")
                for i in ["max", "min"]
            ]
        )

    @pytest.mark.parametrize("override", ([None, "max", "min"]))
    def test_loc_techs_resource_capacity_constraint(self, override):
        """I for i in sets.loc_techs_finite_resource_supply_plus
        if any([constraint_exists(model_run, i, 'constraints.resource_cap_equals'),
                constraint_exists(model_run, i, 'constraints.resource_cap_max'),
                constraint_exists(model_run, i, 'constraints.resource_cap_min')])
        """
        if override is None:
            m = build_model(
                {}, "simple_supply_and_supply_plus,two_hours,investment_costs"
            )
            m.build()
            expr = m.backend.variables.resource_cap.sel(
                nodes="b", techs="test_supply_plus"
            ).item()
            assert expr.lb == 0
            assert np.isinf(expr.ub)

        else:
            m = build_model(
                {f"techs.test_supply_plus.constraints.resource_cap_{override}": 10},
                "simple_supply_and_supply_plus,two_hours,investment_costs",
            )
            m.build()
            expr = m.backend.variables.resource_cap.sel(
                nodes="b", techs="test_supply_plus"
            ).item()
            if override == "max":
                assert expr.ub == 10
                assert expr.lb == 0
            if override == "min":
                assert expr.lb == 10
                assert np.isinf(expr.ub)

    def test_loc_techs_resource_capacity_equals_flow_capacity_constraint(
        self, simple_supply_and_supply_plus
    ):
        """I for i in sets.loc_techs_finite_resource_supply_plus
        if constraint_exists(model_run, i, 'constraints.resource_cap_equals_flow_cap')
        """
        assert (
            "resource_capacity_equals_flow_capacity"
            not in simple_supply_and_supply_plus.backend.constraints
        )

        m = build_model(
            {"techs.test_supply_plus.switches.resource_cap_equals_flow_cap": True},
            "simple_supply_and_supply_plus,two_hours,investment_costs",
        )
        m.build()
        assert "resource_capacity_equals_flow_capacity" in m.backend.constraints

    def test_loc_techs_area_use_constraint(self, simple_supply_and_supply_plus):
        """I for i in sets.loc_techs_area if i in sets.loc_techs_supply_plus"""
        assert "area_use" not in simple_supply_and_supply_plus.backend.variables

        m = build_model(
            {"techs.test_supply_plus.constraints.area_use_max": 10},
            "simple_supply_and_supply_plus,two_hours,investment_costs",
        )
        m.build()
        assert "area_use" in m.backend.variables

        m = build_model(
            {"techs.test_supply_elec.constraints.area_use_max": 10},
            "simple_supply_and_supply_plus,two_hours,investment_costs",
        )
        m.build()
        assert "area_use" in m.backend.variables

        # Check that setting flow_cap_max to 0 also forces this constraint to 0
        m = build_model(
            {
                "techs.test_supply_plus.constraints": {
                    "area_use_max": 10,
                    "flow_cap_max": 0,
                }
            },
            "simple_supply_and_supply_plus,two_hours,investment_costs",
        )
        m.build()
        ub = m.backend.get_constraint("force_zero_area_use", as_backend_objs=False).ub

        assert (ub.to_series().dropna() == 0).all()

    def test_loc_techs_area_use_per_flow_capacity_constraint(
        self, simple_supply_and_supply_plus
    ):
        """I for i in sets.loc_techs_area if i in sets.loc_techs_supply_plus
        and constraint_exists(model_run, i, 'constraints.area_use_per_flow_cap')
        """
        assert (
            "area_use_per_flow_capacity"
            not in simple_supply_and_supply_plus.backend.constraints
        )

        m = build_model(
            {"techs.test_supply_plus.constraints.area_use_max": 10},
            "simple_supply_and_supply_plus,two_hours,investment_costs",
        )
        m.build()
        assert "area_use_per_flow_capacity" not in m.backend.constraints

        m = build_model(
            {"techs.test_supply_elec.constraints.area_use_per_flow_cap": 10},
            "simple_supply_and_supply_plus,two_hours,investment_costs",
        )
        m.build()
        assert "area_use_per_flow_capacity" in m.backend.constraints

        m = build_model(
            {
                "techs.test_supply_elec.constraints": {
                    "area_use_per_flow_cap": 10,
                    "area_use_max": 10,
                }
            },
            "simple_supply_and_supply_plus,two_hours,investment_costs",
        )
        m.build()
        assert "area_use_per_flow_capacity" in m.backend.constraints

    def test_locs_area_use_capacity_per_loc_constraint(
        self, simple_supply_and_supply_plus
    ):
        """I for i in sets.locs
        if model_run.nodes[i].get_key('available_area', None) is not None
        """
        assert (
            "area_use_capacity_per_loc"
            not in simple_supply_and_supply_plus.backend.constraints
        )

        m = build_model(
            {"nodes.a.available_area": 1},
            "simple_supply_and_supply_plus,two_hours,investment_costs",
        )
        m.build()
        assert "area_use_capacity_per_loc" not in m.backend.constraints

        m = build_model(
            {
                "nodes.a.available_area": 1,
                "techs.test_supply_plus.constraints.area_use_max": 10,
            },
            "simple_supply_and_supply_plus,two_hours,investment_costs",
        )
        m.build()
        assert "area_use_capacity_per_loc" in m.backend.constraints

    @pytest.mark.xfail(reason="flow_cap_scale is no more")
    def test_loc_techs_flow_capacity_constraint(self, simple_supply_and_supply_plus):
        """I for i in sets.loc_techs
        if i not in sets.loc_techs_milp + sets.loc_techs_purchase
        """
        m2 = build_model(
            {"techs.test_supply_elec.constraints.flow_cap_scale": 5},
            "simple_supply_and_supply_plus,two_hours,investment_costs",
        )
        m2.build()
        assert (
            m2.backend.variables.flow_cap.sel(nodes="a", techs="test_supply_elec")
            .item()
            .ub
            == simple_supply_and_supply_plus.backend.variables.flow_cap.sel(
                nodes="a", techs="test_supply_elec"
            )
            .item()
            .ub
            * 5
        )

    def test_loc_techs_flow_capacity_milp_constraint(self):
        m = build_model(
            {}, "supply_milp,two_hours,investment_costs"
        )  # demand still is in loc_techs
        m.build()
        assert np.isinf(
            m.backend.variables.flow_cap.sel(nodes="a", techs="test_demand_elec")
            .item()
            .ub
        )
        assert (
            m.backend.variables.flow_cap.sel(nodes="a", techs="test_supply_elec")
            .item()
            .ub
            == 10
        )

    @pytest.mark.xfail(reason="flow_cap_equals is no more")
    def test_loc_techs_flow_capacity_constraint_warning_on_infinite_equals(self):
        # Check that setting `_equals` to infinity is caught:
        override = {
            "nodes.a.techs.test_supply_elec.constraints.flow_cap_equals": np.inf
        }
        m = build_model(override, "simple_supply,two_hours,investment_costs")
        with pytest.raises(exceptions.ModelError) as error:
            m.build()

        assert check_error_or_warning(
            error,
            "Cannot use inf for flow_cap_equals for node, tech `('a', 'test_supply_elec')`",
        )

    @pytest.mark.parametrize("bound", ("max"))
    def test_techs_flow_capacity_systemwide_constraint(self, bound):
        """I for i in sets.techs
        if model_run.get_key('techs.{}.constraints.flow_cap_max_systemwide'.format(i), None)
        """

        def check_bounds(constraint):
            assert constraint.ub.item() == 20
            if bound == "max":
                assert constraint.lb.item() is None

        m = build_model(
            {
                f"techs.test_supply_elec.constraints.flow_cap_{bound}_systemwide": 20
            },  # foo
            "simple_supply,two_hours,investment_costs",
        )
        m.build()
        assert "flow_capacity_systemwide" in m.backend.constraints
        assert isinstance(
            m.backend.constraints.flow_capacity_systemwide.sel(
                techs="test_supply_elec"
            ).item(),
            pmo.constraint,
        )

        check_bounds(
            m.backend.get_constraint(
                "flow_capacity_systemwide", as_backend_objs=False
            ).sel(techs="test_supply_elec")
        )

        # Check that a model without transmission techs doesn't cause an error
        m = build_model(
            {f"techs.test_supply_elec.constraints.flow_cap_{bound}_systemwide": 20},
            "simple_supply,two_hours,investment_costs",
            model_file="model_minimal.yaml",
        )
        m.build()
        assert "flow_capacity_systemwide" in m.backend.constraints
        check_bounds(
            m.backend.get_constraint(
                "flow_capacity_systemwide", as_backend_objs=False
            ).sel(techs="test_supply_elec")
        )

    @pytest.mark.parametrize("bound", (["equals", "max"]))
    def test_techs_flow_capacity_systemwide_no_constraint(self, simple_supply, bound):
        assert "flow_capacity_systemwide" not in simple_supply.backend.constraints

        # setting the constraint to infinity leads to no constraint being built
        m = build_model(
            {f"techs.test_supply_elec.constraints.flow_cap_{bound}_systemwide": np.inf},
            "simple_supply,two_hours,investment_costs",
        )
        m.build()
        assert "flow_capacity_systemwide" not in m.backend.constraints


@pytest.mark.skip(reason="to be reimplemented by comparison to LP files")
class TestDispatchConstraints:
    # dispatch.py
    def test_loc_tech_carriers_flow_out_max_constraint(self, simple_supply):
        """I for i in sets.loc_tech_carriers_prod
        if i not in sets.loc_tech_carriers_conversion_plus
        and i.rsplit('::', 1)[0] not in sets.loc_techs_milp
        """
        assert "flow_out_max" in simple_supply.backend.constraints

    def test_loc_tech_carriers_flow_out_max_milp_constraint(self, supply_milp):
        assert "flow_out_max" not in supply_milp.backend.constraints

    def test_loc_tech_carriers_flow_out_min_constraint(self, simple_supply):
        """I for i in sets.loc_tech_carriers_prod
        if i not in sets.loc_tech_carriers_conversion_plus
        and constraint_exists(model_run, i, 'constraints.flow_out_min_relative')
        and i.rsplit('::', 1)[0] not in sets.loc_techs_milp
        """
        assert "flow_out_min" not in simple_supply.backend.constraints

        m = build_model(
            {"techs.test_supply_elec.constraints.flow_out_min_relative": 0.1},
            "simple_supply,two_hours,investment_costs",
        )
        m.build()
        assert "flow_out_min" in m.backend.constraints

    def test_loc_tech_carriers_flow_out_min_milp_constraint(self, supply_milp):
        assert "flow_out_min" not in supply_milp.backend.constraints

        m = build_model(
            {"techs.test_supply_elec.constraints.flow_out_min_relative": 0.1},
            "supply_milp,two_hours,investment_costs",
        )
        m.build()
        assert "flow_out_min" not in m.backend.constraints

    def test_loc_tech_carriers_flow_in_max_constraint(self, simple_supply):
        """I for i in sets.loc_tech_carriers_con
        if i.rsplit('::', 1)[0] in sets.loc_techs_demand +
            sets.loc_techs_storage + sets.loc_techs_transmission
        and i.rsplit('::', 1)[0] not in sets.loc_techs_milp
        """
        assert "flow_in_max" in simple_supply.backend.constraints

    def test_loc_tech_carriers_flow_in_max_milp_constraint(self, supply_milp):
        assert "flow_in_max" in supply_milp.backend.constraints

    def test_loc_techs_resource_max_constraint(
        self, simple_supply, simple_supply_and_supply_plus
    ):
        """sets.loc_techs_finite_resource_supply_plus,"""
        assert "resource_max" not in simple_supply.backend.constraints
        assert "resource_max" in simple_supply_and_supply_plus.backend.constraints

        m = build_model(
            {"techs.test_supply_plus.constraints.resource": np.inf},
            "simple_supply_and_supply_plus,two_hours,investment_costs",
        )
        m.build()
        assert "resource_max" in m.backend.constraints

    def test_loc_techs_storage_max_constraint(
        self, simple_supply, simple_supply_and_supply_plus, simple_storage
    ):
        """sets.loc_techs_store"""
        assert "storage_max" not in simple_supply.backend.constraints
        assert "storage_max" in simple_supply_and_supply_plus.backend.constraints
        assert "storage_max" in simple_storage.backend.constraints

    def test_loc_tech_carriers_ramping_constraint(self, simple_supply):
        """I for i in sets.loc_tech_carriers_prod
        if i.rsplit('::', 1)[0] in sets.loc_techs_ramping
        """
        assert "ramping_up" not in simple_supply.backend.constraints
        assert "ramping_down" not in simple_supply.backend.constraints

        m = build_model(
            {"techs.test_supply_elec.constraints.flow_ramping": 0.1},
            "simple_supply,two_hours,investment_costs",
        )
        m.build()
        assert "ramping_up" in m.backend.constraints
        assert "ramping_down" in m.backend.constraints

        m = build_model(
            {"techs.test_conversion.constraints.flow_ramping": 0.1},
            "simple_conversion,two_hours,investment_costs",
        )
        m.build()
        assert "ramping_up" in m.backend.constraints
        assert "ramping_down" in m.backend.constraints


@pytest.mark.skip(reason="to be reimplemented by comparison to LP files")
class TestMILPConstraints:
    # milp.py
    def test_loc_techs_unit_commitment_milp_constraint(
        self, simple_supply, supply_milp, supply_purchase
    ):
        """sets.loc_techs_milp,"""
        assert "unit_commitment_milp" not in simple_supply.backend.constraints
        assert "unit_commitment_milp" in supply_milp.backend.constraints
        assert "unit_commitment_milp" not in supply_purchase.backend.constraints

    def test_loc_techs_unit_capacity_milp_constraint(
        self, simple_supply, supply_milp, supply_purchase
    ):
        """sets.loc_techs_milp,"""
        assert "units" not in simple_supply.backend.variables
        assert "units" in supply_milp.backend.variables
        assert "units" not in supply_purchase.backend.variables

    def test_loc_tech_carriers_flow_out_max_milp_constraint(
        self, simple_supply, supply_milp, supply_purchase, conversion_plus_milp
    ):
        """I for i in sets.loc_tech_carriers_prod
        if i not in sets.loc_tech_carriers_conversion_plus
        and i.rsplit('::', 1)[0] in sets.loc_techs_milp
        """
        assert "flow_out_max_milp" not in simple_supply.backend.constraints
        assert "flow_out_max_milp" in supply_milp.backend.constraints

        assert "flow_out_max_milp" not in supply_purchase.backend.constraints
        assert "flow_out_max_milp" not in conversion_plus_milp.backend.constraints

    def test_loc_techs_flow_out_max_conversion_plus_milp_constraint(
        self,
        simple_supply,
        supply_milp,
        supply_purchase,
        conversion_plus_milp,
        conversion_plus_purchase,
    ):
        """I for i in sets.loc_techs_conversion_plus
        if i in sets.loc_techs_milp
        """
        assert (
            "flow_out_max_conversion_plus_milp" not in simple_supply.backend.constraints
        )
        assert (
            "flow_out_max_conversion_plus_milp" not in supply_milp.backend.constraints
        )
        assert (
            "flow_out_max_conversion_plus_milp"
            not in supply_purchase.backend.constraints
        )
        assert (
            "flow_out_max_conversion_plus_milp"
            in conversion_plus_milp.backend.constraints
        )
        assert (
            "flow_out_max_conversion_plus_milp"
            not in conversion_plus_purchase.backend.constraints
        )

    def test_loc_tech_carriers_flow_out_min_milp_constraint(self):
        """I for i in sets.loc_tech_carriers_prod
        if i not in sets.loc_tech_carriers_conversion_plus
        and constraint_exists(model_run, i.rsplit('::', 1)[0], 'constraints.flow_out_min_relative')
        and i.rsplit('::', 1)[0] in sets.loc_techs_milp
        """
        m = build_model(
            {"techs.test_supply_elec.constraints.flow_out_min_relative": 0.1},
            "simple_supply,two_hours,investment_costs",
        )
        m.build()
        assert "flow_out_min_milp" not in m.backend.constraints

        m = build_model(
            {"techs.test_supply_elec.constraints.flow_out_min_relative": 0.1},
            "supply_milp,two_hours,investment_costs",
        )
        m.build()
        assert "flow_out_min_milp" in m.backend.constraints

        m = build_model(
            {"techs.test_supply_elec.constraints.flow_out_min_relative": 0.1},
            "supply_purchase,two_hours,investment_costs",
        )
        m.build()
        assert "flow_out_min_milp" not in m.backend.constraints

        m = build_model(
            {"techs.test_supply_elec.constraints.flow_out_min_relative": 0.1},
            "conversion_plus_milp,two_hours,investment_costs",
        )
        m.build()
        assert "flow_out_min_milp" not in m.backend.constraints

        m = build_model(
            {"techs.test_conversion_plus.constraints.flow_out_min_relative": 0.1},
            "conversion_plus_milp,two_hours,investment_costs",
        )
        m.build()
        assert "flow_out_min_milp" not in m.backend.constraints

    def test_loc_techs_flow_out_min_conversion_plus_milp_constraint(self):
        """I for i in sets.loc_techs_conversion_plus
        if constraint_exists(model_run, i, 'constraints.flow_out_min_relative')
        and i in sets.loc_techs_milp
        """
        m = build_model(
            {"techs.test_supply_elec.constraints.flow_out_min_relative": 0.1},
            "simple_supply,two_hours,investment_costs",
        )
        m.build()
        assert "flow_out_min_conversion_plus_milp" not in m.backend.constraints

        m = build_model(
            {"techs.test_supply_elec.constraints.flow_out_min_relative": 0.1},
            "supply_milp,two_hours,investment_costs",
        )
        m.build()
        assert "flow_out_min_conversion_plus_milp" not in m.backend.constraints

        m = build_model(
            {"techs.test_supply_elec.constraints.flow_out_min_relative": 0.1},
            "conversion_plus_milp,two_hours,investment_costs",
        )
        m.build()
        assert "flow_out_min_conversion_plus_milp" not in m.backend.constraints

        m = build_model(
            {"techs.test_conversion_plus.constraints.flow_out_min_relative": 0.1},
            "conversion_plus_milp,two_hours,investment_costs",
        )
        m.build()
        assert "flow_out_min_conversion_plus_milp" in m.backend.constraints

        m = build_model(
            {"techs.test_conversion_plus.constraints.flow_out_min_relative": 0.1},
            "conversion_plus_purchase,two_hours,investment_costs",
        )
        m.build()
        assert "flow_out_min_conversion_plus_milp" not in m.backend.constraints

    def test_loc_tech_carriers_flow_in_max_milp_constraint(
        self, simple_supply, supply_milp, storage_milp, conversion_plus_milp
    ):
        """I for i in sets.loc_tech_carriers_con
        if i.rsplit('::', 1)[0] in sets.loc_techs_demand +
            sets.loc_techs_storage + sets.loc_techs_transmission
        and i.rsplit('::', 1)[0] in sets.loc_techs_milp
        """
        assert "flow_in_max_milp" not in simple_supply.backend.constraints
        assert "flow_in_max_milp" not in supply_milp.backend.constraints
        assert "flow_in_max_milp" in storage_milp.backend.constraints
        assert "flow_in_max_milp" not in conversion_plus_milp.backend.constraints

    def test_loc_techs_flow_capacity_units_milp_constraint(
        self, simple_supply, supply_milp, storage_milp, conversion_plus_milp
    ):
        """I for i in sets.loc_techs_milp
        if constraint_exists(model_run, i, 'constraints.flow_cap_per_unit')
        is not None
        """
        assert "flow_capacity_units_milp" not in simple_supply.backend.constraints
        assert "flow_capacity_units_milp" in supply_milp.backend.constraints
        assert "flow_capacity_units_milp" in storage_milp.backend.constraints
        assert "flow_capacity_units_milp" in conversion_plus_milp.backend.constraints

    def test_loc_techs_storage_capacity_units_milp_constraint(
        self,
        simple_supply,
        supply_milp,
        storage_milp,
        conversion_plus_milp,
        supply_and_supply_plus_milp,
    ):
        """I for i in sets.loc_techs_milp if i in sets.loc_techs_store"""
        assert "storage_capacity_units_milp" not in simple_supply.backend.constraints
        assert "storage_capacity_units_milp" not in supply_milp.backend.constraints
        assert "storage_capacity_units_milp" in storage_milp.backend.constraints
        assert (
            "storage_capacity_units_milp"
            not in conversion_plus_milp.backend.constraints
        )
        assert (
            "storage_capacity_units_milp"
            in supply_and_supply_plus_milp.backend.constraints
        )

    @pytest.mark.xfail(reason="flow_cap_equals is no more")
    def test_loc_techs_flow_capacity_max_purchase_milp_constraint(
        self, simple_supply, supply_milp, supply_purchase
    ):
        """I for i in sets.loc_techs_purchase
        if (constraint_exists(model_run, i, 'constraints.flow_cap_equals') is not None
            or constraint_exists(model_run, i, 'constraints.flow_cap_max') is not None)
        """
        assert (
            "flow_capacity_max_purchase_milp" not in simple_supply.backend.constraints
        )
        assert "flow_capacity_max_purchase_milp" not in supply_milp.backend.constraints
        assert "flow_capacity_max_purchase_milp" in supply_purchase.backend.constraints

        m = build_model(
            {
                "techs.test_supply_elec.constraints": {
                    "flow_cap_max": None,
                    "flow_cap_equals": 15,
                }
            },
            "supply_purchase,two_hours,investment_costs",
        )
        m.build()
        assert "flow_capacity_max_purchase_milp" in m.backend.constraints

    def test_loc_techs_flow_capacity_min_purchase_milp_constraint(
        self, simple_supply, supply_milp, supply_purchase
    ):
        """I for i in sets.loc_techs_purchase
        if (not constraint_exists(model_run, i, 'constraints.flow_cap_equals')
            and constraint_exists(model_run, i, 'constraints.flow_cap_min'))
        """
        assert (
            "flow_capacity_min_purchase_milp" not in simple_supply.backend.constraints
        )
        assert "flow_capacity_min_purchase_milp" not in supply_milp.backend.constraints
        assert (
            "flow_capacity_min_purchase_milp" not in supply_purchase.backend.constraints
        )

        m = build_model(
            {
                "techs.test_supply_elec.constraints": {
                    "flow_cap_max": None,
                    "flow_cap_equals": 15,
                }
            },
            "supply_purchase,two_hours,investment_costs",
        )
        m.build()
        assert "flow_capacity_min_purchase_milp" not in m.backend.constraints

        m = build_model(
            {"techs.test_supply_elec.constraints.flow_cap_min": 10},
            "supply_purchase,two_hours,investment_costs",
        )
        m.build()
        assert "flow_capacity_min_purchase_milp" in m.backend.constraints

    def test_loc_techs_storage_capacity_max_purchase_milp_constraint(
        self, simple_storage, storage_milp, storage_purchase, supply_purchase
    ):
        """I for i in set(sets.loc_techs_purchase).intersection(sets.loc_techs_store)"""
        assert (
            "storage_capacity_max_purchase_milp"
            not in simple_storage.backend.constraints
        )
        assert (
            "storage_capacity_max_purchase_milp" not in storage_milp.backend.constraints
        )
        assert (
            "storage_capacity_max_purchase_milp" in storage_purchase.backend.constraints
        )
        assert (
            "storage_capacity_max_purchase_milp"
            not in supply_purchase.backend.constraints
        )

    def test_loc_techs_storage_capacity_min_purchase_milp_constraint(
        self, storage_purchase
    ):
        """I for i in set(sets.loc_techs_purchase).intersection(sets.loc_techs_store)
        if (not constraint_exists(model_run, i, 'constraints.storage_cap_equals')
            and (constraint_exists(model_run, i, 'constraints.storage_cap_min')
                or constraint_exists(model_run, i, 'constraints.flow_cap_min')))
        """
        m = build_model(
            {"techs.test_storage.constraints.storage_cap_min": 10},
            "simple_storage,two_hours,investment_costs",
        )
        m.build()
        assert "storage_capacity_min_purchase_milp" not in m.backend.constraints

        m = build_model(
            {"techs.test_storage.constraints.storage_cap_min": 10},
            "storage_milp,two_hours,investment_costs",
        )
        m.build()
        assert "storage_capacity_min_purchase_milp" not in m.backend.constraints

        assert (
            "storage_capacity_min_purchase_milp"
            not in storage_purchase.backend.constraints
        )

        m = build_model(
            {"techs.test_storage.constraints.storage_cap_min": 10},
            "storage_purchase,two_hours,investment_costs",
        )
        m.build()
        assert "storage_capacity_min_purchase_milp" in m.backend.constraints

    @pytest.mark.parametrize(
        ("scenario", "exists", "override_dict"),
        [
            ("simple_supply", ("not", "not"), {}),
            ("supply_milp", ("not", "not"), {}),
            (
                "supply_milp",
                ("not", "is"),
                {"techs.test_supply_elec.costs.monetary.purchase": 1},
            ),
            ("supply_purchase", ("is", "not"), {}),
        ],
    )
    def test_loc_techs_update_costs_investment_units_milp_constraint(
        self, scenario, exists, override_dict
    ):
        """I for i in sets.loc_techs_milp
        if i in sets.loc_techs_investment_cost and
        any(constraint_exists(model_run, i, 'costs.{}.purchase'.format(j))
               for j in model_run.sets.costs)
        """
        m = build_model(override_dict, f"{scenario},two_hours,investment_costs")
        m.build()
        if exists[0] == "not":
            assert not check_variable_exists(
                m.backend.get_expression("cost_investment", as_backend_objs=False),
                "purchased",
            )
        else:
            assert check_variable_exists(
                m.backend.get_expression("cost_investment", as_backend_objs=False),
                "purchased",
            )
        if exists[1] == "not":
            assert not check_variable_exists(
                m.backend.get_expression("cost_investment", as_backend_objs=False),
                "units",
            )
        else:
            assert check_variable_exists(
                m.backend.get_expression("cost_investment", as_backend_objs=False),
                "units",
            )

    def test_techs_unit_capacity_max_systemwide_milp_constraint(self):
        """sets.techs if unit_cap_max_systemwide or unit_cap_equals_systemwide"""
        override_max = {
            "links.a,b.exists": True,
            "techs.test_conversion_plus.constraints.units_max_systemwide": 2,
            "nodes.b.techs.test_conversion_plus.constraints": {
                "purchased_units_max": 2,
                "flow_cap_per_unit": 5,
            },
        }
        m = build_model(override_max, "conversion_plus_milp,two_hours,investment_costs")
        m.build()
        assert "unit_capacity_max_systemwide_milp" in m.backend.constraints
        assert (
            m.backend.get_constraint(
                "unit_capacity_max_systemwide_milp", as_backend_objs=False
            )
            .sel(techs="test_conversion_plus")
            .ub.item()
            == 2
        )

    # TODO: always have transmission techs be independent of node names
    @pytest.mark.xfail(
        reason="systemwide constraints now don't work with transmission techs, since transmission tech names are now never independent of a node"
    )
    def test_techs_unit_capacity_max_systemwide_transmission_milp_constraint(self):
        """sets.techs if unit_cap_max_systemwide or unit_cap_equals_systemwide"""
        override_transmission = {
            "links.a,b.exists": True,
            "techs.test_transmission_elec.constraints": {
                "units_max_systemwide": 1,
                "lifetime": 25,
            },
            "techs.test_transmission_elec.costs.monetary": {
                "purchase": 1,
                "interest_rate": 0.1,
            },
        }
        m = build_model(
            override_transmission, "simple_supply,two_hours,investment_costs"
        )
        m.build()
        assert "unit_capacity_systemwide_milp" in m.backend.constraints
        assert (
            m.backend.get_constraint(
                "unit_capacity_systemwide_milp", as_backend_objs=False
            )
            .sel(techs="test_transmission_elec")
            .item()
            .ub
            == 2
        )

    def test_techs_unit_capacity_max_systemwide_no_transmission_milp_constraint(self):
        override_no_transmission = {
            "techs.test_supply_elec.constraints.units_max_systemwide": 1,
            "nodes.b.techs.test_supply_elec.costs.monetary.purchase": 1,
        }
        m = build_model(
            override_no_transmission,
            "supply_milp,two_hours,investment_costs",
            model_file="model_minimal.yaml",
        )
        m.build()
        assert "unit_capacity_max_systemwide_milp" in m.backend.constraints

    @pytest.mark.parametrize("tech", [("test_storage"), ("test_transmission_elec")])
    def test_asynchronous_flow_constraint(self, tech):
        """Binary switch for flow in/out can be activated using the option
        'asynchronous_flow'
        """
        m = build_model(
            {f"techs.{tech}.constraints.force_async_flow": True},
            "simple_storage,investment_costs",
        )
        m.build()
        assert "async_flow_switch" in m.backend.variables
        assert "async_flow_in_milp" in m.backend.constraints
        assert "async_flow_out_milp" in m.backend.constraints


@pytest.mark.skip(reason="to be reimplemented by comparison to LP files")
class TestConversionConstraints:
    # conversion.py
    def test_loc_techs_balance_conversion_constraint(
        self, simple_supply, simple_conversion, simple_conversion_plus
    ):
        """sets.loc_techs_conversion,"""
        assert "balance_conversion" not in simple_supply.backend.constraints
        assert "balance_conversion" in simple_conversion.backend.constraints
        assert "balance_conversion" not in simple_conversion_plus.backend.constraints


@pytest.mark.skip(reason="to be reimplemented by comparison to LP files")
class TestNetworkConstraints:
    # network.py
    def test_loc_techs_symmetric_transmission_constraint(
        self, simple_supply, simple_conversion_plus
    ):
        """sets.loc_techs_transmission,"""
        assert "symmetric_transmission" in simple_supply.backend.constraints
        assert (
            "symmetric_transmission" not in simple_conversion_plus.backend.constraints
        )


@pytest.mark.skip(reason="to be reimplemented by comparison to LP files")
class TestClusteringConstraints:
    def constraints(self):
        return [
            "balance_storage_inter",
            "storage_intra_max",
            "storage_intra_min",
            "storage_inter_max",
            "storage_inter_min",
        ]

    def decision_variables(self):
        return [
            "storage_inter_cluster",
            "storage_intra_cluster_max",
            "storage_intra_cluster_min",
        ]

    def cluster_model(
        self,
        how="mean",
        storage_inter_cluster=True,
        cyclic=False,
        storage_initial=False,
    ):
        override = {
            "config.init.time_subset": ["2005-01-01", "2005-01-04"],
            "config.init.time_cluster": "data_sources/cluster_days.csv",
            "config.init.add_math": (
                ["storage_inter_cluster"] if storage_inter_cluster else []
            ),
            "config.build.cyclic_storage": cyclic,
        }
        if storage_initial:
            override.update({"techs.test_storage.constraints.storage_initial": 0})
        return build_model(override, "simple_storage,investment_costs")

    def test_cluster_storage_constraints(self):
        m = self.cluster_model()
        m.build()

        for variable in self.decision_variables():
            assert variable in m.backend.variables

        for constraint in self.constraints():
            assert constraint in m.backend.constraints

        assert "storage_max" not in m.backend.constraints
        assert "set_storage_initial" not in m.backend.constraints

    def test_cluster_cyclic_storage_constraints(self):
        m = self.cluster_model(cyclic=True)
        m.build()

        for variable in self.decision_variables():
            assert variable in m.backend.variables

        for constraint in self.constraints():
            assert constraint in m.backend.constraints

        assert "storage_max" not in m.backend.constraints
        assert "set_storage_initial" not in m.backend.constraints

    def test_no_cluster_storage_constraints(self):
        m = self.cluster_model(storage_inter_cluster=False)
        m.build()

        for variable in self.decision_variables():
            assert variable not in m.backend.variables

        for constraint in self.constraints():
            assert constraint not in m.backend.constraints

        assert "storage_max" in m.backend.constraints


class TestLogging:
    @pytest.fixture(scope="module")
    def gurobi_model(self):
        pytest.importorskip("gurobipy")
        model_file = "model.yaml"
        model = build_model(
            model_file=model_file,
            scenario="simple_supply,investment_costs",
            override_dict={"config.solve": {"solver": "gurobi", "solver_io": "python"}},
        )
        model.build()
        return model

    def test_no_duplicate_log_message(self, caplog, gurobi_model):
        caplog.set_level(logging.DEBUG)
        gurobi_model.solve()
        all_log_messages = [r.msg for r in caplog.records]
        assert sum([i.find("Gurobi Optimizer") > -1 for i in all_log_messages]) == 1


class TestModelDataChecks:
    def test_source_equals_cannot_be_inf(self):
        override = {"techs.test_supply_elec.source_use_equals": np.inf}
        m = build_model(override_dict=override, scenario="simple_supply,one_day")

        with pytest.raises(exceptions.ModelError) as excinfo:
            m.build()
        assert check_error_or_warning(excinfo, "Cannot include infinite values")

    def test_storage_initial_fractional_value(self):
        """Check that the storage_initial value is a fraction"""
        m = build_model(
            {"techs.test_storage.storage_initial": 5},
            "simple_storage,two_hours,investment_costs",
        )

        with pytest.raises(exceptions.ModelError) as error:
            m.build()
        assert check_error_or_warning(error, "values larger than 1 are not allowed")


class TestNewBackend:
    LOGGER = logging.getLogger("calliope.backend.backend_model")

    @pytest.fixture(scope="class")
    def simple_supply_updated_cost_flow_cap(
        self, simple_supply: calliope.Model, dummy_int: int
    ) -> calliope.Model:
        simple_supply.backend.verbose_strings()
        simple_supply.backend.update_parameter("cost_flow_cap", dummy_int)
        return simple_supply

    @pytest.fixture()
    def temp_path(self, tmpdir_factory):
        return tmpdir_factory.mktemp("custom_math")

    @pytest.mark.parametrize("mode", ["operate", "spores"])
    def test_add_run_mode_custom_math(self, caplog, mode):
        caplog.set_level(logging.DEBUG)
        mode_custom_math = AttrDict.from_yaml(
            importlib.resources.files("calliope") / "math" / f"{mode}.yaml"
        )
        m = build_model({}, "simple_supply,two_hours,investment_costs")

        base_math = deepcopy(m.math)
        base_math.union(mode_custom_math, allow_override=True)

        backend = PyomoBackendModel(m.inputs, mode=mode)
        backend._add_run_mode_math()

        assert f"Updating math formulation with {mode} mode math." in caplog.text

        assert m.math != base_math
        assert backend.inputs.attrs["math"].as_dict() == base_math.as_dict()

    def test_add_run_mode_custom_math_before_build(self, caplog, temp_path):
        """A user can override the run mode math by including it directly in the additional math list"""
        caplog.set_level(logging.DEBUG)
        custom_math = AttrDict({"variables": {"flow_cap": {"active": True}}})
        file_path = temp_path.join("custom-math.yaml")
        custom_math.to_yaml(file_path)

        m = build_model(
            {"config.init.add_math": ["operate", str(file_path)]},
            "simple_supply,two_hours,investment_costs",
        )
        backend = PyomoBackendModel(m.inputs, mode="operate")
        backend._add_run_mode_math()

        # We set operate mode explicitly in our additional math so it won't be added again
        assert "Updating math formulation with operate mode math." not in caplog.text

        # operate mode set it to false, then our math set it back to active
        assert m.math.variables.flow_cap.active
        # operate mode set it to false and our math did not override that
        assert not m.math.variables.storage_cap.active

    def test_run_mode_mismatch(self):
        m = build_model(
            {"config.init.add_math": ["operate"]},
            "simple_supply,two_hours,investment_costs",
        )
        backend = PyomoBackendModel(m.inputs)
        with pytest.warns(exceptions.ModelWarning) as excinfo:
            backend._add_run_mode_math()

        assert check_error_or_warning(
            excinfo, "Running in plan mode, but run mode(s) {'operate'}"
        )

    def test_new_build_get_variable(self, simple_supply):
        """Check a decision variable has the correct data type and has all expected attributes."""
        var = simple_supply.backend.get_variable("flow_cap")
        assert (
            var.to_series().dropna().apply(lambda x: isinstance(x, pmo.variable)).all()
        )

    def test_new_build_get_variable_as_vals(self, simple_supply):
        var = simple_supply.backend.get_variable("flow_cap", as_backend_objs=False)
        assert (
            not var.to_series()
            .dropna()
            .apply(lambda x: isinstance(x, pmo.variable))
            .any()
        )

    def test_new_build_get_parameter(self, simple_supply):
        """Check a parameter has the correct data type and has all expected attributes."""
        param = simple_supply.backend.get_parameter("cost_flow_cap")
        assert (
            param.to_series()
            .dropna()
            .apply(lambda x: isinstance(x, pmo.parameter))
            .all()
        )

    def test_new_build_get_global_expression(self, simple_supply):
        """Check a global expression has the correct data type and has all expected attributes."""
        expr = simple_supply.backend.get_global_expression("cost_investment")
        assert (
            expr.to_series()
            .dropna()
            .apply(lambda x: isinstance(x, po.expr.ExpressionBase))
            .all()
        )
<<<<<<< HEAD
=======
        expected_keys = {
            "obj_type",
            "references",
            "title",
            "description",
            "unit",
            "default",
            "yaml_snippet",
            "coords_in_name",
        }
        assert not expected_keys.symmetric_difference(expr.attrs.keys())
        assert expr.attrs["obj_type"] == "global_expressions"
        assert expr.attrs["references"] == {"cost"}
        assert expr.attrs["default"] == 0
        assert expr.attrs["coords_in_name"] is False

    def test_new_build_get_global_expression_as_str(self, simple_supply):
        expr = simple_supply.backend.get_global_expression(
            "cost", as_backend_objs=False
        )
        assert expr.to_series().dropna().apply(lambda x: isinstance(x, str)).all()

    def test_new_build_get_global_expression_as_vals(self, simple_supply):
        expr = simple_supply.backend.get_global_expression(
            "cost", as_backend_objs=False, eval_body=True
        )
        assert (
            expr.to_series().dropna().apply(lambda x: isinstance(x, float | int)).all()
        )
>>>>>>> 1e35888f

    def test_new_build_get_constraint(self, simple_supply):
        constr = simple_supply.backend.get_constraint("system_balance")
        assert (
            constr.to_series()
            .dropna()
            .apply(lambda x: isinstance(x, pmo.constraint))
            .all()
        )

    def test_new_build_get_constraint_as_str(self, simple_supply):
        constr = simple_supply.backend.get_constraint(
            "system_balance", as_backend_objs=False
        )
        assert isinstance(constr, xr.Dataset)
        assert set(constr.data_vars.keys()) == {"ub", "body", "lb"}
        assert (
            constr["body"]
            .to_series()
            .dropna()
            .apply(lambda x: isinstance(x, str))
            .all()
        )

    def test_new_build_get_constraint_as_vals(self, simple_supply):
        constr = simple_supply.backend.get_constraint(
            "system_balance", as_backend_objs=False, eval_body=True
        )
        assert (
            constr["body"]
            .to_series()
            .dropna()
            .apply(lambda x: isinstance(x, float | int))
            .all()
        )

    @pytest.mark.parametrize("bound", ["lb", "ub"])
    def test_new_build_get_constraint_bounds(self, simple_supply, bound):
        constr = simple_supply.backend.get_constraint(
            "system_balance", as_backend_objs=False
        )
        assert (constr[bound].to_series().dropna() == 0).all()

    def test_add_allnull_var(self, simple_supply):
        simple_supply.backend.add_variable(
            "foo", {"foreach": ["nodes"], "where": "False"}
        )
        assert "foo" not in simple_supply.backend._instance.variables.keys()

    @pytest.mark.parametrize(
        ("component", "eq"),
        [("global_expressions", "flow_cap + 1"), ("constraints", "flow_cap >= 1")],
    )
    def test_add_allnull_expr_or_constr(self, simple_supply, component, eq):
        adder = getattr(simple_supply.backend, "add_" + component.removesuffix("s"))
        constr_dict = {
            "foreach": ["nodes", "techs"],
            "where": "True",
            "equations": [{"expression": eq, "where": "False"}],
        }
        adder("foo", constr_dict)

        assert "foo" not in getattr(simple_supply.backend._instance, component).keys()

    def test_add_allnull_param_no_shape(self, simple_supply):
        simple_supply.backend.add_parameter("foo", xr.DataArray(np.nan))

        assert "foo" not in simple_supply.backend._instance.parameters.keys()
        del simple_supply.backend._dataset["foo"]

    def test_add_allnull_param_with_shape(self, simple_supply):
        nan_array = simple_supply._model_data.flow_cap_max.where(lambda x: x < 0)
        simple_supply.backend.add_parameter("foo", nan_array)

        assert "foo" not in simple_supply.backend._instance.parameters.keys()
        del simple_supply.backend._dataset["foo"]

    def test_add_constraint_with_nan(self, simple_supply):
        """Expect an error if adding a constraint with a NaN in one of the expressions."""
        # add constraint with nan
        constraint_dict = {
            "foreach": ["techs", "carriers"],
            "equations": [
                {"expression": "sum(flow_out, over=[nodes, timesteps]) >= 100"}
            ],
            # "where": "carrier_out",  # <- no error would be raised with this uncommented
        }
        constraint_name = "constraint-with-nan"

        with pytest.raises(calliope.exceptions.BackendError) as error:
            simple_supply.backend.add_constraint(constraint_name, constraint_dict)

        assert check_error_or_warning(
            error,
            "(constraints, constraint-with-nan) | constraint array includes item(s) that resolves to a simple boolean. "
            "There must be a math component defined on at least one side of the equation: [('test_demand_elec', 'electricity')]",
        )

    def test_solve_warmstart_not_possible(self, simple_supply):
        with pytest.warns(exceptions.ModelWarning) as excinfo:
            simple_supply.solve(solver="cbc", force=True, warmstart=True)
        assert check_error_or_warning(excinfo, "cbc, does not support warmstart")

    @pytest.mark.parametrize(
        "component", ["parameters", "variables", "global_expressions", "constraints"]
    )
    def test_create_and_delete_pyomo_list(self, simple_supply, component):
        backend_instance = simple_supply.backend._instance
        simple_supply.backend._create_obj_list("foo", component)
        assert "foo" in getattr(backend_instance, component).keys()

        simple_supply.backend.delete_component("foo", component)
        assert "foo" not in getattr(backend_instance, component).keys()
        assert "foo" not in getattr(simple_supply.backend, component).keys()

    @pytest.mark.parametrize(
        "component", ["parameters", "variables", "global_expressions", "constraints"]
    )
    def test_delete_inexistent_pyomo_list(self, simple_supply, component):
        backend_instance = simple_supply.backend._instance
        assert "bar" not in getattr(backend_instance, component).keys()
        simple_supply.backend.delete_component("bar", component)
        assert "bar" not in getattr(backend_instance, component).keys()

    def test_add_valid_obj(self, simple_supply):
        eq = {"expression": "bigM", "where": "True"}
        simple_supply.backend.add_objective(
            "foo", {"equations": [eq], "sense": "minimise"}
        )
        assert "foo" in simple_supply.backend.objectives
        assert not simple_supply.backend.objectives.foo.item().active

    @staticmethod
    def _is_fixed(val):
        return val.fixed

    def test_fix_variable(self, simple_supply):
        simple_supply.backend.fix_variable("flow_cap")
        fixed = simple_supply.backend._apply_func(
            self._is_fixed,
            simple_supply.backend.variables.flow_cap.notnull(),
            1,
            simple_supply.backend.variables.flow_cap,
        )
        simple_supply.backend.unfix_variable("flow_cap")  # reset
        assert fixed.where(fixed.notnull()).all()

    def test_fix_variable_where(self, simple_supply):
        where = (
            simple_supply.inputs.flow_cap_max.notnull()
            & simple_supply.backend.variables.flow_cap.notnull()
        )
        simple_supply.backend.fix_variable("flow_cap", where=where)
        fixed = simple_supply.backend._apply_func(
            self._is_fixed,
            simple_supply.backend.variables.flow_cap.notnull(),
            1,
            simple_supply.backend.variables.flow_cap,
        )
        simple_supply.backend.unfix_variable("flow_cap")  # reset
        assert not fixed.sel(techs="test_demand_elec", carriers="electricity").any()
        assert fixed.where(where, other=True).all()

    def test_unfix_variable(self, simple_supply):
        simple_supply.backend.fix_variable("flow_cap")
        simple_supply.backend.unfix_variable("flow_cap")
        fixed = simple_supply.backend._apply_func(
            self._is_fixed,
            simple_supply.backend.variables.flow_cap.notnull(),
            1,
            simple_supply.backend.variables.flow_cap,
        )
        assert not fixed.where(fixed.notnull()).all()

    def test_unfix_variable_where(self, simple_supply):
        where = (
            simple_supply.inputs.flow_cap_max.notnull()
            & simple_supply.backend.variables.flow_cap.notnull()
        )
        simple_supply.backend.fix_variable("flow_cap")
        simple_supply.backend.unfix_variable("flow_cap", where=where)
        fixed = simple_supply.backend._apply_func(
            self._is_fixed,
            simple_supply.backend.variables.flow_cap.notnull(),
            1,
            simple_supply.backend.variables.flow_cap,
        )
        simple_supply.backend.unfix_variable("flow_cap")  # reset
        assert fixed.sel(techs="test_demand_elec", carriers="electricity").all()
        assert not fixed.where(where).all()

    def test_save_logs(self, simple_supply, tmp_path):
        dir = tmp_path / "logs"
        simple_supply.solve(force=True, save_logs=str(dir))

        assert dir.exists()
        assert any(file.suffixes == [".pyomo", ".lp"] for file in dir.glob("*"))


class TestVerboseStrings:
    @pytest.fixture(scope="class")
    def simple_supply_longnames(self):
        m = build_model({}, "simple_supply,two_hours,investment_costs")
        m.build()
        m.backend.verbose_strings()
        assert m.backend._has_verbose_strings
        return m

    def test_object_string_representation(self, simple_supply):
        assert (
            simple_supply.backend.variables.flow_out.sel(
                nodes="a",
                techs="test_supply_elec",
                carriers="electricity",
                timesteps="2005-01-01 00:00",
            )
            .item()
            .name
            == "variables[flow_out][4]"
        )
        assert not simple_supply.backend.variables.flow_out.coords_in_name

    def test_new_build_get_constraint_as_vals_no_solve(self, simple_supply_longnames):
        constr = simple_supply_longnames.backend.get_constraint(
            "system_balance", as_backend_objs=False, eval_body=True
        )
        assert (
            constr["body"]
            .to_series()
            .dropna()
            .apply(lambda x: isinstance(x, str))
            .all()
        )

    @pytest.mark.parametrize(
        ("objname", "dims", "objtype"),
        [
            (
                "flow_out",
                {
                    "nodes": "a",
                    "techs": "test_supply_elec",
                    "carriers": "electricity",
                    "timesteps": "2005-01-01 00:00",
                },
                "variables",
            ),
            ("flow_out_eff", {"techs": "test_supply_elec"}, "parameters"),
            (
                "system_balance",
                {
                    "nodes": "a",
                    "carriers": "electricity",
                    "timesteps": "2005-01-01 00:00",
                },
                "constraints",
            ),
        ],
    )
    def test_verbose_strings(self, simple_supply_longnames, objname, dims, objtype):
        obj = simple_supply_longnames.backend._dataset[objname]
        assert (
            obj.sel(dims).item().name
            == f"{objtype}[{objname}][{', '.join(dims[i] for i in obj.dims)}]"
        )
        assert obj.attrs["coords_in_name"]

    def test_verbose_strings_constraint(self, simple_supply_longnames):
        dims = {
            "nodes": "a",
            "techs": "test_supply_elec",
            "carriers": "electricity",
            "timesteps": "2005-01-01 00:00",
        }

        obj = simple_supply_longnames.backend.get_constraint(
            "balance_supply_no_storage", as_backend_objs=False
        )

        assert (
            obj.sel(dims).body.item()
            == "1/parameters[flow_out_eff][test_supply_elec]*variables[flow_out][a, test_supply_elec, electricity, 2005-01-01 00:00] - variables[source_use][a, test_supply_elec, 2005-01-01 00:00]"
        )
        assert obj.coords_in_name

    def test_verbose_strings_expression(self, simple_supply_longnames):
        dims = {"nodes": "a", "techs": "test_supply_elec", "costs": "monetary"}

        obj = simple_supply_longnames.backend.get_global_expression(
            "cost_investment", as_backend_objs=False
        )

        assert (
            "variables[flow_cap][a, test_supply_elec, electricity]"
            in obj.sel(dims).item()
        )
        assert "parameters[cost_interest_rate]" in obj.sel(dims).item()

        assert not obj.coords_in_name

    def test_verbose_strings_no_len(self, simple_supply_longnames):
        obj = simple_supply_longnames.backend.parameters.bigM

        assert obj.item().name == "parameters[bigM]"
        assert obj.coords_in_name


class TestShadowPrices:
    @pytest.fixture()
    def simple_supply(self):
        m = build_model({}, "simple_supply,two_hours,investment_costs")
        m.build()
        return m

    @pytest.fixture()
    def supply_milp(self):
        m = build_model({}, "supply_milp,two_hours,investment_costs")
        m.build()
        return m

    @pytest.fixture()
    def simple_supply_with_yaml_shadow_prices(self):
        m = build_model({}, "simple_supply,two_hours,investment_costs,shadow_prices")
        m.build()
        return m

    @pytest.fixture()
    def simple_supply_yaml(self):
        m = build_model({}, "simple_supply,two_hours,investment_costs,shadow_prices")
        m.build()
        return m

    @pytest.fixture()
    def simple_supply_yaml_invalid(self):
        m = build_model(
            {},
            "simple_supply,two_hours,investment_costs,shadow_prices_invalid_constraint",
        )
        m.build()
        return m

    @pytest.fixture()
    def supply_milp_yaml(self):
        m = build_model({}, "supply_milp,two_hours,investment_costs,shadow_prices")
        m.build()
        return m

    def test_default_to_deactivated(self, simple_supply):
        assert not simple_supply.backend.shadow_prices.is_active

    def test_available_constraints(self, simple_supply):
        assert set(simple_supply.backend.shadow_prices.available_constraints) == set(
            simple_supply.backend.constraints.data_vars
        )

    def test_activate_continuous_model(self, simple_supply):
        simple_supply.backend.shadow_prices.activate()
        assert simple_supply.backend.shadow_prices.is_active

    def test_activate_milp_model(self, supply_milp):
        with pytest.warns(exceptions.BackendWarning):
            supply_milp.backend.shadow_prices.activate()
        assert not supply_milp.backend.shadow_prices.is_active

    def test_deactivate(self, simple_supply):
        simple_supply.backend.shadow_prices.activate()
        simple_supply.backend.shadow_prices.deactivate()
        assert not simple_supply.backend.shadow_prices.is_active

    def test_get_shadow_price(self, simple_supply):
        simple_supply.backend.shadow_prices.activate()
        simple_supply.solve(solver="glpk")
        shadow_prices = simple_supply.backend.shadow_prices.get("system_balance")
        assert shadow_prices.notnull().all()

    def test_get_shadow_price_some_nan(self, simple_supply):
        simple_supply.backend.shadow_prices.activate()
        simple_supply.solve(solver="glpk")
        shadow_prices = simple_supply.backend.shadow_prices.get("balance_demand")
        assert shadow_prices.notnull().any()
        assert shadow_prices.isnull().any()

    def test_shadow_prices_deactivated_with_cbc(self, simple_supply):
        simple_supply.backend.shadow_prices.activate()
        with pytest.warns(exceptions.ModelWarning) as warning:
            simple_supply.solve(solver="cbc")

        assert check_error_or_warning(warning, "Switching off shadow price tracker")
        assert not simple_supply.backend.shadow_prices.is_active
        shadow_prices = simple_supply.backend.shadow_prices.get("system_balance")
        assert shadow_prices.isnull().all()

    def test_yaml_continuous_model_tracked(self, simple_supply_yaml):
        # before solve, there are no constraints to track
        assert not simple_supply_yaml.backend.shadow_prices.tracked

        simple_supply_yaml.solve(solver="glpk")

        assert simple_supply_yaml.backend.shadow_prices.tracked == {
            "system_balance",
            "balance_demand",
        }

    def test_yaml_continuous_model_result(self, simple_supply_yaml):
        m = simple_supply_yaml
        m.solve(solver="glpk")
        assert m.results["shadow_price_system_balance"].sum().item() == pytest.approx(
            0.0005030505
        )
        assert m.results["shadow_price_balance_demand"].sum().item() == pytest.approx(
            0.0005030505
        )

    def test_yaml_milp_model(self, supply_milp_yaml):
        assert not supply_milp_yaml.backend.shadow_prices.is_active

    def test_yaml_with_invalid_constraint(self, simple_supply_yaml_invalid):
        m = simple_supply_yaml_invalid
        with pytest.warns(exceptions.ModelWarning) as warning:
            m.solve()
        assert check_error_or_warning(
            warning, "Invalid constraints {'flow_cap_max_foobar'}"
        )
        # Since we listed only one (invalid) constraint, tracking should not be active
        assert not m.backend.shadow_prices.is_active<|MERGE_RESOLUTION|>--- conflicted
+++ resolved
@@ -1709,38 +1709,6 @@
             .apply(lambda x: isinstance(x, po.expr.ExpressionBase))
             .all()
         )
-<<<<<<< HEAD
-=======
-        expected_keys = {
-            "obj_type",
-            "references",
-            "title",
-            "description",
-            "unit",
-            "default",
-            "yaml_snippet",
-            "coords_in_name",
-        }
-        assert not expected_keys.symmetric_difference(expr.attrs.keys())
-        assert expr.attrs["obj_type"] == "global_expressions"
-        assert expr.attrs["references"] == {"cost"}
-        assert expr.attrs["default"] == 0
-        assert expr.attrs["coords_in_name"] is False
-
-    def test_new_build_get_global_expression_as_str(self, simple_supply):
-        expr = simple_supply.backend.get_global_expression(
-            "cost", as_backend_objs=False
-        )
-        assert expr.to_series().dropna().apply(lambda x: isinstance(x, str)).all()
-
-    def test_new_build_get_global_expression_as_vals(self, simple_supply):
-        expr = simple_supply.backend.get_global_expression(
-            "cost", as_backend_objs=False, eval_body=True
-        )
-        assert (
-            expr.to_series().dropna().apply(lambda x: isinstance(x, float | int)).all()
-        )
->>>>>>> 1e35888f
 
     def test_new_build_get_constraint(self, simple_supply):
         constr = simple_supply.backend.get_constraint("system_balance")
