--- conflicted
+++ resolved
@@ -3,12 +3,13 @@
 from copy import deepcopy
 from itertools import product
 
-import calliope.exceptions as exceptions
 import numpy as np
 import pandas as pd
 import pyomo.kernel as pmo
 import pytest  # noqa: F401
 import xarray as xr
+
+import calliope.exceptions as exceptions
 from calliope.backend.pyomo_backend_model import PyomoBackendModel
 from calliope.core.attrdict import AttrDict
 
@@ -1508,41 +1509,6 @@
             == 2
         )
 
-<<<<<<< HEAD
-=======
-    @pytest.mark.xfail(reason="unit_cap_equals_systemwide is no more")
-    def test_techs_unit_capacity_equals_systemwide_milp_constraint(self):
-        """
-        sets.techs if unit_cap_max_systemwide or unit_cap_equals_systemwide
-        """
-        override_equals = {
-            "links.a,b.exists": True,
-            "techs.test_conversion_plus.constraints.units_equals_systemwide": 1,
-            "nodes.b.techs.test_conversion_plus.costs.monetary.purchase": 1,
-        }
-        m = build_model(
-            override_equals, "conversion_plus_milp,two_hours,investment_costs"
-        )
-        m.build()
-        assert "unit_capacity_systemwide_milp" in m.backend.constraints
-        assert (
-            m.backend.get_constraint(
-                "unit_capacity_systemwide_milp", as_backend_objs=False
-            )
-            .sel(techs="test_conversion_plus")
-            .lb.item()
-            == 1
-        )
-        assert (
-            m.backend.get_constraint(
-                "unit_capacity_systemwide_milp", as_backend_objs=False
-            )
-            .sel(techs="test_conversion_plus")
-            .ub.item()
-            == 1
-        )
-
->>>>>>> a01d4bbf
     # TODO: always have transmission techs be independent of node names
     @pytest.mark.xfail(
         reason="systemwide constraints now don't work with transmission techs, since transmission tech names are now never independent of a node"
