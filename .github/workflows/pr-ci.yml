--- conflicted
+++ resolved
@@ -108,17 +108,12 @@
       - uses: actions/checkout@v4
       - uses: mamba-org/setup-micromamba@v1
         with:
-<<<<<<< HEAD
-          micromamba-version: latest
+          micromamba-version: '1.5.10-0'
           environment-name: pipbuild
           create-args: >-
             python=3.11
             pip
             python-build
-=======
-          micromamba-version: '1.5.10-0'
-          environment-file: .github/workflows/pr-ci-pipbuild-environment.yml
->>>>>>> e447d172
           post-cleanup: all
           cache-environment: true
       - name: Build package
